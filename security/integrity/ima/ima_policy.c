--- conflicted
+++ resolved
@@ -1506,11 +1506,8 @@
 		else
 			seq_puts(m, "appraise_type=imasig ");
 	}
-<<<<<<< HEAD
-=======
 	if (entry->flags & IMA_CHECK_BLACKLIST)
 		seq_puts(m, "appraise_flag=check_blacklist ");
->>>>>>> 348b80b2
 	if (entry->flags & IMA_PERMIT_DIRECTIO)
 		seq_puts(m, "permit_directio ");
 	rcu_read_unlock();
