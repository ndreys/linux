--- conflicted
+++ resolved
@@ -2,11 +2,7 @@
 VERSION = 5
 PATCHLEVEL = 5
 SUBLEVEL = 0
-<<<<<<< HEAD
-EXTRAVERSION =
-=======
 EXTRAVERSION = -rc5
->>>>>>> 3366a1b8
 NAME = Kleptomaniac Octopus
 
 # *DOCUMENTATION*
