# SPDX-License-Identifier: GPL-2.0
VERSION = 5
PATCHLEVEL = 5
SUBLEVEL = 0
<<<<<<< HEAD
EXTRAVERSION = -rc4
=======
EXTRAVERSION = -rc5
>>>>>>> 7288c8fd
NAME = Kleptomaniac Octopus

# *DOCUMENTATION*
# To see a list of typical targets execute "make help"
# More info can be located in ./README
# Comments in this file are targeted only to the developer, do not
# expect to learn how to build the kernel reading this file.

# That's our default target when none is given on the command line
PHONY := _all
_all:

# We are using a recursive build, so we need to do a little thinking
# to get the ordering right.
#
# Most importantly: sub-Makefiles should only ever modify files in
# their own directory. If in some directory we have a dependency on
# a file in another dir (which doesn't happen often, but it's often
# unavoidable when linking the built-in.a targets which finally
# turn into vmlinux), we will call a sub make in that other dir, and
# after that we are sure that everything which is in that other dir
# is now up to date.
#
# The only cases where we need to modify files which have global
# effects are thus separated out and done before the recursive
# descending is started. They are now explicitly listed as the
# prepare rule.

ifneq ($(sub_make_done),1)

# Do not use make's built-in rules and variables
# (this increases performance and avoids hard-to-debug behaviour)
MAKEFLAGS += -rR

# Avoid funny character set dependencies
unexport LC_ALL
LC_COLLATE=C
LC_NUMERIC=C
export LC_COLLATE LC_NUMERIC

# Avoid interference with shell env settings
unexport GREP_OPTIONS

# Beautify output
# ---------------------------------------------------------------------------
#
# Normally, we echo the whole command before executing it. By making
# that echo $($(quiet)$(cmd)), we now have the possibility to set
# $(quiet) to choose other forms of output instead, e.g.
#
#         quiet_cmd_cc_o_c = Compiling $(RELDIR)/$@
#         cmd_cc_o_c       = $(CC) $(c_flags) -c -o $@ $<
#
# If $(quiet) is empty, the whole command will be printed.
# If it is set to "quiet_", only the short version will be printed.
# If it is set to "silent_", nothing will be printed at all, since
# the variable $(silent_cmd_cc_o_c) doesn't exist.
#
# A simple variant is to prefix commands with $(Q) - that's useful
# for commands that shall be hidden in non-verbose mode.
#
#	$(Q)ln $@ :<
#
# If KBUILD_VERBOSE equals 0 then the above command will be hidden.
# If KBUILD_VERBOSE equals 1 then the above command is displayed.
#
# To put more focus on warnings, be less verbose as default
# Use 'make V=1' to see the full commands

ifeq ("$(origin V)", "command line")
  KBUILD_VERBOSE = $(V)
endif
ifndef KBUILD_VERBOSE
  KBUILD_VERBOSE = 0
endif

ifeq ($(KBUILD_VERBOSE),1)
  quiet =
  Q =
else
  quiet=quiet_
  Q = @
endif

# If the user is running make -s (silent mode), suppress echoing of
# commands

ifneq ($(findstring s,$(filter-out --%,$(MAKEFLAGS))),)
  quiet=silent_
endif

export quiet Q KBUILD_VERBOSE

# Kbuild will save output files in the current working directory.
# This does not need to match to the root of the kernel source tree.
#
# For example, you can do this:
#
#  cd /dir/to/store/output/files; make -f /dir/to/kernel/source/Makefile
#
# If you want to save output files in a different location, there are
# two syntaxes to specify it.
#
# 1) O=
# Use "make O=dir/to/store/output/files/"
#
# 2) Set KBUILD_OUTPUT
# Set the environment variable KBUILD_OUTPUT to point to the output directory.
# export KBUILD_OUTPUT=dir/to/store/output/files/; make
#
# The O= assignment takes precedence over the KBUILD_OUTPUT environment
# variable.

# Do we want to change the working directory?
ifeq ("$(origin O)", "command line")
  KBUILD_OUTPUT := $(O)
endif

ifneq ($(KBUILD_OUTPUT),)
# Make's built-in functions such as $(abspath ...), $(realpath ...) cannot
# expand a shell special character '~'. We use a somewhat tedious way here.
abs_objtree := $(shell mkdir -p $(KBUILD_OUTPUT) && cd $(KBUILD_OUTPUT) && pwd)
$(if $(abs_objtree),, \
     $(error failed to create output directory "$(KBUILD_OUTPUT)"))

# $(realpath ...) resolves symlinks
abs_objtree := $(realpath $(abs_objtree))
else
abs_objtree := $(CURDIR)
endif # ifneq ($(KBUILD_OUTPUT),)

ifeq ($(abs_objtree),$(CURDIR))
# Suppress "Entering directory ..." unless we are changing the work directory.
MAKEFLAGS += --no-print-directory
else
need-sub-make := 1
endif

abs_srctree := $(realpath $(dir $(lastword $(MAKEFILE_LIST))))

ifneq ($(words $(subst :, ,$(abs_srctree))), 1)
$(error source directory cannot contain spaces or colons)
endif

ifneq ($(abs_srctree),$(abs_objtree))
# Look for make include files relative to root of kernel src
#
# This does not become effective immediately because MAKEFLAGS is re-parsed
# once after the Makefile is read. We need to invoke sub-make.
MAKEFLAGS += --include-dir=$(abs_srctree)
need-sub-make := 1
endif

ifneq ($(filter 3.%,$(MAKE_VERSION)),)
# 'MAKEFLAGS += -rR' does not immediately become effective for GNU Make 3.x
# We need to invoke sub-make to avoid implicit rules in the top Makefile.
need-sub-make := 1
# Cancel implicit rules for this Makefile.
$(lastword $(MAKEFILE_LIST)): ;
endif

export abs_srctree abs_objtree
export sub_make_done := 1

ifeq ($(need-sub-make),1)

PHONY += $(MAKECMDGOALS) sub-make

$(filter-out _all sub-make $(lastword $(MAKEFILE_LIST)), $(MAKECMDGOALS)) _all: sub-make
	@:

# Invoke a second make in the output directory, passing relevant variables
sub-make:
	$(Q)$(MAKE) -C $(abs_objtree) -f $(abs_srctree)/Makefile $(MAKECMDGOALS)

endif # need-sub-make
endif # sub_make_done

# We process the rest of the Makefile if this is the final invocation of make
ifeq ($(need-sub-make),)

# Do not print "Entering directory ...",
# but we want to display it when entering to the output directory
# so that IDEs/editors are able to understand relative filenames.
MAKEFLAGS += --no-print-directory

# Call a source code checker (by default, "sparse") as part of the
# C compilation.
#
# Use 'make C=1' to enable checking of only re-compiled files.
# Use 'make C=2' to enable checking of *all* source files, regardless
# of whether they are re-compiled or not.
#
# See the file "Documentation/dev-tools/sparse.rst" for more details,
# including where to get the "sparse" utility.

ifeq ("$(origin C)", "command line")
  KBUILD_CHECKSRC = $(C)
endif
ifndef KBUILD_CHECKSRC
  KBUILD_CHECKSRC = 0
endif

# Use make M=dir or set the environment variable KBUILD_EXTMOD to specify the
# directory of external module to build. Setting M= takes precedence.
ifeq ("$(origin M)", "command line")
  KBUILD_EXTMOD := $(M)
endif

export KBUILD_CHECKSRC KBUILD_EXTMOD

extmod-prefix = $(if $(KBUILD_EXTMOD),$(KBUILD_EXTMOD)/)

ifeq ($(abs_srctree),$(abs_objtree))
        # building in the source tree
        srctree := .
	building_out_of_srctree :=
else
        ifeq ($(abs_srctree)/,$(dir $(abs_objtree)))
                # building in a subdirectory of the source tree
                srctree := ..
        else
                srctree := $(abs_srctree)
        endif
	building_out_of_srctree := 1
endif

ifneq ($(KBUILD_ABS_SRCTREE),)
srctree := $(abs_srctree)
endif

objtree		:= .
VPATH		:= $(srctree)

export building_out_of_srctree srctree objtree VPATH

# To make sure we do not include .config for any of the *config targets
# catch them early, and hand them over to scripts/kconfig/Makefile
# It is allowed to specify more targets when calling make, including
# mixing *config targets and build targets.
# For example 'make oldconfig all'.
# Detect when mixed targets is specified, and make a second invocation
# of make so .config is not included in this case either (for *config).

version_h := include/generated/uapi/linux/version.h
old_version_h := include/linux/version.h

clean-targets := %clean mrproper cleandocs
no-dot-config-targets := $(clean-targets) \
			 cscope gtags TAGS tags help% %docs check% coccicheck \
			 $(version_h) headers headers_% archheaders archscripts \
			 %asm-generic kernelversion %src-pkg
no-sync-config-targets := $(no-dot-config-targets) install %install \
			   kernelrelease
single-targets := %.a %.i %.ko %.lds %.ll %.lst %.mod %.o %.s %.symtypes %/

config-build	:=
mixed-build	:=
need-config	:= 1
may-sync-config	:= 1
single-build	:=

ifneq ($(filter $(no-dot-config-targets), $(MAKECMDGOALS)),)
	ifeq ($(filter-out $(no-dot-config-targets), $(MAKECMDGOALS)),)
		need-config :=
	endif
endif

ifneq ($(filter $(no-sync-config-targets), $(MAKECMDGOALS)),)
	ifeq ($(filter-out $(no-sync-config-targets), $(MAKECMDGOALS)),)
		may-sync-config :=
	endif
endif

ifneq ($(KBUILD_EXTMOD),)
	may-sync-config :=
endif

ifeq ($(KBUILD_EXTMOD),)
        ifneq ($(filter config %config,$(MAKECMDGOALS)),)
		config-build := 1
                ifneq ($(words $(MAKECMDGOALS)),1)
			mixed-build := 1
                endif
        endif
endif

# We cannot build single targets and the others at the same time
ifneq ($(filter $(single-targets), $(MAKECMDGOALS)),)
	single-build := 1
	ifneq ($(filter-out $(single-targets), $(MAKECMDGOALS)),)
		mixed-build := 1
	endif
endif

# For "make -j clean all", "make -j mrproper defconfig all", etc.
ifneq ($(filter $(clean-targets),$(MAKECMDGOALS)),)
        ifneq ($(filter-out $(clean-targets),$(MAKECMDGOALS)),)
		mixed-build := 1
        endif
endif

# install and modules_install need also be processed one by one
ifneq ($(filter install,$(MAKECMDGOALS)),)
        ifneq ($(filter modules_install,$(MAKECMDGOALS)),)
		mixed-build := 1
        endif
endif

ifdef mixed-build
# ===========================================================================
# We're called with mixed targets (*config and build targets).
# Handle them one by one.

PHONY += $(MAKECMDGOALS) __build_one_by_one

$(filter-out __build_one_by_one, $(MAKECMDGOALS)): __build_one_by_one
	@:

__build_one_by_one:
	$(Q)set -e; \
	for i in $(MAKECMDGOALS); do \
		$(MAKE) -f $(srctree)/Makefile $$i; \
	done

else # !mixed-build

include scripts/Kbuild.include

# Read KERNELRELEASE from include/config/kernel.release (if it exists)
KERNELRELEASE = $(shell cat include/config/kernel.release 2> /dev/null)
KERNELVERSION = $(VERSION)$(if $(PATCHLEVEL),.$(PATCHLEVEL)$(if $(SUBLEVEL),.$(SUBLEVEL)))$(EXTRAVERSION)
export VERSION PATCHLEVEL SUBLEVEL KERNELRELEASE KERNELVERSION

include scripts/subarch.include

# Cross compiling and selecting different set of gcc/bin-utils
# ---------------------------------------------------------------------------
#
# When performing cross compilation for other architectures ARCH shall be set
# to the target architecture. (See arch/* for the possibilities).
# ARCH can be set during invocation of make:
# make ARCH=ia64
# Another way is to have ARCH set in the environment.
# The default ARCH is the host where make is executed.

# CROSS_COMPILE specify the prefix used for all executables used
# during compilation. Only gcc and related bin-utils executables
# are prefixed with $(CROSS_COMPILE).
# CROSS_COMPILE can be set on the command line
# make CROSS_COMPILE=ia64-linux-
# Alternatively CROSS_COMPILE can be set in the environment.
# Default value for CROSS_COMPILE is not to prefix executables
# Note: Some architectures assign CROSS_COMPILE in their arch/*/Makefile
ARCH		?= $(SUBARCH)

# Architecture as present in compile.h
UTS_MACHINE 	:= $(ARCH)
SRCARCH 	:= $(ARCH)

# Additional ARCH settings for x86
ifeq ($(ARCH),i386)
        SRCARCH := x86
endif
ifeq ($(ARCH),x86_64)
        SRCARCH := x86
endif

# Additional ARCH settings for sparc
ifeq ($(ARCH),sparc32)
       SRCARCH := sparc
endif
ifeq ($(ARCH),sparc64)
       SRCARCH := sparc
endif

# Additional ARCH settings for sh
ifeq ($(ARCH),sh64)
       SRCARCH := sh
endif

KCONFIG_CONFIG	?= .config
export KCONFIG_CONFIG

# SHELL used by kbuild
CONFIG_SHELL := sh

HOST_LFS_CFLAGS := $(shell getconf LFS_CFLAGS 2>/dev/null)
HOST_LFS_LDFLAGS := $(shell getconf LFS_LDFLAGS 2>/dev/null)
HOST_LFS_LIBS := $(shell getconf LFS_LIBS 2>/dev/null)

HOSTCC       = gcc
HOSTCXX      = g++
KBUILD_HOSTCFLAGS   := -Wall -Wmissing-prototypes -Wstrict-prototypes -O2 \
		-fomit-frame-pointer -std=gnu89 $(HOST_LFS_CFLAGS) \
		$(HOSTCFLAGS)
KBUILD_HOSTCXXFLAGS := -O2 $(HOST_LFS_CFLAGS) $(HOSTCXXFLAGS)
KBUILD_HOSTLDFLAGS  := $(HOST_LFS_LDFLAGS) $(HOSTLDFLAGS)
KBUILD_HOSTLDLIBS   := $(HOST_LFS_LIBS) $(HOSTLDLIBS)

# Make variables (CC, etc...)
AS		= $(CROSS_COMPILE)as
LD		= $(CROSS_COMPILE)ld
CC		= $(CROSS_COMPILE)gcc
CPP		= $(CC) -E
AR		= $(CROSS_COMPILE)ar
NM		= $(CROSS_COMPILE)nm
STRIP		= $(CROSS_COMPILE)strip
OBJCOPY		= $(CROSS_COMPILE)objcopy
OBJDUMP		= $(CROSS_COMPILE)objdump
OBJSIZE		= $(CROSS_COMPILE)size
READELF		= $(CROSS_COMPILE)readelf
PAHOLE		= pahole
LEX		= flex
YACC		= bison
AWK		= awk
INSTALLKERNEL  := installkernel
DEPMOD		= /sbin/depmod
PERL		= perl
PYTHON		= python
PYTHON2		= python2
PYTHON3		= python3
CHECK		= sparse
BASH		= bash

CHECKFLAGS     := -D__linux__ -Dlinux -D__STDC__ -Dunix -D__unix__ \
		  -Wbitwise -Wno-return-void -Wno-unknown-attribute $(CF)
NOSTDINC_FLAGS :=
CFLAGS_MODULE   =
AFLAGS_MODULE   =
LDFLAGS_MODULE  =
CFLAGS_KERNEL	=
AFLAGS_KERNEL	=
LDFLAGS_vmlinux =

# Use USERINCLUDE when you must reference the UAPI directories only.
USERINCLUDE    := \
		-I$(srctree)/arch/$(SRCARCH)/include/uapi \
		-I$(objtree)/arch/$(SRCARCH)/include/generated/uapi \
		-I$(srctree)/include/uapi \
		-I$(objtree)/include/generated/uapi \
                -include $(srctree)/include/linux/kconfig.h

# Use LINUXINCLUDE when you must reference the include/ directory.
# Needed to be compatible with the O= option
LINUXINCLUDE    := \
		-I$(srctree)/arch/$(SRCARCH)/include \
		-I$(objtree)/arch/$(SRCARCH)/include/generated \
		$(if $(building_out_of_srctree),-I$(srctree)/include) \
		-I$(objtree)/include \
		$(USERINCLUDE)

KBUILD_AFLAGS   := -D__ASSEMBLY__ -fno-PIE
KBUILD_CFLAGS   := -Wall -Wundef -Werror=strict-prototypes -Wno-trigraphs \
		   -fno-strict-aliasing -fno-common -fshort-wchar -fno-PIE \
		   -Werror=implicit-function-declaration -Werror=implicit-int \
		   -Wno-format-security \
		   -std=gnu89
KBUILD_CPPFLAGS := -D__KERNEL__
KBUILD_AFLAGS_KERNEL :=
KBUILD_CFLAGS_KERNEL :=
KBUILD_AFLAGS_MODULE  := -DMODULE
KBUILD_CFLAGS_MODULE  := -DMODULE
KBUILD_LDFLAGS_MODULE :=
export KBUILD_LDS_MODULE := $(srctree)/scripts/module-common.lds
KBUILD_LDFLAGS :=
GCC_PLUGINS_CFLAGS :=
CLANG_FLAGS :=

export ARCH SRCARCH CONFIG_SHELL BASH HOSTCC KBUILD_HOSTCFLAGS CROSS_COMPILE AS LD CC
export CPP AR NM STRIP OBJCOPY OBJDUMP OBJSIZE READELF PAHOLE LEX YACC AWK INSTALLKERNEL
export PERL PYTHON PYTHON2 PYTHON3 CHECK CHECKFLAGS MAKE UTS_MACHINE HOSTCXX
export KBUILD_HOSTCXXFLAGS KBUILD_HOSTLDFLAGS KBUILD_HOSTLDLIBS LDFLAGS_MODULE

export KBUILD_CPPFLAGS NOSTDINC_FLAGS LINUXINCLUDE OBJCOPYFLAGS KBUILD_LDFLAGS
export KBUILD_CFLAGS CFLAGS_KERNEL CFLAGS_MODULE
export CFLAGS_KASAN CFLAGS_KASAN_NOSANITIZE CFLAGS_UBSAN
export KBUILD_AFLAGS AFLAGS_KERNEL AFLAGS_MODULE
export KBUILD_AFLAGS_MODULE KBUILD_CFLAGS_MODULE KBUILD_LDFLAGS_MODULE
export KBUILD_AFLAGS_KERNEL KBUILD_CFLAGS_KERNEL

# Files to ignore in find ... statements

export RCS_FIND_IGNORE := \( -name SCCS -o -name BitKeeper -o -name .svn -o    \
			  -name CVS -o -name .pc -o -name .hg -o -name .git \) \
			  -prune -o
export RCS_TAR_IGNORE := --exclude SCCS --exclude BitKeeper --exclude .svn \
			 --exclude CVS --exclude .pc --exclude .hg --exclude .git

# ===========================================================================
# Rules shared between *config targets and build targets

# Basic helpers built in scripts/basic/
PHONY += scripts_basic
scripts_basic:
	$(Q)$(MAKE) $(build)=scripts/basic
	$(Q)rm -f .tmp_quiet_recordmcount

PHONY += outputmakefile
# Before starting out-of-tree build, make sure the source tree is clean.
# outputmakefile generates a Makefile in the output directory, if using a
# separate output directory. This allows convenient use of make in the
# output directory.
# At the same time when output Makefile generated, generate .gitignore to
# ignore whole output directory
outputmakefile:
ifdef building_out_of_srctree
	$(Q)if [ -f $(srctree)/.config -o \
		 -d $(srctree)/include/config -o \
		 -d $(srctree)/arch/$(SRCARCH)/include/generated ]; then \
		echo >&2 "***"; \
		echo >&2 "*** The source tree is not clean, please run 'make$(if $(findstring command line, $(origin ARCH)), ARCH=$(ARCH)) mrproper'"; \
		echo >&2 "*** in $(abs_srctree)";\
		echo >&2 "***"; \
		false; \
	fi
	$(Q)ln -fsn $(srctree) source
	$(Q)$(CONFIG_SHELL) $(srctree)/scripts/mkmakefile $(srctree)
	$(Q)test -e .gitignore || \
	{ echo "# this is build directory, ignore it"; echo "*"; } > .gitignore
endif

ifneq ($(shell $(CC) --version 2>&1 | head -n 1 | grep clang),)
ifneq ($(CROSS_COMPILE),)
CLANG_FLAGS	+= --target=$(notdir $(CROSS_COMPILE:%-=%))
GCC_TOOLCHAIN_DIR := $(dir $(shell which $(CROSS_COMPILE)elfedit))
CLANG_FLAGS	+= --prefix=$(GCC_TOOLCHAIN_DIR)
GCC_TOOLCHAIN	:= $(realpath $(GCC_TOOLCHAIN_DIR)/..)
endif
ifneq ($(GCC_TOOLCHAIN),)
CLANG_FLAGS	+= --gcc-toolchain=$(GCC_TOOLCHAIN)
endif
ifeq ($(shell $(AS) --version 2>&1 | head -n 1 | grep clang),)
CLANG_FLAGS	+= -no-integrated-as
endif
CLANG_FLAGS	+= -Werror=unknown-warning-option
KBUILD_CFLAGS	+= $(CLANG_FLAGS)
KBUILD_AFLAGS	+= $(CLANG_FLAGS)
export CLANG_FLAGS
endif

# The expansion should be delayed until arch/$(SRCARCH)/Makefile is included.
# Some architectures define CROSS_COMPILE in arch/$(SRCARCH)/Makefile.
# CC_VERSION_TEXT is referenced from Kconfig (so it needs export),
# and from include/config/auto.conf.cmd to detect the compiler upgrade.
CC_VERSION_TEXT = $(shell $(CC) --version 2>/dev/null | head -n 1)

ifdef config-build
# ===========================================================================
# *config targets only - make sure prerequisites are updated, and descend
# in scripts/kconfig to make the *config target

# Read arch specific Makefile to set KBUILD_DEFCONFIG as needed.
# KBUILD_DEFCONFIG may point out an alternative default configuration
# used for 'make defconfig'
include arch/$(SRCARCH)/Makefile
export KBUILD_DEFCONFIG KBUILD_KCONFIG CC_VERSION_TEXT

config: outputmakefile scripts_basic FORCE
	$(Q)$(MAKE) $(build)=scripts/kconfig $@

%config: outputmakefile scripts_basic FORCE
	$(Q)$(MAKE) $(build)=scripts/kconfig $@

else #!config-build
# ===========================================================================
# Build targets only - this includes vmlinux, arch specific targets, clean
# targets and others. In general all targets except *config targets.

# If building an external module we do not care about the all: rule
# but instead _all depend on modules
PHONY += all
ifeq ($(KBUILD_EXTMOD),)
_all: all
else
_all: modules
endif

# Decide whether to build built-in, modular, or both.
# Normally, just do built-in.

KBUILD_MODULES :=
KBUILD_BUILTIN := 1

# If we have only "make modules", don't compile built-in objects.
# When we're building modules with modversions, we need to consider
# the built-in objects during the descend as well, in order to
# make sure the checksums are up to date before we record them.

ifeq ($(MAKECMDGOALS),modules)
  KBUILD_BUILTIN := $(if $(CONFIG_MODVERSIONS),1)
endif

# If we have "make <whatever> modules", compile modules
# in addition to whatever we do anyway.
# Just "make" or "make all" shall build modules as well

ifneq ($(filter all _all modules nsdeps,$(MAKECMDGOALS)),)
  KBUILD_MODULES := 1
endif

ifeq ($(MAKECMDGOALS),)
  KBUILD_MODULES := 1
endif

export KBUILD_MODULES KBUILD_BUILTIN

ifdef need-config
include include/config/auto.conf
endif

ifeq ($(KBUILD_EXTMOD),)
# Objects we will link into vmlinux / subdirs we need to visit
init-y		:= init/
drivers-y	:= drivers/ sound/
drivers-$(CONFIG_SAMPLES) += samples/
net-y		:= net/
libs-y		:= lib/
core-y		:= usr/
virt-y		:= virt/
endif # KBUILD_EXTMOD

# The all: target is the default when no target is given on the
# command line.
# This allow a user to issue only 'make' to build a kernel including modules
# Defaults to vmlinux, but the arch makefile usually adds further targets
all: vmlinux

CFLAGS_GCOV	:= -fprofile-arcs -ftest-coverage \
	$(call cc-option,-fno-tree-loop-im) \
	$(call cc-disable-warning,maybe-uninitialized,)
export CFLAGS_GCOV

# The arch Makefiles can override CC_FLAGS_FTRACE. We may also append it later.
ifdef CONFIG_FUNCTION_TRACER
  CC_FLAGS_FTRACE := -pg
endif

RETPOLINE_CFLAGS_GCC := -mindirect-branch=thunk-extern -mindirect-branch-register
RETPOLINE_VDSO_CFLAGS_GCC := -mindirect-branch=thunk-inline -mindirect-branch-register
RETPOLINE_CFLAGS_CLANG := -mretpoline-external-thunk
RETPOLINE_VDSO_CFLAGS_CLANG := -mretpoline
RETPOLINE_CFLAGS := $(call cc-option,$(RETPOLINE_CFLAGS_GCC),$(call cc-option,$(RETPOLINE_CFLAGS_CLANG)))
RETPOLINE_VDSO_CFLAGS := $(call cc-option,$(RETPOLINE_VDSO_CFLAGS_GCC),$(call cc-option,$(RETPOLINE_VDSO_CFLAGS_CLANG)))
export RETPOLINE_CFLAGS
export RETPOLINE_VDSO_CFLAGS

include arch/$(SRCARCH)/Makefile

ifdef need-config
ifdef may-sync-config
# Read in dependencies to all Kconfig* files, make sure to run syncconfig if
# changes are detected. This should be included after arch/$(SRCARCH)/Makefile
# because some architectures define CROSS_COMPILE there.
include include/config/auto.conf.cmd

$(KCONFIG_CONFIG):
	@echo >&2 '***'
	@echo >&2 '*** Configuration file "$@" not found!'
	@echo >&2 '***'
	@echo >&2 '*** Please run some configurator (e.g. "make oldconfig" or'
	@echo >&2 '*** "make menuconfig" or "make xconfig").'
	@echo >&2 '***'
	@/bin/false

# The actual configuration files used during the build are stored in
# include/generated/ and include/config/. Update them if .config is newer than
# include/config/auto.conf (which mirrors .config).
#
# This exploits the 'multi-target pattern rule' trick.
# The syncconfig should be executed only once to make all the targets.
%/auto.conf %/auto.conf.cmd %/tristate.conf: $(KCONFIG_CONFIG)
	$(Q)$(MAKE) -f $(srctree)/Makefile syncconfig
else # !may-sync-config
# External modules and some install targets need include/generated/autoconf.h
# and include/config/auto.conf but do not care if they are up-to-date.
# Use auto.conf to trigger the test
PHONY += include/config/auto.conf

include/config/auto.conf:
	$(Q)test -e include/generated/autoconf.h -a -e $@ || (		\
	echo >&2;							\
	echo >&2 "  ERROR: Kernel configuration is invalid.";		\
	echo >&2 "         include/generated/autoconf.h or $@ are missing.";\
	echo >&2 "         Run 'make oldconfig && make prepare' on kernel src to fix it.";	\
	echo >&2 ;							\
	/bin/false)

endif # may-sync-config
endif # need-config

KBUILD_CFLAGS	+= $(call cc-option,-fno-delete-null-pointer-checks,)
KBUILD_CFLAGS	+= $(call cc-disable-warning,frame-address,)
KBUILD_CFLAGS	+= $(call cc-disable-warning, format-truncation)
KBUILD_CFLAGS	+= $(call cc-disable-warning, format-overflow)
KBUILD_CFLAGS	+= $(call cc-disable-warning, address-of-packed-member)

ifdef CONFIG_CC_OPTIMIZE_FOR_PERFORMANCE
KBUILD_CFLAGS += -O2
else ifdef CONFIG_CC_OPTIMIZE_FOR_PERFORMANCE_O3
KBUILD_CFLAGS += -O3
else ifdef CONFIG_CC_OPTIMIZE_FOR_SIZE
KBUILD_CFLAGS += -Os
endif

ifdef CONFIG_CC_DISABLE_WARN_MAYBE_UNINITIALIZED
KBUILD_CFLAGS   += -Wno-maybe-uninitialized
endif

# Tell gcc to never replace conditional load with a non-conditional one
KBUILD_CFLAGS	+= $(call cc-option,--param=allow-store-data-races=0)

include scripts/Makefile.kcov
include scripts/Makefile.gcc-plugins

ifdef CONFIG_READABLE_ASM
# Disable optimizations that make assembler listings hard to read.
# reorder blocks reorders the control in the function
# ipa clone creates specialized cloned functions
# partial inlining inlines only parts of functions
KBUILD_CFLAGS += $(call cc-option,-fno-reorder-blocks,) \
                 $(call cc-option,-fno-ipa-cp-clone,) \
                 $(call cc-option,-fno-partial-inlining)
endif

ifneq ($(CONFIG_FRAME_WARN),0)
KBUILD_CFLAGS += $(call cc-option,-Wframe-larger-than=${CONFIG_FRAME_WARN})
endif

stackp-flags-$(CONFIG_CC_HAS_STACKPROTECTOR_NONE) := -fno-stack-protector
stackp-flags-$(CONFIG_STACKPROTECTOR)             := -fstack-protector
stackp-flags-$(CONFIG_STACKPROTECTOR_STRONG)      := -fstack-protector-strong

KBUILD_CFLAGS += $(stackp-flags-y)

ifdef CONFIG_CC_IS_CLANG
KBUILD_CPPFLAGS += -Qunused-arguments
KBUILD_CFLAGS += -Wno-format-invalid-specifier
KBUILD_CFLAGS += -Wno-gnu
# Quiet clang warning: comparison of unsigned expression < 0 is always false
KBUILD_CFLAGS += -Wno-tautological-compare
# CLANG uses a _MergedGlobals as optimization, but this breaks modpost, as the
# source of a reference will be _MergedGlobals and not on of the whitelisted names.
# See modpost pattern 2
KBUILD_CFLAGS += -mno-global-merge
else

# These warnings generated too much noise in a regular build.
# Use make W=1 to enable them (see scripts/Makefile.extrawarn)
KBUILD_CFLAGS += -Wno-unused-but-set-variable

# Warn about unmarked fall-throughs in switch statement.
# Disabled for clang while comment to attribute conversion happens and
# https://github.com/ClangBuiltLinux/linux/issues/636 is discussed.
KBUILD_CFLAGS += $(call cc-option,-Wimplicit-fallthrough,)
endif

KBUILD_CFLAGS += $(call cc-disable-warning, unused-const-variable)
ifdef CONFIG_FRAME_POINTER
KBUILD_CFLAGS	+= -fno-omit-frame-pointer -fno-optimize-sibling-calls
else
# Some targets (ARM with Thumb2, for example), can't be built with frame
# pointers.  For those, we don't have FUNCTION_TRACER automatically
# select FRAME_POINTER.  However, FUNCTION_TRACER adds -pg, and this is
# incompatible with -fomit-frame-pointer with current GCC, so we don't use
# -fomit-frame-pointer with FUNCTION_TRACER.
ifndef CONFIG_FUNCTION_TRACER
KBUILD_CFLAGS	+= -fomit-frame-pointer
endif
endif

# Initialize all stack variables with a pattern, if desired.
ifdef CONFIG_INIT_STACK_ALL
KBUILD_CFLAGS	+= -ftrivial-auto-var-init=pattern
endif

DEBUG_CFLAGS	:= $(call cc-option, -fno-var-tracking-assignments)

ifdef CONFIG_DEBUG_INFO
ifdef CONFIG_DEBUG_INFO_SPLIT
DEBUG_CFLAGS	+= -gsplit-dwarf
else
DEBUG_CFLAGS	+= -g
endif
KBUILD_AFLAGS	+= -Wa,-gdwarf-2
endif
ifdef CONFIG_DEBUG_INFO_DWARF4
DEBUG_CFLAGS	+= -gdwarf-4
endif

ifdef CONFIG_DEBUG_INFO_REDUCED
DEBUG_CFLAGS	+= $(call cc-option, -femit-struct-debug-baseonly) \
		   $(call cc-option,-fno-var-tracking)
endif

KBUILD_CFLAGS += $(DEBUG_CFLAGS)
export DEBUG_CFLAGS

ifdef CONFIG_FUNCTION_TRACER
ifdef CONFIG_FTRACE_MCOUNT_RECORD
  # gcc 5 supports generating the mcount tables directly
  ifeq ($(call cc-option-yn,-mrecord-mcount),y)
    CC_FLAGS_FTRACE	+= -mrecord-mcount
    export CC_USING_RECORD_MCOUNT := 1
  endif
  ifdef CONFIG_HAVE_NOP_MCOUNT
    ifeq ($(call cc-option-yn, -mnop-mcount),y)
      CC_FLAGS_FTRACE	+= -mnop-mcount
      CC_FLAGS_USING	+= -DCC_USING_NOP_MCOUNT
    endif
  endif
endif
ifdef CONFIG_HAVE_FENTRY
  ifeq ($(call cc-option-yn, -mfentry),y)
    CC_FLAGS_FTRACE	+= -mfentry
    CC_FLAGS_USING	+= -DCC_USING_FENTRY
  endif
endif
export CC_FLAGS_FTRACE
KBUILD_CFLAGS	+= $(CC_FLAGS_FTRACE) $(CC_FLAGS_USING)
KBUILD_AFLAGS	+= $(CC_FLAGS_USING)
ifdef CONFIG_DYNAMIC_FTRACE
	ifdef CONFIG_HAVE_C_RECORDMCOUNT
		BUILD_C_RECORDMCOUNT := y
		export BUILD_C_RECORDMCOUNT
	endif
endif
endif

# We trigger additional mismatches with less inlining
ifdef CONFIG_DEBUG_SECTION_MISMATCH
KBUILD_CFLAGS += $(call cc-option, -fno-inline-functions-called-once)
endif

ifdef CONFIG_LD_DEAD_CODE_DATA_ELIMINATION
KBUILD_CFLAGS_KERNEL += -ffunction-sections -fdata-sections
LDFLAGS_vmlinux += --gc-sections
endif

ifdef CONFIG_LIVEPATCH
KBUILD_CFLAGS += $(call cc-option, -flive-patching=inline-clone)
endif

# arch Makefile may override CC so keep this after arch Makefile is included
NOSTDINC_FLAGS += -nostdinc -isystem $(shell $(CC) -print-file-name=include)

# warn about C99 declaration after statement
KBUILD_CFLAGS += -Wdeclaration-after-statement

# Variable Length Arrays (VLAs) should not be used anywhere in the kernel
KBUILD_CFLAGS += -Wvla

# disable pointer signed / unsigned warnings in gcc 4.0
KBUILD_CFLAGS += -Wno-pointer-sign

# disable stringop warnings in gcc 8+
KBUILD_CFLAGS += $(call cc-disable-warning, stringop-truncation)

# disable invalid "can't wrap" optimizations for signed / pointers
KBUILD_CFLAGS	+= $(call cc-option,-fno-strict-overflow)

# clang sets -fmerge-all-constants by default as optimization, but this
# is non-conforming behavior for C and in fact breaks the kernel, so we
# need to disable it here generally.
KBUILD_CFLAGS	+= $(call cc-option,-fno-merge-all-constants)

# for gcc -fno-merge-all-constants disables everything, but it is fine
# to have actual conforming behavior enabled.
KBUILD_CFLAGS	+= $(call cc-option,-fmerge-constants)

# Make sure -fstack-check isn't enabled (like gentoo apparently did)
KBUILD_CFLAGS  += $(call cc-option,-fno-stack-check,)

# conserve stack if available
KBUILD_CFLAGS   += $(call cc-option,-fconserve-stack)

# Prohibit date/time macros, which would make the build non-deterministic
KBUILD_CFLAGS   += $(call cc-option,-Werror=date-time)

# enforce correct pointer usage
KBUILD_CFLAGS   += $(call cc-option,-Werror=incompatible-pointer-types)

# Require designated initializers for all marked structures
KBUILD_CFLAGS   += $(call cc-option,-Werror=designated-init)

# change __FILE__ to the relative path from the srctree
KBUILD_CFLAGS	+= $(call cc-option,-fmacro-prefix-map=$(srctree)/=)

# ensure -fcf-protection is disabled when using retpoline as it is
# incompatible with -mindirect-branch=thunk-extern
ifdef CONFIG_RETPOLINE
KBUILD_CFLAGS += $(call cc-option,-fcf-protection=none)
endif

include scripts/Makefile.kasan
include scripts/Makefile.extrawarn
include scripts/Makefile.ubsan

# Add user supplied CPPFLAGS, AFLAGS and CFLAGS as the last assignments
KBUILD_CPPFLAGS += $(KCPPFLAGS)
KBUILD_AFLAGS   += $(KAFLAGS)
KBUILD_CFLAGS   += $(KCFLAGS)

KBUILD_LDFLAGS_MODULE += --build-id
LDFLAGS_vmlinux += --build-id

ifeq ($(CONFIG_STRIP_ASM_SYMS),y)
LDFLAGS_vmlinux	+= $(call ld-option, -X,)
endif

ifeq ($(CONFIG_RELR),y)
LDFLAGS_vmlinux	+= --pack-dyn-relocs=relr
endif

# make the checker run with the right architecture
CHECKFLAGS += --arch=$(ARCH)

# insure the checker run with the right endianness
CHECKFLAGS += $(if $(CONFIG_CPU_BIG_ENDIAN),-mbig-endian,-mlittle-endian)

# the checker needs the correct machine size
CHECKFLAGS += $(if $(CONFIG_64BIT),-m64,-m32)

# Default kernel image to build when no specific target is given.
# KBUILD_IMAGE may be overruled on the command line or
# set in the environment
# Also any assignments in arch/$(ARCH)/Makefile take precedence over
# this default value
export KBUILD_IMAGE ?= vmlinux

#
# INSTALL_PATH specifies where to place the updated kernel and system map
# images. Default is /boot, but you can set it to other values
export	INSTALL_PATH ?= /boot

#
# INSTALL_DTBS_PATH specifies a prefix for relocations required by build roots.
# Like INSTALL_MOD_PATH, it isn't defined in the Makefile, but can be passed as
# an argument if needed. Otherwise it defaults to the kernel install path
#
export INSTALL_DTBS_PATH ?= $(INSTALL_PATH)/dtbs/$(KERNELRELEASE)

#
# INSTALL_MOD_PATH specifies a prefix to MODLIB for module directory
# relocations required by build roots.  This is not defined in the
# makefile but the argument can be passed to make if needed.
#

MODLIB	= $(INSTALL_MOD_PATH)/lib/modules/$(KERNELRELEASE)
export MODLIB

#
# INSTALL_MOD_STRIP, if defined, will cause modules to be
# stripped after they are installed.  If INSTALL_MOD_STRIP is '1', then
# the default option --strip-debug will be used.  Otherwise,
# INSTALL_MOD_STRIP value will be used as the options to the strip command.

ifdef INSTALL_MOD_STRIP
ifeq ($(INSTALL_MOD_STRIP),1)
mod_strip_cmd = $(STRIP) --strip-debug
else
mod_strip_cmd = $(STRIP) $(INSTALL_MOD_STRIP)
endif # INSTALL_MOD_STRIP=1
else
mod_strip_cmd = true
endif # INSTALL_MOD_STRIP
export mod_strip_cmd

# CONFIG_MODULE_COMPRESS, if defined, will cause module to be compressed
# after they are installed in agreement with CONFIG_MODULE_COMPRESS_GZIP
# or CONFIG_MODULE_COMPRESS_XZ.

mod_compress_cmd = true
ifdef CONFIG_MODULE_COMPRESS
  ifdef CONFIG_MODULE_COMPRESS_GZIP
    mod_compress_cmd = gzip -n -f
  endif # CONFIG_MODULE_COMPRESS_GZIP
  ifdef CONFIG_MODULE_COMPRESS_XZ
    mod_compress_cmd = xz -f
  endif # CONFIG_MODULE_COMPRESS_XZ
endif # CONFIG_MODULE_COMPRESS
export mod_compress_cmd

ifdef CONFIG_MODULE_SIG_ALL
$(eval $(call config_filename,MODULE_SIG_KEY))

mod_sign_cmd = scripts/sign-file $(CONFIG_MODULE_SIG_HASH) $(MODULE_SIG_KEY_SRCPREFIX)$(CONFIG_MODULE_SIG_KEY) certs/signing_key.x509
else
mod_sign_cmd = true
endif
export mod_sign_cmd

HOST_LIBELF_LIBS = $(shell pkg-config libelf --libs 2>/dev/null || echo -lelf)

ifdef CONFIG_STACK_VALIDATION
  has_libelf := $(call try-run,\
		echo "int main() {}" | $(HOSTCC) -xc -o /dev/null $(HOST_LIBELF_LIBS) -,1,0)
  ifeq ($(has_libelf),1)
    objtool_target := tools/objtool FORCE
  else
    SKIP_STACK_VALIDATION := 1
    export SKIP_STACK_VALIDATION
  endif
endif

PHONY += prepare0

export MODORDER := $(extmod-prefix)modules.order
export MODULES_NSDEPS := $(extmod-prefix)modules.nsdeps

ifeq ($(KBUILD_EXTMOD),)
core-y		+= kernel/ certs/ mm/ fs/ ipc/ security/ crypto/ block/

vmlinux-dirs	:= $(patsubst %/,%,$(filter %/, $(init-y) $(init-m) \
		     $(core-y) $(core-m) $(drivers-y) $(drivers-m) \
		     $(net-y) $(net-m) $(libs-y) $(libs-m) $(virt-y)))

vmlinux-alldirs	:= $(sort $(vmlinux-dirs) Documentation \
		     $(patsubst %/,%,$(filter %/, $(init-) $(core-) \
			$(drivers-) $(net-) $(libs-) $(virt-))))

build-dirs	:= $(vmlinux-dirs)
clean-dirs	:= $(vmlinux-alldirs)

init-y		:= $(patsubst %/, %/built-in.a, $(init-y))
core-y		:= $(patsubst %/, %/built-in.a, $(core-y))
drivers-y	:= $(patsubst %/, %/built-in.a, $(drivers-y))
net-y		:= $(patsubst %/, %/built-in.a, $(net-y))
libs-y1		:= $(patsubst %/, %/lib.a, $(libs-y))
libs-y2		:= $(patsubst %/, %/built-in.a, $(filter-out %.a, $(libs-y)))
virt-y		:= $(patsubst %/, %/built-in.a, $(virt-y))

# Externally visible symbols (used by link-vmlinux.sh)
export KBUILD_VMLINUX_OBJS := $(head-y) $(init-y) $(core-y) $(libs-y2) \
			      $(drivers-y) $(net-y) $(virt-y)
export KBUILD_VMLINUX_LIBS := $(libs-y1)
export KBUILD_LDS          := arch/$(SRCARCH)/kernel/vmlinux.lds
export LDFLAGS_vmlinux
# used by scripts/Makefile.package
export KBUILD_ALLDIRS := $(sort $(filter-out arch/%,$(vmlinux-alldirs)) LICENSES arch include scripts tools)

vmlinux-deps := $(KBUILD_LDS) $(KBUILD_VMLINUX_OBJS) $(KBUILD_VMLINUX_LIBS)

# Recurse until adjust_autoksyms.sh is satisfied
PHONY += autoksyms_recursive
ifdef CONFIG_TRIM_UNUSED_KSYMS
autoksyms_recursive: descend modules.order
	$(Q)$(CONFIG_SHELL) $(srctree)/scripts/adjust_autoksyms.sh \
	  "$(MAKE) -f $(srctree)/Makefile vmlinux"
endif

# For the kernel to actually contain only the needed exported symbols,
# we have to build modules as well to determine what those symbols are.
# (this can be evaluated only once include/config/auto.conf has been included)
ifdef CONFIG_TRIM_UNUSED_KSYMS
  KBUILD_MODULES := 1
endif

autoksyms_h := $(if $(CONFIG_TRIM_UNUSED_KSYMS), include/generated/autoksyms.h)

$(autoksyms_h):
	$(Q)mkdir -p $(dir $@)
	$(Q)touch $@

ARCH_POSTLINK := $(wildcard $(srctree)/arch/$(SRCARCH)/Makefile.postlink)

# Final link of vmlinux with optional arch pass after final link
cmd_link-vmlinux =                                                 \
	$(CONFIG_SHELL) $< $(LD) $(KBUILD_LDFLAGS) $(LDFLAGS_vmlinux) ;    \
	$(if $(ARCH_POSTLINK), $(MAKE) -f $(ARCH_POSTLINK) $@, true)

vmlinux: scripts/link-vmlinux.sh autoksyms_recursive $(vmlinux-deps) FORCE
	+$(call if_changed,link-vmlinux)

targets := vmlinux

# The actual objects are generated when descending,
# make sure no implicit rule kicks in
$(sort $(vmlinux-deps)): descend ;

filechk_kernel.release = \
	echo "$(KERNELVERSION)$$($(CONFIG_SHELL) $(srctree)/scripts/setlocalversion $(srctree))"

# Store (new) KERNELRELEASE string in include/config/kernel.release
include/config/kernel.release: FORCE
	$(call filechk,kernel.release)

# Additional helpers built in scripts/
# Carefully list dependencies so we do not try to build scripts twice
# in parallel
PHONY += scripts
scripts: scripts_basic scripts_dtc
	$(Q)$(MAKE) $(build)=$(@)

# Things we need to do before we recursively start building the kernel
# or the modules are listed in "prepare".
# A multi level approach is used. prepareN is processed before prepareN-1.
# archprepare is used in arch Makefiles and when processed asm symlink,
# version.h and scripts_basic is processed / created.

PHONY += prepare archprepare

archprepare: outputmakefile archheaders archscripts scripts include/config/kernel.release \
	asm-generic $(version_h) $(autoksyms_h) include/generated/utsrelease.h

prepare0: archprepare
	$(Q)$(MAKE) $(build)=scripts/mod
	$(Q)$(MAKE) $(build)=.

# All the preparing..
prepare: prepare0 prepare-objtool

# Support for using generic headers in asm-generic
asm-generic := -f $(srctree)/scripts/Makefile.asm-generic obj

PHONY += asm-generic uapi-asm-generic
asm-generic: uapi-asm-generic
	$(Q)$(MAKE) $(asm-generic)=arch/$(SRCARCH)/include/generated/asm \
	generic=include/asm-generic
uapi-asm-generic:
	$(Q)$(MAKE) $(asm-generic)=arch/$(SRCARCH)/include/generated/uapi/asm \
	generic=include/uapi/asm-generic

PHONY += prepare-objtool
prepare-objtool: $(objtool_target)
ifeq ($(SKIP_STACK_VALIDATION),1)
ifdef CONFIG_UNWINDER_ORC
	@echo "error: Cannot generate ORC metadata for CONFIG_UNWINDER_ORC=y, please install libelf-dev, libelf-devel or elfutils-libelf-devel" >&2
	@false
else
	@echo "warning: Cannot use CONFIG_STACK_VALIDATION=y, please install libelf-dev, libelf-devel or elfutils-libelf-devel" >&2
endif
endif

# Generate some files
# ---------------------------------------------------------------------------

# KERNELRELEASE can change from a few different places, meaning version.h
# needs to be updated, so this check is forced on all builds

uts_len := 64
define filechk_utsrelease.h
	if [ `echo -n "$(KERNELRELEASE)" | wc -c ` -gt $(uts_len) ]; then \
	  echo '"$(KERNELRELEASE)" exceeds $(uts_len) characters' >&2;    \
	  exit 1;                                                         \
	fi;                                                               \
	echo \#define UTS_RELEASE \"$(KERNELRELEASE)\"
endef

define filechk_version.h
	echo \#define LINUX_VERSION_CODE $(shell                         \
	expr $(VERSION) \* 65536 + 0$(PATCHLEVEL) \* 256 + 0$(SUBLEVEL)); \
	echo '#define KERNEL_VERSION(a,b,c) (((a) << 16) + ((b) << 8) + (c))'
endef

$(version_h): FORCE
	$(call filechk,version.h)
	$(Q)rm -f $(old_version_h)

include/generated/utsrelease.h: include/config/kernel.release FORCE
	$(call filechk,utsrelease.h)

PHONY += headerdep
headerdep:
	$(Q)find $(srctree)/include/ -name '*.h' | xargs --max-args 1 \
	$(srctree)/scripts/headerdep.pl -I$(srctree)/include

# ---------------------------------------------------------------------------
# Kernel headers

#Default location for installed headers
export INSTALL_HDR_PATH = $(objtree)/usr

quiet_cmd_headers_install = INSTALL $(INSTALL_HDR_PATH)/include
      cmd_headers_install = \
	mkdir -p $(INSTALL_HDR_PATH); \
	rsync -mrl --include='*/' --include='*\.h' --exclude='*' \
	usr/include $(INSTALL_HDR_PATH)

PHONY += headers_install
headers_install: headers
	$(call cmd,headers_install)

PHONY += archheaders archscripts

hdr-inst := -f $(srctree)/scripts/Makefile.headersinst obj

PHONY += headers
headers: $(version_h) scripts_unifdef uapi-asm-generic archheaders archscripts
	$(if $(wildcard $(srctree)/arch/$(SRCARCH)/include/uapi/asm/Kbuild),, \
	  $(error Headers not exportable for the $(SRCARCH) architecture))
	$(Q)$(MAKE) $(hdr-inst)=include/uapi
	$(Q)$(MAKE) $(hdr-inst)=arch/$(SRCARCH)/include/uapi

# Deprecated. It is no-op now.
PHONY += headers_check
headers_check:
	@:

ifdef CONFIG_HEADERS_INSTALL
prepare: headers
endif

PHONY += scripts_unifdef
scripts_unifdef: scripts_basic
	$(Q)$(MAKE) $(build)=scripts scripts/unifdef

# ---------------------------------------------------------------------------
# Kernel selftest

PHONY += kselftest
kselftest:
	$(Q)$(MAKE) -C $(srctree)/tools/testing/selftests run_tests

kselftest-%: FORCE
	$(Q)$(MAKE) -C $(srctree)/tools/testing/selftests $*

PHONY += kselftest-merge
kselftest-merge:
	$(if $(wildcard $(objtree)/.config),, $(error No .config exists, config your kernel first!))
	$(Q)find $(srctree)/tools/testing/selftests -name config | \
		xargs $(srctree)/scripts/kconfig/merge_config.sh -m $(objtree)/.config
	$(Q)$(MAKE) -f $(srctree)/Makefile olddefconfig

# ---------------------------------------------------------------------------
# Devicetree files

ifneq ($(wildcard $(srctree)/arch/$(SRCARCH)/boot/dts/),)
dtstree := arch/$(SRCARCH)/boot/dts
endif

ifneq ($(dtstree),)

%.dtb: include/config/kernel.release scripts_dtc
	$(Q)$(MAKE) $(build)=$(dtstree) $(dtstree)/$@

PHONY += dtbs dtbs_install dt_binding_check
dtbs dtbs_check: include/config/kernel.release scripts_dtc
	$(Q)$(MAKE) $(build)=$(dtstree)

dtbs_check: export CHECK_DTBS=1
dtbs_check: dt_binding_check

dtbs_install:
	$(Q)$(MAKE) $(dtbinst)=$(dtstree)

ifdef CONFIG_OF_EARLY_FLATTREE
all: dtbs
endif

endif

PHONY += scripts_dtc
scripts_dtc: scripts_basic
	$(Q)$(MAKE) $(build)=scripts/dtc

dt_binding_check: scripts_dtc
	$(Q)$(MAKE) $(build)=Documentation/devicetree/bindings

# ---------------------------------------------------------------------------
# Modules

ifdef CONFIG_MODULES

# By default, build modules as well

all: modules

# Build modules
#
# A module can be listed more than once in obj-m resulting in
# duplicate lines in modules.order files.  Those are removed
# using awk while concatenating to the final file.

PHONY += modules
modules: $(if $(KBUILD_BUILTIN),vmlinux) modules.order modules.builtin
	$(Q)$(MAKE) -f $(srctree)/scripts/Makefile.modpost
	$(Q)$(CONFIG_SHELL) $(srctree)/scripts/modules-check.sh

modules.order: descend
	$(Q)$(AWK) '!x[$$0]++' $(addsuffix /$@, $(build-dirs)) > $@

modbuiltin-dirs := $(addprefix _modbuiltin_, $(build-dirs))

modules.builtin: $(modbuiltin-dirs)
	$(Q)$(AWK) '!x[$$0]++' $(addsuffix /$@, $(build-dirs)) > $@

PHONY += $(modbuiltin-dirs)
# tristate.conf is not included from this Makefile. Add it as a prerequisite
# here to make it self-healing in case somebody accidentally removes it.
$(modbuiltin-dirs): include/config/tristate.conf
	$(Q)$(MAKE) $(modbuiltin)=$(patsubst _modbuiltin_%,%,$@)

# Target to prepare building external modules
PHONY += modules_prepare
modules_prepare: prepare

# Target to install modules
PHONY += modules_install
modules_install: _modinst_ _modinst_post

PHONY += _modinst_
_modinst_:
	@rm -rf $(MODLIB)/kernel
	@rm -f $(MODLIB)/source
	@mkdir -p $(MODLIB)/kernel
	@ln -s $(abspath $(srctree)) $(MODLIB)/source
	@if [ ! $(objtree) -ef  $(MODLIB)/build ]; then \
		rm -f $(MODLIB)/build ; \
		ln -s $(CURDIR) $(MODLIB)/build ; \
	fi
	@sed 's:^:kernel/:' modules.order > $(MODLIB)/modules.order
	@sed 's:^:kernel/:' modules.builtin > $(MODLIB)/modules.builtin
	@cp -f $(objtree)/modules.builtin.modinfo $(MODLIB)/
	$(Q)$(MAKE) -f $(srctree)/scripts/Makefile.modinst

# This depmod is only for convenience to give the initial
# boot a modules.dep even before / is mounted read-write.  However the
# boot script depmod is the master version.
PHONY += _modinst_post
_modinst_post: _modinst_
	$(call cmd,depmod)

ifeq ($(CONFIG_MODULE_SIG), y)
PHONY += modules_sign
modules_sign:
	$(Q)$(MAKE) -f $(srctree)/scripts/Makefile.modsign
endif

else # CONFIG_MODULES

# Modules not configured
# ---------------------------------------------------------------------------

PHONY += modules modules_install
modules modules_install:
	@echo >&2
	@echo >&2 "The present kernel configuration has modules disabled."
	@echo >&2 "Type 'make config' and enable loadable module support."
	@echo >&2 "Then build a kernel with module support enabled."
	@echo >&2
	@exit 1

endif # CONFIG_MODULES

###
# Cleaning is done on three levels.
# make clean     Delete most generated files
#                Leave enough to build external modules
# make mrproper  Delete the current configuration, and all generated files
# make distclean Remove editor backup files, patch leftover files and the like

# Directories & files removed with 'make clean'
CLEAN_DIRS  += include/ksym
CLEAN_FILES += modules.builtin.modinfo modules.nsdeps

# Directories & files removed with 'make mrproper'
MRPROPER_DIRS  += include/config include/generated          \
		  arch/$(SRCARCH)/include/generated .tmp_objdiff \
		  debian/ snap/ tar-install/
MRPROPER_FILES += .config .config.old .version \
		  Module.symvers \
		  signing_key.pem signing_key.priv signing_key.x509	\
		  x509.genkey extra_certificates signing_key.x509.keyid	\
		  signing_key.x509.signer vmlinux-gdb.py \
		  *.spec

# Directories & files removed with 'make distclean'
DISTCLEAN_DIRS  +=
DISTCLEAN_FILES += tags TAGS cscope* GPATH GTAGS GRTAGS GSYMS

# clean - Delete most, but leave enough to build external modules
#
clean: rm-dirs  := $(CLEAN_DIRS)
clean: rm-files := $(CLEAN_FILES)

PHONY += archclean vmlinuxclean

vmlinuxclean:
	$(Q)$(CONFIG_SHELL) $(srctree)/scripts/link-vmlinux.sh clean
	$(Q)$(if $(ARCH_POSTLINK), $(MAKE) -f $(ARCH_POSTLINK) clean)

clean: archclean vmlinuxclean

# mrproper - Delete all generated files, including .config
#
mrproper: rm-dirs  := $(wildcard $(MRPROPER_DIRS))
mrproper: rm-files := $(wildcard $(MRPROPER_FILES))
mrproper-dirs      := $(addprefix _mrproper_,scripts)

PHONY += $(mrproper-dirs) mrproper
$(mrproper-dirs):
	$(Q)$(MAKE) $(clean)=$(patsubst _mrproper_%,%,$@)

mrproper: clean $(mrproper-dirs)
	$(call cmd,rmdirs)
	$(call cmd,rmfiles)

# distclean
#
distclean: rm-dirs  := $(wildcard $(DISTCLEAN_DIRS))
distclean: rm-files := $(wildcard $(DISTCLEAN_FILES))

PHONY += distclean

distclean: mrproper
	$(call cmd,rmdirs)
	$(call cmd,rmfiles)
	@find $(srctree) $(RCS_FIND_IGNORE) \
		\( -name '*.orig' -o -name '*.rej' -o -name '*~' \
		-o -name '*.bak' -o -name '#*#' -o -name '*%' \
		-o -name 'core' \) \
		-type f -print | xargs rm -f


# Packaging of the kernel to various formats
# ---------------------------------------------------------------------------

%src-pkg: FORCE
	$(Q)$(MAKE) -f $(srctree)/scripts/Makefile.package $@
%pkg: include/config/kernel.release FORCE
	$(Q)$(MAKE) -f $(srctree)/scripts/Makefile.package $@

# Brief documentation of the typical targets used
# ---------------------------------------------------------------------------

boards := $(wildcard $(srctree)/arch/$(SRCARCH)/configs/*_defconfig)
boards := $(sort $(notdir $(boards)))
board-dirs := $(dir $(wildcard $(srctree)/arch/$(SRCARCH)/configs/*/*_defconfig))
board-dirs := $(sort $(notdir $(board-dirs:/=)))

PHONY += help
help:
	@echo  'Cleaning targets:'
	@echo  '  clean		  - Remove most generated files but keep the config and'
	@echo  '                    enough build support to build external modules'
	@echo  '  mrproper	  - Remove all generated files + config + various backup files'
	@echo  '  distclean	  - mrproper + remove editor backup and patch files'
	@echo  ''
	@echo  'Configuration targets:'
	@$(MAKE) -f $(srctree)/scripts/kconfig/Makefile help
	@echo  ''
	@echo  'Other generic targets:'
	@echo  '  all		  - Build all targets marked with [*]'
	@echo  '* vmlinux	  - Build the bare kernel'
	@echo  '* modules	  - Build all modules'
	@echo  '  modules_install - Install all modules to INSTALL_MOD_PATH (default: /)'
	@echo  '  dir/            - Build all files in dir and below'
	@echo  '  dir/file.[ois]  - Build specified target only'
	@echo  '  dir/file.ll     - Build the LLVM assembly file'
	@echo  '                    (requires compiler support for LLVM assembly generation)'
	@echo  '  dir/file.lst    - Build specified mixed source/assembly target only'
	@echo  '                    (requires a recent binutils and recent build (System.map))'
	@echo  '  dir/file.ko     - Build module including final link'
	@echo  '  modules_prepare - Set up for building external modules'
	@echo  '  tags/TAGS	  - Generate tags file for editors'
	@echo  '  cscope	  - Generate cscope index'
	@echo  '  gtags           - Generate GNU GLOBAL index'
	@echo  '  kernelrelease	  - Output the release version string (use with make -s)'
	@echo  '  kernelversion	  - Output the version stored in Makefile (use with make -s)'
	@echo  '  image_name	  - Output the image name (use with make -s)'
	@echo  '  headers_install - Install sanitised kernel headers to INSTALL_HDR_PATH'; \
	 echo  '                    (default: $(INSTALL_HDR_PATH))'; \
	 echo  ''
	@echo  'Static analysers:'
	@echo  '  checkstack      - Generate a list of stack hogs'
	@echo  '  namespacecheck  - Name space analysis on compiled kernel'
	@echo  '  versioncheck    - Sanity check on version.h usage'
	@echo  '  includecheck    - Check for duplicate included header files'
	@echo  '  export_report   - List the usages of all exported symbols'
	@echo  '  headerdep       - Detect inclusion cycles in headers'
	@echo  '  coccicheck      - Check with Coccinelle'
	@echo  ''
	@echo  'Tools:'
	@echo  '  nsdeps          - Generate missing symbol namespace dependencies'
	@echo  ''
	@echo  'Kernel selftest:'
	@echo  '  kselftest       - Build and run kernel selftest (run as root)'
	@echo  '                    Build, install, and boot kernel before'
	@echo  '                    running kselftest on it'
	@echo  '  kselftest-clean - Remove all generated kselftest files'
	@echo  '  kselftest-merge - Merge all the config dependencies of kselftest to existing'
	@echo  '                    .config.'
	@echo  ''
	@$(if $(dtstree), \
		echo 'Devicetree:'; \
		echo '* dtbs             - Build device tree blobs for enabled boards'; \
		echo '  dtbs_install     - Install dtbs to $(INSTALL_DTBS_PATH)'; \
		echo '  dt_binding_check - Validate device tree binding documents'; \
		echo '  dtbs_check       - Validate device tree source files';\
		echo '')

	@echo 'Userspace tools targets:'
	@echo '  use "make tools/help"'
	@echo '  or  "cd tools; make help"'
	@echo  ''
	@echo  'Kernel packaging:'
	@$(MAKE) -f $(srctree)/scripts/Makefile.package help
	@echo  ''
	@echo  'Documentation targets:'
	@$(MAKE) -f $(srctree)/Documentation/Makefile dochelp
	@echo  ''
	@echo  'Architecture specific targets ($(SRCARCH)):'
	@$(if $(archhelp),$(archhelp),\
		echo '  No architecture specific help defined for $(SRCARCH)')
	@echo  ''
	@$(if $(boards), \
		$(foreach b, $(boards), \
		printf "  %-27s - Build for %s\\n" $(b) $(subst _defconfig,,$(b));) \
		echo '')
	@$(if $(board-dirs), \
		$(foreach b, $(board-dirs), \
		printf "  %-16s - Show %s-specific targets\\n" help-$(b) $(b);) \
		printf "  %-16s - Show all of the above\\n" help-boards; \
		echo '')

	@echo  '  make V=0|1 [targets] 0 => quiet build (default), 1 => verbose build'
	@echo  '  make V=2   [targets] 2 => give reason for rebuild of target'
	@echo  '  make O=dir [targets] Locate all output files in "dir", including .config'
	@echo  '  make C=1   [targets] Check re-compiled c source with $$CHECK'
	@echo  '                       (sparse by default)'
	@echo  '  make C=2   [targets] Force check of all c source with $$CHECK'
	@echo  '  make RECORDMCOUNT_WARN=1 [targets] Warn about ignored mcount sections'
	@echo  '  make W=n   [targets] Enable extra build checks, n=1,2,3 where'
	@echo  '		1: warnings which may be relevant and do not occur too often'
	@echo  '		2: warnings which occur quite often but may still be relevant'
	@echo  '		3: more obscure warnings, can most likely be ignored'
	@echo  '		Multiple levels can be combined with W=12 or W=123'
	@echo  ''
	@echo  'Execute "make" or "make all" to build all targets marked with [*] '
	@echo  'For further info see the ./README file'


help-board-dirs := $(addprefix help-,$(board-dirs))

help-boards: $(help-board-dirs)

boards-per-dir = $(sort $(notdir $(wildcard $(srctree)/arch/$(SRCARCH)/configs/$*/*_defconfig)))

$(help-board-dirs): help-%:
	@echo  'Architecture specific targets ($(SRCARCH) $*):'
	@$(if $(boards-per-dir), \
		$(foreach b, $(boards-per-dir), \
		printf "  %-24s - Build for %s\\n" $*/$(b) $(subst _defconfig,,$(b));) \
		echo '')


# Documentation targets
# ---------------------------------------------------------------------------
DOC_TARGETS := xmldocs latexdocs pdfdocs htmldocs epubdocs cleandocs \
	       linkcheckdocs dochelp refcheckdocs
PHONY += $(DOC_TARGETS)
$(DOC_TARGETS):
	$(Q)$(MAKE) $(build)=Documentation $@

# Misc
# ---------------------------------------------------------------------------

PHONY += scripts_gdb
scripts_gdb: prepare0
	$(Q)$(MAKE) $(build)=scripts/gdb
	$(Q)ln -fsn $(abspath $(srctree)/scripts/gdb/vmlinux-gdb.py)

ifdef CONFIG_GDB_SCRIPTS
all: scripts_gdb
endif

else # KBUILD_EXTMOD

###
# External module support.
# When building external modules the kernel used as basis is considered
# read-only, and no consistency checks are made and the make
# system is not used on the basis kernel. If updates are required
# in the basis kernel ordinary make commands (without M=...) must
# be used.
#
# The following are the only valid targets when building external
# modules.
# make M=dir clean     Delete all automatically generated files
# make M=dir modules   Make all modules in specified dir
# make M=dir	       Same as 'make M=dir modules'
# make M=dir modules_install
#                      Install the modules built in the module directory
#                      Assumes install directory is already created

# We are always building modules
KBUILD_MODULES := 1

PHONY += $(objtree)/Module.symvers
$(objtree)/Module.symvers:
	@test -e $(objtree)/Module.symvers || ( \
	echo; \
	echo "  WARNING: Symbol version dump $(objtree)/Module.symvers"; \
	echo "           is missing; modules will have no dependencies and modversions."; \
	echo )

build-dirs := $(KBUILD_EXTMOD)
PHONY += modules
modules: descend $(objtree)/Module.symvers
	$(Q)$(MAKE) -f $(srctree)/scripts/Makefile.modpost

PHONY += modules_install
modules_install: _emodinst_ _emodinst_post

install-dir := $(if $(INSTALL_MOD_DIR),$(INSTALL_MOD_DIR),extra)
PHONY += _emodinst_
_emodinst_:
	$(Q)mkdir -p $(MODLIB)/$(install-dir)
	$(Q)$(MAKE) -f $(srctree)/scripts/Makefile.modinst

PHONY += _emodinst_post
_emodinst_post: _emodinst_
	$(call cmd,depmod)

clean-dirs := $(KBUILD_EXTMOD)
clean: rm-files := $(KBUILD_EXTMOD)/Module.symvers $(KBUILD_EXTMOD)/modules.nsdeps

PHONY += /
/:
	@echo >&2 '"$(MAKE) /" is no longer supported. Please use "$(MAKE) ./" instead.'

PHONY += help
help:
	@echo  '  Building external modules.'
	@echo  '  Syntax: make -C path/to/kernel/src M=$$PWD target'
	@echo  ''
	@echo  '  modules         - default target, build the module(s)'
	@echo  '  modules_install - install the module'
	@echo  '  clean           - remove generated files in module directory only'
	@echo  ''

PHONY += prepare
endif # KBUILD_EXTMOD

# Single targets
# ---------------------------------------------------------------------------
# To build individual files in subdirectories, you can do like this:
#
#   make foo/bar/baz.s
#
# The supported suffixes for single-target are listed in 'single-targets'
#
# To build only under specific subdirectories, you can do like this:
#
#   make foo/bar/baz/

ifdef single-build

# .ko is special because modpost is needed
single-ko := $(sort $(filter %.ko, $(MAKECMDGOALS)))
single-no-ko := $(sort $(patsubst %.ko,%.mod, $(MAKECMDGOALS)))

$(single-ko): single_modpost
	@:
$(single-no-ko): descend
	@:

ifeq ($(KBUILD_EXTMOD),)
# For the single build of in-tree modules, use a temporary file to avoid
# the situation of modules_install installing an invalid modules.order.
MODORDER := .modules.tmp
endif

PHONY += single_modpost
single_modpost: $(single-no-ko)
	$(Q){ $(foreach m, $(single-ko), echo $(extmod-prefix)$m;) } > $(MODORDER)
	$(Q)$(MAKE) -f $(srctree)/scripts/Makefile.modpost

KBUILD_MODULES := 1

export KBUILD_SINGLE_TARGETS := $(addprefix $(extmod-prefix), $(single-no-ko))

# trim unrelated directories
build-dirs := $(foreach d, $(build-dirs), \
			$(if $(filter $(d)/%, $(KBUILD_SINGLE_TARGETS)), $(d)))

endif

# Handle descending into subdirectories listed in $(build-dirs)
# Preset locale variables to speed up the build process. Limit locale
# tweaks to this spot to avoid wrong language settings when running
# make menuconfig etc.
# Error messages still appears in the original language
PHONY += descend $(build-dirs)
descend: $(build-dirs)
$(build-dirs): prepare
	$(Q)$(MAKE) $(build)=$@ \
	single-build=$(if $(filter-out $@/, $(single-no-ko)),1) \
	need-builtin=1 need-modorder=1

clean-dirs := $(addprefix _clean_, $(clean-dirs))
PHONY += $(clean-dirs) clean
$(clean-dirs):
	$(Q)$(MAKE) $(clean)=$(patsubst _clean_%,%,$@)

clean: $(clean-dirs)
	$(call cmd,rmdirs)
	$(call cmd,rmfiles)
	@find $(if $(KBUILD_EXTMOD), $(KBUILD_EXTMOD), .) $(RCS_FIND_IGNORE) \
		\( -name '*.[aios]' -o -name '*.ko' -o -name '.*.cmd' \
		-o -name '*.ko.*' \
		-o -name '*.dtb' -o -name '*.dtb.S' -o -name '*.dt.yaml' \
		-o -name '*.dwo' -o -name '*.lst' \
		-o -name '*.su' -o -name '*.mod' \
		-o -name '.*.d' -o -name '.*.tmp' -o -name '*.mod.c' \
		-o -name '*.lex.c' -o -name '*.tab.[ch]' \
		-o -name '*.asn1.[ch]' \
		-o -name '*.symtypes' -o -name 'modules.order' \
		-o -name modules.builtin -o -name '.tmp_*.o.*' \
		-o -name '*.c.[012]*.*' \
		-o -name '*.ll' \
		-o -name '*.gcno' \) -type f -print | xargs rm -f

# Generate tags for editors
# ---------------------------------------------------------------------------
quiet_cmd_tags = GEN     $@
      cmd_tags = $(BASH) $(srctree)/scripts/tags.sh $@

tags TAGS cscope gtags: FORCE
	$(call cmd,tags)

# Script to generate missing namespace dependencies
# ---------------------------------------------------------------------------

PHONY += nsdeps
nsdeps: export KBUILD_NSDEPS=1
nsdeps: modules
	$(Q)$(CONFIG_SHELL) $(srctree)/scripts/nsdeps

# Scripts to check various things for consistency
# ---------------------------------------------------------------------------

PHONY += includecheck versioncheck coccicheck namespacecheck export_report

includecheck:
	find $(srctree)/* $(RCS_FIND_IGNORE) \
		-name '*.[hcS]' -type f -print | sort \
		| xargs $(PERL) -w $(srctree)/scripts/checkincludes.pl

versioncheck:
	find $(srctree)/* $(RCS_FIND_IGNORE) \
		-name '*.[hcS]' -type f -print | sort \
		| xargs $(PERL) -w $(srctree)/scripts/checkversion.pl

coccicheck:
	$(Q)$(BASH) $(srctree)/scripts/$@

namespacecheck:
	$(PERL) $(srctree)/scripts/namespace.pl

export_report:
	$(PERL) $(srctree)/scripts/export_report.pl

PHONY += checkstack kernelrelease kernelversion image_name

# UML needs a little special treatment here.  It wants to use the host
# toolchain, so needs $(SUBARCH) passed to checkstack.pl.  Everyone
# else wants $(ARCH), including people doing cross-builds, which means
# that $(SUBARCH) doesn't work here.
ifeq ($(ARCH), um)
CHECKSTACK_ARCH := $(SUBARCH)
else
CHECKSTACK_ARCH := $(ARCH)
endif
checkstack:
	$(OBJDUMP) -d vmlinux $$(find . -name '*.ko') | \
	$(PERL) $(srctree)/scripts/checkstack.pl $(CHECKSTACK_ARCH)

kernelrelease:
	@echo "$(KERNELVERSION)$$($(CONFIG_SHELL) $(srctree)/scripts/setlocalversion $(srctree))"

kernelversion:
	@echo $(KERNELVERSION)

image_name:
	@echo $(KBUILD_IMAGE)

# Clear a bunch of variables before executing the submake

ifeq ($(quiet),silent_)
tools_silent=s
endif

tools/: FORCE
	$(Q)mkdir -p $(objtree)/tools
	$(Q)$(MAKE) LDFLAGS= MAKEFLAGS="$(tools_silent) $(filter --j% -j,$(MAKEFLAGS))" O=$(abspath $(objtree)) subdir=tools -C $(srctree)/tools/

tools/%: FORCE
	$(Q)mkdir -p $(objtree)/tools
	$(Q)$(MAKE) LDFLAGS= MAKEFLAGS="$(tools_silent) $(filter --j% -j,$(MAKEFLAGS))" O=$(abspath $(objtree)) subdir=tools -C $(srctree)/tools/ $*

# FIXME Should go into a make.lib or something
# ===========================================================================

quiet_cmd_rmdirs = $(if $(wildcard $(rm-dirs)),CLEAN   $(wildcard $(rm-dirs)))
      cmd_rmdirs = rm -rf $(rm-dirs)

quiet_cmd_rmfiles = $(if $(wildcard $(rm-files)),CLEAN   $(wildcard $(rm-files)))
      cmd_rmfiles = rm -f $(rm-files)

# Run depmod only if we have System.map and depmod is executable
quiet_cmd_depmod = DEPMOD  $(KERNELRELEASE)
      cmd_depmod = $(CONFIG_SHELL) $(srctree)/scripts/depmod.sh $(DEPMOD) \
                   $(KERNELRELEASE)

# read saved command lines for existing targets
existing-targets := $(wildcard $(sort $(targets)))

-include $(foreach f,$(existing-targets),$(dir $(f)).$(notdir $(f)).cmd)

endif # config-targets
endif # mixed-build
endif # need-sub-make

PHONY += FORCE
FORCE:

# Declare the contents of the PHONY variable as phony.  We keep that
# information in a variable so we can use it in if_changed and friends.
.PHONY: $(PHONY)<|MERGE_RESOLUTION|>--- conflicted
+++ resolved
@@ -2,11 +2,7 @@
 VERSION = 5
 PATCHLEVEL = 5
 SUBLEVEL = 0
-<<<<<<< HEAD
-EXTRAVERSION = -rc4
-=======
 EXTRAVERSION = -rc5
->>>>>>> 7288c8fd
 NAME = Kleptomaniac Octopus
 
 # *DOCUMENTATION*
