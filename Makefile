VERSION = 2
PATCHLEVEL = 6
SUBLEVEL = 36
<<<<<<< HEAD
EXTRAVERSION = -rc6
=======
EXTRAVERSION = -rc7
>>>>>>> ed1b19b7
NAME = Sheep on Meth

# *DOCUMENTATION*
# To see a list of typical targets execute "make help"
# More info can be located in ./README
# Comments in this file are targeted only to the developer, do not
# expect to learn how to build the kernel reading this file.

# Do not:
# o  use make's built-in rules and variables
#    (this increases performance and avoids hard-to-debug behaviour);
# o  print "Entering directory ...";
MAKEFLAGS += -rR --no-print-directory

# Avoid funny character set dependencies
unexport LC_ALL
LC_COLLATE=C
LC_NUMERIC=C
export LC_COLLATE LC_NUMERIC

# We are using a recursive build, so we need to do a little thinking
# to get the ordering right.
#
# Most importantly: sub-Makefiles should only ever modify files in
# their own directory. If in some directory we have a dependency on
# a file in another dir (which doesn't happen often, but it's often
# unavoidable when linking the built-in.o targets which finally
# turn into vmlinux), we will call a sub make in that other dir, and
# after that we are sure that everything which is in that other dir
# is now up to date.
#
# The only cases where we need to modify files which have global
# effects are thus separated out and done before the recursive
# descending is started. They are now explicitly listed as the
# prepare rule.

# To put more focus on warnings, be less verbose as default
# Use 'make V=1' to see the full commands

ifeq ("$(origin V)", "command line")
  KBUILD_VERBOSE = $(V)
endif
ifndef KBUILD_VERBOSE
  KBUILD_VERBOSE = 0
endif

# Call a source code checker (by default, "sparse") as part of the
# C compilation.
#
# Use 'make C=1' to enable checking of only re-compiled files.
# Use 'make C=2' to enable checking of *all* source files, regardless
# of whether they are re-compiled or not.
#
# See the file "Documentation/sparse.txt" for more details, including
# where to get the "sparse" utility.

ifeq ("$(origin C)", "command line")
  KBUILD_CHECKSRC = $(C)
endif
ifndef KBUILD_CHECKSRC
  KBUILD_CHECKSRC = 0
endif

# Use make M=dir to specify directory of external module to build
# Old syntax make ... SUBDIRS=$PWD is still supported
# Setting the environment variable KBUILD_EXTMOD take precedence
ifdef SUBDIRS
  KBUILD_EXTMOD ?= $(SUBDIRS)
endif

ifeq ("$(origin M)", "command line")
  KBUILD_EXTMOD := $(M)
endif

# kbuild supports saving output files in a separate directory.
# To locate output files in a separate directory two syntaxes are supported.
# In both cases the working directory must be the root of the kernel src.
# 1) O=
# Use "make O=dir/to/store/output/files/"
#
# 2) Set KBUILD_OUTPUT
# Set the environment variable KBUILD_OUTPUT to point to the directory
# where the output files shall be placed.
# export KBUILD_OUTPUT=dir/to/store/output/files/
# make
#
# The O= assignment takes precedence over the KBUILD_OUTPUT environment
# variable.


# KBUILD_SRC is set on invocation of make in OBJ directory
# KBUILD_SRC is not intended to be used by the regular user (for now)
ifeq ($(KBUILD_SRC),)

# OK, Make called in directory where kernel src resides
# Do we want to locate output files in a separate directory?
ifeq ("$(origin O)", "command line")
  KBUILD_OUTPUT := $(O)
endif

# That's our default target when none is given on the command line
PHONY := _all
_all:

# Cancel implicit rules on top Makefile
$(CURDIR)/Makefile Makefile: ;

ifneq ($(KBUILD_OUTPUT),)
# Invoke a second make in the output directory, passing relevant variables
# check that the output directory actually exists
saved-output := $(KBUILD_OUTPUT)
KBUILD_OUTPUT := $(shell cd $(KBUILD_OUTPUT) && /bin/pwd)
$(if $(KBUILD_OUTPUT),, \
     $(error output directory "$(saved-output)" does not exist))

PHONY += $(MAKECMDGOALS) sub-make

$(filter-out _all sub-make $(CURDIR)/Makefile, $(MAKECMDGOALS)) _all: sub-make
	$(Q)@:

sub-make: FORCE
	$(if $(KBUILD_VERBOSE:1=),@)$(MAKE) -C $(KBUILD_OUTPUT) \
	KBUILD_SRC=$(CURDIR) \
	KBUILD_EXTMOD="$(KBUILD_EXTMOD)" -f $(CURDIR)/Makefile \
	$(filter-out _all sub-make,$(MAKECMDGOALS))

# Leave processing to above invocation of make
skip-makefile := 1
endif # ifneq ($(KBUILD_OUTPUT),)
endif # ifeq ($(KBUILD_SRC),)

# We process the rest of the Makefile if this is the final invocation of make
ifeq ($(skip-makefile),)

# If building an external module we do not care about the all: rule
# but instead _all depend on modules
PHONY += all
ifeq ($(KBUILD_EXTMOD),)
_all: all
else
_all: modules
endif

srctree		:= $(if $(KBUILD_SRC),$(KBUILD_SRC),$(CURDIR))
objtree		:= $(CURDIR)
src		:= $(srctree)
obj		:= $(objtree)

VPATH		:= $(srctree)$(if $(KBUILD_EXTMOD),:$(KBUILD_EXTMOD))

export srctree objtree VPATH


# SUBARCH tells the usermode build what the underlying arch is.  That is set
# first, and if a usermode build is happening, the "ARCH=um" on the command
# line overrides the setting of ARCH below.  If a native build is happening,
# then ARCH is assigned, getting whatever value it gets normally, and 
# SUBARCH is subsequently ignored.

SUBARCH := $(shell uname -m | sed -e s/i.86/i386/ -e s/sun4u/sparc64/ \
				  -e s/arm.*/arm/ -e s/sa110/arm/ \
				  -e s/s390x/s390/ -e s/parisc64/parisc/ \
				  -e s/ppc.*/powerpc/ -e s/mips.*/mips/ \
				  -e s/sh[234].*/sh/ )

# Cross compiling and selecting different set of gcc/bin-utils
# ---------------------------------------------------------------------------
#
# When performing cross compilation for other architectures ARCH shall be set
# to the target architecture. (See arch/* for the possibilities).
# ARCH can be set during invocation of make:
# make ARCH=ia64
# Another way is to have ARCH set in the environment.
# The default ARCH is the host where make is executed.

# CROSS_COMPILE specify the prefix used for all executables used
# during compilation. Only gcc and related bin-utils executables
# are prefixed with $(CROSS_COMPILE).
# CROSS_COMPILE can be set on the command line
# make CROSS_COMPILE=ia64-linux-
# Alternatively CROSS_COMPILE can be set in the environment.
# A third alternative is to store a setting in .config so that plain
# "make" in the configured kernel build directory always uses that.
# Default value for CROSS_COMPILE is not to prefix executables
# Note: Some architectures assign CROSS_COMPILE in their arch/*/Makefile
export KBUILD_BUILDHOST := $(SUBARCH)
ARCH		?= $(SUBARCH)
CROSS_COMPILE	?= $(CONFIG_CROSS_COMPILE:"%"=%)

# Architecture as present in compile.h
UTS_MACHINE 	:= $(ARCH)
SRCARCH 	:= $(ARCH)

# Additional ARCH settings for x86
ifeq ($(ARCH),i386)
        SRCARCH := x86
endif
ifeq ($(ARCH),x86_64)
        SRCARCH := x86
endif

# Additional ARCH settings for sparc
ifeq ($(ARCH),sparc64)
       SRCARCH := sparc
endif

# Additional ARCH settings for sh
ifeq ($(ARCH),sh64)
       SRCARCH := sh
endif

# Where to locate arch specific headers
hdr-arch  := $(SRCARCH)

ifeq ($(ARCH),m68knommu)
       hdr-arch  := m68k
endif

KCONFIG_CONFIG	?= .config

# SHELL used by kbuild
CONFIG_SHELL := $(shell if [ -x "$$BASH" ]; then echo $$BASH; \
	  else if [ -x /bin/bash ]; then echo /bin/bash; \
	  else echo sh; fi ; fi)

HOSTCC       = gcc
HOSTCXX      = g++
HOSTCFLAGS   = -Wall -Wmissing-prototypes -Wstrict-prototypes -O2 -fomit-frame-pointer
HOSTCXXFLAGS = -O2

# Decide whether to build built-in, modular, or both.
# Normally, just do built-in.

KBUILD_MODULES :=
KBUILD_BUILTIN := 1

#	If we have only "make modules", don't compile built-in objects.
#	When we're building modules with modversions, we need to consider
#	the built-in objects during the descend as well, in order to
#	make sure the checksums are up to date before we record them.

ifeq ($(MAKECMDGOALS),modules)
  KBUILD_BUILTIN := $(if $(CONFIG_MODVERSIONS),1)
endif

#	If we have "make <whatever> modules", compile modules
#	in addition to whatever we do anyway.
#	Just "make" or "make all" shall build modules as well

ifneq ($(filter all _all modules,$(MAKECMDGOALS)),)
  KBUILD_MODULES := 1
endif

ifeq ($(MAKECMDGOALS),)
  KBUILD_MODULES := 1
endif

export KBUILD_MODULES KBUILD_BUILTIN
export KBUILD_CHECKSRC KBUILD_SRC KBUILD_EXTMOD

# Beautify output
# ---------------------------------------------------------------------------
#
# Normally, we echo the whole command before executing it. By making
# that echo $($(quiet)$(cmd)), we now have the possibility to set
# $(quiet) to choose other forms of output instead, e.g.
#
#         quiet_cmd_cc_o_c = Compiling $(RELDIR)/$@
#         cmd_cc_o_c       = $(CC) $(c_flags) -c -o $@ $<
#
# If $(quiet) is empty, the whole command will be printed.
# If it is set to "quiet_", only the short version will be printed. 
# If it is set to "silent_", nothing will be printed at all, since
# the variable $(silent_cmd_cc_o_c) doesn't exist.
#
# A simple variant is to prefix commands with $(Q) - that's useful
# for commands that shall be hidden in non-verbose mode.
#
#	$(Q)ln $@ :<
#
# If KBUILD_VERBOSE equals 0 then the above command will be hidden.
# If KBUILD_VERBOSE equals 1 then the above command is displayed.

ifeq ($(KBUILD_VERBOSE),1)
  quiet =
  Q =
else
  quiet=quiet_
  Q = @
endif

# If the user is running make -s (silent mode), suppress echoing of
# commands

ifneq ($(findstring s,$(MAKEFLAGS)),)
  quiet=silent_
endif

export quiet Q KBUILD_VERBOSE


# Look for make include files relative to root of kernel src
MAKEFLAGS += --include-dir=$(srctree)

# We need some generic definitions (do not try to remake the file).
$(srctree)/scripts/Kbuild.include: ;
include $(srctree)/scripts/Kbuild.include

# Make variables (CC, etc...)

AS		= $(CROSS_COMPILE)as
LD		= $(CROSS_COMPILE)ld
CC		= $(CROSS_COMPILE)gcc
CPP		= $(CC) -E
AR		= $(CROSS_COMPILE)ar
NM		= $(CROSS_COMPILE)nm
STRIP		= $(CROSS_COMPILE)strip
OBJCOPY		= $(CROSS_COMPILE)objcopy
OBJDUMP		= $(CROSS_COMPILE)objdump
AWK		= awk
GENKSYMS	= scripts/genksyms/genksyms
INSTALLKERNEL  := installkernel
DEPMOD		= /sbin/depmod
KALLSYMS	= scripts/kallsyms
PERL		= perl
CHECK		= sparse

CHECKFLAGS     := -D__linux__ -Dlinux -D__STDC__ -Dunix -D__unix__ \
		  -Wbitwise -Wno-return-void $(CF)
CFLAGS_MODULE   =
AFLAGS_MODULE   =
LDFLAGS_MODULE  =
CFLAGS_KERNEL	=
AFLAGS_KERNEL	=
CFLAGS_GCOV	= -fprofile-arcs -ftest-coverage


# Use LINUXINCLUDE when you must reference the include/ directory.
# Needed to be compatible with the O= option
LINUXINCLUDE    := -I$(srctree)/arch/$(hdr-arch)/include -Iinclude \
                   $(if $(KBUILD_SRC), -I$(srctree)/include) \
                   -include include/generated/autoconf.h

KBUILD_CPPFLAGS := -D__KERNEL__

KBUILD_CFLAGS   := -Wall -Wundef -Wstrict-prototypes -Wno-trigraphs \
		   -fno-strict-aliasing -fno-common \
		   -Werror-implicit-function-declaration \
		   -Wno-format-security \
		   -fno-delete-null-pointer-checks
KBUILD_AFLAGS_KERNEL :=
KBUILD_CFLAGS_KERNEL :=
KBUILD_AFLAGS   := -D__ASSEMBLY__
KBUILD_AFLAGS_MODULE  := -DMODULE
KBUILD_CFLAGS_MODULE  := -DMODULE
KBUILD_LDFLAGS_MODULE := -T $(srctree)/scripts/module-common.lds

# Read KERNELRELEASE from include/config/kernel.release (if it exists)
KERNELRELEASE = $(shell cat include/config/kernel.release 2> /dev/null)
KERNELVERSION = $(VERSION).$(PATCHLEVEL).$(SUBLEVEL)$(EXTRAVERSION)

export VERSION PATCHLEVEL SUBLEVEL KERNELRELEASE KERNELVERSION
export ARCH SRCARCH CONFIG_SHELL HOSTCC HOSTCFLAGS CROSS_COMPILE AS LD CC
export CPP AR NM STRIP OBJCOPY OBJDUMP
export MAKE AWK GENKSYMS INSTALLKERNEL PERL UTS_MACHINE
export HOSTCXX HOSTCXXFLAGS LDFLAGS_MODULE CHECK CHECKFLAGS

export KBUILD_CPPFLAGS NOSTDINC_FLAGS LINUXINCLUDE OBJCOPYFLAGS LDFLAGS
export KBUILD_CFLAGS CFLAGS_KERNEL CFLAGS_MODULE CFLAGS_GCOV
export KBUILD_AFLAGS AFLAGS_KERNEL AFLAGS_MODULE
export KBUILD_AFLAGS_MODULE KBUILD_CFLAGS_MODULE KBUILD_LDFLAGS_MODULE
export KBUILD_AFLAGS_KERNEL KBUILD_CFLAGS_KERNEL

# When compiling out-of-tree modules, put MODVERDIR in the module
# tree rather than in the kernel tree. The kernel tree might
# even be read-only.
export MODVERDIR := $(if $(KBUILD_EXTMOD),$(firstword $(KBUILD_EXTMOD))/).tmp_versions

# Files to ignore in find ... statements

RCS_FIND_IGNORE := \( -name SCCS -o -name BitKeeper -o -name .svn -o -name CVS -o -name .pc -o -name .hg -o -name .git \) -prune -o
export RCS_TAR_IGNORE := --exclude SCCS --exclude BitKeeper --exclude .svn --exclude CVS --exclude .pc --exclude .hg --exclude .git

# ===========================================================================
# Rules shared between *config targets and build targets

# Basic helpers built in scripts/
PHONY += scripts_basic
scripts_basic:
	$(Q)$(MAKE) $(build)=scripts/basic
	$(Q)rm -f .tmp_quiet_recordmcount

# To avoid any implicit rule to kick in, define an empty command.
scripts/basic/%: scripts_basic ;

PHONY += outputmakefile
# outputmakefile generates a Makefile in the output directory, if using a
# separate output directory. This allows convenient use of make in the
# output directory.
outputmakefile:
ifneq ($(KBUILD_SRC),)
	$(Q)ln -fsn $(srctree) source
	$(Q)$(CONFIG_SHELL) $(srctree)/scripts/mkmakefile \
	    $(srctree) $(objtree) $(VERSION) $(PATCHLEVEL)
endif

# To make sure we do not include .config for any of the *config targets
# catch them early, and hand them over to scripts/kconfig/Makefile
# It is allowed to specify more targets when calling make, including
# mixing *config targets and build targets.
# For example 'make oldconfig all'.
# Detect when mixed targets is specified, and make a second invocation
# of make so .config is not included in this case either (for *config).

no-dot-config-targets := clean mrproper distclean \
			 cscope TAGS tags help %docs check% coccicheck \
			 include/linux/version.h headers_% \
			 kernelversion %src-pkg

config-targets := 0
mixed-targets  := 0
dot-config     := 1

ifneq ($(filter $(no-dot-config-targets), $(MAKECMDGOALS)),)
	ifeq ($(filter-out $(no-dot-config-targets), $(MAKECMDGOALS)),)
		dot-config := 0
	endif
endif

ifeq ($(KBUILD_EXTMOD),)
        ifneq ($(filter config %config,$(MAKECMDGOALS)),)
                config-targets := 1
                ifneq ($(filter-out config %config,$(MAKECMDGOALS)),)
                        mixed-targets := 1
                endif
        endif
endif

ifeq ($(mixed-targets),1)
# ===========================================================================
# We're called with mixed targets (*config and build targets).
# Handle them one by one.

%:: FORCE
	$(Q)$(MAKE) -C $(srctree) KBUILD_SRC= $@

else
ifeq ($(config-targets),1)
# ===========================================================================
# *config targets only - make sure prerequisites are updated, and descend
# in scripts/kconfig to make the *config target

# Read arch specific Makefile to set KBUILD_DEFCONFIG as needed.
# KBUILD_DEFCONFIG may point out an alternative default configuration
# used for 'make defconfig'
include $(srctree)/arch/$(SRCARCH)/Makefile
export KBUILD_DEFCONFIG KBUILD_KCONFIG

config: scripts_basic outputmakefile FORCE
	$(Q)mkdir -p include/linux include/config
	$(Q)$(MAKE) $(build)=scripts/kconfig $@

%config: scripts_basic outputmakefile FORCE
	$(Q)mkdir -p include/linux include/config
	$(Q)$(MAKE) $(build)=scripts/kconfig $@

else
# ===========================================================================
# Build targets only - this includes vmlinux, arch specific targets, clean
# targets and others. In general all targets except *config targets.

ifeq ($(KBUILD_EXTMOD),)
# Additional helpers built in scripts/
# Carefully list dependencies so we do not try to build scripts twice
# in parallel
PHONY += scripts
scripts: scripts_basic include/config/auto.conf include/config/tristate.conf
	$(Q)$(MAKE) $(build)=$(@)

# Objects we will link into vmlinux / subdirs we need to visit
init-y		:= init/
drivers-y	:= drivers/ sound/ firmware/
net-y		:= net/
libs-y		:= lib/
core-y		:= usr/
endif # KBUILD_EXTMOD

ifeq ($(dot-config),1)
# Read in config
-include include/config/auto.conf

ifeq ($(KBUILD_EXTMOD),)
# Read in dependencies to all Kconfig* files, make sure to run
# oldconfig if changes are detected.
-include include/config/auto.conf.cmd

# To avoid any implicit rule to kick in, define an empty command
$(KCONFIG_CONFIG) include/config/auto.conf.cmd: ;

# If .config is newer than include/config/auto.conf, someone tinkered
# with it and forgot to run make oldconfig.
# if auto.conf.cmd is missing then we are probably in a cleaned tree so
# we execute the config step to be sure to catch updated Kconfig files
include/config/%.conf: $(KCONFIG_CONFIG) include/config/auto.conf.cmd
	$(Q)$(MAKE) -f $(srctree)/Makefile silentoldconfig
else
# external modules needs include/generated/autoconf.h and include/config/auto.conf
# but do not care if they are up-to-date. Use auto.conf to trigger the test
PHONY += include/config/auto.conf

include/config/auto.conf:
	$(Q)test -e include/generated/autoconf.h -a -e $@ || (		\
	echo;								\
	echo "  ERROR: Kernel configuration is invalid.";		\
	echo "         include/generated/autoconf.h or $@ are missing.";\
	echo "         Run 'make oldconfig && make prepare' on kernel src to fix it.";	\
	echo;								\
	/bin/false)

endif # KBUILD_EXTMOD

else
# Dummy target needed, because used as prerequisite
include/config/auto.conf: ;
endif # $(dot-config)

# The all: target is the default when no target is given on the
# command line.
# This allow a user to issue only 'make' to build a kernel including modules
# Defaults to vmlinux, but the arch makefile usually adds further targets
all: vmlinux

ifdef CONFIG_CC_OPTIMIZE_FOR_SIZE
KBUILD_CFLAGS	+= -Os
else
KBUILD_CFLAGS	+= -O2
endif

include $(srctree)/arch/$(SRCARCH)/Makefile

ifneq ($(CONFIG_FRAME_WARN),0)
KBUILD_CFLAGS += $(call cc-option,-Wframe-larger-than=${CONFIG_FRAME_WARN})
endif

# Force gcc to behave correct even for buggy distributions
ifndef CONFIG_CC_STACKPROTECTOR
KBUILD_CFLAGS += $(call cc-option, -fno-stack-protector)
endif

ifdef CONFIG_FRAME_POINTER
KBUILD_CFLAGS	+= -fno-omit-frame-pointer -fno-optimize-sibling-calls
else
KBUILD_CFLAGS	+= -fomit-frame-pointer
endif

ifdef CONFIG_DEBUG_INFO
KBUILD_CFLAGS	+= -g
KBUILD_AFLAGS	+= -gdwarf-2
endif

ifdef CONFIG_DEBUG_INFO_REDUCED
KBUILD_CFLAGS 	+= $(call cc-option, -femit-struct-debug-baseonly)
endif

ifdef CONFIG_FUNCTION_TRACER
KBUILD_CFLAGS	+= -pg
endif

# We trigger additional mismatches with less inlining
ifdef CONFIG_DEBUG_SECTION_MISMATCH
KBUILD_CFLAGS += $(call cc-option, -fno-inline-functions-called-once)
endif

# arch Makefile may override CC so keep this after arch Makefile is included
NOSTDINC_FLAGS += -nostdinc -isystem $(shell $(CC) -print-file-name=include)
CHECKFLAGS     += $(NOSTDINC_FLAGS)

# warn about C99 declaration after statement
KBUILD_CFLAGS += $(call cc-option,-Wdeclaration-after-statement,)

# disable pointer signed / unsigned warnings in gcc 4.0
KBUILD_CFLAGS += $(call cc-option,-Wno-pointer-sign,)

# disable invalid "can't wrap" optimizations for signed / pointers
KBUILD_CFLAGS	+= $(call cc-option,-fno-strict-overflow)

# conserve stack if available
KBUILD_CFLAGS   += $(call cc-option,-fconserve-stack)

# Add user supplied CPPFLAGS, AFLAGS and CFLAGS as the last assignments
# But warn user when we do so
warn-assign = \
$(warning "WARNING: Appending $$K$(1) ($(K$(1))) from $(origin K$(1)) to kernel $$$(1)")

ifneq ($(KCPPFLAGS),)
        $(call warn-assign,CPPFLAGS)
        KBUILD_CPPFLAGS += $(KCPPFLAGS)
endif
ifneq ($(KAFLAGS),)
        $(call warn-assign,AFLAGS)
        KBUILD_AFLAGS += $(KAFLAGS)
endif
ifneq ($(KCFLAGS),)
        $(call warn-assign,CFLAGS)
        KBUILD_CFLAGS += $(KCFLAGS)
endif

# Use --build-id when available.
LDFLAGS_BUILD_ID = $(patsubst -Wl$(comma)%,%,\
			      $(call cc-ldoption, -Wl$(comma)--build-id,))
KBUILD_LDFLAGS_MODULE += $(LDFLAGS_BUILD_ID)
LDFLAGS_vmlinux += $(LDFLAGS_BUILD_ID)

ifeq ($(CONFIG_STRIP_ASM_SYMS),y)
LDFLAGS_vmlinux	+= $(call ld-option, -X,)
endif

# Default kernel image to build when no specific target is given.
# KBUILD_IMAGE may be overruled on the command line or
# set in the environment
# Also any assignments in arch/$(ARCH)/Makefile take precedence over
# this default value
export KBUILD_IMAGE ?= vmlinux

#
# INSTALL_PATH specifies where to place the updated kernel and system map
# images. Default is /boot, but you can set it to other values
export	INSTALL_PATH ?= /boot

#
# INSTALL_MOD_PATH specifies a prefix to MODLIB for module directory
# relocations required by build roots.  This is not defined in the
# makefile but the argument can be passed to make if needed.
#

MODLIB	= $(INSTALL_MOD_PATH)/lib/modules/$(KERNELRELEASE)
export MODLIB

#
#  INSTALL_MOD_STRIP, if defined, will cause modules to be
#  stripped after they are installed.  If INSTALL_MOD_STRIP is '1', then
#  the default option --strip-debug will be used.  Otherwise,
#  INSTALL_MOD_STRIP will used as the options to the strip command.

ifdef INSTALL_MOD_STRIP
ifeq ($(INSTALL_MOD_STRIP),1)
mod_strip_cmd = $(STRIP) --strip-debug
else
mod_strip_cmd = $(STRIP) $(INSTALL_MOD_STRIP)
endif # INSTALL_MOD_STRIP=1
else
mod_strip_cmd = true
endif # INSTALL_MOD_STRIP
export mod_strip_cmd


ifeq ($(KBUILD_EXTMOD),)
core-y		+= kernel/ mm/ fs/ ipc/ security/ crypto/ block/

vmlinux-dirs	:= $(patsubst %/,%,$(filter %/, $(init-y) $(init-m) \
		     $(core-y) $(core-m) $(drivers-y) $(drivers-m) \
		     $(net-y) $(net-m) $(libs-y) $(libs-m)))

vmlinux-alldirs	:= $(sort $(vmlinux-dirs) $(patsubst %/,%,$(filter %/, \
		     $(init-n) $(init-) \
		     $(core-n) $(core-) $(drivers-n) $(drivers-) \
		     $(net-n)  $(net-)  $(libs-n)    $(libs-))))

init-y		:= $(patsubst %/, %/built-in.o, $(init-y))
core-y		:= $(patsubst %/, %/built-in.o, $(core-y))
drivers-y	:= $(patsubst %/, %/built-in.o, $(drivers-y))
net-y		:= $(patsubst %/, %/built-in.o, $(net-y))
libs-y1		:= $(patsubst %/, %/lib.a, $(libs-y))
libs-y2		:= $(patsubst %/, %/built-in.o, $(libs-y))
libs-y		:= $(libs-y1) $(libs-y2)

# Build vmlinux
# ---------------------------------------------------------------------------
# vmlinux is built from the objects selected by $(vmlinux-init) and
# $(vmlinux-main). Most are built-in.o files from top-level directories
# in the kernel tree, others are specified in arch/$(ARCH)/Makefile.
# Ordering when linking is important, and $(vmlinux-init) must be first.
#
# vmlinux
#   ^
#   |
#   +-< $(vmlinux-init)
#   |   +--< init/version.o + more
#   |
#   +--< $(vmlinux-main)
#   |    +--< driver/built-in.o mm/built-in.o + more
#   |
#   +-< kallsyms.o (see description in CONFIG_KALLSYMS section)
#
# vmlinux version (uname -v) cannot be updated during normal
# descending-into-subdirs phase since we do not yet know if we need to
# update vmlinux.
# Therefore this step is delayed until just before final link of vmlinux -
# except in the kallsyms case where it is done just before adding the
# symbols to the kernel.
#
# System.map is generated to document addresses of all kernel symbols

vmlinux-init := $(head-y) $(init-y)
vmlinux-main := $(core-y) $(libs-y) $(drivers-y) $(net-y)
vmlinux-all  := $(vmlinux-init) $(vmlinux-main)
vmlinux-lds  := arch/$(SRCARCH)/kernel/vmlinux.lds
export KBUILD_VMLINUX_OBJS := $(vmlinux-all)

# Rule to link vmlinux - also used during CONFIG_KALLSYMS
# May be overridden by arch/$(ARCH)/Makefile
quiet_cmd_vmlinux__ ?= LD      $@
      cmd_vmlinux__ ?= $(LD) $(LDFLAGS) $(LDFLAGS_vmlinux) -o $@ \
      -T $(vmlinux-lds) $(vmlinux-init)                          \
      --start-group $(vmlinux-main) --end-group                  \
      $(filter-out $(vmlinux-lds) $(vmlinux-init) $(vmlinux-main) vmlinux.o FORCE ,$^)

# Generate new vmlinux version
quiet_cmd_vmlinux_version = GEN     .version
      cmd_vmlinux_version = set -e;                     \
	if [ ! -r .version ]; then			\
	  rm -f .version;				\
	  echo 1 >.version;				\
	else						\
	  mv .version .old_version;			\
	  expr 0$$(cat .old_version) + 1 >.version;	\
	fi;						\
	$(MAKE) $(build)=init

# Generate System.map
quiet_cmd_sysmap = SYSMAP
      cmd_sysmap = $(CONFIG_SHELL) $(srctree)/scripts/mksysmap

# Link of vmlinux
# If CONFIG_KALLSYMS is set .version is already updated
# Generate System.map and verify that the content is consistent
# Use + in front of the vmlinux_version rule to silent warning with make -j2
# First command is ':' to allow us to use + in front of the rule
define rule_vmlinux__
	:
	$(if $(CONFIG_KALLSYMS),,+$(call cmd,vmlinux_version))

	$(call cmd,vmlinux__)
	$(Q)echo 'cmd_$@ := $(cmd_vmlinux__)' > $(@D)/.$(@F).cmd

	$(Q)$(if $($(quiet)cmd_sysmap),                                      \
	  echo '  $($(quiet)cmd_sysmap)  System.map' &&)                     \
	$(cmd_sysmap) $@ System.map;                                         \
	if [ $$? -ne 0 ]; then                                               \
		rm -f $@;                                                    \
		/bin/false;                                                  \
	fi;
	$(verify_kallsyms)
endef


ifdef CONFIG_KALLSYMS
# Generate section listing all symbols and add it into vmlinux $(kallsyms.o)
# It's a three stage process:
# o .tmp_vmlinux1 has all symbols and sections, but __kallsyms is
#   empty
#   Running kallsyms on that gives us .tmp_kallsyms1.o with
#   the right size - vmlinux version (uname -v) is updated during this step
# o .tmp_vmlinux2 now has a __kallsyms section of the right size,
#   but due to the added section, some addresses have shifted.
#   From here, we generate a correct .tmp_kallsyms2.o
# o The correct .tmp_kallsyms2.o is linked into the final vmlinux.
# o Verify that the System.map from vmlinux matches the map from
#   .tmp_vmlinux2, just in case we did not generate kallsyms correctly.
# o If CONFIG_KALLSYMS_EXTRA_PASS is set, do an extra pass using
#   .tmp_vmlinux3 and .tmp_kallsyms3.o.  This is only meant as a
#   temporary bypass to allow the kernel to be built while the
#   maintainers work out what went wrong with kallsyms.

ifdef CONFIG_KALLSYMS_EXTRA_PASS
last_kallsyms := 3
else
last_kallsyms := 2
endif

kallsyms.o := .tmp_kallsyms$(last_kallsyms).o

define verify_kallsyms
	$(Q)$(if $($(quiet)cmd_sysmap),                                      \
	  echo '  $($(quiet)cmd_sysmap)  .tmp_System.map' &&)                \
	  $(cmd_sysmap) .tmp_vmlinux$(last_kallsyms) .tmp_System.map
	$(Q)cmp -s System.map .tmp_System.map ||                             \
		(echo Inconsistent kallsyms data;                            \
		 echo Try setting CONFIG_KALLSYMS_EXTRA_PASS;                \
		 rm .tmp_kallsyms* ; /bin/false )
endef

# Update vmlinux version before link
# Use + in front of this rule to silent warning about make -j1
# First command is ':' to allow us to use + in front of this rule
cmd_ksym_ld = $(cmd_vmlinux__)
define rule_ksym_ld
	: 
	+$(call cmd,vmlinux_version)
	$(call cmd,vmlinux__)
	$(Q)echo 'cmd_$@ := $(cmd_vmlinux__)' > $(@D)/.$(@F).cmd
endef

# Generate .S file with all kernel symbols
quiet_cmd_kallsyms = KSYM    $@
      cmd_kallsyms = $(NM) -n $< | $(KALLSYMS) \
                     $(if $(CONFIG_KALLSYMS_ALL),--all-symbols) > $@

.tmp_kallsyms1.o .tmp_kallsyms2.o .tmp_kallsyms3.o: %.o: %.S scripts FORCE
	$(call if_changed_dep,as_o_S)

.tmp_kallsyms%.S: .tmp_vmlinux% $(KALLSYMS)
	$(call cmd,kallsyms)

# .tmp_vmlinux1 must be complete except kallsyms, so update vmlinux version
.tmp_vmlinux1: $(vmlinux-lds) $(vmlinux-all) FORCE
	$(call if_changed_rule,ksym_ld)

.tmp_vmlinux2: $(vmlinux-lds) $(vmlinux-all) .tmp_kallsyms1.o FORCE
	$(call if_changed,vmlinux__)

.tmp_vmlinux3: $(vmlinux-lds) $(vmlinux-all) .tmp_kallsyms2.o FORCE
	$(call if_changed,vmlinux__)

# Needs to visit scripts/ before $(KALLSYMS) can be used.
$(KALLSYMS): scripts ;

# Generate some data for debugging strange kallsyms problems
debug_kallsyms: .tmp_map$(last_kallsyms)

.tmp_map%: .tmp_vmlinux% FORCE
	($(OBJDUMP) -h $< | $(AWK) '/^ +[0-9]/{print $$4 " 0 " $$2}'; $(NM) $<) | sort > $@

.tmp_map3: .tmp_map2

.tmp_map2: .tmp_map1

endif # ifdef CONFIG_KALLSYMS

# Do modpost on a prelinked vmlinux. The finally linked vmlinux has
# relevant sections renamed as per the linker script.
quiet_cmd_vmlinux-modpost = LD      $@
      cmd_vmlinux-modpost = $(LD) $(LDFLAGS) -r -o $@                          \
	 $(vmlinux-init) --start-group $(vmlinux-main) --end-group             \
	 $(filter-out $(vmlinux-init) $(vmlinux-main) FORCE ,$^)
define rule_vmlinux-modpost
	:
	+$(call cmd,vmlinux-modpost)
	$(Q)$(MAKE) -f $(srctree)/scripts/Makefile.modpost $@
	$(Q)echo 'cmd_$@ := $(cmd_vmlinux-modpost)' > $(dot-target).cmd
endef

# vmlinux image - including updated kernel symbols
vmlinux: $(vmlinux-lds) $(vmlinux-init) $(vmlinux-main) vmlinux.o $(kallsyms.o) FORCE
ifdef CONFIG_HEADERS_CHECK
	$(Q)$(MAKE) -f $(srctree)/Makefile headers_check
endif
ifdef CONFIG_SAMPLES
	$(Q)$(MAKE) $(build)=samples
endif
ifdef CONFIG_BUILD_DOCSRC
	$(Q)$(MAKE) $(build)=Documentation
endif
	$(call vmlinux-modpost)
	$(call if_changed_rule,vmlinux__)
	$(Q)rm -f .old_version

# build vmlinux.o first to catch section mismatch errors early
ifdef CONFIG_KALLSYMS
.tmp_vmlinux1: vmlinux.o
endif

modpost-init := $(filter-out init/built-in.o, $(vmlinux-init))
vmlinux.o: $(modpost-init) $(vmlinux-main) FORCE
	$(call if_changed_rule,vmlinux-modpost)

# The actual objects are generated when descending, 
# make sure no implicit rule kicks in
$(sort $(vmlinux-init) $(vmlinux-main)) $(vmlinux-lds): $(vmlinux-dirs) ;

# Handle descending into subdirectories listed in $(vmlinux-dirs)
# Preset locale variables to speed up the build process. Limit locale
# tweaks to this spot to avoid wrong language settings when running
# make menuconfig etc.
# Error messages still appears in the original language

PHONY += $(vmlinux-dirs)
$(vmlinux-dirs): prepare scripts
	$(Q)$(MAKE) $(build)=$@

# Store (new) KERNELRELASE string in include/config/kernel.release
include/config/kernel.release: include/config/auto.conf FORCE
	$(Q)rm -f $@
	$(Q)echo "$(KERNELVERSION)$$($(CONFIG_SHELL) $(srctree)/scripts/setlocalversion $(srctree))" > $@


# Things we need to do before we recursively start building the kernel
# or the modules are listed in "prepare".
# A multi level approach is used. prepareN is processed before prepareN-1.
# archprepare is used in arch Makefiles and when processed asm symlink,
# version.h and scripts_basic is processed / created.

# Listed in dependency order
PHONY += prepare archprepare prepare0 prepare1 prepare2 prepare3

# prepare3 is used to check if we are building in a separate output directory,
# and if so do:
# 1) Check that make has not been executed in the kernel src $(srctree)
prepare3: include/config/kernel.release
ifneq ($(KBUILD_SRC),)
	@$(kecho) '  Using $(srctree) as source for kernel'
	$(Q)if [ -f $(srctree)/.config -o -d $(srctree)/include/config ]; then \
		echo "  $(srctree) is not clean, please run 'make mrproper'";\
		echo "  in the '$(srctree)' directory.";\
		/bin/false; \
	fi;
endif

# prepare2 creates a makefile if using a separate output directory
prepare2: prepare3 outputmakefile

prepare1: prepare2 include/linux/version.h include/generated/utsrelease.h \
                   include/config/auto.conf
	$(cmd_crmodverdir)

archprepare: prepare1 scripts_basic

prepare0: archprepare FORCE
	$(Q)$(MAKE) $(build)=.
	$(Q)$(MAKE) $(build)=. missing-syscalls

# All the preparing..
prepare: prepare0

# Generate some files
# ---------------------------------------------------------------------------

# KERNELRELEASE can change from a few different places, meaning version.h
# needs to be updated, so this check is forced on all builds

uts_len := 64
define filechk_utsrelease.h
	if [ `echo -n "$(KERNELRELEASE)" | wc -c ` -gt $(uts_len) ]; then \
	  echo '"$(KERNELRELEASE)" exceeds $(uts_len) characters' >&2;    \
	  exit 1;                                                         \
	fi;                                                               \
	(echo \#define UTS_RELEASE \"$(KERNELRELEASE)\";)
endef

define filechk_version.h
	(echo \#define LINUX_VERSION_CODE $(shell                             \
	expr $(VERSION) \* 65536 + $(PATCHLEVEL) \* 256 + $(SUBLEVEL));     \
	echo '#define KERNEL_VERSION(a,b,c) (((a) << 16) + ((b) << 8) + (c))';)
endef

include/linux/version.h: $(srctree)/Makefile FORCE
	$(call filechk,version.h)

include/generated/utsrelease.h: include/config/kernel.release FORCE
	$(call filechk,utsrelease.h)

PHONY += headerdep
headerdep:
	$(Q)find include/ -name '*.h' | xargs --max-args 1 scripts/headerdep.pl

# ---------------------------------------------------------------------------

PHONY += depend dep
depend dep:
	@echo '*** Warning: make $@ is unnecessary now.'

# ---------------------------------------------------------------------------
# Firmware install
INSTALL_FW_PATH=$(INSTALL_MOD_PATH)/lib/firmware
export INSTALL_FW_PATH

PHONY += firmware_install
firmware_install: FORCE
	@mkdir -p $(objtree)/firmware
	$(Q)$(MAKE) -f $(srctree)/scripts/Makefile.fwinst obj=firmware __fw_install

# ---------------------------------------------------------------------------
# Kernel headers

#Default location for installed headers
export INSTALL_HDR_PATH = $(objtree)/usr

hdr-inst := -rR -f $(srctree)/scripts/Makefile.headersinst obj

# If we do an all arch process set dst to asm-$(hdr-arch)
hdr-dst = $(if $(KBUILD_HEADERS), dst=include/asm-$(hdr-arch), dst=include/asm)

PHONY += __headers
__headers: include/linux/version.h scripts_basic FORCE
	$(Q)$(MAKE) $(build)=scripts scripts/unifdef

PHONY += headers_install_all
headers_install_all:
	$(Q)$(CONFIG_SHELL) $(srctree)/scripts/headers.sh install

PHONY += headers_install
headers_install: __headers
	$(if $(wildcard $(srctree)/arch/$(hdr-arch)/include/asm/Kbuild),, \
	$(error Headers not exportable for the $(SRCARCH) architecture))
	$(Q)$(MAKE) $(hdr-inst)=include
	$(Q)$(MAKE) $(hdr-inst)=arch/$(hdr-arch)/include/asm $(hdr-dst)

PHONY += headers_check_all
headers_check_all: headers_install_all
	$(Q)$(CONFIG_SHELL) $(srctree)/scripts/headers.sh check

PHONY += headers_check
headers_check: headers_install
	$(Q)$(MAKE) $(hdr-inst)=include HDRCHECK=1
	$(Q)$(MAKE) $(hdr-inst)=arch/$(hdr-arch)/include/asm $(hdr-dst) HDRCHECK=1

# ---------------------------------------------------------------------------
# Modules

ifdef CONFIG_MODULES

# By default, build modules as well

all: modules

#	Build modules
#
#	A module can be listed more than once in obj-m resulting in
#	duplicate lines in modules.order files.  Those are removed
#	using awk while concatenating to the final file.

PHONY += modules
modules: $(vmlinux-dirs) $(if $(KBUILD_BUILTIN),vmlinux) modules.builtin
	$(Q)$(AWK) '!x[$$0]++' $(vmlinux-dirs:%=$(objtree)/%/modules.order) > $(objtree)/modules.order
	@$(kecho) '  Building modules, stage 2.';
	$(Q)$(MAKE) -f $(srctree)/scripts/Makefile.modpost
	$(Q)$(MAKE) -f $(srctree)/scripts/Makefile.fwinst obj=firmware __fw_modbuild

modules.builtin: $(vmlinux-dirs:%=%/modules.builtin)
	$(Q)$(AWK) '!x[$$0]++' $^ > $(objtree)/modules.builtin

%/modules.builtin: include/config/auto.conf
	$(Q)$(MAKE) $(modbuiltin)=$*


# Target to prepare building external modules
PHONY += modules_prepare
modules_prepare: prepare scripts

# Target to install modules
PHONY += modules_install
modules_install: _modinst_ _modinst_post

PHONY += _modinst_
_modinst_:
	@if [ -z "`$(DEPMOD) -V 2>/dev/null | grep module-init-tools`" ]; then \
		echo "Warning: you may need to install module-init-tools"; \
		echo "See http://www.codemonkey.org.uk/docs/post-halloween-2.6.txt";\
		sleep 1; \
	fi
	@rm -rf $(MODLIB)/kernel
	@rm -f $(MODLIB)/source
	@mkdir -p $(MODLIB)/kernel
	@ln -s $(srctree) $(MODLIB)/source
	@if [ ! $(objtree) -ef  $(MODLIB)/build ]; then \
		rm -f $(MODLIB)/build ; \
		ln -s $(objtree) $(MODLIB)/build ; \
	fi
	@cp -f $(objtree)/modules.order $(MODLIB)/
	@cp -f $(objtree)/modules.builtin $(MODLIB)/
	$(Q)$(MAKE) -f $(srctree)/scripts/Makefile.modinst

# This depmod is only for convenience to give the initial
# boot a modules.dep even before / is mounted read-write.  However the
# boot script depmod is the master version.
PHONY += _modinst_post
_modinst_post: _modinst_
	$(Q)$(MAKE) -f $(srctree)/scripts/Makefile.fwinst obj=firmware __fw_modinst
	$(call cmd,depmod)

else # CONFIG_MODULES

# Modules not configured
# ---------------------------------------------------------------------------

modules modules_install: FORCE
	@echo
	@echo "The present kernel configuration has modules disabled."
	@echo "Type 'make config' and enable loadable module support."
	@echo "Then build a kernel with module support enabled."
	@echo
	@exit 1

endif # CONFIG_MODULES

###
# Cleaning is done on three levels.
# make clean     Delete most generated files
#                Leave enough to build external modules
# make mrproper  Delete the current configuration, and all generated files
# make distclean Remove editor backup files, patch leftover files and the like

# Directories & files removed with 'make clean'
CLEAN_DIRS  += $(MODVERDIR)
CLEAN_FILES +=	vmlinux System.map \
                .tmp_kallsyms* .tmp_version .tmp_vmlinux* .tmp_System.map

# Directories & files removed with 'make mrproper'
MRPROPER_DIRS  += include/config usr/include include/generated
MRPROPER_FILES += .config .config.old .version .old_version             \
                  include/linux/version.h                               \
		  Module.symvers tags TAGS cscope*

# clean - Delete most, but leave enough to build external modules
#
clean: rm-dirs  := $(CLEAN_DIRS)
clean: rm-files := $(CLEAN_FILES)
clean-dirs      := $(addprefix _clean_,$(srctree) $(vmlinux-alldirs) Documentation)

PHONY += $(clean-dirs) clean archclean
$(clean-dirs):
	$(Q)$(MAKE) $(clean)=$(patsubst _clean_%,%,$@)

clean: archclean $(clean-dirs)
	$(call cmd,rmdirs)
	$(call cmd,rmfiles)
	@find . $(RCS_FIND_IGNORE) \
		\( -name '*.[oas]' -o -name '*.ko' -o -name '.*.cmd' \
		-o -name '.*.d' -o -name '.*.tmp' -o -name '*.mod.c' \
		-o -name '*.symtypes' -o -name 'modules.order' \
		-o -name modules.builtin -o -name '.tmp_*.o.*' \
		-o -name '*.gcno' \) -type f -print | xargs rm -f

# mrproper - Delete all generated files, including .config
#
mrproper: rm-dirs  := $(wildcard $(MRPROPER_DIRS))
mrproper: rm-files := $(wildcard $(MRPROPER_FILES))
mrproper-dirs      := $(addprefix _mrproper_,Documentation/DocBook scripts)

PHONY += $(mrproper-dirs) mrproper archmrproper
$(mrproper-dirs):
	$(Q)$(MAKE) $(clean)=$(patsubst _mrproper_%,%,$@)

mrproper: clean archmrproper $(mrproper-dirs)
	$(call cmd,rmdirs)
	$(call cmd,rmfiles)

# distclean
#
PHONY += distclean

distclean: mrproper
	@find $(srctree) $(RCS_FIND_IGNORE) \
		\( -name '*.orig' -o -name '*.rej' -o -name '*~' \
		-o -name '*.bak' -o -name '#*#' -o -name '.*.orig' \
		-o -name '.*.rej' -o -size 0 \
		-o -name '*%' -o -name '.*.cmd' -o -name 'core' \) \
		-type f -print | xargs rm -f


# Packaging of the kernel to various formats
# ---------------------------------------------------------------------------
# rpm target kept for backward compatibility
package-dir	:= $(srctree)/scripts/package

%src-pkg: FORCE
	$(Q)$(MAKE) $(build)=$(package-dir) $@
%pkg: include/config/kernel.release FORCE
	$(Q)$(MAKE) $(build)=$(package-dir) $@
rpm: include/config/kernel.release FORCE
	$(Q)$(MAKE) $(build)=$(package-dir) $@


# Brief documentation of the typical targets used
# ---------------------------------------------------------------------------

boards := $(wildcard $(srctree)/arch/$(SRCARCH)/configs/*_defconfig)
boards := $(notdir $(boards))
board-dirs := $(dir $(wildcard $(srctree)/arch/$(SRCARCH)/configs/*/*_defconfig))
board-dirs := $(sort $(notdir $(board-dirs:/=)))

help:
	@echo  'Cleaning targets:'
	@echo  '  clean		  - Remove most generated files but keep the config and'
	@echo  '                    enough build support to build external modules'
	@echo  '  mrproper	  - Remove all generated files + config + various backup files'
	@echo  '  distclean	  - mrproper + remove editor backup and patch files'
	@echo  ''
	@echo  'Configuration targets:'
	@$(MAKE) -f $(srctree)/scripts/kconfig/Makefile help
	@echo  ''
	@echo  'Other generic targets:'
	@echo  '  all		  - Build all targets marked with [*]'
	@echo  '* vmlinux	  - Build the bare kernel'
	@echo  '* modules	  - Build all modules'
	@echo  '  modules_install - Install all modules to INSTALL_MOD_PATH (default: /)'
	@echo  '  firmware_install- Install all firmware to INSTALL_FW_PATH'
	@echo  '                    (default: $$(INSTALL_MOD_PATH)/lib/firmware)'
	@echo  '  dir/            - Build all files in dir and below'
	@echo  '  dir/file.[oisS] - Build specified target only'
	@echo  '  dir/file.lst    - Build specified mixed source/assembly target only'
	@echo  '                    (requires a recent binutils and recent build (System.map))'
	@echo  '  dir/file.ko     - Build module including final link'
	@echo  '  modules_prepare - Set up for building external modules'
	@echo  '  tags/TAGS	  - Generate tags file for editors'
	@echo  '  cscope	  - Generate cscope index'
	@echo  '  kernelrelease	  - Output the release version string'
	@echo  '  kernelversion	  - Output the version stored in Makefile'
	@echo  '  headers_install - Install sanitised kernel headers to INSTALL_HDR_PATH'; \
	 echo  '                    (default: $(INSTALL_HDR_PATH))'; \
	 echo  ''
	@echo  'Static analysers'
	@echo  '  checkstack      - Generate a list of stack hogs'
	@echo  '  namespacecheck  - Name space analysis on compiled kernel'
	@echo  '  versioncheck    - Sanity check on version.h usage'
	@echo  '  includecheck    - Check for duplicate included header files'
	@echo  '  export_report   - List the usages of all exported symbols'
	@echo  '  headers_check   - Sanity check on exported headers'
	@echo  '  headerdep       - Detect inclusion cycles in headers'
	@$(MAKE) -f $(srctree)/scripts/Makefile.help checker-help
	@echo  ''
	@echo  'Kernel packaging:'
	@$(MAKE) $(build)=$(package-dir) help
	@echo  ''
	@echo  'Documentation targets:'
	@$(MAKE) -f $(srctree)/Documentation/DocBook/Makefile dochelp
	@echo  ''
	@echo  'Architecture specific targets ($(SRCARCH)):'
	@$(if $(archhelp),$(archhelp),\
		echo '  No architecture specific help defined for $(SRCARCH)')
	@echo  ''
	@$(if $(boards), \
		$(foreach b, $(boards), \
		printf "  %-24s - Build for %s\\n" $(b) $(subst _defconfig,,$(b));) \
		echo '')
	@$(if $(board-dirs), \
		$(foreach b, $(board-dirs), \
		printf "  %-16s - Show %s-specific targets\\n" help-$(b) $(b);) \
		printf "  %-16s - Show all of the above\\n" help-boards; \
		echo '')

	@echo  '  make V=0|1 [targets] 0 => quiet build (default), 1 => verbose build'
	@echo  '  make V=2   [targets] 2 => give reason for rebuild of target'
	@echo  '  make O=dir [targets] Locate all output files in "dir", including .config'
	@echo  '  make C=1   [targets] Check all c source with $$CHECK (sparse by default)'
	@echo  '  make C=2   [targets] Force check of all c source with $$CHECK'
	@echo  ''
	@echo  'Execute "make" or "make all" to build all targets marked with [*] '
	@echo  'For further info see the ./README file'


help-board-dirs := $(addprefix help-,$(board-dirs))

help-boards: $(help-board-dirs)

boards-per-dir = $(notdir $(wildcard $(srctree)/arch/$(SRCARCH)/configs/$*/*_defconfig))

$(help-board-dirs): help-%:
	@echo  'Architecture specific targets ($(SRCARCH) $*):'
	@$(if $(boards-per-dir), \
		$(foreach b, $(boards-per-dir), \
		printf "  %-24s - Build for %s\\n" $*/$(b) $(subst _defconfig,,$(b));) \
		echo '')


# Documentation targets
# ---------------------------------------------------------------------------
%docs: scripts_basic FORCE
	$(Q)$(MAKE) $(build)=Documentation/DocBook $@

else # KBUILD_EXTMOD

###
# External module support.
# When building external modules the kernel used as basis is considered
# read-only, and no consistency checks are made and the make
# system is not used on the basis kernel. If updates are required
# in the basis kernel ordinary make commands (without M=...) must
# be used.
#
# The following are the only valid targets when building external
# modules.
# make M=dir clean     Delete all automatically generated files
# make M=dir modules   Make all modules in specified dir
# make M=dir	       Same as 'make M=dir modules'
# make M=dir modules_install
#                      Install the modules built in the module directory
#                      Assumes install directory is already created

# We are always building modules
KBUILD_MODULES := 1
PHONY += crmodverdir
crmodverdir:
	$(cmd_crmodverdir)

PHONY += $(objtree)/Module.symvers
$(objtree)/Module.symvers:
	@test -e $(objtree)/Module.symvers || ( \
	echo; \
	echo "  WARNING: Symbol version dump $(objtree)/Module.symvers"; \
	echo "           is missing; modules will have no dependencies and modversions."; \
	echo )

module-dirs := $(addprefix _module_,$(KBUILD_EXTMOD))
PHONY += $(module-dirs) modules
$(module-dirs): crmodverdir $(objtree)/Module.symvers
	$(Q)$(MAKE) $(build)=$(patsubst _module_%,%,$@)

modules: $(module-dirs)
	@$(kecho) '  Building modules, stage 2.';
	$(Q)$(MAKE) -f $(srctree)/scripts/Makefile.modpost

PHONY += modules_install
modules_install: _emodinst_ _emodinst_post

install-dir := $(if $(INSTALL_MOD_DIR),$(INSTALL_MOD_DIR),extra)
PHONY += _emodinst_
_emodinst_:
	$(Q)mkdir -p $(MODLIB)/$(install-dir)
	$(Q)$(MAKE) -f $(srctree)/scripts/Makefile.modinst

PHONY += _emodinst_post
_emodinst_post: _emodinst_
	$(call cmd,depmod)

clean-dirs := $(addprefix _clean_,$(KBUILD_EXTMOD))

PHONY += $(clean-dirs) clean
$(clean-dirs):
	$(Q)$(MAKE) $(clean)=$(patsubst _clean_%,%,$@)

clean:	rm-dirs := $(MODVERDIR)
clean: rm-files := $(KBUILD_EXTMOD)/Module.symvers \
                   $(KBUILD_EXTMOD)/modules.order \
                   $(KBUILD_EXTMOD)/modules.builtin
clean: $(clean-dirs)
	$(call cmd,rmdirs)
	$(call cmd,rmfiles)
	@find $(KBUILD_EXTMOD) $(RCS_FIND_IGNORE) \
		\( -name '*.[oas]' -o -name '*.ko' -o -name '.*.cmd' \
		-o -name '.*.d' -o -name '.*.tmp' -o -name '*.mod.c' \
		-o -name '*.gcno' \) -type f -print | xargs rm -f

help:
	@echo  '  Building external modules.'
	@echo  '  Syntax: make -C path/to/kernel/src M=$$PWD target'
	@echo  ''
	@echo  '  modules         - default target, build the module(s)'
	@echo  '  modules_install - install the module'
	@echo  '  clean           - remove generated files in module directory only'
	@echo  ''

# Dummies...
PHONY += prepare scripts
prepare: ;
scripts: ;
endif # KBUILD_EXTMOD

# Generate tags for editors
# ---------------------------------------------------------------------------
quiet_cmd_tags = GEN     $@
      cmd_tags = $(CONFIG_SHELL) $(srctree)/scripts/tags.sh $@

tags TAGS cscope: FORCE
	$(call cmd,tags)

# Scripts to check various things for consistency
# ---------------------------------------------------------------------------

includecheck:
	find * $(RCS_FIND_IGNORE) \
		-name '*.[hcS]' -type f -print | sort \
		| xargs $(PERL) -w $(srctree)/scripts/checkincludes.pl

versioncheck:
	find * $(RCS_FIND_IGNORE) \
		-name '*.[hcS]' -type f -print | sort \
		| xargs $(PERL) -w $(srctree)/scripts/checkversion.pl

coccicheck:
	$(Q)$(CONFIG_SHELL) $(srctree)/scripts/$@

namespacecheck:
	$(PERL) $(srctree)/scripts/namespace.pl

export_report:
	$(PERL) $(srctree)/scripts/export_report.pl

endif #ifeq ($(config-targets),1)
endif #ifeq ($(mixed-targets),1)

PHONY += checkstack kernelrelease kernelversion

# UML needs a little special treatment here.  It wants to use the host
# toolchain, so needs $(SUBARCH) passed to checkstack.pl.  Everyone
# else wants $(ARCH), including people doing cross-builds, which means
# that $(SUBARCH) doesn't work here.
ifeq ($(ARCH), um)
CHECKSTACK_ARCH := $(SUBARCH)
else
CHECKSTACK_ARCH := $(ARCH)
endif
checkstack:
	$(OBJDUMP) -d vmlinux $$(find . -name '*.ko') | \
	$(PERL) $(src)/scripts/checkstack.pl $(CHECKSTACK_ARCH)

kernelrelease:
	@echo "$(KERNELVERSION)$$($(CONFIG_SHELL) $(srctree)/scripts/setlocalversion $(srctree))"

kernelversion:
	@echo $(KERNELVERSION)

# Single targets
# ---------------------------------------------------------------------------
# Single targets are compatible with:
# - build with mixed source and output
# - build with separate output dir 'make O=...'
# - external modules
#
#  target-dir => where to store outputfile
#  build-dir  => directory in kernel source tree to use

ifeq ($(KBUILD_EXTMOD),)
        build-dir  = $(patsubst %/,%,$(dir $@))
        target-dir = $(dir $@)
else
        zap-slash=$(filter-out .,$(patsubst %/,%,$(dir $@)))
        build-dir  = $(KBUILD_EXTMOD)$(if $(zap-slash),/$(zap-slash))
        target-dir = $(if $(KBUILD_EXTMOD),$(dir $<),$(dir $@))
endif

%.s: %.c prepare scripts FORCE
	$(Q)$(MAKE) $(build)=$(build-dir) $(target-dir)$(notdir $@)
%.i: %.c prepare scripts FORCE
	$(Q)$(MAKE) $(build)=$(build-dir) $(target-dir)$(notdir $@)
%.o: %.c prepare scripts FORCE
	$(Q)$(MAKE) $(build)=$(build-dir) $(target-dir)$(notdir $@)
%.lst: %.c prepare scripts FORCE
	$(Q)$(MAKE) $(build)=$(build-dir) $(target-dir)$(notdir $@)
%.s: %.S prepare scripts FORCE
	$(Q)$(MAKE) $(build)=$(build-dir) $(target-dir)$(notdir $@)
%.o: %.S prepare scripts FORCE
	$(Q)$(MAKE) $(build)=$(build-dir) $(target-dir)$(notdir $@)
%.symtypes: %.c prepare scripts FORCE
	$(Q)$(MAKE) $(build)=$(build-dir) $(target-dir)$(notdir $@)

# Modules
/: prepare scripts FORCE
	$(cmd_crmodverdir)
	$(Q)$(MAKE) KBUILD_MODULES=$(if $(CONFIG_MODULES),1) \
	$(build)=$(build-dir)
%/: prepare scripts FORCE
	$(cmd_crmodverdir)
	$(Q)$(MAKE) KBUILD_MODULES=$(if $(CONFIG_MODULES),1) \
	$(build)=$(build-dir)
%.ko: prepare scripts FORCE
	$(cmd_crmodverdir)
	$(Q)$(MAKE) KBUILD_MODULES=$(if $(CONFIG_MODULES),1)   \
	$(build)=$(build-dir) $(@:.ko=.o)
	$(Q)$(MAKE) -f $(srctree)/scripts/Makefile.modpost

# FIXME Should go into a make.lib or something 
# ===========================================================================

quiet_cmd_rmdirs = $(if $(wildcard $(rm-dirs)),CLEAN   $(wildcard $(rm-dirs)))
      cmd_rmdirs = rm -rf $(rm-dirs)

quiet_cmd_rmfiles = $(if $(wildcard $(rm-files)),CLEAN   $(wildcard $(rm-files)))
      cmd_rmfiles = rm -f $(rm-files)

# Run depmod only if we have System.map and depmod is executable
quiet_cmd_depmod = DEPMOD  $(KERNELRELEASE)
      cmd_depmod = \
	if [ -r System.map -a -x $(DEPMOD) ]; then                              \
		$(DEPMOD) -ae -F System.map                                     \
		$(if $(strip $(INSTALL_MOD_PATH)), -b $(INSTALL_MOD_PATH) )     \
		$(KERNELRELEASE);                                               \
	fi

# Create temporary dir for module support files
# clean it up only when building all modules
cmd_crmodverdir = $(Q)mkdir -p $(MODVERDIR) \
                  $(if $(KBUILD_MODULES),; rm -f $(MODVERDIR)/*)

a_flags = -Wp,-MD,$(depfile) $(KBUILD_AFLAGS) $(AFLAGS_KERNEL) \
	  $(KBUILD_AFLAGS_KERNEL)                              \
	  $(NOSTDINC_FLAGS) $(LINUXINCLUDE) $(KBUILD_CPPFLAGS) \
	  $(modkern_aflags) $(EXTRA_AFLAGS) $(AFLAGS_$(basetarget).o)

quiet_cmd_as_o_S = AS      $@
cmd_as_o_S       = $(CC) $(a_flags) -c -o $@ $<

# read all saved command lines

targets := $(wildcard $(sort $(targets)))
cmd_files := $(wildcard .*.cmd $(foreach f,$(targets),$(dir $(f)).$(notdir $(f)).cmd))

ifneq ($(cmd_files),)
  $(cmd_files): ;	# Do not try to update included dependency files
  include $(cmd_files)
endif

# Shorthand for $(Q)$(MAKE) -f scripts/Makefile.clean obj=dir
# Usage:
# $(Q)$(MAKE) $(clean)=dir
clean := -f $(if $(KBUILD_SRC),$(srctree)/)scripts/Makefile.clean obj

endif	# skip-makefile

PHONY += FORCE
FORCE:

# Declare the contents of the .PHONY variable as phony.  We keep that
# information in a variable so we can use it in if_changed and friends.
.PHONY: $(PHONY)<|MERGE_RESOLUTION|>--- conflicted
+++ resolved
@@ -1,11 +1,7 @@
 VERSION = 2
 PATCHLEVEL = 6
 SUBLEVEL = 36
-<<<<<<< HEAD
-EXTRAVERSION = -rc6
-=======
 EXTRAVERSION = -rc7
->>>>>>> ed1b19b7
 NAME = Sheep on Meth
 
 # *DOCUMENTATION*
