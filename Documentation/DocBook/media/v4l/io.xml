--- conflicted
+++ resolved
@@ -685,13 +685,7 @@
 	    <entry>__u32</entry>
 	    <entry><structfield>reserved2</structfield></entry>
 	    <entry></entry>
-<<<<<<< HEAD
-	    <entry>A place holder for future extensions and custom
-(driver defined) buffer types
-<constant>V4L2_BUF_TYPE_PRIVATE</constant> and higher. Applications
-=======
 	    <entry>A place holder for future extensions. Applications
->>>>>>> 4a8e43fe
 should set this to 0.</entry>
 	  </row>
 	  <row>
