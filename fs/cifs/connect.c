/*
 *   fs/cifs/connect.c
 *
 *   Copyright (C) International Business Machines  Corp., 2002,2011
 *   Author(s): Steve French (sfrench@us.ibm.com)
 *
 *   This library is free software; you can redistribute it and/or modify
 *   it under the terms of the GNU Lesser General Public License as published
 *   by the Free Software Foundation; either version 2.1 of the License, or
 *   (at your option) any later version.
 *
 *   This library is distributed in the hope that it will be useful,
 *   but WITHOUT ANY WARRANTY; without even the implied warranty of
 *   MERCHANTABILITY or FITNESS FOR A PARTICULAR PURPOSE.  See
 *   the GNU Lesser General Public License for more details.
 *
 *   You should have received a copy of the GNU Lesser General Public License
 *   along with this library; if not, write to the Free Software
 *   Foundation, Inc., 59 Temple Place, Suite 330, Boston, MA 02111-1307 USA
 */
#include <linux/fs.h>
#include <linux/net.h>
#include <linux/string.h>
#include <linux/list.h>
#include <linux/wait.h>
#include <linux/slab.h>
#include <linux/pagemap.h>
#include <linux/ctype.h>
#include <linux/utsname.h>
#include <linux/mempool.h>
#include <linux/delay.h>
#include <linux/completion.h>
#include <linux/kthread.h>
#include <linux/pagevec.h>
#include <linux/freezer.h>
#include <linux/namei.h>
#include <asm/uaccess.h>
#include <asm/processor.h>
#include <linux/inet.h>
#include <linux/module.h>
#include <keys/user-type.h>
#include <net/ipv6.h>
#include <linux/parser.h>

#include "cifspdu.h"
#include "cifsglob.h"
#include "cifsproto.h"
#include "cifs_unicode.h"
#include "cifs_debug.h"
#include "cifs_fs_sb.h"
#include "ntlmssp.h"
#include "nterr.h"
#include "rfc1002pdu.h"
#include "fscache.h"

#define CIFS_PORT 445
#define RFC1001_PORT 139

extern mempool_t *cifs_req_poolp;

/* FIXME: should these be tunable? */
#define TLINK_ERROR_EXPIRE	(1 * HZ)
#define TLINK_IDLE_EXPIRE	(600 * HZ)

enum {

	/* Mount options that take no arguments */
	Opt_user_xattr, Opt_nouser_xattr,
	Opt_forceuid, Opt_noforceuid,
	Opt_forcegid, Opt_noforcegid,
	Opt_noblocksend, Opt_noautotune,
	Opt_hard, Opt_soft, Opt_perm, Opt_noperm,
	Opt_mapchars, Opt_nomapchars, Opt_sfu,
	Opt_nosfu, Opt_nodfs, Opt_posixpaths,
	Opt_noposixpaths, Opt_nounix,
	Opt_nocase,
	Opt_brl, Opt_nobrl,
	Opt_forcemandatorylock, Opt_setuids,
	Opt_nosetuids, Opt_dynperm, Opt_nodynperm,
	Opt_nohard, Opt_nosoft,
	Opt_nointr, Opt_intr,
	Opt_nostrictsync, Opt_strictsync,
	Opt_serverino, Opt_noserverino,
	Opt_rwpidforward, Opt_cifsacl, Opt_nocifsacl,
	Opt_acl, Opt_noacl, Opt_locallease,
	Opt_sign, Opt_seal, Opt_noac,
	Opt_fsc, Opt_mfsymlinks,
	Opt_multiuser, Opt_sloppy,

	/* Mount options which take numeric value */
	Opt_backupuid, Opt_backupgid, Opt_uid,
	Opt_cruid, Opt_gid, Opt_file_mode,
	Opt_dirmode, Opt_port,
	Opt_rsize, Opt_wsize, Opt_actimeo,

	/* Mount options which take string value */
	Opt_user, Opt_pass, Opt_ip,
<<<<<<< HEAD
	Opt_unc, Opt_domain,
	Opt_srcaddr, Opt_prefixpath,
	Opt_iocharset,
=======
	Opt_domain, Opt_srcaddr, Opt_iocharset,
>>>>>>> e4aa937e
	Opt_netbiosname, Opt_servern,
	Opt_ver, Opt_vers, Opt_sec, Opt_cache,

	/* Mount options to be ignored */
	Opt_ignore,

	/* Options which could be blank */
	Opt_blank_pass,
	Opt_blank_user,
	Opt_blank_ip,

	Opt_err
};

static const match_table_t cifs_mount_option_tokens = {

	{ Opt_user_xattr, "user_xattr" },
	{ Opt_nouser_xattr, "nouser_xattr" },
	{ Opt_forceuid, "forceuid" },
	{ Opt_noforceuid, "noforceuid" },
	{ Opt_forcegid, "forcegid" },
	{ Opt_noforcegid, "noforcegid" },
	{ Opt_noblocksend, "noblocksend" },
	{ Opt_noautotune, "noautotune" },
	{ Opt_hard, "hard" },
	{ Opt_soft, "soft" },
	{ Opt_perm, "perm" },
	{ Opt_noperm, "noperm" },
	{ Opt_mapchars, "mapchars" },
	{ Opt_nomapchars, "nomapchars" },
	{ Opt_sfu, "sfu" },
	{ Opt_nosfu, "nosfu" },
	{ Opt_nodfs, "nodfs" },
	{ Opt_posixpaths, "posixpaths" },
	{ Opt_noposixpaths, "noposixpaths" },
	{ Opt_nounix, "nounix" },
	{ Opt_nounix, "nolinux" },
	{ Opt_nocase, "nocase" },
	{ Opt_nocase, "ignorecase" },
	{ Opt_brl, "brl" },
	{ Opt_nobrl, "nobrl" },
	{ Opt_nobrl, "nolock" },
	{ Opt_forcemandatorylock, "forcemandatorylock" },
	{ Opt_forcemandatorylock, "forcemand" },
	{ Opt_setuids, "setuids" },
	{ Opt_nosetuids, "nosetuids" },
	{ Opt_dynperm, "dynperm" },
	{ Opt_nodynperm, "nodynperm" },
	{ Opt_nohard, "nohard" },
	{ Opt_nosoft, "nosoft" },
	{ Opt_nointr, "nointr" },
	{ Opt_intr, "intr" },
	{ Opt_nostrictsync, "nostrictsync" },
	{ Opt_strictsync, "strictsync" },
	{ Opt_serverino, "serverino" },
	{ Opt_noserverino, "noserverino" },
	{ Opt_rwpidforward, "rwpidforward" },
	{ Opt_cifsacl, "cifsacl" },
	{ Opt_nocifsacl, "nocifsacl" },
	{ Opt_acl, "acl" },
	{ Opt_noacl, "noacl" },
	{ Opt_locallease, "locallease" },
	{ Opt_sign, "sign" },
	{ Opt_seal, "seal" },
	{ Opt_noac, "noac" },
	{ Opt_fsc, "fsc" },
	{ Opt_mfsymlinks, "mfsymlinks" },
	{ Opt_multiuser, "multiuser" },
	{ Opt_sloppy, "sloppy" },

	{ Opt_backupuid, "backupuid=%s" },
	{ Opt_backupgid, "backupgid=%s" },
	{ Opt_uid, "uid=%s" },
	{ Opt_cruid, "cruid=%s" },
	{ Opt_gid, "gid=%s" },
	{ Opt_file_mode, "file_mode=%s" },
	{ Opt_dirmode, "dirmode=%s" },
	{ Opt_dirmode, "dir_mode=%s" },
	{ Opt_port, "port=%s" },
	{ Opt_rsize, "rsize=%s" },
	{ Opt_wsize, "wsize=%s" },
	{ Opt_actimeo, "actimeo=%s" },

	{ Opt_blank_user, "user=" },
	{ Opt_blank_user, "username=" },
	{ Opt_user, "user=%s" },
	{ Opt_user, "username=%s" },
	{ Opt_blank_pass, "pass=" },
	{ Opt_blank_pass, "password=" },
	{ Opt_pass, "pass=%s" },
	{ Opt_pass, "password=%s" },
	{ Opt_blank_ip, "ip=" },
	{ Opt_blank_ip, "addr=" },
	{ Opt_ip, "ip=%s" },
	{ Opt_ip, "addr=%s" },
	{ Opt_ignore, "unc=%s" },
	{ Opt_ignore, "target=%s" },
	{ Opt_ignore, "path=%s" },
	{ Opt_domain, "dom=%s" },
	{ Opt_domain, "domain=%s" },
	{ Opt_domain, "workgroup=%s" },
	{ Opt_srcaddr, "srcaddr=%s" },
	{ Opt_ignore, "prefixpath=%s" },
	{ Opt_iocharset, "iocharset=%s" },
	{ Opt_netbiosname, "netbiosname=%s" },
	{ Opt_servern, "servern=%s" },
	{ Opt_ver, "ver=%s" },
	{ Opt_vers, "vers=%s" },
	{ Opt_sec, "sec=%s" },
	{ Opt_cache, "cache=%s" },

	{ Opt_ignore, "cred" },
	{ Opt_ignore, "credentials" },
	{ Opt_ignore, "cred=%s" },
	{ Opt_ignore, "credentials=%s" },
	{ Opt_ignore, "guest" },
	{ Opt_ignore, "rw" },
	{ Opt_ignore, "ro" },
	{ Opt_ignore, "suid" },
	{ Opt_ignore, "nosuid" },
	{ Opt_ignore, "exec" },
	{ Opt_ignore, "noexec" },
	{ Opt_ignore, "nodev" },
	{ Opt_ignore, "noauto" },
	{ Opt_ignore, "dev" },
	{ Opt_ignore, "mand" },
	{ Opt_ignore, "nomand" },
	{ Opt_ignore, "_netdev" },

	{ Opt_err, NULL }
};

enum {
	Opt_sec_krb5, Opt_sec_krb5i, Opt_sec_krb5p,
	Opt_sec_ntlmsspi, Opt_sec_ntlmssp,
	Opt_ntlm, Opt_sec_ntlmi, Opt_sec_ntlmv2,
	Opt_sec_ntlmv2i, Opt_sec_lanman,
	Opt_sec_none,

	Opt_sec_err
};

static const match_table_t cifs_secflavor_tokens = {
	{ Opt_sec_krb5, "krb5" },
	{ Opt_sec_krb5i, "krb5i" },
	{ Opt_sec_krb5p, "krb5p" },
	{ Opt_sec_ntlmsspi, "ntlmsspi" },
	{ Opt_sec_ntlmssp, "ntlmssp" },
	{ Opt_ntlm, "ntlm" },
	{ Opt_sec_ntlmi, "ntlmi" },
	{ Opt_sec_ntlmv2, "nontlm" },
	{ Opt_sec_ntlmv2, "ntlmv2" },
	{ Opt_sec_ntlmv2i, "ntlmv2i" },
	{ Opt_sec_lanman, "lanman" },
	{ Opt_sec_none, "none" },

	{ Opt_sec_err, NULL }
};

/* cache flavors */
enum {
	Opt_cache_loose,
	Opt_cache_strict,
	Opt_cache_none,
	Opt_cache_err
};

static const match_table_t cifs_cacheflavor_tokens = {
	{ Opt_cache_loose, "loose" },
	{ Opt_cache_strict, "strict" },
	{ Opt_cache_none, "none" },
	{ Opt_cache_err, NULL }
};

static const match_table_t cifs_smb_version_tokens = {
	{ Smb_1, SMB1_VERSION_STRING },
	{ Smb_20, SMB20_VERSION_STRING},
	{ Smb_21, SMB21_VERSION_STRING },
	{ Smb_30, SMB30_VERSION_STRING },
};

static int ip_connect(struct TCP_Server_Info *server);
static int generic_ip_connect(struct TCP_Server_Info *server);
static void tlink_rb_insert(struct rb_root *root, struct tcon_link *new_tlink);
static void cifs_prune_tlinks(struct work_struct *work);
static int cifs_setup_volume_info(struct smb_vol *volume_info, char *mount_data,
					const char *devname);

/*
 * cifs tcp session reconnection
 *
 * mark tcp session as reconnecting so temporarily locked
 * mark all smb sessions as reconnecting for tcp session
 * reconnect tcp session
 * wake up waiters on reconnection? - (not needed currently)
 */
int
cifs_reconnect(struct TCP_Server_Info *server)
{
	int rc = 0;
	struct list_head *tmp, *tmp2;
	struct cifs_ses *ses;
	struct cifs_tcon *tcon;
	struct mid_q_entry *mid_entry;
	struct list_head retry_list;

	spin_lock(&GlobalMid_Lock);
	if (server->tcpStatus == CifsExiting) {
		/* the demux thread will exit normally
		next time through the loop */
		spin_unlock(&GlobalMid_Lock);
		return rc;
	} else
		server->tcpStatus = CifsNeedReconnect;
	spin_unlock(&GlobalMid_Lock);
	server->maxBuf = 0;
#ifdef CONFIG_CIFS_SMB2
	server->max_read = 0;
#endif

	cifs_dbg(FYI, "Reconnecting tcp session\n");

	/* before reconnecting the tcp session, mark the smb session (uid)
		and the tid bad so they are not used until reconnected */
	cifs_dbg(FYI, "%s: marking sessions and tcons for reconnect\n",
		 __func__);
	spin_lock(&cifs_tcp_ses_lock);
	list_for_each(tmp, &server->smb_ses_list) {
		ses = list_entry(tmp, struct cifs_ses, smb_ses_list);
		ses->need_reconnect = true;
		ses->ipc_tid = 0;
		list_for_each(tmp2, &ses->tcon_list) {
			tcon = list_entry(tmp2, struct cifs_tcon, tcon_list);
			tcon->need_reconnect = true;
		}
	}
	spin_unlock(&cifs_tcp_ses_lock);

	/* do not want to be sending data on a socket we are freeing */
	cifs_dbg(FYI, "%s: tearing down socket\n", __func__);
	mutex_lock(&server->srv_mutex);
	if (server->ssocket) {
		cifs_dbg(FYI, "State: 0x%x Flags: 0x%lx\n",
			 server->ssocket->state, server->ssocket->flags);
		kernel_sock_shutdown(server->ssocket, SHUT_WR);
		cifs_dbg(FYI, "Post shutdown state: 0x%x Flags: 0x%lx\n",
			 server->ssocket->state, server->ssocket->flags);
		sock_release(server->ssocket);
		server->ssocket = NULL;
	}
	server->sequence_number = 0;
	server->session_estab = false;
	kfree(server->session_key.response);
	server->session_key.response = NULL;
	server->session_key.len = 0;
	server->lstrp = jiffies;
	mutex_unlock(&server->srv_mutex);

	/* mark submitted MIDs for retry and issue callback */
	INIT_LIST_HEAD(&retry_list);
	cifs_dbg(FYI, "%s: moving mids to private list\n", __func__);
	spin_lock(&GlobalMid_Lock);
	list_for_each_safe(tmp, tmp2, &server->pending_mid_q) {
		mid_entry = list_entry(tmp, struct mid_q_entry, qhead);
		if (mid_entry->mid_state == MID_REQUEST_SUBMITTED)
			mid_entry->mid_state = MID_RETRY_NEEDED;
		list_move(&mid_entry->qhead, &retry_list);
	}
	spin_unlock(&GlobalMid_Lock);

	cifs_dbg(FYI, "%s: issuing mid callbacks\n", __func__);
	list_for_each_safe(tmp, tmp2, &retry_list) {
		mid_entry = list_entry(tmp, struct mid_q_entry, qhead);
		list_del_init(&mid_entry->qhead);
		mid_entry->callback(mid_entry);
	}

	do {
		try_to_freeze();

		/* we should try only the port we connected to before */
		rc = generic_ip_connect(server);
		if (rc) {
			cifs_dbg(FYI, "reconnect error %d\n", rc);
			msleep(3000);
		} else {
			atomic_inc(&tcpSesReconnectCount);
			spin_lock(&GlobalMid_Lock);
			if (server->tcpStatus != CifsExiting)
				server->tcpStatus = CifsNeedNegotiate;
			spin_unlock(&GlobalMid_Lock);
		}
	} while (server->tcpStatus == CifsNeedReconnect);

	return rc;
}

static void
cifs_echo_request(struct work_struct *work)
{
	int rc;
	struct TCP_Server_Info *server = container_of(work,
					struct TCP_Server_Info, echo.work);

	/*
	 * We cannot send an echo if it is disabled or until the
	 * NEGOTIATE_PROTOCOL request is done, which is indicated by
	 * server->ops->need_neg() == true. Also, no need to ping if
	 * we got a response recently.
	 */
	if (!server->ops->need_neg || server->ops->need_neg(server) ||
	    (server->ops->can_echo && !server->ops->can_echo(server)) ||
	    time_before(jiffies, server->lstrp + SMB_ECHO_INTERVAL - HZ))
		goto requeue_echo;

	rc = server->ops->echo ? server->ops->echo(server) : -ENOSYS;
	if (rc)
		cifs_dbg(FYI, "Unable to send echo request to server: %s\n",
			 server->hostname);

requeue_echo:
	queue_delayed_work(cifsiod_wq, &server->echo, SMB_ECHO_INTERVAL);
}

static bool
allocate_buffers(struct TCP_Server_Info *server)
{
	if (!server->bigbuf) {
		server->bigbuf = (char *)cifs_buf_get();
		if (!server->bigbuf) {
			cifs_dbg(VFS, "No memory for large SMB response\n");
			msleep(3000);
			/* retry will check if exiting */
			return false;
		}
	} else if (server->large_buf) {
		/* we are reusing a dirty large buf, clear its start */
		memset(server->bigbuf, 0, HEADER_SIZE(server));
	}

	if (!server->smallbuf) {
		server->smallbuf = (char *)cifs_small_buf_get();
		if (!server->smallbuf) {
			cifs_dbg(VFS, "No memory for SMB response\n");
			msleep(1000);
			/* retry will check if exiting */
			return false;
		}
		/* beginning of smb buffer is cleared in our buf_get */
	} else {
		/* if existing small buf clear beginning */
		memset(server->smallbuf, 0, HEADER_SIZE(server));
	}

	return true;
}

static bool
server_unresponsive(struct TCP_Server_Info *server)
{
	/*
	 * We need to wait 2 echo intervals to make sure we handle such
	 * situations right:
	 * 1s  client sends a normal SMB request
	 * 2s  client gets a response
	 * 30s echo workqueue job pops, and decides we got a response recently
	 *     and don't need to send another
	 * ...
	 * 65s kernel_recvmsg times out, and we see that we haven't gotten
	 *     a response in >60s.
	 */
	if (server->tcpStatus == CifsGood &&
	    time_after(jiffies, server->lstrp + 2 * SMB_ECHO_INTERVAL)) {
		cifs_dbg(VFS, "Server %s has not responded in %d seconds. Reconnecting...\n",
			 server->hostname, (2 * SMB_ECHO_INTERVAL) / HZ);
		cifs_reconnect(server);
		wake_up(&server->response_q);
		return true;
	}

	return false;
}

/*
 * kvec_array_init - clone a kvec array, and advance into it
 * @new:	pointer to memory for cloned array
 * @iov:	pointer to original array
 * @nr_segs:	number of members in original array
 * @bytes:	number of bytes to advance into the cloned array
 *
 * This function will copy the array provided in iov to a section of memory
 * and advance the specified number of bytes into the new array. It returns
 * the number of segments in the new array. "new" must be at least as big as
 * the original iov array.
 */
static unsigned int
kvec_array_init(struct kvec *new, struct kvec *iov, unsigned int nr_segs,
		size_t bytes)
{
	size_t base = 0;

	while (bytes || !iov->iov_len) {
		int copy = min(bytes, iov->iov_len);

		bytes -= copy;
		base += copy;
		if (iov->iov_len == base) {
			iov++;
			nr_segs--;
			base = 0;
		}
	}
	memcpy(new, iov, sizeof(*iov) * nr_segs);
	new->iov_base += base;
	new->iov_len -= base;
	return nr_segs;
}

static struct kvec *
get_server_iovec(struct TCP_Server_Info *server, unsigned int nr_segs)
{
	struct kvec *new_iov;

	if (server->iov && nr_segs <= server->nr_iov)
		return server->iov;

	/* not big enough -- allocate a new one and release the old */
	new_iov = kmalloc(sizeof(*new_iov) * nr_segs, GFP_NOFS);
	if (new_iov) {
		kfree(server->iov);
		server->iov = new_iov;
		server->nr_iov = nr_segs;
	}
	return new_iov;
}

int
cifs_readv_from_socket(struct TCP_Server_Info *server, struct kvec *iov_orig,
		       unsigned int nr_segs, unsigned int to_read)
{
	int length = 0;
	int total_read;
	unsigned int segs;
	struct msghdr smb_msg;
	struct kvec *iov;

	iov = get_server_iovec(server, nr_segs);
	if (!iov)
		return -ENOMEM;

	smb_msg.msg_control = NULL;
	smb_msg.msg_controllen = 0;

	for (total_read = 0; to_read; total_read += length, to_read -= length) {
		try_to_freeze();

		if (server_unresponsive(server)) {
			total_read = -EAGAIN;
			break;
		}

		segs = kvec_array_init(iov, iov_orig, nr_segs, total_read);

		length = kernel_recvmsg(server->ssocket, &smb_msg,
					iov, segs, to_read, 0);

		if (server->tcpStatus == CifsExiting) {
			total_read = -ESHUTDOWN;
			break;
		} else if (server->tcpStatus == CifsNeedReconnect) {
			cifs_reconnect(server);
			total_read = -EAGAIN;
			break;
		} else if (length == -ERESTARTSYS ||
			   length == -EAGAIN ||
			   length == -EINTR) {
			/*
			 * Minimum sleep to prevent looping, allowing socket
			 * to clear and app threads to set tcpStatus
			 * CifsNeedReconnect if server hung.
			 */
			usleep_range(1000, 2000);
			length = 0;
			continue;
		} else if (length <= 0) {
			cifs_dbg(FYI, "Received no data or error: expecting %d\n"
				 "got %d", to_read, length);
			cifs_reconnect(server);
			total_read = -EAGAIN;
			break;
		}
	}
	return total_read;
}

int
cifs_read_from_socket(struct TCP_Server_Info *server, char *buf,
		      unsigned int to_read)
{
	struct kvec iov;

	iov.iov_base = buf;
	iov.iov_len = to_read;

	return cifs_readv_from_socket(server, &iov, 1, to_read);
}

static bool
is_smb_response(struct TCP_Server_Info *server, unsigned char type)
{
	/*
	 * The first byte big endian of the length field,
	 * is actually not part of the length but the type
	 * with the most common, zero, as regular data.
	 */
	switch (type) {
	case RFC1002_SESSION_MESSAGE:
		/* Regular SMB response */
		return true;
	case RFC1002_SESSION_KEEP_ALIVE:
		cifs_dbg(FYI, "RFC 1002 session keep alive\n");
		break;
	case RFC1002_POSITIVE_SESSION_RESPONSE:
		cifs_dbg(FYI, "RFC 1002 positive session response\n");
		break;
	case RFC1002_NEGATIVE_SESSION_RESPONSE:
		/*
		 * We get this from Windows 98 instead of an error on
		 * SMB negprot response.
		 */
		cifs_dbg(FYI, "RFC 1002 negative session response\n");
		/* give server a second to clean up */
		msleep(1000);
		/*
		 * Always try 445 first on reconnect since we get NACK
		 * on some if we ever connected to port 139 (the NACK
		 * is since we do not begin with RFC1001 session
		 * initialize frame).
		 */
		cifs_set_port((struct sockaddr *)&server->dstaddr, CIFS_PORT);
		cifs_reconnect(server);
		wake_up(&server->response_q);
		break;
	default:
		cifs_dbg(VFS, "RFC 1002 unknown response type 0x%x\n", type);
		cifs_reconnect(server);
	}

	return false;
}

void
dequeue_mid(struct mid_q_entry *mid, bool malformed)
{
#ifdef CONFIG_CIFS_STATS2
	mid->when_received = jiffies;
#endif
	spin_lock(&GlobalMid_Lock);
	if (!malformed)
		mid->mid_state = MID_RESPONSE_RECEIVED;
	else
		mid->mid_state = MID_RESPONSE_MALFORMED;
	list_del_init(&mid->qhead);
	spin_unlock(&GlobalMid_Lock);
}

static void
handle_mid(struct mid_q_entry *mid, struct TCP_Server_Info *server,
	   char *buf, int malformed)
{
	if (server->ops->check_trans2 &&
	    server->ops->check_trans2(mid, server, buf, malformed))
		return;
	mid->resp_buf = buf;
	mid->large_buf = server->large_buf;
	/* Was previous buf put in mpx struct for multi-rsp? */
	if (!mid->multiRsp) {
		/* smb buffer will be freed by user thread */
		if (server->large_buf)
			server->bigbuf = NULL;
		else
			server->smallbuf = NULL;
	}
	dequeue_mid(mid, malformed);
}

static void clean_demultiplex_info(struct TCP_Server_Info *server)
{
	int length;

	/* take it off the list, if it's not already */
	spin_lock(&cifs_tcp_ses_lock);
	list_del_init(&server->tcp_ses_list);
	spin_unlock(&cifs_tcp_ses_lock);

	spin_lock(&GlobalMid_Lock);
	server->tcpStatus = CifsExiting;
	spin_unlock(&GlobalMid_Lock);
	wake_up_all(&server->response_q);

	/* check if we have blocked requests that need to free */
	spin_lock(&server->req_lock);
	if (server->credits <= 0)
		server->credits = 1;
	spin_unlock(&server->req_lock);
	/*
	 * Although there should not be any requests blocked on this queue it
	 * can not hurt to be paranoid and try to wake up requests that may
	 * haven been blocked when more than 50 at time were on the wire to the
	 * same server - they now will see the session is in exit state and get
	 * out of SendReceive.
	 */
	wake_up_all(&server->request_q);
	/* give those requests time to exit */
	msleep(125);

	if (server->ssocket) {
		sock_release(server->ssocket);
		server->ssocket = NULL;
	}

	if (!list_empty(&server->pending_mid_q)) {
		struct list_head dispose_list;
		struct mid_q_entry *mid_entry;
		struct list_head *tmp, *tmp2;

		INIT_LIST_HEAD(&dispose_list);
		spin_lock(&GlobalMid_Lock);
		list_for_each_safe(tmp, tmp2, &server->pending_mid_q) {
			mid_entry = list_entry(tmp, struct mid_q_entry, qhead);
			cifs_dbg(FYI, "Clearing mid 0x%llx\n", mid_entry->mid);
			mid_entry->mid_state = MID_SHUTDOWN;
			list_move(&mid_entry->qhead, &dispose_list);
		}
		spin_unlock(&GlobalMid_Lock);

		/* now walk dispose list and issue callbacks */
		list_for_each_safe(tmp, tmp2, &dispose_list) {
			mid_entry = list_entry(tmp, struct mid_q_entry, qhead);
			cifs_dbg(FYI, "Callback mid 0x%llx\n", mid_entry->mid);
			list_del_init(&mid_entry->qhead);
			mid_entry->callback(mid_entry);
		}
		/* 1/8th of sec is more than enough time for them to exit */
		msleep(125);
	}

	if (!list_empty(&server->pending_mid_q)) {
		/*
		 * mpx threads have not exited yet give them at least the smb
		 * send timeout time for long ops.
		 *
		 * Due to delays on oplock break requests, we need to wait at
		 * least 45 seconds before giving up on a request getting a
		 * response and going ahead and killing cifsd.
		 */
		cifs_dbg(FYI, "Wait for exit from demultiplex thread\n");
		msleep(46000);
		/*
		 * If threads still have not exited they are probably never
		 * coming home not much else we can do but free the memory.
		 */
	}

	kfree(server->hostname);
	kfree(server->iov);
	kfree(server);

	length = atomic_dec_return(&tcpSesAllocCount);
	if (length > 0)
		mempool_resize(cifs_req_poolp, length + cifs_min_rcv,
				GFP_KERNEL);
}

static int
standard_receive3(struct TCP_Server_Info *server, struct mid_q_entry *mid)
{
	int length;
	char *buf = server->smallbuf;
	unsigned int pdu_length = get_rfc1002_length(buf);

	/* make sure this will fit in a large buffer */
	if (pdu_length > CIFSMaxBufSize + MAX_HEADER_SIZE(server) - 4) {
		cifs_dbg(VFS, "SMB response too long (%u bytes)\n", pdu_length);
		cifs_reconnect(server);
		wake_up(&server->response_q);
		return -EAGAIN;
	}

	/* switch to large buffer if too big for a small one */
	if (pdu_length > MAX_CIFS_SMALL_BUFFER_SIZE - 4) {
		server->large_buf = true;
		memcpy(server->bigbuf, buf, server->total_read);
		buf = server->bigbuf;
	}

	/* now read the rest */
	length = cifs_read_from_socket(server, buf + HEADER_SIZE(server) - 1,
				pdu_length - HEADER_SIZE(server) + 1 + 4);
	if (length < 0)
		return length;
	server->total_read += length;

	dump_smb(buf, server->total_read);

	/*
	 * We know that we received enough to get to the MID as we
	 * checked the pdu_length earlier. Now check to see
	 * if the rest of the header is OK. We borrow the length
	 * var for the rest of the loop to avoid a new stack var.
	 *
	 * 48 bytes is enough to display the header and a little bit
	 * into the payload for debugging purposes.
	 */
	length = server->ops->check_message(buf, server->total_read);
	if (length != 0)
		cifs_dump_mem("Bad SMB: ", buf,
			min_t(unsigned int, server->total_read, 48));

	if (server->ops->is_status_pending &&
	    server->ops->is_status_pending(buf, server, length))
		return -1;

	if (!mid)
		return length;

	handle_mid(mid, server, buf, length);
	return 0;
}

static int
cifs_demultiplex_thread(void *p)
{
	int length;
	struct TCP_Server_Info *server = p;
	unsigned int pdu_length;
	char *buf = NULL;
	struct task_struct *task_to_wake = NULL;
	struct mid_q_entry *mid_entry;

	current->flags |= PF_MEMALLOC;
	cifs_dbg(FYI, "Demultiplex PID: %d\n", task_pid_nr(current));

	length = atomic_inc_return(&tcpSesAllocCount);
	if (length > 1)
		mempool_resize(cifs_req_poolp, length + cifs_min_rcv,
				GFP_KERNEL);

	set_freezable();
	while (server->tcpStatus != CifsExiting) {
		if (try_to_freeze())
			continue;

		if (!allocate_buffers(server))
			continue;

		server->large_buf = false;
		buf = server->smallbuf;
		pdu_length = 4; /* enough to get RFC1001 header */

		length = cifs_read_from_socket(server, buf, pdu_length);
		if (length < 0)
			continue;
		server->total_read = length;

		/*
		 * The right amount was read from socket - 4 bytes,
		 * so we can now interpret the length field.
		 */
		pdu_length = get_rfc1002_length(buf);

		cifs_dbg(FYI, "RFC1002 header 0x%x\n", pdu_length);
		if (!is_smb_response(server, buf[0]))
			continue;

		/* make sure we have enough to get to the MID */
		if (pdu_length < HEADER_SIZE(server) - 1 - 4) {
			cifs_dbg(VFS, "SMB response too short (%u bytes)\n",
				 pdu_length);
			cifs_reconnect(server);
			wake_up(&server->response_q);
			continue;
		}

		/* read down to the MID */
		length = cifs_read_from_socket(server, buf + 4,
					       HEADER_SIZE(server) - 1 - 4);
		if (length < 0)
			continue;
		server->total_read += length;

		mid_entry = server->ops->find_mid(server, buf);

		if (!mid_entry || !mid_entry->receive)
			length = standard_receive3(server, mid_entry);
		else
			length = mid_entry->receive(server, mid_entry);

		if (length < 0)
			continue;

		if (server->large_buf)
			buf = server->bigbuf;

		server->lstrp = jiffies;
		if (mid_entry != NULL) {
			if (!mid_entry->multiRsp || mid_entry->multiEnd)
				mid_entry->callback(mid_entry);
		} else if (!server->ops->is_oplock_break ||
			   !server->ops->is_oplock_break(buf, server)) {
			cifs_dbg(VFS, "No task to wake, unknown frame received! NumMids %d\n",
				 atomic_read(&midCount));
			cifs_dump_mem("Received Data is: ", buf,
				      HEADER_SIZE(server));
#ifdef CONFIG_CIFS_DEBUG2
			if (server->ops->dump_detail)
				server->ops->dump_detail(buf);
			cifs_dump_mids(server);
#endif /* CIFS_DEBUG2 */

		}
	} /* end while !EXITING */

	/* buffer usually freed in free_mid - need to free it here on exit */
	cifs_buf_release(server->bigbuf);
	if (server->smallbuf) /* no sense logging a debug message if NULL */
		cifs_small_buf_release(server->smallbuf);

	task_to_wake = xchg(&server->tsk, NULL);
	clean_demultiplex_info(server);

	/* if server->tsk was NULL then wait for a signal before exiting */
	if (!task_to_wake) {
		set_current_state(TASK_INTERRUPTIBLE);
		while (!signal_pending(current)) {
			schedule();
			set_current_state(TASK_INTERRUPTIBLE);
		}
		set_current_state(TASK_RUNNING);
	}

	module_put_and_exit(0);
}

/* extract the host portion of the UNC string */
static char *
extract_hostname(const char *unc)
{
	const char *src;
	char *dst, *delim;
	unsigned int len;

	/* skip double chars at beginning of string */
	/* BB: check validity of these bytes? */
	src = unc + 2;

	/* delimiter between hostname and sharename is always '\\' now */
	delim = strchr(src, '\\');
	if (!delim)
		return ERR_PTR(-EINVAL);

	len = delim - src;
	dst = kmalloc((len + 1), GFP_KERNEL);
	if (dst == NULL)
		return ERR_PTR(-ENOMEM);

	memcpy(dst, src, len);
	dst[len] = '\0';

	return dst;
}

static int get_option_ul(substring_t args[], unsigned long *option)
{
	int rc;
	char *string;

	string = match_strdup(args);
	if (string == NULL)
		return -ENOMEM;
	rc = kstrtoul(string, 0, option);
	kfree(string);

	return rc;
}

static int get_option_uid(substring_t args[], kuid_t *result)
{
	unsigned long value;
	kuid_t uid;
	int rc;

	rc = get_option_ul(args, &value);
	if (rc)
		return rc;

	uid = make_kuid(current_user_ns(), value);
	if (!uid_valid(uid))
		return -EINVAL;

	*result = uid;
	return 0;
}

static int get_option_gid(substring_t args[], kgid_t *result)
{
	unsigned long value;
	kgid_t gid;
	int rc;

	rc = get_option_ul(args, &value);
	if (rc)
		return rc;

	gid = make_kgid(current_user_ns(), value);
	if (!gid_valid(gid))
		return -EINVAL;

	*result = gid;
	return 0;
}

static int cifs_parse_security_flavors(char *value,
				       struct smb_vol *vol)
{

	substring_t args[MAX_OPT_ARGS];

	switch (match_token(value, cifs_secflavor_tokens, args)) {
	case Opt_sec_krb5:
		vol->secFlg |= CIFSSEC_MAY_KRB5 | CIFSSEC_MAY_SIGN;
		break;
	case Opt_sec_krb5i:
		vol->secFlg |= CIFSSEC_MAY_KRB5 | CIFSSEC_MUST_SIGN;
		break;
	case Opt_sec_krb5p:
		/* vol->secFlg |= CIFSSEC_MUST_SEAL | CIFSSEC_MAY_KRB5; */
		cifs_dbg(VFS, "Krb5 cifs privacy not supported\n");
		break;
	case Opt_sec_ntlmssp:
		vol->secFlg |= CIFSSEC_MAY_NTLMSSP;
		break;
	case Opt_sec_ntlmsspi:
		vol->secFlg |= CIFSSEC_MAY_NTLMSSP | CIFSSEC_MUST_SIGN;
		break;
	case Opt_ntlm:
		/* ntlm is default so can be turned off too */
		vol->secFlg |= CIFSSEC_MAY_NTLM;
		break;
	case Opt_sec_ntlmi:
		vol->secFlg |= CIFSSEC_MAY_NTLM | CIFSSEC_MUST_SIGN;
		break;
	case Opt_sec_ntlmv2:
		vol->secFlg |= CIFSSEC_MAY_NTLMV2;
		break;
	case Opt_sec_ntlmv2i:
		vol->secFlg |= CIFSSEC_MAY_NTLMV2 | CIFSSEC_MUST_SIGN;
		break;
#ifdef CONFIG_CIFS_WEAK_PW_HASH
	case Opt_sec_lanman:
		vol->secFlg |= CIFSSEC_MAY_LANMAN;
		break;
#endif
	case Opt_sec_none:
		vol->nullauth = 1;
		break;
	default:
		cifs_dbg(VFS, "bad security option: %s\n", value);
		return 1;
	}

	return 0;
}

static int
cifs_parse_cache_flavor(char *value, struct smb_vol *vol)
{
	substring_t args[MAX_OPT_ARGS];

	switch (match_token(value, cifs_cacheflavor_tokens, args)) {
	case Opt_cache_loose:
		vol->direct_io = false;
		vol->strict_io = false;
		break;
	case Opt_cache_strict:
		vol->direct_io = false;
		vol->strict_io = true;
		break;
	case Opt_cache_none:
		vol->direct_io = true;
		vol->strict_io = false;
		break;
	default:
		cifs_dbg(VFS, "bad cache= option: %s\n", value);
		return 1;
	}
	return 0;
}

static int
cifs_parse_smb_version(char *value, struct smb_vol *vol)
{
	substring_t args[MAX_OPT_ARGS];

	switch (match_token(value, cifs_smb_version_tokens, args)) {
	case Smb_1:
		vol->ops = &smb1_operations;
		vol->vals = &smb1_values;
		break;
#ifdef CONFIG_CIFS_SMB2
	case Smb_20:
		vol->ops = &smb21_operations; /* currently identical with 2.1 */
		vol->vals = &smb20_values;
		break;
	case Smb_21:
		vol->ops = &smb21_operations;
		vol->vals = &smb21_values;
		break;
	case Smb_30:
		vol->ops = &smb30_operations;
		vol->vals = &smb30_values;
		break;
#endif
	default:
		cifs_dbg(VFS, "Unknown vers= option specified: %s\n", value);
		return 1;
	}
	return 0;
}

/*
 * Parse a devname into substrings and populate the vol->UNC and vol->prepath
 * fields with the result. Returns 0 on success and an error otherwise.
 */
static int
cifs_parse_devname(const char *devname, struct smb_vol *vol)
{
	char *pos;
	const char *delims = "/\\";
	size_t len;

	/* make sure we have a valid UNC double delimiter prefix */
	len = strspn(devname, delims);
	if (len != 2)
		return -EINVAL;

	/* find delimiter between host and sharename */
	pos = strpbrk(devname + 2, delims);
	if (!pos)
		return -EINVAL;

	/* skip past delimiter */
	++pos;

	/* now go until next delimiter or end of string */
	len = strcspn(pos, delims);

	/* move "pos" up to delimiter or NULL */
	pos += len;
	vol->UNC = kstrndup(devname, pos - devname, GFP_KERNEL);
	if (!vol->UNC)
		return -ENOMEM;

	convert_delimiter(vol->UNC, '\\');

	/* If pos is NULL, or is a bogus trailing delimiter then no prepath */
	if (!*pos++ || !*pos)
		return 0;

	vol->prepath = kstrdup(pos, GFP_KERNEL);
	if (!vol->prepath)
		return -ENOMEM;

	return 0;
}

static int
cifs_parse_mount_options(const char *mountdata, const char *devname,
			 struct smb_vol *vol)
{
	char *data, *end;
	char *mountdata_copy = NULL, *options;
	unsigned int  temp_len, i, j;
	char separator[2];
	short int override_uid = -1;
	short int override_gid = -1;
	bool uid_specified = false;
	bool gid_specified = false;
	bool sloppy = false;
	char *invalid = NULL;
	char *nodename = utsname()->nodename;
	char *string = NULL;
	char *tmp_end, *value;
	char delim;
	bool got_ip = false;
	unsigned short port = 0;
	struct sockaddr *dstaddr = (struct sockaddr *)&vol->dstaddr;

	separator[0] = ',';
	separator[1] = 0;
	delim = separator[0];

	/* ensure we always start with zeroed-out smb_vol */
	memset(vol, 0, sizeof(*vol));

	/*
	 * does not have to be perfect mapping since field is
	 * informational, only used for servers that do not support
	 * port 445 and it can be overridden at mount time
	 */
	memset(vol->source_rfc1001_name, 0x20, RFC1001_NAME_LEN);
	for (i = 0; i < strnlen(nodename, RFC1001_NAME_LEN); i++)
		vol->source_rfc1001_name[i] = toupper(nodename[i]);

	vol->source_rfc1001_name[RFC1001_NAME_LEN] = 0;
	/* null target name indicates to use *SMBSERVR default called name
	   if we end up sending RFC1001 session initialize */
	vol->target_rfc1001_name[0] = 0;
	vol->cred_uid = current_uid();
	vol->linux_uid = current_uid();
	vol->linux_gid = current_gid();

	/* default to only allowing write access to owner of the mount */
	vol->dir_mode = vol->file_mode = S_IRUGO | S_IXUGO | S_IWUSR;

	/* vol->retry default is 0 (i.e. "soft" limited retry not hard retry) */
	/* default is always to request posix paths. */
	vol->posix_paths = 1;
	/* default to using server inode numbers where available */
	vol->server_ino = 1;

	/* default is to use strict cifs caching semantics */
	vol->strict_io = true;

	vol->actimeo = CIFS_DEF_ACTIMEO;

	/* FIXME: add autonegotiation -- for now, SMB1 is default */
	vol->ops = &smb1_operations;
	vol->vals = &smb1_values;

	if (!mountdata)
		goto cifs_parse_mount_err;

	mountdata_copy = kstrndup(mountdata, PAGE_SIZE, GFP_KERNEL);
	if (!mountdata_copy)
		goto cifs_parse_mount_err;

	options = mountdata_copy;
	end = options + strlen(options);

	if (strncmp(options, "sep=", 4) == 0) {
		if (options[4] != 0) {
			separator[0] = options[4];
			options += 5;
		} else {
			cifs_dbg(FYI, "Null separator not allowed\n");
		}
	}
	vol->backupuid_specified = false; /* no backup intent for a user */
	vol->backupgid_specified = false; /* no backup intent for a group */

	/*
	 * For now, we ignore -EINVAL errors under the assumption that the
	 * unc= and prefixpath= options will be usable.
	 */
	if (cifs_parse_devname(devname, vol) == -ENOMEM) {
		printk(KERN_ERR "CIFS: Unable to allocate memory to parse "
				"device string.\n");
		goto out_nomem;
	}

	while ((data = strsep(&options, separator)) != NULL) {
		substring_t args[MAX_OPT_ARGS];
		unsigned long option;
		int token;

		if (!*data)
			continue;

		token = match_token(data, cifs_mount_option_tokens, args);

		switch (token) {

		/* Ingnore the following */
		case Opt_ignore:
			break;

		/* Boolean values */
		case Opt_user_xattr:
			vol->no_xattr = 0;
			break;
		case Opt_nouser_xattr:
			vol->no_xattr = 1;
			break;
		case Opt_forceuid:
			override_uid = 1;
			break;
		case Opt_noforceuid:
			override_uid = 0;
			break;
		case Opt_forcegid:
			override_gid = 1;
			break;
		case Opt_noforcegid:
			override_gid = 0;
			break;
		case Opt_noblocksend:
			vol->noblocksnd = 1;
			break;
		case Opt_noautotune:
			vol->noautotune = 1;
			break;
		case Opt_hard:
			vol->retry = 1;
			break;
		case Opt_soft:
			vol->retry = 0;
			break;
		case Opt_perm:
			vol->noperm = 0;
			break;
		case Opt_noperm:
			vol->noperm = 1;
			break;
		case Opt_mapchars:
			vol->remap = 1;
			break;
		case Opt_nomapchars:
			vol->remap = 0;
			break;
		case Opt_sfu:
			vol->sfu_emul = 1;
			break;
		case Opt_nosfu:
			vol->sfu_emul = 0;
			break;
		case Opt_nodfs:
			vol->nodfs = 1;
			break;
		case Opt_posixpaths:
			vol->posix_paths = 1;
			break;
		case Opt_noposixpaths:
			vol->posix_paths = 0;
			break;
		case Opt_nounix:
			vol->no_linux_ext = 1;
			break;
		case Opt_nocase:
			vol->nocase = 1;
			break;
		case Opt_brl:
			vol->nobrl =  0;
			break;
		case Opt_nobrl:
			vol->nobrl =  1;
			/*
			 * turn off mandatory locking in mode
			 * if remote locking is turned off since the
			 * local vfs will do advisory
			 */
			if (vol->file_mode ==
				(S_IALLUGO & ~(S_ISUID | S_IXGRP)))
				vol->file_mode = S_IALLUGO;
			break;
		case Opt_forcemandatorylock:
			vol->mand_lock = 1;
			break;
		case Opt_setuids:
			vol->setuids = 1;
			break;
		case Opt_nosetuids:
			vol->setuids = 0;
			break;
		case Opt_dynperm:
			vol->dynperm = true;
			break;
		case Opt_nodynperm:
			vol->dynperm = false;
			break;
		case Opt_nohard:
			vol->retry = 0;
			break;
		case Opt_nosoft:
			vol->retry = 1;
			break;
		case Opt_nointr:
			vol->intr = 0;
			break;
		case Opt_intr:
			vol->intr = 1;
			break;
		case Opt_nostrictsync:
			vol->nostrictsync = 1;
			break;
		case Opt_strictsync:
			vol->nostrictsync = 0;
			break;
		case Opt_serverino:
			vol->server_ino = 1;
			break;
		case Opt_noserverino:
			vol->server_ino = 0;
			break;
		case Opt_rwpidforward:
			vol->rwpidforward = 1;
			break;
		case Opt_cifsacl:
			vol->cifs_acl = 1;
			break;
		case Opt_nocifsacl:
			vol->cifs_acl = 0;
			break;
		case Opt_acl:
			vol->no_psx_acl = 0;
			break;
		case Opt_noacl:
			vol->no_psx_acl = 1;
			break;
		case Opt_locallease:
			vol->local_lease = 1;
			break;
		case Opt_sign:
			vol->secFlg |= CIFSSEC_MUST_SIGN;
			break;
		case Opt_seal:
			/* we do not do the following in secFlags because seal
			 * is a per tree connection (mount) not a per socket
			 * or per-smb connection option in the protocol
			 * vol->secFlg |= CIFSSEC_MUST_SEAL;
			 */
			vol->seal = 1;
			break;
		case Opt_noac:
			printk(KERN_WARNING "CIFS: Mount option noac not "
				"supported. Instead set "
				"/proc/fs/cifs/LookupCacheEnabled to 0\n");
			break;
		case Opt_fsc:
#ifndef CONFIG_CIFS_FSCACHE
			cifs_dbg(VFS, "FS-Cache support needs CONFIG_CIFS_FSCACHE kernel config option set\n");
			goto cifs_parse_mount_err;
#endif
			vol->fsc = true;
			break;
		case Opt_mfsymlinks:
			vol->mfsymlinks = true;
			break;
		case Opt_multiuser:
			vol->multiuser = true;
			break;
		case Opt_sloppy:
			sloppy = true;
			break;

		/* Numeric Values */
		case Opt_backupuid:
			if (get_option_uid(args, &vol->backupuid)) {
				cifs_dbg(VFS, "%s: Invalid backupuid value\n",
					 __func__);
				goto cifs_parse_mount_err;
			}
			vol->backupuid_specified = true;
			break;
		case Opt_backupgid:
			if (get_option_gid(args, &vol->backupgid)) {
				cifs_dbg(VFS, "%s: Invalid backupgid value\n",
					 __func__);
				goto cifs_parse_mount_err;
			}
			vol->backupgid_specified = true;
			break;
		case Opt_uid:
			if (get_option_uid(args, &vol->linux_uid)) {
				cifs_dbg(VFS, "%s: Invalid uid value\n",
					 __func__);
				goto cifs_parse_mount_err;
			}
			uid_specified = true;
			break;
		case Opt_cruid:
			if (get_option_uid(args, &vol->cred_uid)) {
				cifs_dbg(VFS, "%s: Invalid cruid value\n",
					 __func__);
				goto cifs_parse_mount_err;
			}
			break;
		case Opt_gid:
			if (get_option_gid(args, &vol->linux_gid)) {
				cifs_dbg(VFS, "%s: Invalid gid value\n",
					 __func__);
				goto cifs_parse_mount_err;
			}
			gid_specified = true;
			break;
		case Opt_file_mode:
			if (get_option_ul(args, &option)) {
				cifs_dbg(VFS, "%s: Invalid file_mode value\n",
					 __func__);
				goto cifs_parse_mount_err;
			}
			vol->file_mode = option;
			break;
		case Opt_dirmode:
			if (get_option_ul(args, &option)) {
				cifs_dbg(VFS, "%s: Invalid dir_mode value\n",
					 __func__);
				goto cifs_parse_mount_err;
			}
			vol->dir_mode = option;
			break;
		case Opt_port:
			if (get_option_ul(args, &option) ||
			    option > USHRT_MAX) {
				cifs_dbg(VFS, "%s: Invalid port value\n",
					 __func__);
				goto cifs_parse_mount_err;
			}
			port = (unsigned short)option;
			break;
		case Opt_rsize:
			if (get_option_ul(args, &option)) {
				cifs_dbg(VFS, "%s: Invalid rsize value\n",
					 __func__);
				goto cifs_parse_mount_err;
			}
			vol->rsize = option;
			break;
		case Opt_wsize:
			if (get_option_ul(args, &option)) {
				cifs_dbg(VFS, "%s: Invalid wsize value\n",
					 __func__);
				goto cifs_parse_mount_err;
			}
			vol->wsize = option;
			break;
		case Opt_actimeo:
			if (get_option_ul(args, &option)) {
				cifs_dbg(VFS, "%s: Invalid actimeo value\n",
					 __func__);
				goto cifs_parse_mount_err;
			}
			vol->actimeo = HZ * option;
			if (vol->actimeo > CIFS_MAX_ACTIMEO) {
				cifs_dbg(VFS, "attribute cache timeout too large\n");
				goto cifs_parse_mount_err;
			}
			break;

		/* String Arguments */

		case Opt_blank_user:
			/* null user, ie. anonymous authentication */
			vol->nullauth = 1;
			vol->username = NULL;
			break;
		case Opt_user:
			string = match_strdup(args);
			if (string == NULL)
				goto out_nomem;

			if (strnlen(string, MAX_USERNAME_SIZE) >
							MAX_USERNAME_SIZE) {
				printk(KERN_WARNING "CIFS: username too long\n");
				goto cifs_parse_mount_err;
			}
			vol->username = kstrdup(string, GFP_KERNEL);
			if (!vol->username)
				goto cifs_parse_mount_err;
			break;
		case Opt_blank_pass:
			/* passwords have to be handled differently
			 * to allow the character used for deliminator
			 * to be passed within them
			 */

			/*
			 * Check if this is a case where the  password
			 * starts with a delimiter
			 */
			tmp_end = strchr(data, '=');
			tmp_end++;
			if (!(tmp_end < end && tmp_end[1] == delim)) {
				/* No it is not. Set the password to NULL */
				vol->password = NULL;
				break;
			}
			/* Yes it is. Drop down to Opt_pass below.*/
		case Opt_pass:
			/* Obtain the value string */
			value = strchr(data, '=');
			value++;

			/* Set tmp_end to end of the string */
			tmp_end = (char *) value + strlen(value);

			/* Check if following character is the deliminator
			 * If yes, we have encountered a double deliminator
			 * reset the NULL character to the deliminator
			 */
			if (tmp_end < end && tmp_end[1] == delim) {
				tmp_end[0] = delim;

				/* Keep iterating until we get to a single
				 * deliminator OR the end
				 */
				while ((tmp_end = strchr(tmp_end, delim))
					!= NULL && (tmp_end[1] == delim)) {
						tmp_end = (char *) &tmp_end[2];
				}

				/* Reset var options to point to next element */
				if (tmp_end) {
					tmp_end[0] = '\0';
					options = (char *) &tmp_end[1];
				} else
					/* Reached the end of the mount option
					 * string */
					options = end;
			}

			/* Now build new password string */
			temp_len = strlen(value);
			vol->password = kzalloc(temp_len+1, GFP_KERNEL);
			if (vol->password == NULL) {
				printk(KERN_WARNING "CIFS: no memory "
						    "for password\n");
				goto cifs_parse_mount_err;
			}

			for (i = 0, j = 0; i < temp_len; i++, j++) {
				vol->password[j] = value[i];
				if ((value[i] == delim) &&
				     value[i+1] == delim)
					/* skip the second deliminator */
					i++;
			}
			vol->password[j] = '\0';
			break;
		case Opt_blank_ip:
			/* FIXME: should this be an error instead? */
			got_ip = false;
			break;
		case Opt_ip:
			string = match_strdup(args);
			if (string == NULL)
				goto out_nomem;

			if (!cifs_convert_address(dstaddr, string,
					strlen(string))) {
				printk(KERN_ERR "CIFS: bad ip= option (%s).\n",
					string);
				goto cifs_parse_mount_err;
			}
			got_ip = true;
			break;
		case Opt_domain:
			string = match_strdup(args);
			if (string == NULL)
				goto out_nomem;

			if (strnlen(string, 256) == 256) {
				printk(KERN_WARNING "CIFS: domain name too"
						    " long\n");
				goto cifs_parse_mount_err;
			}

			vol->domainname = kstrdup(string, GFP_KERNEL);
			if (!vol->domainname) {
				printk(KERN_WARNING "CIFS: no memory "
						    "for domainname\n");
				goto cifs_parse_mount_err;
			}
			cifs_dbg(FYI, "Domain name set\n");
			break;
		case Opt_srcaddr:
			string = match_strdup(args);
			if (string == NULL)
				goto out_nomem;

			if (!cifs_convert_address(
					(struct sockaddr *)&vol->srcaddr,
					string, strlen(string))) {
				printk(KERN_WARNING "CIFS:  Could not parse"
						    " srcaddr: %s\n", string);
				goto cifs_parse_mount_err;
			}
			break;
		case Opt_iocharset:
			string = match_strdup(args);
			if (string == NULL)
				goto out_nomem;

			if (strnlen(string, 1024) >= 65) {
				printk(KERN_WARNING "CIFS: iocharset name "
						    "too long.\n");
				goto cifs_parse_mount_err;
			}

			 if (strnicmp(string, "default", 7) != 0) {
				vol->iocharset = kstrdup(string,
							 GFP_KERNEL);
				if (!vol->iocharset) {
					printk(KERN_WARNING "CIFS: no memory"
							    "for charset\n");
					goto cifs_parse_mount_err;
				}
			}
			/* if iocharset not set then load_nls_default
			 * is used by caller
			 */
<<<<<<< HEAD
			cFYI(1, "iocharset set to %s", string);
=======
			 cifs_dbg(FYI, "iocharset set to %s\n", string);
>>>>>>> e4aa937e
			break;
		case Opt_netbiosname:
			string = match_strdup(args);
			if (string == NULL)
				goto out_nomem;

			memset(vol->source_rfc1001_name, 0x20,
				RFC1001_NAME_LEN);
			/*
			 * FIXME: are there cases in which a comma can
			 * be valid in workstation netbios name (and
			 * need special handling)?
			 */
			for (i = 0; i < RFC1001_NAME_LEN; i++) {
				/* don't ucase netbiosname for user */
				if (string[i] == 0)
					break;
				vol->source_rfc1001_name[i] = string[i];
			}
			/* The string has 16th byte zero still from
			 * set at top of the function
			 */
			if (i == RFC1001_NAME_LEN && string[i] != 0)
				printk(KERN_WARNING "CIFS: netbiosname"
				       " longer than 15 truncated.\n");

			break;
		case Opt_servern:
			/* servernetbiosname specified override *SMBSERVER */
			string = match_strdup(args);
			if (string == NULL)
				goto out_nomem;

			/* last byte, type, is 0x20 for servr type */
			memset(vol->target_rfc1001_name, 0x20,
				RFC1001_NAME_LEN_WITH_NULL);

			/* BB are there cases in which a comma can be
			   valid in this workstation netbios name
			   (and need special handling)? */

			/* user or mount helper must uppercase the
			   netbios name */
			for (i = 0; i < 15; i++) {
				if (string[i] == 0)
					break;
				vol->target_rfc1001_name[i] = string[i];
			}
			/* The string has 16th byte zero still from
			   set at top of the function  */
			if (i == RFC1001_NAME_LEN && string[i] != 0)
				printk(KERN_WARNING "CIFS: server net"
				       "biosname longer than 15 truncated.\n");
			break;
		case Opt_ver:
			string = match_strdup(args);
			if (string == NULL)
				goto out_nomem;

			if (strnicmp(string, "1", 1) == 0) {
				/* This is the default */
				break;
			}
			/* For all other value, error */
			printk(KERN_WARNING "CIFS: Invalid version"
					    " specified\n");
			goto cifs_parse_mount_err;
		case Opt_vers:
			string = match_strdup(args);
			if (string == NULL)
				goto out_nomem;

			if (cifs_parse_smb_version(string, vol) != 0)
				goto cifs_parse_mount_err;
			break;
		case Opt_sec:
			string = match_strdup(args);
			if (string == NULL)
				goto out_nomem;

			if (cifs_parse_security_flavors(string, vol) != 0)
				goto cifs_parse_mount_err;
			break;
		case Opt_cache:
			string = match_strdup(args);
			if (string == NULL)
				goto out_nomem;

			if (cifs_parse_cache_flavor(string, vol) != 0)
				goto cifs_parse_mount_err;
			break;
		default:
			/*
			 * An option we don't recognize. Save it off for later
			 * if we haven't already found one
			 */
			if (!invalid)
				invalid = data;
			break;
		}
		/* Free up any allocated string */
		kfree(string);
		string = NULL;
	}

	if (!sloppy && invalid) {
		printk(KERN_ERR "CIFS: Unknown mount option \"%s\"\n", invalid);
		goto cifs_parse_mount_err;
	}

#ifndef CONFIG_KEYS
	/* Muliuser mounts require CONFIG_KEYS support */
	if (vol->multiuser) {
		cifs_dbg(VFS, "Multiuser mounts require kernels with CONFIG_KEYS enabled\n");
		goto cifs_parse_mount_err;
	}
#endif
	if (!vol->UNC) {
		cifs_dbg(VFS, "CIFS mount error: No usable UNC path provided in device string or in unc= option!\n");
		goto cifs_parse_mount_err;
	}

	/* make sure UNC has a share name */
	if (!strchr(vol->UNC + 3, '\\')) {
		cifs_dbg(VFS, "Malformed UNC. Unable to find share name.\n");
		goto cifs_parse_mount_err;
	}

	if (!got_ip) {
		/* No ip= option specified? Try to get it from UNC */
		if (!cifs_convert_address(dstaddr, &vol->UNC[2],
						strlen(&vol->UNC[2]))) {
			printk(KERN_ERR "Unable to determine destination "
					"address.\n");
			goto cifs_parse_mount_err;
		}
	}

	/* set the port that we got earlier */
	cifs_set_port(dstaddr, port);

	if (uid_specified)
		vol->override_uid = override_uid;
	else if (override_uid == 1)
		printk(KERN_NOTICE "CIFS: ignoring forceuid mount option "
				   "specified with no uid= option.\n");

	if (gid_specified)
		vol->override_gid = override_gid;
	else if (override_gid == 1)
		printk(KERN_NOTICE "CIFS: ignoring forcegid mount option "
				   "specified with no gid= option.\n");

	kfree(mountdata_copy);
	return 0;

out_nomem:
	printk(KERN_WARNING "Could not allocate temporary buffer\n");
cifs_parse_mount_err:
	kfree(string);
	kfree(mountdata_copy);
	return 1;
}

/** Returns true if srcaddr isn't specified and rhs isn't
 * specified, or if srcaddr is specified and
 * matches the IP address of the rhs argument.
 */
static bool
srcip_matches(struct sockaddr *srcaddr, struct sockaddr *rhs)
{
	switch (srcaddr->sa_family) {
	case AF_UNSPEC:
		return (rhs->sa_family == AF_UNSPEC);
	case AF_INET: {
		struct sockaddr_in *saddr4 = (struct sockaddr_in *)srcaddr;
		struct sockaddr_in *vaddr4 = (struct sockaddr_in *)rhs;
		return (saddr4->sin_addr.s_addr == vaddr4->sin_addr.s_addr);
	}
	case AF_INET6: {
		struct sockaddr_in6 *saddr6 = (struct sockaddr_in6 *)srcaddr;
		struct sockaddr_in6 *vaddr6 = (struct sockaddr_in6 *)rhs;
		return ipv6_addr_equal(&saddr6->sin6_addr, &vaddr6->sin6_addr);
	}
	default:
		WARN_ON(1);
		return false; /* don't expect to be here */
	}
}

/*
 * If no port is specified in addr structure, we try to match with 445 port
 * and if it fails - with 139 ports. It should be called only if address
 * families of server and addr are equal.
 */
static bool
match_port(struct TCP_Server_Info *server, struct sockaddr *addr)
{
	__be16 port, *sport;

	switch (addr->sa_family) {
	case AF_INET:
		sport = &((struct sockaddr_in *) &server->dstaddr)->sin_port;
		port = ((struct sockaddr_in *) addr)->sin_port;
		break;
	case AF_INET6:
		sport = &((struct sockaddr_in6 *) &server->dstaddr)->sin6_port;
		port = ((struct sockaddr_in6 *) addr)->sin6_port;
		break;
	default:
		WARN_ON(1);
		return false;
	}

	if (!port) {
		port = htons(CIFS_PORT);
		if (port == *sport)
			return true;

		port = htons(RFC1001_PORT);
	}

	return port == *sport;
}

static bool
match_address(struct TCP_Server_Info *server, struct sockaddr *addr,
	      struct sockaddr *srcaddr)
{
	switch (addr->sa_family) {
	case AF_INET: {
		struct sockaddr_in *addr4 = (struct sockaddr_in *)addr;
		struct sockaddr_in *srv_addr4 =
					(struct sockaddr_in *)&server->dstaddr;

		if (addr4->sin_addr.s_addr != srv_addr4->sin_addr.s_addr)
			return false;
		break;
	}
	case AF_INET6: {
		struct sockaddr_in6 *addr6 = (struct sockaddr_in6 *)addr;
		struct sockaddr_in6 *srv_addr6 =
					(struct sockaddr_in6 *)&server->dstaddr;

		if (!ipv6_addr_equal(&addr6->sin6_addr,
				     &srv_addr6->sin6_addr))
			return false;
		if (addr6->sin6_scope_id != srv_addr6->sin6_scope_id)
			return false;
		break;
	}
	default:
		WARN_ON(1);
		return false; /* don't expect to be here */
	}

	if (!srcip_matches(srcaddr, (struct sockaddr *)&server->srcaddr))
		return false;

	return true;
}

static bool
match_security(struct TCP_Server_Info *server, struct smb_vol *vol)
{
	unsigned int secFlags;

	if (vol->secFlg & (~(CIFSSEC_MUST_SIGN | CIFSSEC_MUST_SEAL)))
		secFlags = vol->secFlg;
	else
		secFlags = global_secflags | vol->secFlg;

	switch (server->secType) {
	case LANMAN:
		if (!(secFlags & (CIFSSEC_MAY_LANMAN|CIFSSEC_MAY_PLNTXT)))
			return false;
		break;
	case NTLMv2:
		if (!(secFlags & CIFSSEC_MAY_NTLMV2))
			return false;
		break;
	case NTLM:
		if (!(secFlags & CIFSSEC_MAY_NTLM))
			return false;
		break;
	case Kerberos:
		if (!(secFlags & CIFSSEC_MAY_KRB5))
			return false;
		break;
	case RawNTLMSSP:
		if (!(secFlags & CIFSSEC_MAY_NTLMSSP))
			return false;
		break;
	default:
		/* shouldn't happen */
		return false;
	}

	/* now check if signing mode is acceptable */
	if ((secFlags & CIFSSEC_MAY_SIGN) == 0 &&
	    (server->sec_mode & SECMODE_SIGN_REQUIRED))
			return false;
	else if (((secFlags & CIFSSEC_MUST_SIGN) == CIFSSEC_MUST_SIGN) &&
		 (server->sec_mode &
		  (SECMODE_SIGN_ENABLED|SECMODE_SIGN_REQUIRED)) == 0)
			return false;

	return true;
}

static int match_server(struct TCP_Server_Info *server, struct smb_vol *vol)
{
	struct sockaddr *addr = (struct sockaddr *)&vol->dstaddr;

	if ((server->vals != vol->vals) || (server->ops != vol->ops))
		return 0;

	if (!net_eq(cifs_net_ns(server), current->nsproxy->net_ns))
		return 0;

	if (!match_address(server, addr,
			   (struct sockaddr *)&vol->srcaddr))
		return 0;

	if (!match_port(server, addr))
		return 0;

	if (!match_security(server, vol))
		return 0;

	return 1;
}

static struct TCP_Server_Info *
cifs_find_tcp_session(struct smb_vol *vol)
{
	struct TCP_Server_Info *server;

	spin_lock(&cifs_tcp_ses_lock);
	list_for_each_entry(server, &cifs_tcp_ses_list, tcp_ses_list) {
		if (!match_server(server, vol))
			continue;

		++server->srv_count;
		spin_unlock(&cifs_tcp_ses_lock);
		cifs_dbg(FYI, "Existing tcp session with server found\n");
		return server;
	}
	spin_unlock(&cifs_tcp_ses_lock);
	return NULL;
}

static void
cifs_put_tcp_session(struct TCP_Server_Info *server)
{
	struct task_struct *task;

	spin_lock(&cifs_tcp_ses_lock);
	if (--server->srv_count > 0) {
		spin_unlock(&cifs_tcp_ses_lock);
		return;
	}

	put_net(cifs_net_ns(server));

	list_del_init(&server->tcp_ses_list);
	spin_unlock(&cifs_tcp_ses_lock);

	cancel_delayed_work_sync(&server->echo);

	spin_lock(&GlobalMid_Lock);
	server->tcpStatus = CifsExiting;
	spin_unlock(&GlobalMid_Lock);

	cifs_crypto_shash_release(server);
	cifs_fscache_release_client_cookie(server);

	kfree(server->session_key.response);
	server->session_key.response = NULL;
	server->session_key.len = 0;

	task = xchg(&server->tsk, NULL);
	if (task)
		force_sig(SIGKILL, task);
}

static struct TCP_Server_Info *
cifs_get_tcp_session(struct smb_vol *volume_info)
{
	struct TCP_Server_Info *tcp_ses = NULL;
	int rc;

	cifs_dbg(FYI, "UNC: %s\n", volume_info->UNC);

	/* see if we already have a matching tcp_ses */
	tcp_ses = cifs_find_tcp_session(volume_info);
	if (tcp_ses)
		return tcp_ses;

	tcp_ses = kzalloc(sizeof(struct TCP_Server_Info), GFP_KERNEL);
	if (!tcp_ses) {
		rc = -ENOMEM;
		goto out_err;
	}

	rc = cifs_crypto_shash_allocate(tcp_ses);
	if (rc) {
		cifs_dbg(VFS, "could not setup hash structures rc %d\n", rc);
		goto out_err;
	}

	tcp_ses->ops = volume_info->ops;
	tcp_ses->vals = volume_info->vals;
	cifs_set_net_ns(tcp_ses, get_net(current->nsproxy->net_ns));
	tcp_ses->hostname = extract_hostname(volume_info->UNC);
	if (IS_ERR(tcp_ses->hostname)) {
		rc = PTR_ERR(tcp_ses->hostname);
		goto out_err_crypto_release;
	}

	tcp_ses->noblocksnd = volume_info->noblocksnd;
	tcp_ses->noautotune = volume_info->noautotune;
	tcp_ses->tcp_nodelay = volume_info->sockopt_tcp_nodelay;
	tcp_ses->in_flight = 0;
	tcp_ses->credits = 1;
	init_waitqueue_head(&tcp_ses->response_q);
	init_waitqueue_head(&tcp_ses->request_q);
	INIT_LIST_HEAD(&tcp_ses->pending_mid_q);
	mutex_init(&tcp_ses->srv_mutex);
	memcpy(tcp_ses->workstation_RFC1001_name,
		volume_info->source_rfc1001_name, RFC1001_NAME_LEN_WITH_NULL);
	memcpy(tcp_ses->server_RFC1001_name,
		volume_info->target_rfc1001_name, RFC1001_NAME_LEN_WITH_NULL);
	tcp_ses->session_estab = false;
	tcp_ses->sequence_number = 0;
	tcp_ses->lstrp = jiffies;
	spin_lock_init(&tcp_ses->req_lock);
	INIT_LIST_HEAD(&tcp_ses->tcp_ses_list);
	INIT_LIST_HEAD(&tcp_ses->smb_ses_list);
	INIT_DELAYED_WORK(&tcp_ses->echo, cifs_echo_request);
	memcpy(&tcp_ses->srcaddr, &volume_info->srcaddr,
	       sizeof(tcp_ses->srcaddr));
	memcpy(&tcp_ses->dstaddr, &volume_info->dstaddr,
		sizeof(tcp_ses->dstaddr));
	/*
	 * at this point we are the only ones with the pointer
	 * to the struct since the kernel thread not created yet
	 * no need to spinlock this init of tcpStatus or srv_count
	 */
	tcp_ses->tcpStatus = CifsNew;
	++tcp_ses->srv_count;

	rc = ip_connect(tcp_ses);
	if (rc < 0) {
		cifs_dbg(VFS, "Error connecting to socket. Aborting operation.\n");
		goto out_err_crypto_release;
	}

	/*
	 * since we're in a cifs function already, we know that
	 * this will succeed. No need for try_module_get().
	 */
	__module_get(THIS_MODULE);
	tcp_ses->tsk = kthread_run(cifs_demultiplex_thread,
				  tcp_ses, "cifsd");
	if (IS_ERR(tcp_ses->tsk)) {
		rc = PTR_ERR(tcp_ses->tsk);
		cifs_dbg(VFS, "error %d create cifsd thread\n", rc);
		module_put(THIS_MODULE);
		goto out_err_crypto_release;
	}
	tcp_ses->tcpStatus = CifsNeedNegotiate;

	/* thread spawned, put it on the list */
	spin_lock(&cifs_tcp_ses_lock);
	list_add(&tcp_ses->tcp_ses_list, &cifs_tcp_ses_list);
	spin_unlock(&cifs_tcp_ses_lock);

	cifs_fscache_get_client_cookie(tcp_ses);

	/* queue echo request delayed work */
	queue_delayed_work(cifsiod_wq, &tcp_ses->echo, SMB_ECHO_INTERVAL);

	return tcp_ses;

out_err_crypto_release:
	cifs_crypto_shash_release(tcp_ses);

	put_net(cifs_net_ns(tcp_ses));

out_err:
	if (tcp_ses) {
		if (!IS_ERR(tcp_ses->hostname))
			kfree(tcp_ses->hostname);
		if (tcp_ses->ssocket)
			sock_release(tcp_ses->ssocket);
		kfree(tcp_ses);
	}
	return ERR_PTR(rc);
}

static int match_session(struct cifs_ses *ses, struct smb_vol *vol)
{
	switch (ses->server->secType) {
	case Kerberos:
		if (!uid_eq(vol->cred_uid, ses->cred_uid))
			return 0;
		break;
	default:
		/* NULL username means anonymous session */
		if (ses->user_name == NULL) {
			if (!vol->nullauth)
				return 0;
			break;
		}

		/* anything else takes username/password */
		if (strncmp(ses->user_name,
			    vol->username ? vol->username : "",
			    MAX_USERNAME_SIZE))
			return 0;
		if (strlen(vol->username) != 0 &&
		    ses->password != NULL &&
		    strncmp(ses->password,
			    vol->password ? vol->password : "",
			    MAX_PASSWORD_SIZE))
			return 0;
	}
	return 1;
}

static struct cifs_ses *
cifs_find_smb_ses(struct TCP_Server_Info *server, struct smb_vol *vol)
{
	struct cifs_ses *ses;

	spin_lock(&cifs_tcp_ses_lock);
	list_for_each_entry(ses, &server->smb_ses_list, smb_ses_list) {
		if (!match_session(ses, vol))
			continue;
		++ses->ses_count;
		spin_unlock(&cifs_tcp_ses_lock);
		return ses;
	}
	spin_unlock(&cifs_tcp_ses_lock);
	return NULL;
}

static void
cifs_put_smb_ses(struct cifs_ses *ses)
{
	unsigned int xid;
	struct TCP_Server_Info *server = ses->server;

	cifs_dbg(FYI, "%s: ses_count=%d\n", __func__, ses->ses_count);
	spin_lock(&cifs_tcp_ses_lock);
	if (--ses->ses_count > 0) {
		spin_unlock(&cifs_tcp_ses_lock);
		return;
	}

	list_del_init(&ses->smb_ses_list);
	spin_unlock(&cifs_tcp_ses_lock);

	if (ses->status == CifsGood && server->ops->logoff) {
		xid = get_xid();
		server->ops->logoff(xid, ses);
		_free_xid(xid);
	}
	sesInfoFree(ses);
	cifs_put_tcp_session(server);
}

#ifdef CONFIG_KEYS

/* strlen("cifs:a:") + INET6_ADDRSTRLEN + 1 */
#define CIFSCREDS_DESC_SIZE (7 + INET6_ADDRSTRLEN + 1)

/* Populate username and pw fields from keyring if possible */
static int
cifs_set_cifscreds(struct smb_vol *vol, struct cifs_ses *ses)
{
	int rc = 0;
	char *desc, *delim, *payload;
	ssize_t len;
	struct key *key;
	struct TCP_Server_Info *server = ses->server;
	struct sockaddr_in *sa;
	struct sockaddr_in6 *sa6;
	struct user_key_payload *upayload;

	desc = kmalloc(CIFSCREDS_DESC_SIZE, GFP_KERNEL);
	if (!desc)
		return -ENOMEM;

	/* try to find an address key first */
	switch (server->dstaddr.ss_family) {
	case AF_INET:
		sa = (struct sockaddr_in *)&server->dstaddr;
		sprintf(desc, "cifs:a:%pI4", &sa->sin_addr.s_addr);
		break;
	case AF_INET6:
		sa6 = (struct sockaddr_in6 *)&server->dstaddr;
		sprintf(desc, "cifs:a:%pI6c", &sa6->sin6_addr.s6_addr);
		break;
	default:
		cifs_dbg(FYI, "Bad ss_family (%hu)\n",
			 server->dstaddr.ss_family);
		rc = -EINVAL;
		goto out_err;
	}

	cifs_dbg(FYI, "%s: desc=%s\n", __func__, desc);
	key = request_key(&key_type_logon, desc, "");
	if (IS_ERR(key)) {
		if (!ses->domainName) {
			cifs_dbg(FYI, "domainName is NULL\n");
			rc = PTR_ERR(key);
			goto out_err;
		}

		/* didn't work, try to find a domain key */
		sprintf(desc, "cifs:d:%s", ses->domainName);
		cifs_dbg(FYI, "%s: desc=%s\n", __func__, desc);
		key = request_key(&key_type_logon, desc, "");
		if (IS_ERR(key)) {
			rc = PTR_ERR(key);
			goto out_err;
		}
	}

	down_read(&key->sem);
	upayload = key->payload.data;
	if (IS_ERR_OR_NULL(upayload)) {
		rc = upayload ? PTR_ERR(upayload) : -EINVAL;
		goto out_key_put;
	}

	/* find first : in payload */
	payload = (char *)upayload->data;
	delim = strnchr(payload, upayload->datalen, ':');
	cifs_dbg(FYI, "payload=%s\n", payload);
	if (!delim) {
		cifs_dbg(FYI, "Unable to find ':' in payload (datalen=%d)\n",
			 upayload->datalen);
		rc = -EINVAL;
		goto out_key_put;
	}

	len = delim - payload;
	if (len > MAX_USERNAME_SIZE || len <= 0) {
		cifs_dbg(FYI, "Bad value from username search (len=%zd)\n",
			 len);
		rc = -EINVAL;
		goto out_key_put;
	}

	vol->username = kstrndup(payload, len, GFP_KERNEL);
	if (!vol->username) {
		cifs_dbg(FYI, "Unable to allocate %zd bytes for username\n",
			 len);
		rc = -ENOMEM;
		goto out_key_put;
	}
	cifs_dbg(FYI, "%s: username=%s\n", __func__, vol->username);

	len = key->datalen - (len + 1);
	if (len > MAX_PASSWORD_SIZE || len <= 0) {
		cifs_dbg(FYI, "Bad len for password search (len=%zd)\n", len);
		rc = -EINVAL;
		kfree(vol->username);
		vol->username = NULL;
		goto out_key_put;
	}

	++delim;
	vol->password = kstrndup(delim, len, GFP_KERNEL);
	if (!vol->password) {
		cifs_dbg(FYI, "Unable to allocate %zd bytes for password\n",
			 len);
		rc = -ENOMEM;
		kfree(vol->username);
		vol->username = NULL;
		goto out_key_put;
	}

out_key_put:
	up_read(&key->sem);
	key_put(key);
out_err:
	kfree(desc);
	cifs_dbg(FYI, "%s: returning %d\n", __func__, rc);
	return rc;
}
#else /* ! CONFIG_KEYS */
static inline int
cifs_set_cifscreds(struct smb_vol *vol __attribute__((unused)),
		   struct cifs_ses *ses __attribute__((unused)))
{
	return -ENOSYS;
}
#endif /* CONFIG_KEYS */

static struct cifs_ses *
cifs_get_smb_ses(struct TCP_Server_Info *server, struct smb_vol *volume_info)
{
	int rc = -ENOMEM;
	unsigned int xid;
	struct cifs_ses *ses;
	struct sockaddr_in *addr = (struct sockaddr_in *)&server->dstaddr;
	struct sockaddr_in6 *addr6 = (struct sockaddr_in6 *)&server->dstaddr;

	xid = get_xid();

	ses = cifs_find_smb_ses(server, volume_info);
	if (ses) {
		cifs_dbg(FYI, "Existing smb sess found (status=%d)\n",
			 ses->status);

		mutex_lock(&ses->session_mutex);
		rc = cifs_negotiate_protocol(xid, ses);
		if (rc) {
			mutex_unlock(&ses->session_mutex);
			/* problem -- put our ses reference */
			cifs_put_smb_ses(ses);
			free_xid(xid);
			return ERR_PTR(rc);
		}
		if (ses->need_reconnect) {
			cifs_dbg(FYI, "Session needs reconnect\n");
			rc = cifs_setup_session(xid, ses,
						volume_info->local_nls);
			if (rc) {
				mutex_unlock(&ses->session_mutex);
				/* problem -- put our reference */
				cifs_put_smb_ses(ses);
				free_xid(xid);
				return ERR_PTR(rc);
			}
		}
		mutex_unlock(&ses->session_mutex);

		/* existing SMB ses has a server reference already */
		cifs_put_tcp_session(server);
		free_xid(xid);
		return ses;
	}

	cifs_dbg(FYI, "Existing smb sess not found\n");
	ses = sesInfoAlloc();
	if (ses == NULL)
		goto get_ses_fail;

	/* new SMB session uses our server ref */
	ses->server = server;
	if (server->dstaddr.ss_family == AF_INET6)
		sprintf(ses->serverName, "%pI6", &addr6->sin6_addr);
	else
		sprintf(ses->serverName, "%pI4", &addr->sin_addr);

	if (volume_info->username) {
		ses->user_name = kstrdup(volume_info->username, GFP_KERNEL);
		if (!ses->user_name)
			goto get_ses_fail;
	}

	/* volume_info->password freed at unmount */
	if (volume_info->password) {
		ses->password = kstrdup(volume_info->password, GFP_KERNEL);
		if (!ses->password)
			goto get_ses_fail;
	}
	if (volume_info->domainname) {
		ses->domainName = kstrdup(volume_info->domainname, GFP_KERNEL);
		if (!ses->domainName)
			goto get_ses_fail;
	}
	ses->cred_uid = volume_info->cred_uid;
	ses->linux_uid = volume_info->linux_uid;

	ses->overrideSecFlg = volume_info->secFlg;

	mutex_lock(&ses->session_mutex);
	rc = cifs_negotiate_protocol(xid, ses);
	if (!rc)
		rc = cifs_setup_session(xid, ses, volume_info->local_nls);
	mutex_unlock(&ses->session_mutex);
	if (rc)
		goto get_ses_fail;

	/* success, put it on the list */
	spin_lock(&cifs_tcp_ses_lock);
	list_add(&ses->smb_ses_list, &server->smb_ses_list);
	spin_unlock(&cifs_tcp_ses_lock);

	free_xid(xid);
	return ses;

get_ses_fail:
	sesInfoFree(ses);
	free_xid(xid);
	return ERR_PTR(rc);
}

static int match_tcon(struct cifs_tcon *tcon, const char *unc)
{
	if (tcon->tidStatus == CifsExiting)
		return 0;
	if (strncmp(tcon->treeName, unc, MAX_TREE_SIZE))
		return 0;
	return 1;
}

static struct cifs_tcon *
cifs_find_tcon(struct cifs_ses *ses, const char *unc)
{
	struct list_head *tmp;
	struct cifs_tcon *tcon;

	spin_lock(&cifs_tcp_ses_lock);
	list_for_each(tmp, &ses->tcon_list) {
		tcon = list_entry(tmp, struct cifs_tcon, tcon_list);
		if (!match_tcon(tcon, unc))
			continue;
		++tcon->tc_count;
		spin_unlock(&cifs_tcp_ses_lock);
		return tcon;
	}
	spin_unlock(&cifs_tcp_ses_lock);
	return NULL;
}

static void
cifs_put_tcon(struct cifs_tcon *tcon)
{
	unsigned int xid;
	struct cifs_ses *ses = tcon->ses;

	cifs_dbg(FYI, "%s: tc_count=%d\n", __func__, tcon->tc_count);
	spin_lock(&cifs_tcp_ses_lock);
	if (--tcon->tc_count > 0) {
		spin_unlock(&cifs_tcp_ses_lock);
		return;
	}

	list_del_init(&tcon->tcon_list);
	spin_unlock(&cifs_tcp_ses_lock);

	xid = get_xid();
	if (ses->server->ops->tree_disconnect)
		ses->server->ops->tree_disconnect(xid, tcon);
	_free_xid(xid);

	cifs_fscache_release_super_cookie(tcon);
	tconInfoFree(tcon);
	cifs_put_smb_ses(ses);
}

static struct cifs_tcon *
cifs_get_tcon(struct cifs_ses *ses, struct smb_vol *volume_info)
{
	int rc, xid;
	struct cifs_tcon *tcon;

	tcon = cifs_find_tcon(ses, volume_info->UNC);
	if (tcon) {
		cifs_dbg(FYI, "Found match on UNC path\n");
		/* existing tcon already has a reference */
		cifs_put_smb_ses(ses);
		if (tcon->seal != volume_info->seal)
			cifs_dbg(VFS, "transport encryption setting conflicts with existing tid\n");
		return tcon;
	}

	if (!ses->server->ops->tree_connect) {
		rc = -ENOSYS;
		goto out_fail;
	}

	tcon = tconInfoAlloc();
	if (tcon == NULL) {
		rc = -ENOMEM;
		goto out_fail;
	}

	tcon->ses = ses;
	if (volume_info->password) {
		tcon->password = kstrdup(volume_info->password, GFP_KERNEL);
		if (!tcon->password) {
			rc = -ENOMEM;
			goto out_fail;
		}
	}

	/*
	 * BB Do we need to wrap session_mutex around this TCon call and Unix
	 * SetFS as we do on SessSetup and reconnect?
	 */
	xid = get_xid();
	rc = ses->server->ops->tree_connect(xid, ses, volume_info->UNC, tcon,
					    volume_info->local_nls);
	free_xid(xid);
	cifs_dbg(FYI, "Tcon rc = %d\n", rc);
	if (rc)
		goto out_fail;

	if (volume_info->nodfs) {
		tcon->Flags &= ~SMB_SHARE_IS_IN_DFS;
		cifs_dbg(FYI, "DFS disabled (%d)\n", tcon->Flags);
	}
	tcon->seal = volume_info->seal;
	/*
	 * We can have only one retry value for a connection to a share so for
	 * resources mounted more than once to the same server share the last
	 * value passed in for the retry flag is used.
	 */
	tcon->retry = volume_info->retry;
	tcon->nocase = volume_info->nocase;
	tcon->local_lease = volume_info->local_lease;
	INIT_LIST_HEAD(&tcon->pending_opens);

	spin_lock(&cifs_tcp_ses_lock);
	list_add(&tcon->tcon_list, &ses->tcon_list);
	spin_unlock(&cifs_tcp_ses_lock);

	cifs_fscache_get_super_cookie(tcon);

	return tcon;

out_fail:
	tconInfoFree(tcon);
	return ERR_PTR(rc);
}

void
cifs_put_tlink(struct tcon_link *tlink)
{
	if (!tlink || IS_ERR(tlink))
		return;

	if (!atomic_dec_and_test(&tlink->tl_count) ||
	    test_bit(TCON_LINK_IN_TREE, &tlink->tl_flags)) {
		tlink->tl_time = jiffies;
		return;
	}

	if (!IS_ERR(tlink_tcon(tlink)))
		cifs_put_tcon(tlink_tcon(tlink));
	kfree(tlink);
	return;
}

static inline struct tcon_link *
cifs_sb_master_tlink(struct cifs_sb_info *cifs_sb)
{
	return cifs_sb->master_tlink;
}

static int
compare_mount_options(struct super_block *sb, struct cifs_mnt_data *mnt_data)
{
	struct cifs_sb_info *old = CIFS_SB(sb);
	struct cifs_sb_info *new = mnt_data->cifs_sb;

	if ((sb->s_flags & CIFS_MS_MASK) != (mnt_data->flags & CIFS_MS_MASK))
		return 0;

	if ((old->mnt_cifs_flags & CIFS_MOUNT_MASK) !=
	    (new->mnt_cifs_flags & CIFS_MOUNT_MASK))
		return 0;

	/*
	 * We want to share sb only if we don't specify an r/wsize or
	 * specified r/wsize is greater than or equal to existing one.
	 */
	if (new->wsize && new->wsize < old->wsize)
		return 0;

	if (new->rsize && new->rsize < old->rsize)
		return 0;

	if (!uid_eq(old->mnt_uid, new->mnt_uid) || !gid_eq(old->mnt_gid, new->mnt_gid))
		return 0;

	if (old->mnt_file_mode != new->mnt_file_mode ||
	    old->mnt_dir_mode != new->mnt_dir_mode)
		return 0;

	if (strcmp(old->local_nls->charset, new->local_nls->charset))
		return 0;

	if (old->actimeo != new->actimeo)
		return 0;

	return 1;
}

int
cifs_match_super(struct super_block *sb, void *data)
{
	struct cifs_mnt_data *mnt_data = (struct cifs_mnt_data *)data;
	struct smb_vol *volume_info;
	struct cifs_sb_info *cifs_sb;
	struct TCP_Server_Info *tcp_srv;
	struct cifs_ses *ses;
	struct cifs_tcon *tcon;
	struct tcon_link *tlink;
	int rc = 0;

	spin_lock(&cifs_tcp_ses_lock);
	cifs_sb = CIFS_SB(sb);
	tlink = cifs_get_tlink(cifs_sb_master_tlink(cifs_sb));
	if (IS_ERR(tlink)) {
		spin_unlock(&cifs_tcp_ses_lock);
		return rc;
	}
	tcon = tlink_tcon(tlink);
	ses = tcon->ses;
	tcp_srv = ses->server;

	volume_info = mnt_data->vol;

	if (!match_server(tcp_srv, volume_info) ||
	    !match_session(ses, volume_info) ||
	    !match_tcon(tcon, volume_info->UNC)) {
		rc = 0;
		goto out;
	}

	rc = compare_mount_options(sb, mnt_data);
out:
	spin_unlock(&cifs_tcp_ses_lock);
	cifs_put_tlink(tlink);
	return rc;
}

int
get_dfs_path(const unsigned int xid, struct cifs_ses *ses, const char *old_path,
	     const struct nls_table *nls_codepage, unsigned int *num_referrals,
	     struct dfs_info3_param **referrals, int remap)
{
	char *temp_unc;
	int rc = 0;

	if (!ses->server->ops->tree_connect || !ses->server->ops->get_dfs_refer)
		return -ENOSYS;

	*num_referrals = 0;
	*referrals = NULL;

	if (ses->ipc_tid == 0) {
		temp_unc = kmalloc(2 /* for slashes */ +
			strnlen(ses->serverName, SERVER_NAME_LEN_WITH_NULL * 2)
				+ 1 + 4 /* slash IPC$ */ + 2, GFP_KERNEL);
		if (temp_unc == NULL)
			return -ENOMEM;
		temp_unc[0] = '\\';
		temp_unc[1] = '\\';
		strcpy(temp_unc + 2, ses->serverName);
		strcpy(temp_unc + 2 + strlen(ses->serverName), "\\IPC$");
		rc = ses->server->ops->tree_connect(xid, ses, temp_unc, NULL,
						    nls_codepage);
		cifs_dbg(FYI, "Tcon rc = %d ipc_tid = %d\n", rc, ses->ipc_tid);
		kfree(temp_unc);
	}
	if (rc == 0)
		rc = ses->server->ops->get_dfs_refer(xid, ses, old_path,
						     referrals, num_referrals,
						     nls_codepage, remap);
	/*
	 * BB - map targetUNCs to dfs_info3 structures, here or in
	 * ses->server->ops->get_dfs_refer.
	 */

	return rc;
}

#ifdef CONFIG_DEBUG_LOCK_ALLOC
static struct lock_class_key cifs_key[2];
static struct lock_class_key cifs_slock_key[2];

static inline void
cifs_reclassify_socket4(struct socket *sock)
{
	struct sock *sk = sock->sk;
	BUG_ON(sock_owned_by_user(sk));
	sock_lock_init_class_and_name(sk, "slock-AF_INET-CIFS",
		&cifs_slock_key[0], "sk_lock-AF_INET-CIFS", &cifs_key[0]);
}

static inline void
cifs_reclassify_socket6(struct socket *sock)
{
	struct sock *sk = sock->sk;
	BUG_ON(sock_owned_by_user(sk));
	sock_lock_init_class_and_name(sk, "slock-AF_INET6-CIFS",
		&cifs_slock_key[1], "sk_lock-AF_INET6-CIFS", &cifs_key[1]);
}
#else
static inline void
cifs_reclassify_socket4(struct socket *sock)
{
}

static inline void
cifs_reclassify_socket6(struct socket *sock)
{
}
#endif

/* See RFC1001 section 14 on representation of Netbios names */
static void rfc1002mangle(char *target, char *source, unsigned int length)
{
	unsigned int i, j;

	for (i = 0, j = 0; i < (length); i++) {
		/* mask a nibble at a time and encode */
		target[j] = 'A' + (0x0F & (source[i] >> 4));
		target[j+1] = 'A' + (0x0F & source[i]);
		j += 2;
	}

}

static int
bind_socket(struct TCP_Server_Info *server)
{
	int rc = 0;
	if (server->srcaddr.ss_family != AF_UNSPEC) {
		/* Bind to the specified local IP address */
		struct socket *socket = server->ssocket;
		rc = socket->ops->bind(socket,
				       (struct sockaddr *) &server->srcaddr,
				       sizeof(server->srcaddr));
		if (rc < 0) {
			struct sockaddr_in *saddr4;
			struct sockaddr_in6 *saddr6;
			saddr4 = (struct sockaddr_in *)&server->srcaddr;
			saddr6 = (struct sockaddr_in6 *)&server->srcaddr;
			if (saddr6->sin6_family == AF_INET6)
				cifs_dbg(VFS, "Failed to bind to: %pI6c, error: %d\n",
					 &saddr6->sin6_addr, rc);
			else
				cifs_dbg(VFS, "Failed to bind to: %pI4, error: %d\n",
					 &saddr4->sin_addr.s_addr, rc);
		}
	}
	return rc;
}

static int
ip_rfc1001_connect(struct TCP_Server_Info *server)
{
	int rc = 0;
	/*
	 * some servers require RFC1001 sessinit before sending
	 * negprot - BB check reconnection in case where second
	 * sessinit is sent but no second negprot
	 */
	struct rfc1002_session_packet *ses_init_buf;
	struct smb_hdr *smb_buf;
	ses_init_buf = kzalloc(sizeof(struct rfc1002_session_packet),
			       GFP_KERNEL);
	if (ses_init_buf) {
		ses_init_buf->trailer.session_req.called_len = 32;

		if (server->server_RFC1001_name &&
		    server->server_RFC1001_name[0] != 0)
			rfc1002mangle(ses_init_buf->trailer.
				      session_req.called_name,
				      server->server_RFC1001_name,
				      RFC1001_NAME_LEN_WITH_NULL);
		else
			rfc1002mangle(ses_init_buf->trailer.
				      session_req.called_name,
				      DEFAULT_CIFS_CALLED_NAME,
				      RFC1001_NAME_LEN_WITH_NULL);

		ses_init_buf->trailer.session_req.calling_len = 32;

		/*
		 * calling name ends in null (byte 16) from old smb
		 * convention.
		 */
		if (server->workstation_RFC1001_name &&
		    server->workstation_RFC1001_name[0] != 0)
			rfc1002mangle(ses_init_buf->trailer.
				      session_req.calling_name,
				      server->workstation_RFC1001_name,
				      RFC1001_NAME_LEN_WITH_NULL);
		else
			rfc1002mangle(ses_init_buf->trailer.
				      session_req.calling_name,
				      "LINUX_CIFS_CLNT",
				      RFC1001_NAME_LEN_WITH_NULL);

		ses_init_buf->trailer.session_req.scope1 = 0;
		ses_init_buf->trailer.session_req.scope2 = 0;
		smb_buf = (struct smb_hdr *)ses_init_buf;

		/* sizeof RFC1002_SESSION_REQUEST with no scope */
		smb_buf->smb_buf_length = cpu_to_be32(0x81000044);
		rc = smb_send(server, smb_buf, 0x44);
		kfree(ses_init_buf);
		/*
		 * RFC1001 layer in at least one server
		 * requires very short break before negprot
		 * presumably because not expecting negprot
		 * to follow so fast.  This is a simple
		 * solution that works without
		 * complicating the code and causes no
		 * significant slowing down on mount
		 * for everyone else
		 */
		usleep_range(1000, 2000);
	}
	/*
	 * else the negprot may still work without this
	 * even though malloc failed
	 */

	return rc;
}

static int
generic_ip_connect(struct TCP_Server_Info *server)
{
	int rc = 0;
	__be16 sport;
	int slen, sfamily;
	struct socket *socket = server->ssocket;
	struct sockaddr *saddr;

	saddr = (struct sockaddr *) &server->dstaddr;

	if (server->dstaddr.ss_family == AF_INET6) {
		sport = ((struct sockaddr_in6 *) saddr)->sin6_port;
		slen = sizeof(struct sockaddr_in6);
		sfamily = AF_INET6;
	} else {
		sport = ((struct sockaddr_in *) saddr)->sin_port;
		slen = sizeof(struct sockaddr_in);
		sfamily = AF_INET;
	}

	if (socket == NULL) {
		rc = __sock_create(cifs_net_ns(server), sfamily, SOCK_STREAM,
				   IPPROTO_TCP, &socket, 1);
		if (rc < 0) {
			cifs_dbg(VFS, "Error %d creating socket\n", rc);
			server->ssocket = NULL;
			return rc;
		}

		/* BB other socket options to set KEEPALIVE, NODELAY? */
		cifs_dbg(FYI, "Socket created\n");
		server->ssocket = socket;
		socket->sk->sk_allocation = GFP_NOFS;
		if (sfamily == AF_INET6)
			cifs_reclassify_socket6(socket);
		else
			cifs_reclassify_socket4(socket);
	}

	rc = bind_socket(server);
	if (rc < 0)
		return rc;

	/*
	 * Eventually check for other socket options to change from
	 * the default. sock_setsockopt not used because it expects
	 * user space buffer
	 */
	socket->sk->sk_rcvtimeo = 7 * HZ;
	socket->sk->sk_sndtimeo = 5 * HZ;

	/* make the bufsizes depend on wsize/rsize and max requests */
	if (server->noautotune) {
		if (socket->sk->sk_sndbuf < (200 * 1024))
			socket->sk->sk_sndbuf = 200 * 1024;
		if (socket->sk->sk_rcvbuf < (140 * 1024))
			socket->sk->sk_rcvbuf = 140 * 1024;
	}

	if (server->tcp_nodelay) {
		int val = 1;
		rc = kernel_setsockopt(socket, SOL_TCP, TCP_NODELAY,
				(char *)&val, sizeof(val));
		if (rc)
			cifs_dbg(FYI, "set TCP_NODELAY socket option error %d\n",
				 rc);
	}

	cifs_dbg(FYI, "sndbuf %d rcvbuf %d rcvtimeo 0x%lx\n",
		 socket->sk->sk_sndbuf,
		 socket->sk->sk_rcvbuf, socket->sk->sk_rcvtimeo);

	rc = socket->ops->connect(socket, saddr, slen, 0);
	if (rc < 0) {
		cifs_dbg(FYI, "Error %d connecting to server\n", rc);
		sock_release(socket);
		server->ssocket = NULL;
		return rc;
	}

	if (sport == htons(RFC1001_PORT))
		rc = ip_rfc1001_connect(server);

	return rc;
}

static int
ip_connect(struct TCP_Server_Info *server)
{
	__be16 *sport;
	struct sockaddr_in6 *addr6 = (struct sockaddr_in6 *)&server->dstaddr;
	struct sockaddr_in *addr = (struct sockaddr_in *)&server->dstaddr;

	if (server->dstaddr.ss_family == AF_INET6)
		sport = &addr6->sin6_port;
	else
		sport = &addr->sin_port;

	if (*sport == 0) {
		int rc;

		/* try with 445 port at first */
		*sport = htons(CIFS_PORT);

		rc = generic_ip_connect(server);
		if (rc >= 0)
			return rc;

		/* if it failed, try with 139 port */
		*sport = htons(RFC1001_PORT);
	}

	return generic_ip_connect(server);
}

void reset_cifs_unix_caps(unsigned int xid, struct cifs_tcon *tcon,
			  struct cifs_sb_info *cifs_sb, struct smb_vol *vol_info)
{
	/* if we are reconnecting then should we check to see if
	 * any requested capabilities changed locally e.g. via
	 * remount but we can not do much about it here
	 * if they have (even if we could detect it by the following)
	 * Perhaps we could add a backpointer to array of sb from tcon
	 * or if we change to make all sb to same share the same
	 * sb as NFS - then we only have one backpointer to sb.
	 * What if we wanted to mount the server share twice once with
	 * and once without posixacls or posix paths? */
	__u64 saved_cap = le64_to_cpu(tcon->fsUnixInfo.Capability);

	if (vol_info && vol_info->no_linux_ext) {
		tcon->fsUnixInfo.Capability = 0;
		tcon->unix_ext = 0; /* Unix Extensions disabled */
		cifs_dbg(FYI, "Linux protocol extensions disabled\n");
		return;
	} else if (vol_info)
		tcon->unix_ext = 1; /* Unix Extensions supported */

	if (tcon->unix_ext == 0) {
		cifs_dbg(FYI, "Unix extensions disabled so not set on reconnect\n");
		return;
	}

	if (!CIFSSMBQFSUnixInfo(xid, tcon)) {
		__u64 cap = le64_to_cpu(tcon->fsUnixInfo.Capability);
		cifs_dbg(FYI, "unix caps which server supports %lld\n", cap);
		/* check for reconnect case in which we do not
		   want to change the mount behavior if we can avoid it */
		if (vol_info == NULL) {
			/* turn off POSIX ACL and PATHNAMES if not set
			   originally at mount time */
			if ((saved_cap & CIFS_UNIX_POSIX_ACL_CAP) == 0)
				cap &= ~CIFS_UNIX_POSIX_ACL_CAP;
			if ((saved_cap & CIFS_UNIX_POSIX_PATHNAMES_CAP) == 0) {
				if (cap & CIFS_UNIX_POSIX_PATHNAMES_CAP)
					cifs_dbg(VFS, "POSIXPATH support change\n");
				cap &= ~CIFS_UNIX_POSIX_PATHNAMES_CAP;
			} else if ((cap & CIFS_UNIX_POSIX_PATHNAMES_CAP) == 0) {
				cifs_dbg(VFS, "possible reconnect error\n");
				cifs_dbg(VFS, "server disabled POSIX path support\n");
			}
		}

		if (cap & CIFS_UNIX_TRANSPORT_ENCRYPTION_MANDATORY_CAP)
			cifs_dbg(VFS, "per-share encryption not supported yet\n");

		cap &= CIFS_UNIX_CAP_MASK;
		if (vol_info && vol_info->no_psx_acl)
			cap &= ~CIFS_UNIX_POSIX_ACL_CAP;
		else if (CIFS_UNIX_POSIX_ACL_CAP & cap) {
			cifs_dbg(FYI, "negotiated posix acl support\n");
			if (cifs_sb)
				cifs_sb->mnt_cifs_flags |=
					CIFS_MOUNT_POSIXACL;
		}

		if (vol_info && vol_info->posix_paths == 0)
			cap &= ~CIFS_UNIX_POSIX_PATHNAMES_CAP;
		else if (cap & CIFS_UNIX_POSIX_PATHNAMES_CAP) {
			cifs_dbg(FYI, "negotiate posix pathnames\n");
			if (cifs_sb)
				cifs_sb->mnt_cifs_flags |=
					CIFS_MOUNT_POSIX_PATHS;
		}

		cifs_dbg(FYI, "Negotiate caps 0x%x\n", (int)cap);
#ifdef CONFIG_CIFS_DEBUG2
		if (cap & CIFS_UNIX_FCNTL_CAP)
			cifs_dbg(FYI, "FCNTL cap\n");
		if (cap & CIFS_UNIX_EXTATTR_CAP)
			cifs_dbg(FYI, "EXTATTR cap\n");
		if (cap & CIFS_UNIX_POSIX_PATHNAMES_CAP)
			cifs_dbg(FYI, "POSIX path cap\n");
		if (cap & CIFS_UNIX_XATTR_CAP)
			cifs_dbg(FYI, "XATTR cap\n");
		if (cap & CIFS_UNIX_POSIX_ACL_CAP)
			cifs_dbg(FYI, "POSIX ACL cap\n");
		if (cap & CIFS_UNIX_LARGE_READ_CAP)
			cifs_dbg(FYI, "very large read cap\n");
		if (cap & CIFS_UNIX_LARGE_WRITE_CAP)
			cifs_dbg(FYI, "very large write cap\n");
		if (cap & CIFS_UNIX_TRANSPORT_ENCRYPTION_CAP)
			cifs_dbg(FYI, "transport encryption cap\n");
		if (cap & CIFS_UNIX_TRANSPORT_ENCRYPTION_MANDATORY_CAP)
			cifs_dbg(FYI, "mandatory transport encryption cap\n");
#endif /* CIFS_DEBUG2 */
		if (CIFSSMBSetFSUnixInfo(xid, tcon, cap)) {
			if (vol_info == NULL) {
				cifs_dbg(FYI, "resetting capabilities failed\n");
			} else
				cifs_dbg(VFS, "Negotiating Unix capabilities with the server failed. Consider mounting with the Unix Extensions disabled if problems are found by specifying the nounix mount option.\n");

		}
	}
}

void cifs_setup_cifs_sb(struct smb_vol *pvolume_info,
			struct cifs_sb_info *cifs_sb)
{
	INIT_DELAYED_WORK(&cifs_sb->prune_tlinks, cifs_prune_tlinks);

	spin_lock_init(&cifs_sb->tlink_tree_lock);
	cifs_sb->tlink_tree = RB_ROOT;

	/*
	 * Temporarily set r/wsize for matching superblock. If we end up using
	 * new sb then client will later negotiate it downward if needed.
	 */
	cifs_sb->rsize = pvolume_info->rsize;
	cifs_sb->wsize = pvolume_info->wsize;

	cifs_sb->mnt_uid = pvolume_info->linux_uid;
	cifs_sb->mnt_gid = pvolume_info->linux_gid;
	cifs_sb->mnt_file_mode = pvolume_info->file_mode;
	cifs_sb->mnt_dir_mode = pvolume_info->dir_mode;
	cifs_dbg(FYI, "file mode: 0x%hx  dir mode: 0x%hx\n",
		 cifs_sb->mnt_file_mode, cifs_sb->mnt_dir_mode);

	cifs_sb->actimeo = pvolume_info->actimeo;
	cifs_sb->local_nls = pvolume_info->local_nls;

	if (pvolume_info->noperm)
		cifs_sb->mnt_cifs_flags |= CIFS_MOUNT_NO_PERM;
	if (pvolume_info->setuids)
		cifs_sb->mnt_cifs_flags |= CIFS_MOUNT_SET_UID;
	if (pvolume_info->server_ino)
		cifs_sb->mnt_cifs_flags |= CIFS_MOUNT_SERVER_INUM;
	if (pvolume_info->remap)
		cifs_sb->mnt_cifs_flags |= CIFS_MOUNT_MAP_SPECIAL_CHR;
	if (pvolume_info->no_xattr)
		cifs_sb->mnt_cifs_flags |= CIFS_MOUNT_NO_XATTR;
	if (pvolume_info->sfu_emul)
		cifs_sb->mnt_cifs_flags |= CIFS_MOUNT_UNX_EMUL;
	if (pvolume_info->nobrl)
		cifs_sb->mnt_cifs_flags |= CIFS_MOUNT_NO_BRL;
	if (pvolume_info->nostrictsync)
		cifs_sb->mnt_cifs_flags |= CIFS_MOUNT_NOSSYNC;
	if (pvolume_info->mand_lock)
		cifs_sb->mnt_cifs_flags |= CIFS_MOUNT_NOPOSIXBRL;
	if (pvolume_info->rwpidforward)
		cifs_sb->mnt_cifs_flags |= CIFS_MOUNT_RWPIDFORWARD;
	if (pvolume_info->cifs_acl)
		cifs_sb->mnt_cifs_flags |= CIFS_MOUNT_CIFS_ACL;
	if (pvolume_info->backupuid_specified) {
		cifs_sb->mnt_cifs_flags |= CIFS_MOUNT_CIFS_BACKUPUID;
		cifs_sb->mnt_backupuid = pvolume_info->backupuid;
	}
	if (pvolume_info->backupgid_specified) {
		cifs_sb->mnt_cifs_flags |= CIFS_MOUNT_CIFS_BACKUPGID;
		cifs_sb->mnt_backupgid = pvolume_info->backupgid;
	}
	if (pvolume_info->override_uid)
		cifs_sb->mnt_cifs_flags |= CIFS_MOUNT_OVERR_UID;
	if (pvolume_info->override_gid)
		cifs_sb->mnt_cifs_flags |= CIFS_MOUNT_OVERR_GID;
	if (pvolume_info->dynperm)
		cifs_sb->mnt_cifs_flags |= CIFS_MOUNT_DYNPERM;
	if (pvolume_info->fsc)
		cifs_sb->mnt_cifs_flags |= CIFS_MOUNT_FSCACHE;
	if (pvolume_info->multiuser)
		cifs_sb->mnt_cifs_flags |= (CIFS_MOUNT_MULTIUSER |
					    CIFS_MOUNT_NO_PERM);
	if (pvolume_info->strict_io)
		cifs_sb->mnt_cifs_flags |= CIFS_MOUNT_STRICT_IO;
	if (pvolume_info->direct_io) {
		cifs_dbg(FYI, "mounting share using direct i/o\n");
		cifs_sb->mnt_cifs_flags |= CIFS_MOUNT_DIRECT_IO;
	}
	if (pvolume_info->mfsymlinks) {
		if (pvolume_info->sfu_emul) {
			cifs_dbg(VFS, "mount option mfsymlinks ignored if sfu mount option is used\n");
		} else {
			cifs_sb->mnt_cifs_flags |= CIFS_MOUNT_MF_SYMLINKS;
		}
	}

	if ((pvolume_info->cifs_acl) && (pvolume_info->dynperm))
		cifs_dbg(VFS, "mount option dynperm ignored if cifsacl mount option supported\n");
}

static void
cleanup_volume_info_contents(struct smb_vol *volume_info)
{
	kfree(volume_info->username);
	kzfree(volume_info->password);
	kfree(volume_info->UNC);
	kfree(volume_info->domainname);
	kfree(volume_info->iocharset);
	kfree(volume_info->prepath);
}

void
cifs_cleanup_volume_info(struct smb_vol *volume_info)
{
	if (!volume_info)
		return;
	cleanup_volume_info_contents(volume_info);
	kfree(volume_info);
}


#ifdef CONFIG_CIFS_DFS_UPCALL
/*
 * cifs_build_path_to_root returns full path to root when we do not have an
 * exiting connection (tcon)
 */
static char *
build_unc_path_to_root(const struct smb_vol *vol,
		const struct cifs_sb_info *cifs_sb)
{
	char *full_path, *pos;
	unsigned int pplen = vol->prepath ? strlen(vol->prepath) + 1 : 0;
	unsigned int unc_len = strnlen(vol->UNC, MAX_TREE_SIZE + 1);

	full_path = kmalloc(unc_len + pplen + 1, GFP_KERNEL);
	if (full_path == NULL)
		return ERR_PTR(-ENOMEM);

	strncpy(full_path, vol->UNC, unc_len);
	pos = full_path + unc_len;

	if (pplen) {
		*pos++ = CIFS_DIR_SEP(cifs_sb);
		strncpy(pos, vol->prepath, pplen);
		pos += pplen;
	}

	*pos = '\0'; /* add trailing null */
	convert_delimiter(full_path, CIFS_DIR_SEP(cifs_sb));
	cifs_dbg(FYI, "%s: full_path=%s\n", __func__, full_path);
	return full_path;
}

/*
 * Perform a dfs referral query for a share and (optionally) prefix
 *
 * If a referral is found, cifs_sb->mountdata will be (re-)allocated
 * to a string containing updated options for the submount.  Otherwise it
 * will be left untouched.
 *
 * Returns the rc from get_dfs_path to the caller, which can be used to
 * determine whether there were referrals.
 */
static int
expand_dfs_referral(const unsigned int xid, struct cifs_ses *ses,
		    struct smb_vol *volume_info, struct cifs_sb_info *cifs_sb,
		    int check_prefix)
{
	int rc;
	unsigned int num_referrals = 0;
	struct dfs_info3_param *referrals = NULL;
	char *full_path = NULL, *ref_path = NULL, *mdata = NULL;

	full_path = build_unc_path_to_root(volume_info, cifs_sb);
	if (IS_ERR(full_path))
		return PTR_ERR(full_path);

	/* For DFS paths, skip the first '\' of the UNC */
	ref_path = check_prefix ? full_path + 1 : volume_info->UNC + 1;

	rc = get_dfs_path(xid, ses, ref_path, cifs_sb->local_nls,
			  &num_referrals, &referrals,
			  cifs_sb->mnt_cifs_flags & CIFS_MOUNT_MAP_SPECIAL_CHR);

	if (!rc && num_referrals > 0) {
		char *fake_devname = NULL;

		mdata = cifs_compose_mount_options(cifs_sb->mountdata,
						   full_path + 1, referrals,
						   &fake_devname);

		free_dfs_info_array(referrals, num_referrals);

		if (IS_ERR(mdata)) {
			rc = PTR_ERR(mdata);
			mdata = NULL;
		} else {
			cleanup_volume_info_contents(volume_info);
			rc = cifs_setup_volume_info(volume_info, mdata,
							fake_devname);
		}
		kfree(fake_devname);
		kfree(cifs_sb->mountdata);
		cifs_sb->mountdata = mdata;
	}
	kfree(full_path);
	return rc;
}
#endif

static int
cifs_setup_volume_info(struct smb_vol *volume_info, char *mount_data,
			const char *devname)
{
	int rc = 0;

	if (cifs_parse_mount_options(mount_data, devname, volume_info))
		return -EINVAL;

	if (volume_info->nullauth) {
		cifs_dbg(FYI, "Anonymous login\n");
		kfree(volume_info->username);
		volume_info->username = NULL;
	} else if (volume_info->username) {
		/* BB fixme parse for domain name here */
		cifs_dbg(FYI, "Username: %s\n", volume_info->username);
	} else {
		cifs_dbg(VFS, "No username specified\n");
	/* In userspace mount helper we can get user name from alternate
	   locations such as env variables and files on disk */
		return -EINVAL;
	}

	/* this is needed for ASCII cp to Unicode converts */
	if (volume_info->iocharset == NULL) {
		/* load_nls_default cannot return null */
		volume_info->local_nls = load_nls_default();
	} else {
		volume_info->local_nls = load_nls(volume_info->iocharset);
		if (volume_info->local_nls == NULL) {
			cifs_dbg(VFS, "CIFS mount error: iocharset %s not found\n",
				 volume_info->iocharset);
			return -ELIBACC;
		}
	}

	return rc;
}

struct smb_vol *
cifs_get_volume_info(char *mount_data, const char *devname)
{
	int rc;
	struct smb_vol *volume_info;

	volume_info = kmalloc(sizeof(struct smb_vol), GFP_KERNEL);
	if (!volume_info)
		return ERR_PTR(-ENOMEM);

	rc = cifs_setup_volume_info(volume_info, mount_data, devname);
	if (rc) {
		cifs_cleanup_volume_info(volume_info);
		volume_info = ERR_PTR(rc);
	}

	return volume_info;
}

int
cifs_mount(struct cifs_sb_info *cifs_sb, struct smb_vol *volume_info)
{
	int rc;
	unsigned int xid;
	struct cifs_ses *ses;
	struct cifs_tcon *tcon;
	struct TCP_Server_Info *server;
	char   *full_path;
	struct tcon_link *tlink;
#ifdef CONFIG_CIFS_DFS_UPCALL
	int referral_walks_count = 0;
#endif

	rc = bdi_setup_and_register(&cifs_sb->bdi, "cifs", BDI_CAP_MAP_COPY);
	if (rc)
		return rc;

#ifdef CONFIG_CIFS_DFS_UPCALL
try_mount_again:
	/* cleanup activities if we're chasing a referral */
	if (referral_walks_count) {
		if (tcon)
			cifs_put_tcon(tcon);
		else if (ses)
			cifs_put_smb_ses(ses);

		free_xid(xid);
	}
#endif
	rc = 0;
	tcon = NULL;
	ses = NULL;
	server = NULL;
	full_path = NULL;
	tlink = NULL;

	xid = get_xid();

	/* get a reference to a tcp session */
	server = cifs_get_tcp_session(volume_info);
	if (IS_ERR(server)) {
		rc = PTR_ERR(server);
		bdi_destroy(&cifs_sb->bdi);
		goto out;
	}

	/* get a reference to a SMB session */
	ses = cifs_get_smb_ses(server, volume_info);
	if (IS_ERR(ses)) {
		rc = PTR_ERR(ses);
		ses = NULL;
		goto mount_fail_check;
	}

	/* search for existing tcon to this server share */
	tcon = cifs_get_tcon(ses, volume_info);
	if (IS_ERR(tcon)) {
		rc = PTR_ERR(tcon);
		tcon = NULL;
		goto remote_path_check;
	}

	/* tell server which Unix caps we support */
	if (cap_unix(tcon->ses)) {
		/* reset of caps checks mount to see if unix extensions
		   disabled for just this mount */
		reset_cifs_unix_caps(xid, tcon, cifs_sb, volume_info);
		if ((tcon->ses->server->tcpStatus == CifsNeedReconnect) &&
		    (le64_to_cpu(tcon->fsUnixInfo.Capability) &
		     CIFS_UNIX_TRANSPORT_ENCRYPTION_MANDATORY_CAP)) {
			rc = -EACCES;
			goto mount_fail_check;
		}
	} else
		tcon->unix_ext = 0; /* server does not support them */

	/* do not care if a following call succeed - informational */
	if (!tcon->ipc && server->ops->qfs_tcon)
		server->ops->qfs_tcon(xid, tcon);

	cifs_sb->wsize = server->ops->negotiate_wsize(tcon, volume_info);
	cifs_sb->rsize = server->ops->negotiate_rsize(tcon, volume_info);

	/* tune readahead according to rsize */
	cifs_sb->bdi.ra_pages = cifs_sb->rsize / PAGE_CACHE_SIZE;

remote_path_check:
#ifdef CONFIG_CIFS_DFS_UPCALL
	/*
	 * Perform an unconditional check for whether there are DFS
	 * referrals for this path without prefix, to provide support
	 * for DFS referrals from w2k8 servers which don't seem to respond
	 * with PATH_NOT_COVERED to requests that include the prefix.
	 * Chase the referral if found, otherwise continue normally.
	 */
	if (referral_walks_count == 0) {
		int refrc = expand_dfs_referral(xid, ses, volume_info, cifs_sb,
						false);
		if (!refrc) {
			referral_walks_count++;
			goto try_mount_again;
		}
	}
#endif

	/* check if a whole path is not remote */
	if (!rc && tcon) {
		if (!server->ops->is_path_accessible) {
			rc = -ENOSYS;
			goto mount_fail_check;
		}
		/*
		 * cifs_build_path_to_root works only when we have a valid tcon
		 */
		full_path = cifs_build_path_to_root(volume_info, cifs_sb, tcon);
		if (full_path == NULL) {
			rc = -ENOMEM;
			goto mount_fail_check;
		}
		rc = server->ops->is_path_accessible(xid, tcon, cifs_sb,
						     full_path);
		if (rc != 0 && rc != -EREMOTE) {
			kfree(full_path);
			goto mount_fail_check;
		}
		kfree(full_path);
	}

	/* get referral if needed */
	if (rc == -EREMOTE) {
#ifdef CONFIG_CIFS_DFS_UPCALL
		if (referral_walks_count > MAX_NESTED_LINKS) {
			/*
			 * BB: when we implement proper loop detection,
			 *     we will remove this check. But now we need it
			 *     to prevent an indefinite loop if 'DFS tree' is
			 *     misconfigured (i.e. has loops).
			 */
			rc = -ELOOP;
			goto mount_fail_check;
		}

		rc = expand_dfs_referral(xid, ses, volume_info, cifs_sb, true);

		if (!rc) {
			referral_walks_count++;
			goto try_mount_again;
		}
		goto mount_fail_check;
#else /* No DFS support, return error on mount */
		rc = -EOPNOTSUPP;
#endif
	}

	if (rc)
		goto mount_fail_check;

	/* now, hang the tcon off of the superblock */
	tlink = kzalloc(sizeof *tlink, GFP_KERNEL);
	if (tlink == NULL) {
		rc = -ENOMEM;
		goto mount_fail_check;
	}

	tlink->tl_uid = ses->linux_uid;
	tlink->tl_tcon = tcon;
	tlink->tl_time = jiffies;
	set_bit(TCON_LINK_MASTER, &tlink->tl_flags);
	set_bit(TCON_LINK_IN_TREE, &tlink->tl_flags);

	cifs_sb->master_tlink = tlink;
	spin_lock(&cifs_sb->tlink_tree_lock);
	tlink_rb_insert(&cifs_sb->tlink_tree, tlink);
	spin_unlock(&cifs_sb->tlink_tree_lock);

	queue_delayed_work(cifsiod_wq, &cifs_sb->prune_tlinks,
				TLINK_IDLE_EXPIRE);

mount_fail_check:
	/* on error free sesinfo and tcon struct if needed */
	if (rc) {
		/* If find_unc succeeded then rc == 0 so we can not end */
		/* up accidentally freeing someone elses tcon struct */
		if (tcon)
			cifs_put_tcon(tcon);
		else if (ses)
			cifs_put_smb_ses(ses);
		else
			cifs_put_tcp_session(server);
		bdi_destroy(&cifs_sb->bdi);
	}

out:
	free_xid(xid);
	return rc;
}

/*
 * Issue a TREE_CONNECT request. Note that for IPC$ shares, that the tcon
 * pointer may be NULL.
 */
int
CIFSTCon(const unsigned int xid, struct cifs_ses *ses,
	 const char *tree, struct cifs_tcon *tcon,
	 const struct nls_table *nls_codepage)
{
	struct smb_hdr *smb_buffer;
	struct smb_hdr *smb_buffer_response;
	TCONX_REQ *pSMB;
	TCONX_RSP *pSMBr;
	unsigned char *bcc_ptr;
	int rc = 0;
	int length;
	__u16 bytes_left, count;

	if (ses == NULL)
		return -EIO;

	smb_buffer = cifs_buf_get();
	if (smb_buffer == NULL)
		return -ENOMEM;

	smb_buffer_response = smb_buffer;

	header_assemble(smb_buffer, SMB_COM_TREE_CONNECT_ANDX,
			NULL /*no tid */ , 4 /*wct */ );

	smb_buffer->Mid = get_next_mid(ses->server);
	smb_buffer->Uid = ses->Suid;
	pSMB = (TCONX_REQ *) smb_buffer;
	pSMBr = (TCONX_RSP *) smb_buffer_response;

	pSMB->AndXCommand = 0xFF;
	pSMB->Flags = cpu_to_le16(TCON_EXTENDED_SECINFO);
	bcc_ptr = &pSMB->Password[0];
	if (!tcon || (ses->server->sec_mode & SECMODE_USER)) {
		pSMB->PasswordLength = cpu_to_le16(1);	/* minimum */
		*bcc_ptr = 0; /* password is null byte */
		bcc_ptr++;              /* skip password */
		/* already aligned so no need to do it below */
	} else {
		pSMB->PasswordLength = cpu_to_le16(CIFS_AUTH_RESP_SIZE);
		/* BB FIXME add code to fail this if NTLMv2 or Kerberos
		   specified as required (when that support is added to
		   the vfs in the future) as only NTLM or the much
		   weaker LANMAN (which we do not send by default) is accepted
		   by Samba (not sure whether other servers allow
		   NTLMv2 password here) */
#ifdef CONFIG_CIFS_WEAK_PW_HASH
		if ((global_secflags & CIFSSEC_MAY_LANMAN) &&
		    (ses->server->secType == LANMAN))
			calc_lanman_hash(tcon->password, ses->server->cryptkey,
					 ses->server->sec_mode &
					    SECMODE_PW_ENCRYPT ? true : false,
					 bcc_ptr);
		else
#endif /* CIFS_WEAK_PW_HASH */
		rc = SMBNTencrypt(tcon->password, ses->server->cryptkey,
					bcc_ptr, nls_codepage);

		bcc_ptr += CIFS_AUTH_RESP_SIZE;
		if (ses->capabilities & CAP_UNICODE) {
			/* must align unicode strings */
			*bcc_ptr = 0; /* null byte password */
			bcc_ptr++;
		}
	}

	if (ses->server->sec_mode &
			(SECMODE_SIGN_REQUIRED | SECMODE_SIGN_ENABLED))
		smb_buffer->Flags2 |= SMBFLG2_SECURITY_SIGNATURE;

	if (ses->capabilities & CAP_STATUS32) {
		smb_buffer->Flags2 |= SMBFLG2_ERR_STATUS;
	}
	if (ses->capabilities & CAP_DFS) {
		smb_buffer->Flags2 |= SMBFLG2_DFS;
	}
	if (ses->capabilities & CAP_UNICODE) {
		smb_buffer->Flags2 |= SMBFLG2_UNICODE;
		length =
		    cifs_strtoUTF16((__le16 *) bcc_ptr, tree,
			6 /* max utf8 char length in bytes */ *
			(/* server len*/ + 256 /* share len */), nls_codepage);
		bcc_ptr += 2 * length;	/* convert num 16 bit words to bytes */
		bcc_ptr += 2;	/* skip trailing null */
	} else {		/* ASCII */
		strcpy(bcc_ptr, tree);
		bcc_ptr += strlen(tree) + 1;
	}
	strcpy(bcc_ptr, "?????");
	bcc_ptr += strlen("?????");
	bcc_ptr += 1;
	count = bcc_ptr - &pSMB->Password[0];
	pSMB->hdr.smb_buf_length = cpu_to_be32(be32_to_cpu(
					pSMB->hdr.smb_buf_length) + count);
	pSMB->ByteCount = cpu_to_le16(count);

	rc = SendReceive(xid, ses, smb_buffer, smb_buffer_response, &length,
			 0);

	/* above now done in SendReceive */
	if ((rc == 0) && (tcon != NULL)) {
		bool is_unicode;

		tcon->tidStatus = CifsGood;
		tcon->need_reconnect = false;
		tcon->tid = smb_buffer_response->Tid;
		bcc_ptr = pByteArea(smb_buffer_response);
		bytes_left = get_bcc(smb_buffer_response);
		length = strnlen(bcc_ptr, bytes_left - 2);
		if (smb_buffer->Flags2 & SMBFLG2_UNICODE)
			is_unicode = true;
		else
			is_unicode = false;


		/* skip service field (NB: this field is always ASCII) */
		if (length == 3) {
			if ((bcc_ptr[0] == 'I') && (bcc_ptr[1] == 'P') &&
			    (bcc_ptr[2] == 'C')) {
				cifs_dbg(FYI, "IPC connection\n");
				tcon->ipc = 1;
			}
		} else if (length == 2) {
			if ((bcc_ptr[0] == 'A') && (bcc_ptr[1] == ':')) {
				/* the most common case */
				cifs_dbg(FYI, "disk share connection\n");
			}
		}
		bcc_ptr += length + 1;
		bytes_left -= (length + 1);
		strncpy(tcon->treeName, tree, MAX_TREE_SIZE);

		/* mostly informational -- no need to fail on error here */
		kfree(tcon->nativeFileSystem);
		tcon->nativeFileSystem = cifs_strndup_from_utf16(bcc_ptr,
						      bytes_left, is_unicode,
						      nls_codepage);

		cifs_dbg(FYI, "nativeFileSystem=%s\n", tcon->nativeFileSystem);

		if ((smb_buffer_response->WordCount == 3) ||
			 (smb_buffer_response->WordCount == 7))
			/* field is in same location */
			tcon->Flags = le16_to_cpu(pSMBr->OptionalSupport);
		else
			tcon->Flags = 0;
		cifs_dbg(FYI, "Tcon flags: 0x%x\n", tcon->Flags);
	} else if ((rc == 0) && tcon == NULL) {
		/* all we need to save for IPC$ connection */
		ses->ipc_tid = smb_buffer_response->Tid;
	}

	cifs_buf_release(smb_buffer);
	return rc;
}

void
cifs_umount(struct cifs_sb_info *cifs_sb)
{
	struct rb_root *root = &cifs_sb->tlink_tree;
	struct rb_node *node;
	struct tcon_link *tlink;

	cancel_delayed_work_sync(&cifs_sb->prune_tlinks);

	spin_lock(&cifs_sb->tlink_tree_lock);
	while ((node = rb_first(root))) {
		tlink = rb_entry(node, struct tcon_link, tl_rbnode);
		cifs_get_tlink(tlink);
		clear_bit(TCON_LINK_IN_TREE, &tlink->tl_flags);
		rb_erase(node, root);

		spin_unlock(&cifs_sb->tlink_tree_lock);
		cifs_put_tlink(tlink);
		spin_lock(&cifs_sb->tlink_tree_lock);
	}
	spin_unlock(&cifs_sb->tlink_tree_lock);

	bdi_destroy(&cifs_sb->bdi);
	kfree(cifs_sb->mountdata);
	unload_nls(cifs_sb->local_nls);
	kfree(cifs_sb);
}

int
cifs_negotiate_protocol(const unsigned int xid, struct cifs_ses *ses)
{
	int rc = 0;
	struct TCP_Server_Info *server = ses->server;

	if (!server->ops->need_neg || !server->ops->negotiate)
		return -ENOSYS;

	/* only send once per connect */
	if (!server->ops->need_neg(server))
		return 0;

	set_credits(server, 1);

	rc = server->ops->negotiate(xid, ses);
	if (rc == 0) {
		spin_lock(&GlobalMid_Lock);
		if (server->tcpStatus == CifsNeedNegotiate)
			server->tcpStatus = CifsGood;
		else
			rc = -EHOSTDOWN;
		spin_unlock(&GlobalMid_Lock);
	}

	return rc;
}

int
cifs_setup_session(const unsigned int xid, struct cifs_ses *ses,
		   struct nls_table *nls_info)
{
	int rc = -ENOSYS;
	struct TCP_Server_Info *server = ses->server;

	ses->flags = 0;
	ses->capabilities = server->capabilities;
	if (linuxExtEnabled == 0)
		ses->capabilities &= (~server->vals->cap_unix);

	cifs_dbg(FYI, "Security Mode: 0x%x Capabilities: 0x%x TimeAdjust: %d\n",
		 server->sec_mode, server->capabilities, server->timeAdj);

	if (server->ops->sess_setup)
		rc = server->ops->sess_setup(xid, ses, nls_info);

	if (rc) {
		cifs_dbg(VFS, "Send error in SessSetup = %d\n", rc);
	} else {
		mutex_lock(&server->srv_mutex);
		if (!server->session_estab) {
			server->session_key.response = ses->auth_key.response;
			server->session_key.len = ses->auth_key.len;
			server->sequence_number = 0x2;
			server->session_estab = true;
			ses->auth_key.response = NULL;
		}
		mutex_unlock(&server->srv_mutex);

		cifs_dbg(FYI, "CIFS Session Established successfully\n");
		spin_lock(&GlobalMid_Lock);
		ses->status = CifsGood;
		ses->need_reconnect = false;
		spin_unlock(&GlobalMid_Lock);
	}

	kfree(ses->auth_key.response);
	ses->auth_key.response = NULL;
	ses->auth_key.len = 0;
	kfree(ses->ntlmssp);
	ses->ntlmssp = NULL;

	return rc;
}

static int
cifs_set_vol_auth(struct smb_vol *vol, struct cifs_ses *ses)
{
	switch (ses->server->secType) {
	case Kerberos:
		vol->secFlg = CIFSSEC_MUST_KRB5;
		return 0;
	case NTLMv2:
		vol->secFlg = CIFSSEC_MUST_NTLMV2;
		break;
	case NTLM:
		vol->secFlg = CIFSSEC_MUST_NTLM;
		break;
	case RawNTLMSSP:
		vol->secFlg = CIFSSEC_MUST_NTLMSSP;
		break;
	case LANMAN:
		vol->secFlg = CIFSSEC_MUST_LANMAN;
		break;
	}

	return cifs_set_cifscreds(vol, ses);
}

static struct cifs_tcon *
cifs_construct_tcon(struct cifs_sb_info *cifs_sb, kuid_t fsuid)
{
	int rc;
	struct cifs_tcon *master_tcon = cifs_sb_master_tcon(cifs_sb);
	struct cifs_ses *ses;
	struct cifs_tcon *tcon = NULL;
	struct smb_vol *vol_info;

	vol_info = kzalloc(sizeof(*vol_info), GFP_KERNEL);
	if (vol_info == NULL)
		return ERR_PTR(-ENOMEM);

	vol_info->local_nls = cifs_sb->local_nls;
	vol_info->linux_uid = fsuid;
	vol_info->cred_uid = fsuid;
	vol_info->UNC = master_tcon->treeName;
	vol_info->retry = master_tcon->retry;
	vol_info->nocase = master_tcon->nocase;
	vol_info->local_lease = master_tcon->local_lease;
	vol_info->no_linux_ext = !master_tcon->unix_ext;

	rc = cifs_set_vol_auth(vol_info, master_tcon->ses);
	if (rc) {
		tcon = ERR_PTR(rc);
		goto out;
	}

	/* get a reference for the same TCP session */
	spin_lock(&cifs_tcp_ses_lock);
	++master_tcon->ses->server->srv_count;
	spin_unlock(&cifs_tcp_ses_lock);

	ses = cifs_get_smb_ses(master_tcon->ses->server, vol_info);
	if (IS_ERR(ses)) {
		tcon = (struct cifs_tcon *)ses;
		cifs_put_tcp_session(master_tcon->ses->server);
		goto out;
	}

	tcon = cifs_get_tcon(ses, vol_info);
	if (IS_ERR(tcon)) {
		cifs_put_smb_ses(ses);
		goto out;
	}

	if (cap_unix(ses))
		reset_cifs_unix_caps(0, tcon, NULL, vol_info);
out:
	kfree(vol_info->username);
	kfree(vol_info->password);
	kfree(vol_info);

	return tcon;
}

struct cifs_tcon *
cifs_sb_master_tcon(struct cifs_sb_info *cifs_sb)
{
	return tlink_tcon(cifs_sb_master_tlink(cifs_sb));
}

static int
cifs_sb_tcon_pending_wait(void *unused)
{
	schedule();
	return signal_pending(current) ? -ERESTARTSYS : 0;
}

/* find and return a tlink with given uid */
static struct tcon_link *
tlink_rb_search(struct rb_root *root, kuid_t uid)
{
	struct rb_node *node = root->rb_node;
	struct tcon_link *tlink;

	while (node) {
		tlink = rb_entry(node, struct tcon_link, tl_rbnode);

		if (uid_gt(tlink->tl_uid, uid))
			node = node->rb_left;
		else if (uid_lt(tlink->tl_uid, uid))
			node = node->rb_right;
		else
			return tlink;
	}
	return NULL;
}

/* insert a tcon_link into the tree */
static void
tlink_rb_insert(struct rb_root *root, struct tcon_link *new_tlink)
{
	struct rb_node **new = &(root->rb_node), *parent = NULL;
	struct tcon_link *tlink;

	while (*new) {
		tlink = rb_entry(*new, struct tcon_link, tl_rbnode);
		parent = *new;

		if (uid_gt(tlink->tl_uid, new_tlink->tl_uid))
			new = &((*new)->rb_left);
		else
			new = &((*new)->rb_right);
	}

	rb_link_node(&new_tlink->tl_rbnode, parent, new);
	rb_insert_color(&new_tlink->tl_rbnode, root);
}

/*
 * Find or construct an appropriate tcon given a cifs_sb and the fsuid of the
 * current task.
 *
 * If the superblock doesn't refer to a multiuser mount, then just return
 * the master tcon for the mount.
 *
 * First, search the rbtree for an existing tcon for this fsuid. If one
 * exists, then check to see if it's pending construction. If it is then wait
 * for construction to complete. Once it's no longer pending, check to see if
 * it failed and either return an error or retry construction, depending on
 * the timeout.
 *
 * If one doesn't exist then insert a new tcon_link struct into the tree and
 * try to construct a new one.
 */
struct tcon_link *
cifs_sb_tlink(struct cifs_sb_info *cifs_sb)
{
	int ret;
	kuid_t fsuid = current_fsuid();
	struct tcon_link *tlink, *newtlink;

	if (!(cifs_sb->mnt_cifs_flags & CIFS_MOUNT_MULTIUSER))
		return cifs_get_tlink(cifs_sb_master_tlink(cifs_sb));

	spin_lock(&cifs_sb->tlink_tree_lock);
	tlink = tlink_rb_search(&cifs_sb->tlink_tree, fsuid);
	if (tlink)
		cifs_get_tlink(tlink);
	spin_unlock(&cifs_sb->tlink_tree_lock);

	if (tlink == NULL) {
		newtlink = kzalloc(sizeof(*tlink), GFP_KERNEL);
		if (newtlink == NULL)
			return ERR_PTR(-ENOMEM);
		newtlink->tl_uid = fsuid;
		newtlink->tl_tcon = ERR_PTR(-EACCES);
		set_bit(TCON_LINK_PENDING, &newtlink->tl_flags);
		set_bit(TCON_LINK_IN_TREE, &newtlink->tl_flags);
		cifs_get_tlink(newtlink);

		spin_lock(&cifs_sb->tlink_tree_lock);
		/* was one inserted after previous search? */
		tlink = tlink_rb_search(&cifs_sb->tlink_tree, fsuid);
		if (tlink) {
			cifs_get_tlink(tlink);
			spin_unlock(&cifs_sb->tlink_tree_lock);
			kfree(newtlink);
			goto wait_for_construction;
		}
		tlink = newtlink;
		tlink_rb_insert(&cifs_sb->tlink_tree, tlink);
		spin_unlock(&cifs_sb->tlink_tree_lock);
	} else {
wait_for_construction:
		ret = wait_on_bit(&tlink->tl_flags, TCON_LINK_PENDING,
				  cifs_sb_tcon_pending_wait,
				  TASK_INTERRUPTIBLE);
		if (ret) {
			cifs_put_tlink(tlink);
			return ERR_PTR(ret);
		}

		/* if it's good, return it */
		if (!IS_ERR(tlink->tl_tcon))
			return tlink;

		/* return error if we tried this already recently */
		if (time_before(jiffies, tlink->tl_time + TLINK_ERROR_EXPIRE)) {
			cifs_put_tlink(tlink);
			return ERR_PTR(-EACCES);
		}

		if (test_and_set_bit(TCON_LINK_PENDING, &tlink->tl_flags))
			goto wait_for_construction;
	}

	tlink->tl_tcon = cifs_construct_tcon(cifs_sb, fsuid);
	clear_bit(TCON_LINK_PENDING, &tlink->tl_flags);
	wake_up_bit(&tlink->tl_flags, TCON_LINK_PENDING);

	if (IS_ERR(tlink->tl_tcon)) {
		cifs_put_tlink(tlink);
		return ERR_PTR(-EACCES);
	}

	return tlink;
}

/*
 * periodic workqueue job that scans tcon_tree for a superblock and closes
 * out tcons.
 */
static void
cifs_prune_tlinks(struct work_struct *work)
{
	struct cifs_sb_info *cifs_sb = container_of(work, struct cifs_sb_info,
						    prune_tlinks.work);
	struct rb_root *root = &cifs_sb->tlink_tree;
	struct rb_node *node = rb_first(root);
	struct rb_node *tmp;
	struct tcon_link *tlink;

	/*
	 * Because we drop the spinlock in the loop in order to put the tlink
	 * it's not guarded against removal of links from the tree. The only
	 * places that remove entries from the tree are this function and
	 * umounts. Because this function is non-reentrant and is canceled
	 * before umount can proceed, this is safe.
	 */
	spin_lock(&cifs_sb->tlink_tree_lock);
	node = rb_first(root);
	while (node != NULL) {
		tmp = node;
		node = rb_next(tmp);
		tlink = rb_entry(tmp, struct tcon_link, tl_rbnode);

		if (test_bit(TCON_LINK_MASTER, &tlink->tl_flags) ||
		    atomic_read(&tlink->tl_count) != 0 ||
		    time_after(tlink->tl_time + TLINK_IDLE_EXPIRE, jiffies))
			continue;

		cifs_get_tlink(tlink);
		clear_bit(TCON_LINK_IN_TREE, &tlink->tl_flags);
		rb_erase(tmp, root);

		spin_unlock(&cifs_sb->tlink_tree_lock);
		cifs_put_tlink(tlink);
		spin_lock(&cifs_sb->tlink_tree_lock);
	}
	spin_unlock(&cifs_sb->tlink_tree_lock);

	queue_delayed_work(cifsiod_wq, &cifs_sb->prune_tlinks,
				TLINK_IDLE_EXPIRE);
}<|MERGE_RESOLUTION|>--- conflicted
+++ resolved
@@ -95,13 +95,7 @@
 
 	/* Mount options which take string value */
 	Opt_user, Opt_pass, Opt_ip,
-<<<<<<< HEAD
-	Opt_unc, Opt_domain,
-	Opt_srcaddr, Opt_prefixpath,
-	Opt_iocharset,
-=======
 	Opt_domain, Opt_srcaddr, Opt_iocharset,
->>>>>>> e4aa937e
 	Opt_netbiosname, Opt_servern,
 	Opt_ver, Opt_vers, Opt_sec, Opt_cache,
 
@@ -1713,11 +1707,7 @@
 			/* if iocharset not set then load_nls_default
 			 * is used by caller
 			 */
-<<<<<<< HEAD
-			cFYI(1, "iocharset set to %s", string);
-=======
 			 cifs_dbg(FYI, "iocharset set to %s\n", string);
->>>>>>> e4aa937e
 			break;
 		case Opt_netbiosname:
 			string = match_strdup(args);
