/*
 *   fs/cifs/file.c
 *
 *   vfs operations that deal with files
 *
 *   Copyright (C) International Business Machines  Corp., 2002,2010
 *   Author(s): Steve French (sfrench@us.ibm.com)
 *              Jeremy Allison (jra@samba.org)
 *
 *   This library is free software; you can redistribute it and/or modify
 *   it under the terms of the GNU Lesser General Public License as published
 *   by the Free Software Foundation; either version 2.1 of the License, or
 *   (at your option) any later version.
 *
 *   This library is distributed in the hope that it will be useful,
 *   but WITHOUT ANY WARRANTY; without even the implied warranty of
 *   MERCHANTABILITY or FITNESS FOR A PARTICULAR PURPOSE.  See
 *   the GNU Lesser General Public License for more details.
 *
 *   You should have received a copy of the GNU Lesser General Public License
 *   along with this library; if not, write to the Free Software
 *   Foundation, Inc., 59 Temple Place, Suite 330, Boston, MA 02111-1307 USA
 */
#include <linux/fs.h>
#include <linux/backing-dev.h>
#include <linux/stat.h>
#include <linux/fcntl.h>
#include <linux/pagemap.h>
#include <linux/pagevec.h>
#include <linux/writeback.h>
#include <linux/task_io_accounting_ops.h>
#include <linux/delay.h>
#include <linux/mount.h>
#include <linux/slab.h>
#include <linux/swap.h>
#include <linux/mm.h>
#include <asm/div64.h>
#include "cifsfs.h"
#include "cifspdu.h"
#include "cifsglob.h"
#include "cifsproto.h"
#include "cifs_unicode.h"
#include "cifs_debug.h"
#include "cifs_fs_sb.h"
#include "fscache.h"
#include "smbdirect.h"

static inline int cifs_convert_flags(unsigned int flags)
{
	if ((flags & O_ACCMODE) == O_RDONLY)
		return GENERIC_READ;
	else if ((flags & O_ACCMODE) == O_WRONLY)
		return GENERIC_WRITE;
	else if ((flags & O_ACCMODE) == O_RDWR) {
		/* GENERIC_ALL is too much permission to request
		   can cause unnecessary access denied on create */
		/* return GENERIC_ALL; */
		return (GENERIC_READ | GENERIC_WRITE);
	}

	return (READ_CONTROL | FILE_WRITE_ATTRIBUTES | FILE_READ_ATTRIBUTES |
		FILE_WRITE_EA | FILE_APPEND_DATA | FILE_WRITE_DATA |
		FILE_READ_DATA);
}

static u32 cifs_posix_convert_flags(unsigned int flags)
{
	u32 posix_flags = 0;

	if ((flags & O_ACCMODE) == O_RDONLY)
		posix_flags = SMB_O_RDONLY;
	else if ((flags & O_ACCMODE) == O_WRONLY)
		posix_flags = SMB_O_WRONLY;
	else if ((flags & O_ACCMODE) == O_RDWR)
		posix_flags = SMB_O_RDWR;

	if (flags & O_CREAT) {
		posix_flags |= SMB_O_CREAT;
		if (flags & O_EXCL)
			posix_flags |= SMB_O_EXCL;
	} else if (flags & O_EXCL)
		cifs_dbg(FYI, "Application %s pid %d has incorrectly set O_EXCL flag but not O_CREAT on file open. Ignoring O_EXCL\n",
			 current->comm, current->tgid);

	if (flags & O_TRUNC)
		posix_flags |= SMB_O_TRUNC;
	/* be safe and imply O_SYNC for O_DSYNC */
	if (flags & O_DSYNC)
		posix_flags |= SMB_O_SYNC;
	if (flags & O_DIRECTORY)
		posix_flags |= SMB_O_DIRECTORY;
	if (flags & O_NOFOLLOW)
		posix_flags |= SMB_O_NOFOLLOW;
	if (flags & O_DIRECT)
		posix_flags |= SMB_O_DIRECT;

	return posix_flags;
}

static inline int cifs_get_disposition(unsigned int flags)
{
	if ((flags & (O_CREAT | O_EXCL)) == (O_CREAT | O_EXCL))
		return FILE_CREATE;
	else if ((flags & (O_CREAT | O_TRUNC)) == (O_CREAT | O_TRUNC))
		return FILE_OVERWRITE_IF;
	else if ((flags & O_CREAT) == O_CREAT)
		return FILE_OPEN_IF;
	else if ((flags & O_TRUNC) == O_TRUNC)
		return FILE_OVERWRITE;
	else
		return FILE_OPEN;
}

int cifs_posix_open(char *full_path, struct inode **pinode,
			struct super_block *sb, int mode, unsigned int f_flags,
			__u32 *poplock, __u16 *pnetfid, unsigned int xid)
{
	int rc;
	FILE_UNIX_BASIC_INFO *presp_data;
	__u32 posix_flags = 0;
	struct cifs_sb_info *cifs_sb = CIFS_SB(sb);
	struct cifs_fattr fattr;
	struct tcon_link *tlink;
	struct cifs_tcon *tcon;

	cifs_dbg(FYI, "posix open %s\n", full_path);

	presp_data = kzalloc(sizeof(FILE_UNIX_BASIC_INFO), GFP_KERNEL);
	if (presp_data == NULL)
		return -ENOMEM;

	tlink = cifs_sb_tlink(cifs_sb);
	if (IS_ERR(tlink)) {
		rc = PTR_ERR(tlink);
		goto posix_open_ret;
	}

	tcon = tlink_tcon(tlink);
	mode &= ~current_umask();

	posix_flags = cifs_posix_convert_flags(f_flags);
	rc = CIFSPOSIXCreate(xid, tcon, posix_flags, mode, pnetfid, presp_data,
			     poplock, full_path, cifs_sb->local_nls,
			     cifs_remap(cifs_sb));
	cifs_put_tlink(tlink);

	if (rc)
		goto posix_open_ret;

	if (presp_data->Type == cpu_to_le32(-1))
		goto posix_open_ret; /* open ok, caller does qpathinfo */

	if (!pinode)
		goto posix_open_ret; /* caller does not need info */

	cifs_unix_basic_to_fattr(&fattr, presp_data, cifs_sb);

	/* get new inode and set it up */
	if (*pinode == NULL) {
		cifs_fill_uniqueid(sb, &fattr);
		*pinode = cifs_iget(sb, &fattr);
		if (!*pinode) {
			rc = -ENOMEM;
			goto posix_open_ret;
		}
	} else {
		cifs_fattr_to_inode(*pinode, &fattr);
	}

posix_open_ret:
	kfree(presp_data);
	return rc;
}

static int
cifs_nt_open(char *full_path, struct inode *inode, struct cifs_sb_info *cifs_sb,
	     struct cifs_tcon *tcon, unsigned int f_flags, __u32 *oplock,
	     struct cifs_fid *fid, unsigned int xid)
{
	int rc;
	int desired_access;
	int disposition;
	int create_options = CREATE_NOT_DIR;
	FILE_ALL_INFO *buf;
	struct TCP_Server_Info *server = tcon->ses->server;
	struct cifs_open_parms oparms;

	if (!server->ops->open)
		return -ENOSYS;

	desired_access = cifs_convert_flags(f_flags);

/*********************************************************************
 *  open flag mapping table:
 *
 *	POSIX Flag            CIFS Disposition
 *	----------            ----------------
 *	O_CREAT               FILE_OPEN_IF
 *	O_CREAT | O_EXCL      FILE_CREATE
 *	O_CREAT | O_TRUNC     FILE_OVERWRITE_IF
 *	O_TRUNC               FILE_OVERWRITE
 *	none of the above     FILE_OPEN
 *
 *	Note that there is not a direct match between disposition
 *	FILE_SUPERSEDE (ie create whether or not file exists although
 *	O_CREAT | O_TRUNC is similar but truncates the existing
 *	file rather than creating a new file as FILE_SUPERSEDE does
 *	(which uses the attributes / metadata passed in on open call)
 *?
 *?  O_SYNC is a reasonable match to CIFS writethrough flag
 *?  and the read write flags match reasonably.  O_LARGEFILE
 *?  is irrelevant because largefile support is always used
 *?  by this client. Flags O_APPEND, O_DIRECT, O_DIRECTORY,
 *	 O_FASYNC, O_NOFOLLOW, O_NONBLOCK need further investigation
 *********************************************************************/

	disposition = cifs_get_disposition(f_flags);

	/* BB pass O_SYNC flag through on file attributes .. BB */

	buf = kmalloc(sizeof(FILE_ALL_INFO), GFP_KERNEL);
	if (!buf)
		return -ENOMEM;

	if (backup_cred(cifs_sb))
		create_options |= CREATE_OPEN_BACKUP_INTENT;

	/* O_SYNC also has bit for O_DSYNC so following check picks up either */
	if (f_flags & O_SYNC)
		create_options |= CREATE_WRITE_THROUGH;

	if (f_flags & O_DIRECT)
		create_options |= CREATE_NO_BUFFER;

	oparms.tcon = tcon;
	oparms.cifs_sb = cifs_sb;
	oparms.desired_access = desired_access;
	oparms.create_options = create_options;
	oparms.disposition = disposition;
	oparms.path = full_path;
	oparms.fid = fid;
	oparms.reconnect = false;

	rc = server->ops->open(xid, &oparms, oplock, buf);

	if (rc)
		goto out;

	if (tcon->unix_ext)
		rc = cifs_get_inode_info_unix(&inode, full_path, inode->i_sb,
					      xid);
	else
		rc = cifs_get_inode_info(&inode, full_path, buf, inode->i_sb,
					 xid, fid);

out:
	kfree(buf);
	return rc;
}

static bool
cifs_has_mand_locks(struct cifsInodeInfo *cinode)
{
	struct cifs_fid_locks *cur;
	bool has_locks = false;

	down_read(&cinode->lock_sem);
	list_for_each_entry(cur, &cinode->llist, llist) {
		if (!list_empty(&cur->locks)) {
			has_locks = true;
			break;
		}
	}
	up_read(&cinode->lock_sem);
	return has_locks;
}

struct cifsFileInfo *
cifs_new_fileinfo(struct cifs_fid *fid, struct file *file,
		  struct tcon_link *tlink, __u32 oplock)
{
	struct dentry *dentry = file_dentry(file);
	struct inode *inode = d_inode(dentry);
	struct cifsInodeInfo *cinode = CIFS_I(inode);
	struct cifsFileInfo *cfile;
	struct cifs_fid_locks *fdlocks;
	struct cifs_tcon *tcon = tlink_tcon(tlink);
	struct TCP_Server_Info *server = tcon->ses->server;

	cfile = kzalloc(sizeof(struct cifsFileInfo), GFP_KERNEL);
	if (cfile == NULL)
		return cfile;

	fdlocks = kzalloc(sizeof(struct cifs_fid_locks), GFP_KERNEL);
	if (!fdlocks) {
		kfree(cfile);
		return NULL;
	}

	INIT_LIST_HEAD(&fdlocks->locks);
	fdlocks->cfile = cfile;
	cfile->llist = fdlocks;
	down_write(&cinode->lock_sem);
	list_add(&fdlocks->llist, &cinode->llist);
	up_write(&cinode->lock_sem);

	cfile->count = 1;
	cfile->pid = current->tgid;
	cfile->uid = current_fsuid();
	cfile->dentry = dget(dentry);
	cfile->f_flags = file->f_flags;
	cfile->invalidHandle = false;
	cfile->tlink = cifs_get_tlink(tlink);
	INIT_WORK(&cfile->oplock_break, cifs_oplock_break);
	mutex_init(&cfile->fh_mutex);
	spin_lock_init(&cfile->file_info_lock);

	cifs_sb_active(inode->i_sb);

	/*
	 * If the server returned a read oplock and we have mandatory brlocks,
	 * set oplock level to None.
	 */
	if (server->ops->is_read_op(oplock) && cifs_has_mand_locks(cinode)) {
		cifs_dbg(FYI, "Reset oplock val from read to None due to mand locks\n");
		oplock = 0;
	}

	spin_lock(&tcon->open_file_lock);
	if (fid->pending_open->oplock != CIFS_OPLOCK_NO_CHANGE && oplock)
		oplock = fid->pending_open->oplock;
	list_del(&fid->pending_open->olist);

	fid->purge_cache = false;
	server->ops->set_fid(cfile, fid, oplock);

	list_add(&cfile->tlist, &tcon->openFileList);
	atomic_inc(&tcon->num_local_opens);

	/* if readable file instance put first in list*/
	if (file->f_mode & FMODE_READ)
		list_add(&cfile->flist, &cinode->openFileList);
	else
		list_add_tail(&cfile->flist, &cinode->openFileList);
	spin_unlock(&tcon->open_file_lock);

	if (fid->purge_cache)
		cifs_zap_mapping(inode);

	file->private_data = cfile;
	return cfile;
}

struct cifsFileInfo *
cifsFileInfo_get(struct cifsFileInfo *cifs_file)
{
	spin_lock(&cifs_file->file_info_lock);
	cifsFileInfo_get_locked(cifs_file);
	spin_unlock(&cifs_file->file_info_lock);
	return cifs_file;
}

/*
 * Release a reference on the file private data. This may involve closing
 * the filehandle out on the server. Must be called without holding
 * tcon->open_file_lock and cifs_file->file_info_lock.
 */
void cifsFileInfo_put(struct cifsFileInfo *cifs_file)
{
	struct inode *inode = d_inode(cifs_file->dentry);
	struct cifs_tcon *tcon = tlink_tcon(cifs_file->tlink);
	struct TCP_Server_Info *server = tcon->ses->server;
	struct cifsInodeInfo *cifsi = CIFS_I(inode);
	struct super_block *sb = inode->i_sb;
	struct cifs_sb_info *cifs_sb = CIFS_SB(sb);
	struct cifsLockInfo *li, *tmp;
	struct cifs_fid fid;
	struct cifs_pending_open open;
	bool oplock_break_cancelled;

	spin_lock(&tcon->open_file_lock);

	spin_lock(&cifs_file->file_info_lock);
	if (--cifs_file->count > 0) {
		spin_unlock(&cifs_file->file_info_lock);
		spin_unlock(&tcon->open_file_lock);
		return;
	}
	spin_unlock(&cifs_file->file_info_lock);

	if (server->ops->get_lease_key)
		server->ops->get_lease_key(inode, &fid);

	/* store open in pending opens to make sure we don't miss lease break */
	cifs_add_pending_open_locked(&fid, cifs_file->tlink, &open);

	/* remove it from the lists */
	list_del(&cifs_file->flist);
	list_del(&cifs_file->tlist);
	atomic_dec(&tcon->num_local_opens);

	if (list_empty(&cifsi->openFileList)) {
		cifs_dbg(FYI, "closing last open instance for inode %p\n",
			 d_inode(cifs_file->dentry));
		/*
		 * In strict cache mode we need invalidate mapping on the last
		 * close  because it may cause a error when we open this file
		 * again and get at least level II oplock.
		 */
		if (cifs_sb->mnt_cifs_flags & CIFS_MOUNT_STRICT_IO)
			set_bit(CIFS_INO_INVALID_MAPPING, &cifsi->flags);
		cifs_set_oplock_level(cifsi, 0);
	}

	spin_unlock(&tcon->open_file_lock);

	oplock_break_cancelled = cancel_work_sync(&cifs_file->oplock_break);

	if (!tcon->need_reconnect && !cifs_file->invalidHandle) {
		struct TCP_Server_Info *server = tcon->ses->server;
		unsigned int xid;

		xid = get_xid();
		if (server->ops->close)
			server->ops->close(xid, tcon, &cifs_file->fid);
		_free_xid(xid);
	}

	if (oplock_break_cancelled)
		cifs_done_oplock_break(cifsi);

	cifs_del_pending_open(&open);

	/*
	 * Delete any outstanding lock records. We'll lose them when the file
	 * is closed anyway.
	 */
	down_write(&cifsi->lock_sem);
	list_for_each_entry_safe(li, tmp, &cifs_file->llist->locks, llist) {
		list_del(&li->llist);
		cifs_del_lock_waiters(li);
		kfree(li);
	}
	list_del(&cifs_file->llist->llist);
	kfree(cifs_file->llist);
	up_write(&cifsi->lock_sem);

	cifs_put_tlink(cifs_file->tlink);
	dput(cifs_file->dentry);
	cifs_sb_deactive(sb);
	kfree(cifs_file);
}

int cifs_open(struct inode *inode, struct file *file)

{
	int rc = -EACCES;
	unsigned int xid;
	__u32 oplock;
	struct cifs_sb_info *cifs_sb;
	struct TCP_Server_Info *server;
	struct cifs_tcon *tcon;
	struct tcon_link *tlink;
	struct cifsFileInfo *cfile = NULL;
	char *full_path = NULL;
	bool posix_open_ok = false;
	struct cifs_fid fid;
	struct cifs_pending_open open;

	xid = get_xid();

	cifs_sb = CIFS_SB(inode->i_sb);
	tlink = cifs_sb_tlink(cifs_sb);
	if (IS_ERR(tlink)) {
		free_xid(xid);
		return PTR_ERR(tlink);
	}
	tcon = tlink_tcon(tlink);
	server = tcon->ses->server;

	full_path = build_path_from_dentry(file_dentry(file));
	if (full_path == NULL) {
		rc = -ENOMEM;
		goto out;
	}

	cifs_dbg(FYI, "inode = 0x%p file flags are 0x%x for %s\n",
		 inode, file->f_flags, full_path);

	if (file->f_flags & O_DIRECT &&
	    cifs_sb->mnt_cifs_flags & CIFS_MOUNT_STRICT_IO) {
		if (cifs_sb->mnt_cifs_flags & CIFS_MOUNT_NO_BRL)
			file->f_op = &cifs_file_direct_nobrl_ops;
		else
			file->f_op = &cifs_file_direct_ops;
	}

	if (server->oplocks)
		oplock = REQ_OPLOCK;
	else
		oplock = 0;

	if (!tcon->broken_posix_open && tcon->unix_ext &&
	    cap_unix(tcon->ses) && (CIFS_UNIX_POSIX_PATH_OPS_CAP &
				le64_to_cpu(tcon->fsUnixInfo.Capability))) {
		/* can not refresh inode info since size could be stale */
		rc = cifs_posix_open(full_path, &inode, inode->i_sb,
				cifs_sb->mnt_file_mode /* ignored */,
				file->f_flags, &oplock, &fid.netfid, xid);
		if (rc == 0) {
			cifs_dbg(FYI, "posix open succeeded\n");
			posix_open_ok = true;
		} else if ((rc == -EINVAL) || (rc == -EOPNOTSUPP)) {
			if (tcon->ses->serverNOS)
				cifs_dbg(VFS, "server %s of type %s returned unexpected error on SMB posix open, disabling posix open support. Check if server update available.\n",
					 tcon->ses->serverName,
					 tcon->ses->serverNOS);
			tcon->broken_posix_open = true;
		} else if ((rc != -EIO) && (rc != -EREMOTE) &&
			 (rc != -EOPNOTSUPP)) /* path not found or net err */
			goto out;
		/*
		 * Else fallthrough to retry open the old way on network i/o
		 * or DFS errors.
		 */
	}

	if (server->ops->get_lease_key)
		server->ops->get_lease_key(inode, &fid);

	cifs_add_pending_open(&fid, tlink, &open);

	if (!posix_open_ok) {
		if (server->ops->get_lease_key)
			server->ops->get_lease_key(inode, &fid);

		rc = cifs_nt_open(full_path, inode, cifs_sb, tcon,
				  file->f_flags, &oplock, &fid, xid);
		if (rc) {
			cifs_del_pending_open(&open);
			goto out;
		}
	}

	cfile = cifs_new_fileinfo(&fid, file, tlink, oplock);
	if (cfile == NULL) {
		if (server->ops->close)
			server->ops->close(xid, tcon, &fid);
		cifs_del_pending_open(&open);
		rc = -ENOMEM;
		goto out;
	}

	cifs_fscache_set_inode_cookie(inode, file);

	if ((oplock & CIFS_CREATE_ACTION) && !posix_open_ok && tcon->unix_ext) {
		/*
		 * Time to set mode which we can not set earlier due to
		 * problems creating new read-only files.
		 */
		struct cifs_unix_set_info_args args = {
			.mode	= inode->i_mode,
			.uid	= INVALID_UID, /* no change */
			.gid	= INVALID_GID, /* no change */
			.ctime	= NO_CHANGE_64,
			.atime	= NO_CHANGE_64,
			.mtime	= NO_CHANGE_64,
			.device	= 0,
		};
		CIFSSMBUnixSetFileInfo(xid, tcon, &args, fid.netfid,
				       cfile->pid);
	}

out:
	kfree(full_path);
	free_xid(xid);
	cifs_put_tlink(tlink);
	return rc;
}

static int cifs_push_posix_locks(struct cifsFileInfo *cfile);

/*
 * Try to reacquire byte range locks that were released when session
 * to server was lost.
 */
static int
cifs_relock_file(struct cifsFileInfo *cfile)
{
	struct cifs_sb_info *cifs_sb = CIFS_SB(cfile->dentry->d_sb);
	struct cifsInodeInfo *cinode = CIFS_I(d_inode(cfile->dentry));
	struct cifs_tcon *tcon = tlink_tcon(cfile->tlink);
	int rc = 0;

	down_read_nested(&cinode->lock_sem, SINGLE_DEPTH_NESTING);
	if (cinode->can_cache_brlcks) {
		/* can cache locks - no need to relock */
		up_read(&cinode->lock_sem);
		return rc;
	}

	if (cap_unix(tcon->ses) &&
	    (CIFS_UNIX_FCNTL_CAP & le64_to_cpu(tcon->fsUnixInfo.Capability)) &&
	    ((cifs_sb->mnt_cifs_flags & CIFS_MOUNT_NOPOSIXBRL) == 0))
		rc = cifs_push_posix_locks(cfile);
	else
		rc = tcon->ses->server->ops->push_mand_locks(cfile);

	up_read(&cinode->lock_sem);
	return rc;
}

static int
cifs_reopen_file(struct cifsFileInfo *cfile, bool can_flush)
{
	int rc = -EACCES;
	unsigned int xid;
	__u32 oplock;
	struct cifs_sb_info *cifs_sb;
	struct cifs_tcon *tcon;
	struct TCP_Server_Info *server;
	struct cifsInodeInfo *cinode;
	struct inode *inode;
	char *full_path = NULL;
	int desired_access;
	int disposition = FILE_OPEN;
	int create_options = CREATE_NOT_DIR;
	struct cifs_open_parms oparms;

	xid = get_xid();
	mutex_lock(&cfile->fh_mutex);
	if (!cfile->invalidHandle) {
		mutex_unlock(&cfile->fh_mutex);
		rc = 0;
		free_xid(xid);
		return rc;
	}

	inode = d_inode(cfile->dentry);
	cifs_sb = CIFS_SB(inode->i_sb);
	tcon = tlink_tcon(cfile->tlink);
	server = tcon->ses->server;

	/*
	 * Can not grab rename sem here because various ops, including those
	 * that already have the rename sem can end up causing writepage to get
	 * called and if the server was down that means we end up here, and we
	 * can never tell if the caller already has the rename_sem.
	 */
	full_path = build_path_from_dentry(cfile->dentry);
	if (full_path == NULL) {
		rc = -ENOMEM;
		mutex_unlock(&cfile->fh_mutex);
		free_xid(xid);
		return rc;
	}

	cifs_dbg(FYI, "inode = 0x%p file flags 0x%x for %s\n",
		 inode, cfile->f_flags, full_path);

	if (tcon->ses->server->oplocks)
		oplock = REQ_OPLOCK;
	else
		oplock = 0;

	if (tcon->unix_ext && cap_unix(tcon->ses) &&
	    (CIFS_UNIX_POSIX_PATH_OPS_CAP &
				le64_to_cpu(tcon->fsUnixInfo.Capability))) {
		/*
		 * O_CREAT, O_EXCL and O_TRUNC already had their effect on the
		 * original open. Must mask them off for a reopen.
		 */
		unsigned int oflags = cfile->f_flags &
						~(O_CREAT | O_EXCL | O_TRUNC);

		rc = cifs_posix_open(full_path, NULL, inode->i_sb,
				     cifs_sb->mnt_file_mode /* ignored */,
				     oflags, &oplock, &cfile->fid.netfid, xid);
		if (rc == 0) {
			cifs_dbg(FYI, "posix reopen succeeded\n");
			oparms.reconnect = true;
			goto reopen_success;
		}
		/*
		 * fallthrough to retry open the old way on errors, especially
		 * in the reconnect path it is important to retry hard
		 */
	}

	desired_access = cifs_convert_flags(cfile->f_flags);

	if (backup_cred(cifs_sb))
		create_options |= CREATE_OPEN_BACKUP_INTENT;

	if (server->ops->get_lease_key)
		server->ops->get_lease_key(inode, &cfile->fid);

	oparms.tcon = tcon;
	oparms.cifs_sb = cifs_sb;
	oparms.desired_access = desired_access;
	oparms.create_options = create_options;
	oparms.disposition = disposition;
	oparms.path = full_path;
	oparms.fid = &cfile->fid;
	oparms.reconnect = true;

	/*
	 * Can not refresh inode by passing in file_info buf to be returned by
	 * ops->open and then calling get_inode_info with returned buf since
	 * file might have write behind data that needs to be flushed and server
	 * version of file size can be stale. If we knew for sure that inode was
	 * not dirty locally we could do this.
	 */
	rc = server->ops->open(xid, &oparms, &oplock, NULL);
	if (rc == -ENOENT && oparms.reconnect == false) {
		/* durable handle timeout is expired - open the file again */
		rc = server->ops->open(xid, &oparms, &oplock, NULL);
		/* indicate that we need to relock the file */
		oparms.reconnect = true;
	}

	if (rc) {
		mutex_unlock(&cfile->fh_mutex);
		cifs_dbg(FYI, "cifs_reopen returned 0x%x\n", rc);
		cifs_dbg(FYI, "oplock: %d\n", oplock);
		goto reopen_error_exit;
	}

reopen_success:
	cfile->invalidHandle = false;
	mutex_unlock(&cfile->fh_mutex);
	cinode = CIFS_I(inode);

	if (can_flush) {
		rc = filemap_write_and_wait(inode->i_mapping);
		mapping_set_error(inode->i_mapping, rc);

		if (tcon->unix_ext)
			rc = cifs_get_inode_info_unix(&inode, full_path,
						      inode->i_sb, xid);
		else
			rc = cifs_get_inode_info(&inode, full_path, NULL,
						 inode->i_sb, xid, NULL);
	}
	/*
	 * Else we are writing out data to server already and could deadlock if
	 * we tried to flush data, and since we do not know if we have data that
	 * would invalidate the current end of file on the server we can not go
	 * to the server to get the new inode info.
	 */

	/*
	 * If the server returned a read oplock and we have mandatory brlocks,
	 * set oplock level to None.
	 */
	if (server->ops->is_read_op(oplock) && cifs_has_mand_locks(cinode)) {
		cifs_dbg(FYI, "Reset oplock val from read to None due to mand locks\n");
		oplock = 0;
	}

	server->ops->set_fid(cfile, &cfile->fid, oplock);
	if (oparms.reconnect)
		cifs_relock_file(cfile);

reopen_error_exit:
	kfree(full_path);
	free_xid(xid);
	return rc;
}

int cifs_close(struct inode *inode, struct file *file)
{
	if (file->private_data != NULL) {
		cifsFileInfo_put(file->private_data);
		file->private_data = NULL;
	}

	/* return code from the ->release op is always ignored */
	return 0;
}

void
cifs_reopen_persistent_handles(struct cifs_tcon *tcon)
{
	struct cifsFileInfo *open_file;
	struct list_head *tmp;
	struct list_head *tmp1;
	struct list_head tmp_list;

	if (!tcon->use_persistent || !tcon->need_reopen_files)
		return;

	tcon->need_reopen_files = false;

	cifs_dbg(FYI, "Reopen persistent handles");
	INIT_LIST_HEAD(&tmp_list);

	/* list all files open on tree connection, reopen resilient handles  */
	spin_lock(&tcon->open_file_lock);
	list_for_each(tmp, &tcon->openFileList) {
		open_file = list_entry(tmp, struct cifsFileInfo, tlist);
		if (!open_file->invalidHandle)
			continue;
		cifsFileInfo_get(open_file);
		list_add_tail(&open_file->rlist, &tmp_list);
	}
	spin_unlock(&tcon->open_file_lock);

	list_for_each_safe(tmp, tmp1, &tmp_list) {
		open_file = list_entry(tmp, struct cifsFileInfo, rlist);
		if (cifs_reopen_file(open_file, false /* do not flush */))
			tcon->need_reopen_files = true;
		list_del_init(&open_file->rlist);
		cifsFileInfo_put(open_file);
	}
}

int cifs_closedir(struct inode *inode, struct file *file)
{
	int rc = 0;
	unsigned int xid;
	struct cifsFileInfo *cfile = file->private_data;
	struct cifs_tcon *tcon;
	struct TCP_Server_Info *server;
	char *buf;

	cifs_dbg(FYI, "Closedir inode = 0x%p\n", inode);

	if (cfile == NULL)
		return rc;

	xid = get_xid();
	tcon = tlink_tcon(cfile->tlink);
	server = tcon->ses->server;

	cifs_dbg(FYI, "Freeing private data in close dir\n");
	spin_lock(&cfile->file_info_lock);
	if (server->ops->dir_needs_close(cfile)) {
		cfile->invalidHandle = true;
		spin_unlock(&cfile->file_info_lock);
		if (server->ops->close_dir)
			rc = server->ops->close_dir(xid, tcon, &cfile->fid);
		else
			rc = -ENOSYS;
		cifs_dbg(FYI, "Closing uncompleted readdir with rc %d\n", rc);
		/* not much we can do if it fails anyway, ignore rc */
		rc = 0;
	} else
		spin_unlock(&cfile->file_info_lock);

	buf = cfile->srch_inf.ntwrk_buf_start;
	if (buf) {
		cifs_dbg(FYI, "closedir free smb buf in srch struct\n");
		cfile->srch_inf.ntwrk_buf_start = NULL;
		if (cfile->srch_inf.smallBuf)
			cifs_small_buf_release(buf);
		else
			cifs_buf_release(buf);
	}

	cifs_put_tlink(cfile->tlink);
	kfree(file->private_data);
	file->private_data = NULL;
	/* BB can we lock the filestruct while this is going on? */
	free_xid(xid);
	return rc;
}

static struct cifsLockInfo *
cifs_lock_init(__u64 offset, __u64 length, __u8 type, __u16 flags)
{
	struct cifsLockInfo *lock =
		kmalloc(sizeof(struct cifsLockInfo), GFP_KERNEL);
	if (!lock)
		return lock;
	lock->offset = offset;
	lock->length = length;
	lock->type = type;
	lock->pid = current->tgid;
	lock->flags = flags;
	INIT_LIST_HEAD(&lock->blist);
	init_waitqueue_head(&lock->block_q);
	return lock;
}

void
cifs_del_lock_waiters(struct cifsLockInfo *lock)
{
	struct cifsLockInfo *li, *tmp;
	list_for_each_entry_safe(li, tmp, &lock->blist, blist) {
		list_del_init(&li->blist);
		wake_up(&li->block_q);
	}
}

#define CIFS_LOCK_OP	0
#define CIFS_READ_OP	1
#define CIFS_WRITE_OP	2

/* @rw_check : 0 - no op, 1 - read, 2 - write */
static bool
cifs_find_fid_lock_conflict(struct cifs_fid_locks *fdlocks, __u64 offset,
			    __u64 length, __u8 type, __u16 flags,
			    struct cifsFileInfo *cfile,
			    struct cifsLockInfo **conf_lock, int rw_check)
{
	struct cifsLockInfo *li;
	struct cifsFileInfo *cur_cfile = fdlocks->cfile;
	struct TCP_Server_Info *server = tlink_tcon(cfile->tlink)->ses->server;

	list_for_each_entry(li, &fdlocks->locks, llist) {
		if (offset + length <= li->offset ||
		    offset >= li->offset + li->length)
			continue;
		if (rw_check != CIFS_LOCK_OP && current->tgid == li->pid &&
		    server->ops->compare_fids(cfile, cur_cfile)) {
			/* shared lock prevents write op through the same fid */
			if (!(li->type & server->vals->shared_lock_type) ||
			    rw_check != CIFS_WRITE_OP)
				continue;
		}
		if ((type & server->vals->shared_lock_type) &&
		    ((server->ops->compare_fids(cfile, cur_cfile) &&
		     current->tgid == li->pid) || type == li->type))
			continue;
		if (rw_check == CIFS_LOCK_OP &&
		    (flags & FL_OFDLCK) && (li->flags & FL_OFDLCK) &&
		    server->ops->compare_fids(cfile, cur_cfile))
			continue;
		if (conf_lock)
			*conf_lock = li;
		return true;
	}
	return false;
}

bool
cifs_find_lock_conflict(struct cifsFileInfo *cfile, __u64 offset, __u64 length,
			__u8 type, __u16 flags,
			struct cifsLockInfo **conf_lock, int rw_check)
{
	bool rc = false;
	struct cifs_fid_locks *cur;
	struct cifsInodeInfo *cinode = CIFS_I(d_inode(cfile->dentry));

	list_for_each_entry(cur, &cinode->llist, llist) {
		rc = cifs_find_fid_lock_conflict(cur, offset, length, type,
						 flags, cfile, conf_lock,
						 rw_check);
		if (rc)
			break;
	}

	return rc;
}

/*
 * Check if there is another lock that prevents us to set the lock (mandatory
 * style). If such a lock exists, update the flock structure with its
 * properties. Otherwise, set the flock type to F_UNLCK if we can cache brlocks
 * or leave it the same if we can't. Returns 0 if we don't need to request to
 * the server or 1 otherwise.
 */
static int
cifs_lock_test(struct cifsFileInfo *cfile, __u64 offset, __u64 length,
	       __u8 type, struct file_lock *flock)
{
	int rc = 0;
	struct cifsLockInfo *conf_lock;
	struct cifsInodeInfo *cinode = CIFS_I(d_inode(cfile->dentry));
	struct TCP_Server_Info *server = tlink_tcon(cfile->tlink)->ses->server;
	bool exist;

	down_read(&cinode->lock_sem);

	exist = cifs_find_lock_conflict(cfile, offset, length, type,
					flock->fl_flags, &conf_lock,
					CIFS_LOCK_OP);
	if (exist) {
		flock->fl_start = conf_lock->offset;
		flock->fl_end = conf_lock->offset + conf_lock->length - 1;
		flock->fl_pid = conf_lock->pid;
		if (conf_lock->type & server->vals->shared_lock_type)
			flock->fl_type = F_RDLCK;
		else
			flock->fl_type = F_WRLCK;
	} else if (!cinode->can_cache_brlcks)
		rc = 1;
	else
		flock->fl_type = F_UNLCK;

	up_read(&cinode->lock_sem);
	return rc;
}

static void
cifs_lock_add(struct cifsFileInfo *cfile, struct cifsLockInfo *lock)
{
	struct cifsInodeInfo *cinode = CIFS_I(d_inode(cfile->dentry));
	down_write(&cinode->lock_sem);
	list_add_tail(&lock->llist, &cfile->llist->locks);
	up_write(&cinode->lock_sem);
}

/*
 * Set the byte-range lock (mandatory style). Returns:
 * 1) 0, if we set the lock and don't need to request to the server;
 * 2) 1, if no locks prevent us but we need to request to the server;
 * 3) -EACCES, if there is a lock that prevents us and wait is false.
 */
static int
cifs_lock_add_if(struct cifsFileInfo *cfile, struct cifsLockInfo *lock,
		 bool wait)
{
	struct cifsLockInfo *conf_lock;
	struct cifsInodeInfo *cinode = CIFS_I(d_inode(cfile->dentry));
	bool exist;
	int rc = 0;

try_again:
	exist = false;
	down_write(&cinode->lock_sem);

	exist = cifs_find_lock_conflict(cfile, lock->offset, lock->length,
					lock->type, lock->flags, &conf_lock,
					CIFS_LOCK_OP);
	if (!exist && cinode->can_cache_brlcks) {
		list_add_tail(&lock->llist, &cfile->llist->locks);
		up_write(&cinode->lock_sem);
		return rc;
	}

	if (!exist)
		rc = 1;
	else if (!wait)
		rc = -EACCES;
	else {
		list_add_tail(&lock->blist, &conf_lock->blist);
		up_write(&cinode->lock_sem);
		rc = wait_event_interruptible(lock->block_q,
					(lock->blist.prev == &lock->blist) &&
					(lock->blist.next == &lock->blist));
		if (!rc)
			goto try_again;
		down_write(&cinode->lock_sem);
		list_del_init(&lock->blist);
	}

	up_write(&cinode->lock_sem);
	return rc;
}

/*
 * Check if there is another lock that prevents us to set the lock (posix
 * style). If such a lock exists, update the flock structure with its
 * properties. Otherwise, set the flock type to F_UNLCK if we can cache brlocks
 * or leave it the same if we can't. Returns 0 if we don't need to request to
 * the server or 1 otherwise.
 */
static int
cifs_posix_lock_test(struct file *file, struct file_lock *flock)
{
	int rc = 0;
	struct cifsInodeInfo *cinode = CIFS_I(file_inode(file));
	unsigned char saved_type = flock->fl_type;

	if ((flock->fl_flags & FL_POSIX) == 0)
		return 1;

	down_read(&cinode->lock_sem);
	posix_test_lock(file, flock);

	if (flock->fl_type == F_UNLCK && !cinode->can_cache_brlcks) {
		flock->fl_type = saved_type;
		rc = 1;
	}

	up_read(&cinode->lock_sem);
	return rc;
}

/*
 * Set the byte-range lock (posix style). Returns:
 * 1) 0, if we set the lock and don't need to request to the server;
 * 2) 1, if we need to request to the server;
 * 3) <0, if the error occurs while setting the lock.
 */
static int
cifs_posix_lock_set(struct file *file, struct file_lock *flock)
{
	struct cifsInodeInfo *cinode = CIFS_I(file_inode(file));
	int rc = 1;

	if ((flock->fl_flags & FL_POSIX) == 0)
		return rc;

try_again:
	down_write(&cinode->lock_sem);
	if (!cinode->can_cache_brlcks) {
		up_write(&cinode->lock_sem);
		return rc;
	}

	rc = posix_lock_file(file, flock, NULL);
	up_write(&cinode->lock_sem);
	if (rc == FILE_LOCK_DEFERRED) {
		rc = wait_event_interruptible(flock->fl_wait, !flock->fl_blocker);
		if (!rc)
			goto try_again;
		locks_delete_block(flock);
	}
	return rc;
}

int
cifs_push_mandatory_locks(struct cifsFileInfo *cfile)
{
	unsigned int xid;
	int rc = 0, stored_rc;
	struct cifsLockInfo *li, *tmp;
	struct cifs_tcon *tcon;
	unsigned int num, max_num, max_buf;
	LOCKING_ANDX_RANGE *buf, *cur;
	static const int types[] = {
		LOCKING_ANDX_LARGE_FILES,
		LOCKING_ANDX_SHARED_LOCK | LOCKING_ANDX_LARGE_FILES
	};
	int i;

	xid = get_xid();
	tcon = tlink_tcon(cfile->tlink);

	/*
	 * Accessing maxBuf is racy with cifs_reconnect - need to store value
	 * and check it for zero before using.
	 */
	max_buf = tcon->ses->server->maxBuf;
	if (!max_buf) {
		free_xid(xid);
		return -EINVAL;
	}

	max_num = (max_buf - sizeof(struct smb_hdr)) /
						sizeof(LOCKING_ANDX_RANGE);
	buf = kcalloc(max_num, sizeof(LOCKING_ANDX_RANGE), GFP_KERNEL);
	if (!buf) {
		free_xid(xid);
		return -ENOMEM;
	}

	for (i = 0; i < 2; i++) {
		cur = buf;
		num = 0;
		list_for_each_entry_safe(li, tmp, &cfile->llist->locks, llist) {
			if (li->type != types[i])
				continue;
			cur->Pid = cpu_to_le16(li->pid);
			cur->LengthLow = cpu_to_le32((u32)li->length);
			cur->LengthHigh = cpu_to_le32((u32)(li->length>>32));
			cur->OffsetLow = cpu_to_le32((u32)li->offset);
			cur->OffsetHigh = cpu_to_le32((u32)(li->offset>>32));
			if (++num == max_num) {
				stored_rc = cifs_lockv(xid, tcon,
						       cfile->fid.netfid,
						       (__u8)li->type, 0, num,
						       buf);
				if (stored_rc)
					rc = stored_rc;
				cur = buf;
				num = 0;
			} else
				cur++;
		}

		if (num) {
			stored_rc = cifs_lockv(xid, tcon, cfile->fid.netfid,
					       (__u8)types[i], 0, num, buf);
			if (stored_rc)
				rc = stored_rc;
		}
	}

	kfree(buf);
	free_xid(xid);
	return rc;
}

static __u32
hash_lockowner(fl_owner_t owner)
{
	return cifs_lock_secret ^ hash32_ptr((const void *)owner);
}

struct lock_to_push {
	struct list_head llist;
	__u64 offset;
	__u64 length;
	__u32 pid;
	__u16 netfid;
	__u8 type;
};

static int
cifs_push_posix_locks(struct cifsFileInfo *cfile)
{
	struct inode *inode = d_inode(cfile->dentry);
	struct cifs_tcon *tcon = tlink_tcon(cfile->tlink);
	struct file_lock *flock;
	struct file_lock_context *flctx = inode->i_flctx;
	unsigned int count = 0, i;
	int rc = 0, xid, type;
	struct list_head locks_to_send, *el;
	struct lock_to_push *lck, *tmp;
	__u64 length;

	xid = get_xid();

	if (!flctx)
		goto out;

	spin_lock(&flctx->flc_lock);
	list_for_each(el, &flctx->flc_posix) {
		count++;
	}
	spin_unlock(&flctx->flc_lock);

	INIT_LIST_HEAD(&locks_to_send);

	/*
	 * Allocating count locks is enough because no FL_POSIX locks can be
	 * added to the list while we are holding cinode->lock_sem that
	 * protects locking operations of this inode.
	 */
	for (i = 0; i < count; i++) {
		lck = kmalloc(sizeof(struct lock_to_push), GFP_KERNEL);
		if (!lck) {
			rc = -ENOMEM;
			goto err_out;
		}
		list_add_tail(&lck->llist, &locks_to_send);
	}

	el = locks_to_send.next;
	spin_lock(&flctx->flc_lock);
	list_for_each_entry(flock, &flctx->flc_posix, fl_list) {
		if (el == &locks_to_send) {
			/*
			 * The list ended. We don't have enough allocated
			 * structures - something is really wrong.
			 */
			cifs_dbg(VFS, "Can't push all brlocks!\n");
			break;
		}
		length = 1 + flock->fl_end - flock->fl_start;
		if (flock->fl_type == F_RDLCK || flock->fl_type == F_SHLCK)
			type = CIFS_RDLCK;
		else
			type = CIFS_WRLCK;
		lck = list_entry(el, struct lock_to_push, llist);
		lck->pid = hash_lockowner(flock->fl_owner);
		lck->netfid = cfile->fid.netfid;
		lck->length = length;
		lck->type = type;
		lck->offset = flock->fl_start;
	}
	spin_unlock(&flctx->flc_lock);

	list_for_each_entry_safe(lck, tmp, &locks_to_send, llist) {
		int stored_rc;

		stored_rc = CIFSSMBPosixLock(xid, tcon, lck->netfid, lck->pid,
					     lck->offset, lck->length, NULL,
					     lck->type, 0);
		if (stored_rc)
			rc = stored_rc;
		list_del(&lck->llist);
		kfree(lck);
	}

out:
	free_xid(xid);
	return rc;
err_out:
	list_for_each_entry_safe(lck, tmp, &locks_to_send, llist) {
		list_del(&lck->llist);
		kfree(lck);
	}
	goto out;
}

static int
cifs_push_locks(struct cifsFileInfo *cfile)
{
	struct cifs_sb_info *cifs_sb = CIFS_SB(cfile->dentry->d_sb);
	struct cifsInodeInfo *cinode = CIFS_I(d_inode(cfile->dentry));
	struct cifs_tcon *tcon = tlink_tcon(cfile->tlink);
	int rc = 0;

	/* we are going to update can_cache_brlcks here - need a write access */
	down_write(&cinode->lock_sem);
	if (!cinode->can_cache_brlcks) {
		up_write(&cinode->lock_sem);
		return rc;
	}

	if (cap_unix(tcon->ses) &&
	    (CIFS_UNIX_FCNTL_CAP & le64_to_cpu(tcon->fsUnixInfo.Capability)) &&
	    ((cifs_sb->mnt_cifs_flags & CIFS_MOUNT_NOPOSIXBRL) == 0))
		rc = cifs_push_posix_locks(cfile);
	else
		rc = tcon->ses->server->ops->push_mand_locks(cfile);

	cinode->can_cache_brlcks = false;
	up_write(&cinode->lock_sem);
	return rc;
}

static void
cifs_read_flock(struct file_lock *flock, __u32 *type, int *lock, int *unlock,
		bool *wait_flag, struct TCP_Server_Info *server)
{
	if (flock->fl_flags & FL_POSIX)
		cifs_dbg(FYI, "Posix\n");
	if (flock->fl_flags & FL_FLOCK)
		cifs_dbg(FYI, "Flock\n");
	if (flock->fl_flags & FL_SLEEP) {
		cifs_dbg(FYI, "Blocking lock\n");
		*wait_flag = true;
	}
	if (flock->fl_flags & FL_ACCESS)
		cifs_dbg(FYI, "Process suspended by mandatory locking - not implemented yet\n");
	if (flock->fl_flags & FL_LEASE)
		cifs_dbg(FYI, "Lease on file - not implemented yet\n");
	if (flock->fl_flags &
	    (~(FL_POSIX | FL_FLOCK | FL_SLEEP |
	       FL_ACCESS | FL_LEASE | FL_CLOSE | FL_OFDLCK)))
		cifs_dbg(FYI, "Unknown lock flags 0x%x\n", flock->fl_flags);

	*type = server->vals->large_lock_type;
	if (flock->fl_type == F_WRLCK) {
		cifs_dbg(FYI, "F_WRLCK\n");
		*type |= server->vals->exclusive_lock_type;
		*lock = 1;
	} else if (flock->fl_type == F_UNLCK) {
		cifs_dbg(FYI, "F_UNLCK\n");
		*type |= server->vals->unlock_lock_type;
		*unlock = 1;
		/* Check if unlock includes more than one lock range */
	} else if (flock->fl_type == F_RDLCK) {
		cifs_dbg(FYI, "F_RDLCK\n");
		*type |= server->vals->shared_lock_type;
		*lock = 1;
	} else if (flock->fl_type == F_EXLCK) {
		cifs_dbg(FYI, "F_EXLCK\n");
		*type |= server->vals->exclusive_lock_type;
		*lock = 1;
	} else if (flock->fl_type == F_SHLCK) {
		cifs_dbg(FYI, "F_SHLCK\n");
		*type |= server->vals->shared_lock_type;
		*lock = 1;
	} else
		cifs_dbg(FYI, "Unknown type of lock\n");
}

static int
cifs_getlk(struct file *file, struct file_lock *flock, __u32 type,
	   bool wait_flag, bool posix_lck, unsigned int xid)
{
	int rc = 0;
	__u64 length = 1 + flock->fl_end - flock->fl_start;
	struct cifsFileInfo *cfile = (struct cifsFileInfo *)file->private_data;
	struct cifs_tcon *tcon = tlink_tcon(cfile->tlink);
	struct TCP_Server_Info *server = tcon->ses->server;
	__u16 netfid = cfile->fid.netfid;

	if (posix_lck) {
		int posix_lock_type;

		rc = cifs_posix_lock_test(file, flock);
		if (!rc)
			return rc;

		if (type & server->vals->shared_lock_type)
			posix_lock_type = CIFS_RDLCK;
		else
			posix_lock_type = CIFS_WRLCK;
		rc = CIFSSMBPosixLock(xid, tcon, netfid,
				      hash_lockowner(flock->fl_owner),
				      flock->fl_start, length, flock,
				      posix_lock_type, wait_flag);
		return rc;
	}

	rc = cifs_lock_test(cfile, flock->fl_start, length, type, flock);
	if (!rc)
		return rc;

	/* BB we could chain these into one lock request BB */
	rc = server->ops->mand_lock(xid, cfile, flock->fl_start, length, type,
				    1, 0, false);
	if (rc == 0) {
		rc = server->ops->mand_lock(xid, cfile, flock->fl_start, length,
					    type, 0, 1, false);
		flock->fl_type = F_UNLCK;
		if (rc != 0)
			cifs_dbg(VFS, "Error unlocking previously locked range %d during test of lock\n",
				 rc);
		return 0;
	}

	if (type & server->vals->shared_lock_type) {
		flock->fl_type = F_WRLCK;
		return 0;
	}

	type &= ~server->vals->exclusive_lock_type;

	rc = server->ops->mand_lock(xid, cfile, flock->fl_start, length,
				    type | server->vals->shared_lock_type,
				    1, 0, false);
	if (rc == 0) {
		rc = server->ops->mand_lock(xid, cfile, flock->fl_start, length,
			type | server->vals->shared_lock_type, 0, 1, false);
		flock->fl_type = F_RDLCK;
		if (rc != 0)
			cifs_dbg(VFS, "Error unlocking previously locked range %d during test of lock\n",
				 rc);
	} else
		flock->fl_type = F_WRLCK;

	return 0;
}

void
cifs_move_llist(struct list_head *source, struct list_head *dest)
{
	struct list_head *li, *tmp;
	list_for_each_safe(li, tmp, source)
		list_move(li, dest);
}

void
cifs_free_llist(struct list_head *llist)
{
	struct cifsLockInfo *li, *tmp;
	list_for_each_entry_safe(li, tmp, llist, llist) {
		cifs_del_lock_waiters(li);
		list_del(&li->llist);
		kfree(li);
	}
}

int
cifs_unlock_range(struct cifsFileInfo *cfile, struct file_lock *flock,
		  unsigned int xid)
{
	int rc = 0, stored_rc;
	static const int types[] = {
		LOCKING_ANDX_LARGE_FILES,
		LOCKING_ANDX_SHARED_LOCK | LOCKING_ANDX_LARGE_FILES
	};
	unsigned int i;
	unsigned int max_num, num, max_buf;
	LOCKING_ANDX_RANGE *buf, *cur;
	struct cifs_tcon *tcon = tlink_tcon(cfile->tlink);
	struct cifsInodeInfo *cinode = CIFS_I(d_inode(cfile->dentry));
	struct cifsLockInfo *li, *tmp;
	__u64 length = 1 + flock->fl_end - flock->fl_start;
	struct list_head tmp_llist;

	INIT_LIST_HEAD(&tmp_llist);

	/*
	 * Accessing maxBuf is racy with cifs_reconnect - need to store value
	 * and check it for zero before using.
	 */
	max_buf = tcon->ses->server->maxBuf;
	if (!max_buf)
		return -EINVAL;

	max_num = (max_buf - sizeof(struct smb_hdr)) /
						sizeof(LOCKING_ANDX_RANGE);
	buf = kcalloc(max_num, sizeof(LOCKING_ANDX_RANGE), GFP_KERNEL);
	if (!buf)
		return -ENOMEM;

	down_write(&cinode->lock_sem);
	for (i = 0; i < 2; i++) {
		cur = buf;
		num = 0;
		list_for_each_entry_safe(li, tmp, &cfile->llist->locks, llist) {
			if (flock->fl_start > li->offset ||
			    (flock->fl_start + length) <
			    (li->offset + li->length))
				continue;
			if (current->tgid != li->pid)
				continue;
			if (types[i] != li->type)
				continue;
			if (cinode->can_cache_brlcks) {
				/*
				 * We can cache brlock requests - simply remove
				 * a lock from the file's list.
				 */
				list_del(&li->llist);
				cifs_del_lock_waiters(li);
				kfree(li);
				continue;
			}
			cur->Pid = cpu_to_le16(li->pid);
			cur->LengthLow = cpu_to_le32((u32)li->length);
			cur->LengthHigh = cpu_to_le32((u32)(li->length>>32));
			cur->OffsetLow = cpu_to_le32((u32)li->offset);
			cur->OffsetHigh = cpu_to_le32((u32)(li->offset>>32));
			/*
			 * We need to save a lock here to let us add it again to
			 * the file's list if the unlock range request fails on
			 * the server.
			 */
			list_move(&li->llist, &tmp_llist);
			if (++num == max_num) {
				stored_rc = cifs_lockv(xid, tcon,
						       cfile->fid.netfid,
						       li->type, num, 0, buf);
				if (stored_rc) {
					/*
					 * We failed on the unlock range
					 * request - add all locks from the tmp
					 * list to the head of the file's list.
					 */
					cifs_move_llist(&tmp_llist,
							&cfile->llist->locks);
					rc = stored_rc;
				} else
					/*
					 * The unlock range request succeed -
					 * free the tmp list.
					 */
					cifs_free_llist(&tmp_llist);
				cur = buf;
				num = 0;
			} else
				cur++;
		}
		if (num) {
			stored_rc = cifs_lockv(xid, tcon, cfile->fid.netfid,
					       types[i], num, 0, buf);
			if (stored_rc) {
				cifs_move_llist(&tmp_llist,
						&cfile->llist->locks);
				rc = stored_rc;
			} else
				cifs_free_llist(&tmp_llist);
		}
	}

	up_write(&cinode->lock_sem);
	kfree(buf);
	return rc;
}

static int
cifs_setlk(struct file *file, struct file_lock *flock, __u32 type,
	   bool wait_flag, bool posix_lck, int lock, int unlock,
	   unsigned int xid)
{
	int rc = 0;
	__u64 length = 1 + flock->fl_end - flock->fl_start;
	struct cifsFileInfo *cfile = (struct cifsFileInfo *)file->private_data;
	struct cifs_tcon *tcon = tlink_tcon(cfile->tlink);
	struct TCP_Server_Info *server = tcon->ses->server;
	struct inode *inode = d_inode(cfile->dentry);

	if (posix_lck) {
		int posix_lock_type;

		rc = cifs_posix_lock_set(file, flock);
		if (!rc || rc < 0)
			return rc;

		if (type & server->vals->shared_lock_type)
			posix_lock_type = CIFS_RDLCK;
		else
			posix_lock_type = CIFS_WRLCK;

		if (unlock == 1)
			posix_lock_type = CIFS_UNLCK;

		rc = CIFSSMBPosixLock(xid, tcon, cfile->fid.netfid,
				      hash_lockowner(flock->fl_owner),
				      flock->fl_start, length,
				      NULL, posix_lock_type, wait_flag);
		goto out;
	}

	if (lock) {
		struct cifsLockInfo *lock;

		lock = cifs_lock_init(flock->fl_start, length, type,
				      flock->fl_flags);
		if (!lock)
			return -ENOMEM;

		rc = cifs_lock_add_if(cfile, lock, wait_flag);
		if (rc < 0) {
			kfree(lock);
			return rc;
		}
		if (!rc)
			goto out;

		/*
		 * Windows 7 server can delay breaking lease from read to None
		 * if we set a byte-range lock on a file - break it explicitly
		 * before sending the lock to the server to be sure the next
		 * read won't conflict with non-overlapted locks due to
		 * pagereading.
		 */
		if (!CIFS_CACHE_WRITE(CIFS_I(inode)) &&
					CIFS_CACHE_READ(CIFS_I(inode))) {
			cifs_zap_mapping(inode);
			cifs_dbg(FYI, "Set no oplock for inode=%p due to mand locks\n",
				 inode);
			CIFS_I(inode)->oplock = 0;
		}

		rc = server->ops->mand_lock(xid, cfile, flock->fl_start, length,
					    type, 1, 0, wait_flag);
		if (rc) {
			kfree(lock);
			return rc;
		}

		cifs_lock_add(cfile, lock);
	} else if (unlock)
		rc = server->ops->mand_unlock_range(cfile, flock, xid);

out:
	if (flock->fl_flags & FL_POSIX && !rc)
		rc = locks_lock_file_wait(file, flock);
	return rc;
}

int cifs_lock(struct file *file, int cmd, struct file_lock *flock)
{
	int rc, xid;
	int lock = 0, unlock = 0;
	bool wait_flag = false;
	bool posix_lck = false;
	struct cifs_sb_info *cifs_sb;
	struct cifs_tcon *tcon;
	struct cifsInodeInfo *cinode;
	struct cifsFileInfo *cfile;
	__u16 netfid;
	__u32 type;

	rc = -EACCES;
	xid = get_xid();

	cifs_dbg(FYI, "Lock parm: 0x%x flockflags: 0x%x flocktype: 0x%x start: %lld end: %lld\n",
		 cmd, flock->fl_flags, flock->fl_type,
		 flock->fl_start, flock->fl_end);

	cfile = (struct cifsFileInfo *)file->private_data;
	tcon = tlink_tcon(cfile->tlink);

	cifs_read_flock(flock, &type, &lock, &unlock, &wait_flag,
			tcon->ses->server);
	cifs_sb = CIFS_FILE_SB(file);
	netfid = cfile->fid.netfid;
	cinode = CIFS_I(file_inode(file));

	if (cap_unix(tcon->ses) &&
	    (CIFS_UNIX_FCNTL_CAP & le64_to_cpu(tcon->fsUnixInfo.Capability)) &&
	    ((cifs_sb->mnt_cifs_flags & CIFS_MOUNT_NOPOSIXBRL) == 0))
		posix_lck = true;
	/*
	 * BB add code here to normalize offset and length to account for
	 * negative length which we can not accept over the wire.
	 */
	if (IS_GETLK(cmd)) {
		rc = cifs_getlk(file, flock, type, wait_flag, posix_lck, xid);
		free_xid(xid);
		return rc;
	}

	if (!lock && !unlock) {
		/*
		 * if no lock or unlock then nothing to do since we do not
		 * know what it is
		 */
		free_xid(xid);
		return -EOPNOTSUPP;
	}

	rc = cifs_setlk(file, flock, type, wait_flag, posix_lck, lock, unlock,
			xid);
	free_xid(xid);
	return rc;
}

/*
 * update the file size (if needed) after a write. Should be called with
 * the inode->i_lock held
 */
void
cifs_update_eof(struct cifsInodeInfo *cifsi, loff_t offset,
		      unsigned int bytes_written)
{
	loff_t end_of_write = offset + bytes_written;

	if (end_of_write > cifsi->server_eof)
		cifsi->server_eof = end_of_write;
}

static ssize_t
cifs_write(struct cifsFileInfo *open_file, __u32 pid, const char *write_data,
	   size_t write_size, loff_t *offset)
{
	int rc = 0;
	unsigned int bytes_written = 0;
	unsigned int total_written;
	struct cifs_sb_info *cifs_sb;
	struct cifs_tcon *tcon;
	struct TCP_Server_Info *server;
	unsigned int xid;
	struct dentry *dentry = open_file->dentry;
	struct cifsInodeInfo *cifsi = CIFS_I(d_inode(dentry));
	struct cifs_io_parms io_parms;

	cifs_sb = CIFS_SB(dentry->d_sb);

	cifs_dbg(FYI, "write %zd bytes to offset %lld of %pd\n",
		 write_size, *offset, dentry);

	tcon = tlink_tcon(open_file->tlink);
	server = tcon->ses->server;

	if (!server->ops->sync_write)
		return -ENOSYS;

	xid = get_xid();

	for (total_written = 0; write_size > total_written;
	     total_written += bytes_written) {
		rc = -EAGAIN;
		while (rc == -EAGAIN) {
			struct kvec iov[2];
			unsigned int len;

			if (open_file->invalidHandle) {
				/* we could deadlock if we called
				   filemap_fdatawait from here so tell
				   reopen_file not to flush data to
				   server now */
				rc = cifs_reopen_file(open_file, false);
				if (rc != 0)
					break;
			}

			len = min(server->ops->wp_retry_size(d_inode(dentry)),
				  (unsigned int)write_size - total_written);
			/* iov[0] is reserved for smb header */
			iov[1].iov_base = (char *)write_data + total_written;
			iov[1].iov_len = len;
			io_parms.pid = pid;
			io_parms.tcon = tcon;
			io_parms.offset = *offset;
			io_parms.length = len;
			rc = server->ops->sync_write(xid, &open_file->fid,
					&io_parms, &bytes_written, iov, 1);
		}
		if (rc || (bytes_written == 0)) {
			if (total_written)
				break;
			else {
				free_xid(xid);
				return rc;
			}
		} else {
			spin_lock(&d_inode(dentry)->i_lock);
			cifs_update_eof(cifsi, *offset, bytes_written);
			spin_unlock(&d_inode(dentry)->i_lock);
			*offset += bytes_written;
		}
	}

	cifs_stats_bytes_written(tcon, total_written);

	if (total_written > 0) {
		spin_lock(&d_inode(dentry)->i_lock);
		if (*offset > d_inode(dentry)->i_size)
			i_size_write(d_inode(dentry), *offset);
		spin_unlock(&d_inode(dentry)->i_lock);
	}
	mark_inode_dirty_sync(d_inode(dentry));
	free_xid(xid);
	return total_written;
}

struct cifsFileInfo *find_readable_file(struct cifsInodeInfo *cifs_inode,
					bool fsuid_only)
{
	struct cifsFileInfo *open_file = NULL;
	struct cifs_sb_info *cifs_sb = CIFS_SB(cifs_inode->vfs_inode.i_sb);
	struct cifs_tcon *tcon = cifs_sb_master_tcon(cifs_sb);

	/* only filter by fsuid on multiuser mounts */
	if (!(cifs_sb->mnt_cifs_flags & CIFS_MOUNT_MULTIUSER))
		fsuid_only = false;

	spin_lock(&tcon->open_file_lock);
	/* we could simply get the first_list_entry since write-only entries
	   are always at the end of the list but since the first entry might
	   have a close pending, we go through the whole list */
	list_for_each_entry(open_file, &cifs_inode->openFileList, flist) {
		if (fsuid_only && !uid_eq(open_file->uid, current_fsuid()))
			continue;
		if (OPEN_FMODE(open_file->f_flags) & FMODE_READ) {
			if (!open_file->invalidHandle) {
				/* found a good file */
				/* lock it so it will not be closed on us */
				cifsFileInfo_get(open_file);
				spin_unlock(&tcon->open_file_lock);
				return open_file;
			} /* else might as well continue, and look for
			     another, or simply have the caller reopen it
			     again rather than trying to fix this handle */
		} else /* write only file */
			break; /* write only files are last so must be done */
	}
	spin_unlock(&tcon->open_file_lock);
	return NULL;
}

struct cifsFileInfo *find_writable_file(struct cifsInodeInfo *cifs_inode,
					bool fsuid_only)
{
	struct cifsFileInfo *open_file, *inv_file = NULL;
	struct cifs_sb_info *cifs_sb;
	struct cifs_tcon *tcon;
	bool any_available = false;
	int rc;
	unsigned int refind = 0;

	/* Having a null inode here (because mapping->host was set to zero by
	the VFS or MM) should not happen but we had reports of on oops (due to
	it being zero) during stress testcases so we need to check for it */

	if (cifs_inode == NULL) {
		cifs_dbg(VFS, "Null inode passed to cifs_writeable_file\n");
		dump_stack();
		return NULL;
	}

	cifs_sb = CIFS_SB(cifs_inode->vfs_inode.i_sb);
	tcon = cifs_sb_master_tcon(cifs_sb);

	/* only filter by fsuid on multiuser mounts */
	if (!(cifs_sb->mnt_cifs_flags & CIFS_MOUNT_MULTIUSER))
		fsuid_only = false;

	spin_lock(&tcon->open_file_lock);
refind_writable:
	if (refind > MAX_REOPEN_ATT) {
		spin_unlock(&tcon->open_file_lock);
		return NULL;
	}
	list_for_each_entry(open_file, &cifs_inode->openFileList, flist) {
		if (!any_available && open_file->pid != current->tgid)
			continue;
		if (fsuid_only && !uid_eq(open_file->uid, current_fsuid()))
			continue;
		if (OPEN_FMODE(open_file->f_flags) & FMODE_WRITE) {
			if (!open_file->invalidHandle) {
				/* found a good writable file */
				cifsFileInfo_get(open_file);
				spin_unlock(&tcon->open_file_lock);
				return open_file;
			} else {
				if (!inv_file)
					inv_file = open_file;
			}
		}
	}
	/* couldn't find useable FH with same pid, try any available */
	if (!any_available) {
		any_available = true;
		goto refind_writable;
	}

	if (inv_file) {
		any_available = false;
		cifsFileInfo_get(inv_file);
	}

	spin_unlock(&tcon->open_file_lock);

	if (inv_file) {
		rc = cifs_reopen_file(inv_file, false);
		if (!rc)
			return inv_file;
		else {
			spin_lock(&tcon->open_file_lock);
			list_move_tail(&inv_file->flist,
					&cifs_inode->openFileList);
			spin_unlock(&tcon->open_file_lock);
			cifsFileInfo_put(inv_file);
			++refind;
			inv_file = NULL;
			spin_lock(&tcon->open_file_lock);
			goto refind_writable;
		}
	}

	return NULL;
}

static int cifs_partialpagewrite(struct page *page, unsigned from, unsigned to)
{
	struct address_space *mapping = page->mapping;
	loff_t offset = (loff_t)page->index << PAGE_SHIFT;
	char *write_data;
	int rc = -EFAULT;
	int bytes_written = 0;
	struct inode *inode;
	struct cifsFileInfo *open_file;

	if (!mapping || !mapping->host)
		return -EFAULT;

	inode = page->mapping->host;

	offset += (loff_t)from;
	write_data = kmap(page);
	write_data += from;

	if ((to > PAGE_SIZE) || (from > to)) {
		kunmap(page);
		return -EIO;
	}

	/* racing with truncate? */
	if (offset > mapping->host->i_size) {
		kunmap(page);
		return 0; /* don't care */
	}

	/* check to make sure that we are not extending the file */
	if (mapping->host->i_size - offset < (loff_t)to)
		to = (unsigned)(mapping->host->i_size - offset);

	open_file = find_writable_file(CIFS_I(mapping->host), false);
	if (open_file) {
		bytes_written = cifs_write(open_file, open_file->pid,
					   write_data, to - from, &offset);
		cifsFileInfo_put(open_file);
		/* Does mm or vfs already set times? */
		inode->i_atime = inode->i_mtime = current_time(inode);
		if ((bytes_written > 0) && (offset))
			rc = 0;
		else if (bytes_written < 0)
			rc = bytes_written;
	} else {
		cifs_dbg(FYI, "No writeable filehandles for inode\n");
		rc = -EIO;
	}

	kunmap(page);
	return rc;
}

static struct cifs_writedata *
wdata_alloc_and_fillpages(pgoff_t tofind, struct address_space *mapping,
			  pgoff_t end, pgoff_t *index,
			  unsigned int *found_pages)
{
	struct cifs_writedata *wdata;

	wdata = cifs_writedata_alloc((unsigned int)tofind,
				     cifs_writev_complete);
	if (!wdata)
		return NULL;

	*found_pages = find_get_pages_range_tag(mapping, index, end,
				PAGECACHE_TAG_DIRTY, tofind, wdata->pages);
	return wdata;
}

static unsigned int
wdata_prepare_pages(struct cifs_writedata *wdata, unsigned int found_pages,
		    struct address_space *mapping,
		    struct writeback_control *wbc,
		    pgoff_t end, pgoff_t *index, pgoff_t *next, bool *done)
{
	unsigned int nr_pages = 0, i;
	struct page *page;

	for (i = 0; i < found_pages; i++) {
		page = wdata->pages[i];
		/*
		 * At this point we hold neither the i_pages lock nor the
		 * page lock: the page may be truncated or invalidated
		 * (changing page->mapping to NULL), or even swizzled
		 * back from swapper_space to tmpfs file mapping
		 */

		if (nr_pages == 0)
			lock_page(page);
		else if (!trylock_page(page))
			break;

		if (unlikely(page->mapping != mapping)) {
			unlock_page(page);
			break;
		}

		if (!wbc->range_cyclic && page->index > end) {
			*done = true;
			unlock_page(page);
			break;
		}

		if (*next && (page->index != *next)) {
			/* Not next consecutive page */
			unlock_page(page);
			break;
		}

		if (wbc->sync_mode != WB_SYNC_NONE)
			wait_on_page_writeback(page);

		if (PageWriteback(page) ||
				!clear_page_dirty_for_io(page)) {
			unlock_page(page);
			break;
		}

		/*
		 * This actually clears the dirty bit in the radix tree.
		 * See cifs_writepage() for more commentary.
		 */
		set_page_writeback(page);
		if (page_offset(page) >= i_size_read(mapping->host)) {
			*done = true;
			unlock_page(page);
			end_page_writeback(page);
			break;
		}

		wdata->pages[i] = page;
		*next = page->index + 1;
		++nr_pages;
	}

	/* reset index to refind any pages skipped */
	if (nr_pages == 0)
		*index = wdata->pages[0]->index + 1;

	/* put any pages we aren't going to use */
	for (i = nr_pages; i < found_pages; i++) {
		put_page(wdata->pages[i]);
		wdata->pages[i] = NULL;
	}

	return nr_pages;
}

static int
wdata_send_pages(struct cifs_writedata *wdata, unsigned int nr_pages,
		 struct address_space *mapping, struct writeback_control *wbc)
{
	int rc = 0;
	struct TCP_Server_Info *server;
	unsigned int i;

	wdata->sync_mode = wbc->sync_mode;
	wdata->nr_pages = nr_pages;
	wdata->offset = page_offset(wdata->pages[0]);
	wdata->pagesz = PAGE_SIZE;
	wdata->tailsz = min(i_size_read(mapping->host) -
			page_offset(wdata->pages[nr_pages - 1]),
			(loff_t)PAGE_SIZE);
	wdata->bytes = ((nr_pages - 1) * PAGE_SIZE) + wdata->tailsz;

	if (wdata->cfile != NULL)
		cifsFileInfo_put(wdata->cfile);
	wdata->cfile = find_writable_file(CIFS_I(mapping->host), false);
	if (!wdata->cfile) {
		cifs_dbg(VFS, "No writable handles for inode\n");
		rc = -EBADF;
	} else {
		wdata->pid = wdata->cfile->pid;
		server = tlink_tcon(wdata->cfile->tlink)->ses->server;
		rc = server->ops->async_writev(wdata, cifs_writedata_release);
	}

	for (i = 0; i < nr_pages; ++i)
		unlock_page(wdata->pages[i]);

	return rc;
}

static int cifs_writepages(struct address_space *mapping,
			   struct writeback_control *wbc)
{
	struct cifs_sb_info *cifs_sb = CIFS_SB(mapping->host->i_sb);
	struct TCP_Server_Info *server;
	bool done = false, scanned = false, range_whole = false;
	pgoff_t end, index;
	struct cifs_writedata *wdata;
	int rc = 0;
	unsigned int xid;

	/*
	 * If wsize is smaller than the page cache size, default to writing
	 * one page at a time via cifs_writepage
	 */
	if (cifs_sb->wsize < PAGE_SIZE)
		return generic_writepages(mapping, wbc);

	xid = get_xid();
	if (wbc->range_cyclic) {
		index = mapping->writeback_index; /* Start from prev offset */
		end = -1;
	} else {
		index = wbc->range_start >> PAGE_SHIFT;
		end = wbc->range_end >> PAGE_SHIFT;
		if (wbc->range_start == 0 && wbc->range_end == LLONG_MAX)
			range_whole = true;
		scanned = true;
	}
	server = cifs_sb_master_tcon(cifs_sb)->ses->server;
retry:
	while (!done && index <= end) {
		unsigned int i, nr_pages, found_pages, wsize, credits;
		pgoff_t next = 0, tofind, saved_index = index;

		rc = server->ops->wait_mtu_credits(server, cifs_sb->wsize,
						   &wsize, &credits);
		if (rc)
			break;

		tofind = min((wsize / PAGE_SIZE) - 1, end - index) + 1;

		wdata = wdata_alloc_and_fillpages(tofind, mapping, end, &index,
						  &found_pages);
		if (!wdata) {
			rc = -ENOMEM;
			add_credits_and_wake_if(server, credits, 0);
			break;
		}

		if (found_pages == 0) {
			kref_put(&wdata->refcount, cifs_writedata_release);
			add_credits_and_wake_if(server, credits, 0);
			break;
		}

		nr_pages = wdata_prepare_pages(wdata, found_pages, mapping, wbc,
					       end, &index, &next, &done);

		/* nothing to write? */
		if (nr_pages == 0) {
			kref_put(&wdata->refcount, cifs_writedata_release);
			add_credits_and_wake_if(server, credits, 0);
			continue;
		}

		wdata->credits = credits;

		rc = wdata_send_pages(wdata, nr_pages, mapping, wbc);

		/* send failure -- clean up the mess */
		if (rc != 0) {
			add_credits_and_wake_if(server, wdata->credits, 0);
			for (i = 0; i < nr_pages; ++i) {
				if (rc == -EAGAIN)
					redirty_page_for_writepage(wbc,
							   wdata->pages[i]);
				else
					SetPageError(wdata->pages[i]);
				end_page_writeback(wdata->pages[i]);
				put_page(wdata->pages[i]);
			}
			if (rc != -EAGAIN)
				mapping_set_error(mapping, rc);
		}
		kref_put(&wdata->refcount, cifs_writedata_release);

		if (wbc->sync_mode == WB_SYNC_ALL && rc == -EAGAIN) {
			index = saved_index;
			continue;
		}

		wbc->nr_to_write -= nr_pages;
		if (wbc->nr_to_write <= 0)
			done = true;

		index = next;
	}

	if (!scanned && !done) {
		/*
		 * We hit the last page and there is more work to be done: wrap
		 * back to the start of the file
		 */
		scanned = true;
		index = 0;
		goto retry;
	}

	if (wbc->range_cyclic || (range_whole && wbc->nr_to_write > 0))
		mapping->writeback_index = index;

	free_xid(xid);
	return rc;
}

static int
cifs_writepage_locked(struct page *page, struct writeback_control *wbc)
{
	int rc;
	unsigned int xid;

	xid = get_xid();
/* BB add check for wbc flags */
	get_page(page);
	if (!PageUptodate(page))
		cifs_dbg(FYI, "ppw - page not up to date\n");

	/*
	 * Set the "writeback" flag, and clear "dirty" in the radix tree.
	 *
	 * A writepage() implementation always needs to do either this,
	 * or re-dirty the page with "redirty_page_for_writepage()" in
	 * the case of a failure.
	 *
	 * Just unlocking the page will cause the radix tree tag-bits
	 * to fail to update with the state of the page correctly.
	 */
	set_page_writeback(page);
retry_write:
	rc = cifs_partialpagewrite(page, 0, PAGE_SIZE);
	if (rc == -EAGAIN) {
		if (wbc->sync_mode == WB_SYNC_ALL)
			goto retry_write;
		redirty_page_for_writepage(wbc, page);
	} else if (rc != 0) {
		SetPageError(page);
		mapping_set_error(page->mapping, rc);
	} else {
		SetPageUptodate(page);
	}
	end_page_writeback(page);
	put_page(page);
	free_xid(xid);
	return rc;
}

static int cifs_writepage(struct page *page, struct writeback_control *wbc)
{
	int rc = cifs_writepage_locked(page, wbc);
	unlock_page(page);
	return rc;
}

static int cifs_write_end(struct file *file, struct address_space *mapping,
			loff_t pos, unsigned len, unsigned copied,
			struct page *page, void *fsdata)
{
	int rc;
	struct inode *inode = mapping->host;
	struct cifsFileInfo *cfile = file->private_data;
	struct cifs_sb_info *cifs_sb = CIFS_SB(cfile->dentry->d_sb);
	__u32 pid;

	if (cifs_sb->mnt_cifs_flags & CIFS_MOUNT_RWPIDFORWARD)
		pid = cfile->pid;
	else
		pid = current->tgid;

	cifs_dbg(FYI, "write_end for page %p from pos %lld with %d bytes\n",
		 page, pos, copied);

	if (PageChecked(page)) {
		if (copied == len)
			SetPageUptodate(page);
		ClearPageChecked(page);
	} else if (!PageUptodate(page) && copied == PAGE_SIZE)
		SetPageUptodate(page);

	if (!PageUptodate(page)) {
		char *page_data;
		unsigned offset = pos & (PAGE_SIZE - 1);
		unsigned int xid;

		xid = get_xid();
		/* this is probably better than directly calling
		   partialpage_write since in this function the file handle is
		   known which we might as well	leverage */
		/* BB check if anything else missing out of ppw
		   such as updating last write time */
		page_data = kmap(page);
		rc = cifs_write(cfile, pid, page_data + offset, copied, &pos);
		/* if (rc < 0) should we set writebehind rc? */
		kunmap(page);

		free_xid(xid);
	} else {
		rc = copied;
		pos += copied;
		set_page_dirty(page);
	}

	if (rc > 0) {
		spin_lock(&inode->i_lock);
		if (pos > inode->i_size)
			i_size_write(inode, pos);
		spin_unlock(&inode->i_lock);
	}

	unlock_page(page);
	put_page(page);

	return rc;
}

int cifs_strict_fsync(struct file *file, loff_t start, loff_t end,
		      int datasync)
{
	unsigned int xid;
	int rc = 0;
	struct cifs_tcon *tcon;
	struct TCP_Server_Info *server;
	struct cifsFileInfo *smbfile = file->private_data;
	struct inode *inode = file_inode(file);
	struct cifs_sb_info *cifs_sb = CIFS_SB(inode->i_sb);

	rc = file_write_and_wait_range(file, start, end);
	if (rc)
		return rc;
	inode_lock(inode);

	xid = get_xid();

	cifs_dbg(FYI, "Sync file - name: %pD datasync: 0x%x\n",
		 file, datasync);

	if (!CIFS_CACHE_READ(CIFS_I(inode))) {
		rc = cifs_zap_mapping(inode);
		if (rc) {
			cifs_dbg(FYI, "rc: %d during invalidate phase\n", rc);
			rc = 0; /* don't care about it in fsync */
		}
	}

	tcon = tlink_tcon(smbfile->tlink);
	if (!(cifs_sb->mnt_cifs_flags & CIFS_MOUNT_NOSSYNC)) {
		server = tcon->ses->server;
		if (server->ops->flush)
			rc = server->ops->flush(xid, tcon, &smbfile->fid);
		else
			rc = -ENOSYS;
	}

	free_xid(xid);
	inode_unlock(inode);
	return rc;
}

int cifs_fsync(struct file *file, loff_t start, loff_t end, int datasync)
{
	unsigned int xid;
	int rc = 0;
	struct cifs_tcon *tcon;
	struct TCP_Server_Info *server;
	struct cifsFileInfo *smbfile = file->private_data;
	struct cifs_sb_info *cifs_sb = CIFS_FILE_SB(file);
	struct inode *inode = file->f_mapping->host;

	rc = file_write_and_wait_range(file, start, end);
	if (rc)
		return rc;
	inode_lock(inode);

	xid = get_xid();

	cifs_dbg(FYI, "Sync file - name: %pD datasync: 0x%x\n",
		 file, datasync);

	tcon = tlink_tcon(smbfile->tlink);
	if (!(cifs_sb->mnt_cifs_flags & CIFS_MOUNT_NOSSYNC)) {
		server = tcon->ses->server;
		if (server->ops->flush)
			rc = server->ops->flush(xid, tcon, &smbfile->fid);
		else
			rc = -ENOSYS;
	}

	free_xid(xid);
	inode_unlock(inode);
	return rc;
}

/*
 * As file closes, flush all cached write data for this inode checking
 * for write behind errors.
 */
int cifs_flush(struct file *file, fl_owner_t id)
{
	struct inode *inode = file_inode(file);
	int rc = 0;

	if (file->f_mode & FMODE_WRITE)
		rc = filemap_write_and_wait(inode->i_mapping);

	cifs_dbg(FYI, "Flush inode %p file %p rc %d\n", inode, file, rc);

	return rc;
}

static int
cifs_write_allocate_pages(struct page **pages, unsigned long num_pages)
{
	int rc = 0;
	unsigned long i;

	for (i = 0; i < num_pages; i++) {
		pages[i] = alloc_page(GFP_KERNEL|__GFP_HIGHMEM);
		if (!pages[i]) {
			/*
			 * save number of pages we have already allocated and
			 * return with ENOMEM error
			 */
			num_pages = i;
			rc = -ENOMEM;
			break;
		}
	}

	if (rc) {
		for (i = 0; i < num_pages; i++)
			put_page(pages[i]);
	}
	return rc;
}

static inline
size_t get_numpages(const size_t wsize, const size_t len, size_t *cur_len)
{
	size_t num_pages;
	size_t clen;

	clen = min_t(const size_t, len, wsize);
	num_pages = DIV_ROUND_UP(clen, PAGE_SIZE);

	if (cur_len)
		*cur_len = clen;

	return num_pages;
}

static void
cifs_uncached_writedata_release(struct kref *refcount)
{
	int i;
	struct cifs_writedata *wdata = container_of(refcount,
					struct cifs_writedata, refcount);

	kref_put(&wdata->ctx->refcount, cifs_aio_ctx_release);
	for (i = 0; i < wdata->nr_pages; i++)
		put_page(wdata->pages[i]);
	cifs_writedata_release(refcount);
}

static void collect_uncached_write_data(struct cifs_aio_ctx *ctx);

static void
cifs_uncached_writev_complete(struct work_struct *work)
{
	struct cifs_writedata *wdata = container_of(work,
					struct cifs_writedata, work);
	struct inode *inode = d_inode(wdata->cfile->dentry);
	struct cifsInodeInfo *cifsi = CIFS_I(inode);

	spin_lock(&inode->i_lock);
	cifs_update_eof(cifsi, wdata->offset, wdata->bytes);
	if (cifsi->server_eof > inode->i_size)
		i_size_write(inode, cifsi->server_eof);
	spin_unlock(&inode->i_lock);

	complete(&wdata->done);
	collect_uncached_write_data(wdata->ctx);
	/* the below call can possibly free the last ref to aio ctx */
	kref_put(&wdata->refcount, cifs_uncached_writedata_release);
}

static int
wdata_fill_from_iovec(struct cifs_writedata *wdata, struct iov_iter *from,
		      size_t *len, unsigned long *num_pages)
{
	size_t save_len, copied, bytes, cur_len = *len;
	unsigned long i, nr_pages = *num_pages;

	save_len = cur_len;
	for (i = 0; i < nr_pages; i++) {
		bytes = min_t(const size_t, cur_len, PAGE_SIZE);
		copied = copy_page_from_iter(wdata->pages[i], 0, bytes, from);
		cur_len -= copied;
		/*
		 * If we didn't copy as much as we expected, then that
		 * may mean we trod into an unmapped area. Stop copying
		 * at that point. On the next pass through the big
		 * loop, we'll likely end up getting a zero-length
		 * write and bailing out of it.
		 */
		if (copied < bytes)
			break;
	}
	cur_len = save_len - cur_len;
	*len = cur_len;

	/*
	 * If we have no data to send, then that probably means that
	 * the copy above failed altogether. That's most likely because
	 * the address in the iovec was bogus. Return -EFAULT and let
	 * the caller free anything we allocated and bail out.
	 */
	if (!cur_len)
		return -EFAULT;

	/*
	 * i + 1 now represents the number of pages we actually used in
	 * the copy phase above.
	 */
	*num_pages = i + 1;
	return 0;
}

static int
cifs_resend_wdata(struct cifs_writedata *wdata, struct list_head *wdata_list,
	struct cifs_aio_ctx *ctx)
{
	unsigned int wsize, credits;
	int rc;
	struct TCP_Server_Info *server =
		tlink_tcon(wdata->cfile->tlink)->ses->server;

	/*
	 * Wait for credits to resend this wdata.
	 * Note: we are attempting to resend the whole wdata not in segments
	 */
	do {
		rc = server->ops->wait_mtu_credits(
			server, wdata->bytes, &wsize, &credits);

		if (rc)
			goto out;

		if (wsize < wdata->bytes) {
			add_credits_and_wake_if(server, credits, 0);
			msleep(1000);
		}
	} while (wsize < wdata->bytes);

	rc = -EAGAIN;
	while (rc == -EAGAIN) {
		rc = 0;
		if (wdata->cfile->invalidHandle)
			rc = cifs_reopen_file(wdata->cfile, false);
		if (!rc)
			rc = server->ops->async_writev(wdata,
					cifs_uncached_writedata_release);
	}

	if (!rc) {
		list_add_tail(&wdata->list, wdata_list);
		return 0;
	}

	add_credits_and_wake_if(server, wdata->credits, 0);
out:
	kref_put(&wdata->refcount, cifs_uncached_writedata_release);

	return rc;
}

static int
cifs_write_from_iter(loff_t offset, size_t len, struct iov_iter *from,
		     struct cifsFileInfo *open_file,
		     struct cifs_sb_info *cifs_sb, struct list_head *wdata_list,
		     struct cifs_aio_ctx *ctx)
{
	int rc = 0;
	size_t cur_len;
	unsigned long nr_pages, num_pages, i;
	struct cifs_writedata *wdata;
	struct iov_iter saved_from = *from;
	loff_t saved_offset = offset;
	pid_t pid;
	struct TCP_Server_Info *server;
	struct page **pagevec;
	size_t start;

	if (cifs_sb->mnt_cifs_flags & CIFS_MOUNT_RWPIDFORWARD)
		pid = open_file->pid;
	else
		pid = current->tgid;

	server = tlink_tcon(open_file->tlink)->ses->server;

	do {
		unsigned int wsize, credits;

		rc = server->ops->wait_mtu_credits(server, cifs_sb->wsize,
						   &wsize, &credits);
		if (rc)
			break;

<<<<<<< HEAD
=======
		cur_len = min_t(const size_t, len, wsize);

>>>>>>> cf26057a
		if (ctx->direct_io) {
			ssize_t result;

			result = iov_iter_get_pages_alloc(
<<<<<<< HEAD
				from, &pagevec, wsize, &start);
=======
				from, &pagevec, cur_len, &start);
>>>>>>> cf26057a
			if (result < 0) {
				cifs_dbg(VFS,
					"direct_writev couldn't get user pages "
					"(rc=%zd) iter type %d iov_offset %zd "
					"count %zd\n",
					result, from->type,
					from->iov_offset, from->count);
				dump_stack();
<<<<<<< HEAD
=======

				rc = result;
				add_credits_and_wake_if(server, credits, 0);
>>>>>>> cf26057a
				break;
			}
			cur_len = (size_t)result;
			iov_iter_advance(from, cur_len);

			nr_pages =
				(cur_len + start + PAGE_SIZE - 1) / PAGE_SIZE;

			wdata = cifs_writedata_direct_alloc(pagevec,
					     cifs_uncached_writev_complete);
			if (!wdata) {
				rc = -ENOMEM;
				add_credits_and_wake_if(server, credits, 0);
				break;
			}


			wdata->page_offset = start;
			wdata->tailsz =
				nr_pages > 1 ?
					cur_len - (PAGE_SIZE - start) -
					(nr_pages - 2) * PAGE_SIZE :
					cur_len;
		} else {
			nr_pages = get_numpages(wsize, len, &cur_len);
			wdata = cifs_writedata_alloc(nr_pages,
					     cifs_uncached_writev_complete);
			if (!wdata) {
				rc = -ENOMEM;
				add_credits_and_wake_if(server, credits, 0);
				break;
			}

			rc = cifs_write_allocate_pages(wdata->pages, nr_pages);
			if (rc) {
				kfree(wdata);
				add_credits_and_wake_if(server, credits, 0);
				break;
			}

			num_pages = nr_pages;
			rc = wdata_fill_from_iovec(
				wdata, from, &cur_len, &num_pages);
			if (rc) {
				for (i = 0; i < nr_pages; i++)
					put_page(wdata->pages[i]);
				kfree(wdata);
				add_credits_and_wake_if(server, credits, 0);
				break;
			}

			/*
			 * Bring nr_pages down to the number of pages we
			 * actually used, and free any pages that we didn't use.
			 */
			for ( ; nr_pages > num_pages; nr_pages--)
				put_page(wdata->pages[nr_pages - 1]);

			wdata->tailsz = cur_len - ((nr_pages - 1) * PAGE_SIZE);
		}

		wdata->sync_mode = WB_SYNC_ALL;
		wdata->nr_pages = nr_pages;
		wdata->offset = (__u64)offset;
		wdata->cfile = cifsFileInfo_get(open_file);
		wdata->pid = pid;
		wdata->bytes = cur_len;
		wdata->pagesz = PAGE_SIZE;
		wdata->credits = credits;
		wdata->ctx = ctx;
		kref_get(&ctx->refcount);

		if (!wdata->cfile->invalidHandle ||
		    !(rc = cifs_reopen_file(wdata->cfile, false)))
			rc = server->ops->async_writev(wdata,
					cifs_uncached_writedata_release);
		if (rc) {
			add_credits_and_wake_if(server, wdata->credits, 0);
			kref_put(&wdata->refcount,
				 cifs_uncached_writedata_release);
			if (rc == -EAGAIN) {
				*from = saved_from;
				iov_iter_advance(from, offset - saved_offset);
				continue;
			}
			break;
		}

		list_add_tail(&wdata->list, wdata_list);
		offset += cur_len;
		len -= cur_len;
	} while (len > 0);

	return rc;
}

static void collect_uncached_write_data(struct cifs_aio_ctx *ctx)
{
	struct cifs_writedata *wdata, *tmp;
	struct cifs_tcon *tcon;
	struct cifs_sb_info *cifs_sb;
	struct dentry *dentry = ctx->cfile->dentry;
	unsigned int i;
	int rc;

	tcon = tlink_tcon(ctx->cfile->tlink);
	cifs_sb = CIFS_SB(dentry->d_sb);

	mutex_lock(&ctx->aio_mutex);

	if (list_empty(&ctx->list)) {
		mutex_unlock(&ctx->aio_mutex);
		return;
	}

	rc = ctx->rc;
	/*
	 * Wait for and collect replies for any successful sends in order of
	 * increasing offset. Once an error is hit, then return without waiting
	 * for any more replies.
	 */
restart_loop:
	list_for_each_entry_safe(wdata, tmp, &ctx->list, list) {
		if (!rc) {
			if (!try_wait_for_completion(&wdata->done)) {
				mutex_unlock(&ctx->aio_mutex);
				return;
			}

			if (wdata->result)
				rc = wdata->result;
			else
				ctx->total_len += wdata->bytes;

			/* resend call if it's a retryable error */
			if (rc == -EAGAIN) {
				struct list_head tmp_list;
				struct iov_iter tmp_from = ctx->iter;

				INIT_LIST_HEAD(&tmp_list);
				list_del_init(&wdata->list);

				if (ctx->direct_io)
					rc = cifs_resend_wdata(
						wdata, &tmp_list, ctx);
				else {
					iov_iter_advance(&tmp_from,
						 wdata->offset - ctx->pos);

					rc = cifs_write_from_iter(wdata->offset,
						wdata->bytes, &tmp_from,
						ctx->cfile, cifs_sb, &tmp_list,
						ctx);
				}

				list_splice(&tmp_list, &ctx->list);

				kref_put(&wdata->refcount,
					 cifs_uncached_writedata_release);
				goto restart_loop;
			}
		}
		list_del_init(&wdata->list);
		kref_put(&wdata->refcount, cifs_uncached_writedata_release);
	}

	if (!ctx->direct_io)
		for (i = 0; i < ctx->npages; i++)
			put_page(ctx->bv[i].bv_page);

	cifs_stats_bytes_written(tcon, ctx->total_len);
	set_bit(CIFS_INO_INVALID_MAPPING, &CIFS_I(dentry->d_inode)->flags);

	ctx->rc = (rc == 0) ? ctx->total_len : rc;

	mutex_unlock(&ctx->aio_mutex);

	if (ctx->iocb && ctx->iocb->ki_complete)
		ctx->iocb->ki_complete(ctx->iocb, ctx->rc, 0);
	else
		complete(&ctx->done);
}

static ssize_t __cifs_writev(
	struct kiocb *iocb, struct iov_iter *from, bool direct)
{
	struct file *file = iocb->ki_filp;
	ssize_t total_written = 0;
	struct cifsFileInfo *cfile;
	struct cifs_tcon *tcon;
	struct cifs_sb_info *cifs_sb;
	struct cifs_aio_ctx *ctx;
	struct iov_iter saved_from = *from;
	size_t len = iov_iter_count(from);
	int rc;

	/*
	 * iov_iter_get_pages_alloc doesn't work with ITER_KVEC.
	 * In this case, fall back to non-direct write function.
	 * this could be improved by getting pages directly in ITER_KVEC
	 */
	if (direct && from->type & ITER_KVEC) {
		cifs_dbg(FYI, "use non-direct cifs_writev for kvec I/O\n");
		direct = false;
	}

	rc = generic_write_checks(iocb, from);
	if (rc <= 0)
		return rc;

	cifs_sb = CIFS_FILE_SB(file);
	cfile = file->private_data;
	tcon = tlink_tcon(cfile->tlink);

	if (!tcon->ses->server->ops->async_writev)
		return -ENOSYS;

	ctx = cifs_aio_ctx_alloc();
	if (!ctx)
		return -ENOMEM;

	ctx->cfile = cifsFileInfo_get(cfile);

	if (!is_sync_kiocb(iocb))
		ctx->iocb = iocb;

	ctx->pos = iocb->ki_pos;

	if (direct) {
		ctx->direct_io = true;
		ctx->iter = *from;
		ctx->len = len;
	} else {
		rc = setup_aio_ctx_iter(ctx, from, WRITE);
		if (rc) {
			kref_put(&ctx->refcount, cifs_aio_ctx_release);
			return rc;
		}
	}

	/* grab a lock here due to read response handlers can access ctx */
	mutex_lock(&ctx->aio_mutex);

	rc = cifs_write_from_iter(iocb->ki_pos, ctx->len, &saved_from,
				  cfile, cifs_sb, &ctx->list, ctx);

	/*
	 * If at least one write was successfully sent, then discard any rc
	 * value from the later writes. If the other write succeeds, then
	 * we'll end up returning whatever was written. If it fails, then
	 * we'll get a new rc value from that.
	 */
	if (!list_empty(&ctx->list))
		rc = 0;

	mutex_unlock(&ctx->aio_mutex);

	if (rc) {
		kref_put(&ctx->refcount, cifs_aio_ctx_release);
		return rc;
	}

	if (!is_sync_kiocb(iocb)) {
		kref_put(&ctx->refcount, cifs_aio_ctx_release);
		return -EIOCBQUEUED;
	}

	rc = wait_for_completion_killable(&ctx->done);
	if (rc) {
		mutex_lock(&ctx->aio_mutex);
		ctx->rc = rc = -EINTR;
		total_written = ctx->total_len;
		mutex_unlock(&ctx->aio_mutex);
	} else {
		rc = ctx->rc;
		total_written = ctx->total_len;
	}

	kref_put(&ctx->refcount, cifs_aio_ctx_release);

	if (unlikely(!total_written))
		return rc;

	iocb->ki_pos += total_written;
	return total_written;
}

ssize_t cifs_direct_writev(struct kiocb *iocb, struct iov_iter *from)
{
	return __cifs_writev(iocb, from, true);
}

ssize_t cifs_user_writev(struct kiocb *iocb, struct iov_iter *from)
{
	return __cifs_writev(iocb, from, false);
}

static ssize_t
cifs_writev(struct kiocb *iocb, struct iov_iter *from)
{
	struct file *file = iocb->ki_filp;
	struct cifsFileInfo *cfile = (struct cifsFileInfo *)file->private_data;
	struct inode *inode = file->f_mapping->host;
	struct cifsInodeInfo *cinode = CIFS_I(inode);
	struct TCP_Server_Info *server = tlink_tcon(cfile->tlink)->ses->server;
	ssize_t rc;

	inode_lock(inode);
	/*
	 * We need to hold the sem to be sure nobody modifies lock list
	 * with a brlock that prevents writing.
	 */
	down_read(&cinode->lock_sem);

	rc = generic_write_checks(iocb, from);
	if (rc <= 0)
		goto out;

	if (!cifs_find_lock_conflict(cfile, iocb->ki_pos, iov_iter_count(from),
				     server->vals->exclusive_lock_type, 0,
				     NULL, CIFS_WRITE_OP))
		rc = __generic_file_write_iter(iocb, from);
	else
		rc = -EACCES;
out:
	up_read(&cinode->lock_sem);
	inode_unlock(inode);

	if (rc > 0)
		rc = generic_write_sync(iocb, rc);
	return rc;
}

ssize_t
cifs_strict_writev(struct kiocb *iocb, struct iov_iter *from)
{
	struct inode *inode = file_inode(iocb->ki_filp);
	struct cifsInodeInfo *cinode = CIFS_I(inode);
	struct cifs_sb_info *cifs_sb = CIFS_SB(inode->i_sb);
	struct cifsFileInfo *cfile = (struct cifsFileInfo *)
						iocb->ki_filp->private_data;
	struct cifs_tcon *tcon = tlink_tcon(cfile->tlink);
	ssize_t written;

	written = cifs_get_writer(cinode);
	if (written)
		return written;

	if (CIFS_CACHE_WRITE(cinode)) {
		if (cap_unix(tcon->ses) &&
		(CIFS_UNIX_FCNTL_CAP & le64_to_cpu(tcon->fsUnixInfo.Capability))
		  && ((cifs_sb->mnt_cifs_flags & CIFS_MOUNT_NOPOSIXBRL) == 0)) {
			written = generic_file_write_iter(iocb, from);
			goto out;
		}
		written = cifs_writev(iocb, from);
		goto out;
	}
	/*
	 * For non-oplocked files in strict cache mode we need to write the data
	 * to the server exactly from the pos to pos+len-1 rather than flush all
	 * affected pages because it may cause a error with mandatory locks on
	 * these pages but not on the region from pos to ppos+len-1.
	 */
	written = cifs_user_writev(iocb, from);
	if (written > 0 && CIFS_CACHE_READ(cinode)) {
		/*
		 * Windows 7 server can delay breaking level2 oplock if a write
		 * request comes - break it on the client to prevent reading
		 * an old data.
		 */
		cifs_zap_mapping(inode);
		cifs_dbg(FYI, "Set no oplock for inode=%p after a write operation\n",
			 inode);
		cinode->oplock = 0;
	}
out:
	cifs_put_writer(cinode);
	return written;
}

static struct cifs_readdata *
cifs_readdata_direct_alloc(struct page **pages, work_func_t complete)
{
	struct cifs_readdata *rdata;

	rdata = kzalloc(sizeof(*rdata), GFP_KERNEL);
	if (rdata != NULL) {
		rdata->pages = pages;
		kref_init(&rdata->refcount);
		INIT_LIST_HEAD(&rdata->list);
		init_completion(&rdata->done);
		INIT_WORK(&rdata->work, complete);
	}

	return rdata;
}

static struct cifs_readdata *
cifs_readdata_alloc(unsigned int nr_pages, work_func_t complete)
{
	struct page **pages =
		kcalloc(nr_pages, sizeof(struct page *), GFP_KERNEL);
	struct cifs_readdata *ret = NULL;

	if (pages) {
		ret = cifs_readdata_direct_alloc(pages, complete);
		if (!ret)
			kfree(pages);
	}

	return ret;
}

void
cifs_readdata_release(struct kref *refcount)
{
	struct cifs_readdata *rdata = container_of(refcount,
					struct cifs_readdata, refcount);
#ifdef CONFIG_CIFS_SMB_DIRECT
	if (rdata->mr) {
		smbd_deregister_mr(rdata->mr);
		rdata->mr = NULL;
	}
#endif
	if (rdata->cfile)
		cifsFileInfo_put(rdata->cfile);

	kvfree(rdata->pages);
	kfree(rdata);
}

static int
cifs_read_allocate_pages(struct cifs_readdata *rdata, unsigned int nr_pages)
{
	int rc = 0;
	struct page *page;
	unsigned int i;

	for (i = 0; i < nr_pages; i++) {
		page = alloc_page(GFP_KERNEL|__GFP_HIGHMEM);
		if (!page) {
			rc = -ENOMEM;
			break;
		}
		rdata->pages[i] = page;
	}

	if (rc) {
		for (i = 0; i < nr_pages; i++) {
			put_page(rdata->pages[i]);
			rdata->pages[i] = NULL;
		}
	}
	return rc;
}

static void
cifs_uncached_readdata_release(struct kref *refcount)
{
	struct cifs_readdata *rdata = container_of(refcount,
					struct cifs_readdata, refcount);
	unsigned int i;

	kref_put(&rdata->ctx->refcount, cifs_aio_ctx_release);
	for (i = 0; i < rdata->nr_pages; i++) {
		put_page(rdata->pages[i]);
	}
	cifs_readdata_release(refcount);
}

/**
 * cifs_readdata_to_iov - copy data from pages in response to an iovec
 * @rdata:	the readdata response with list of pages holding data
 * @iter:	destination for our data
 *
 * This function copies data from a list of pages in a readdata response into
 * an array of iovecs. It will first calculate where the data should go
 * based on the info in the readdata and then copy the data into that spot.
 */
static int
cifs_readdata_to_iov(struct cifs_readdata *rdata, struct iov_iter *iter)
{
	size_t remaining = rdata->got_bytes;
	unsigned int i;

	for (i = 0; i < rdata->nr_pages; i++) {
		struct page *page = rdata->pages[i];
		size_t copy = min_t(size_t, remaining, PAGE_SIZE);
		size_t written;

		if (unlikely(iov_iter_is_pipe(iter))) {
			void *addr = kmap_atomic(page);

			written = copy_to_iter(addr, copy, iter);
			kunmap_atomic(addr);
		} else
			written = copy_page_to_iter(page, 0, copy, iter);
		remaining -= written;
		if (written < copy && iov_iter_count(iter) > 0)
			break;
	}
	return remaining ? -EFAULT : 0;
}

static void collect_uncached_read_data(struct cifs_aio_ctx *ctx);

static void
cifs_uncached_readv_complete(struct work_struct *work)
{
	struct cifs_readdata *rdata = container_of(work,
						struct cifs_readdata, work);

	complete(&rdata->done);
	collect_uncached_read_data(rdata->ctx);
	/* the below call can possibly free the last ref to aio ctx */
	kref_put(&rdata->refcount, cifs_uncached_readdata_release);
}

static int
uncached_fill_pages(struct TCP_Server_Info *server,
		    struct cifs_readdata *rdata, struct iov_iter *iter,
		    unsigned int len)
{
	int result = 0;
	unsigned int i;
	unsigned int nr_pages = rdata->nr_pages;
	unsigned int page_offset = rdata->page_offset;

	rdata->got_bytes = 0;
	rdata->tailsz = PAGE_SIZE;
	for (i = 0; i < nr_pages; i++) {
		struct page *page = rdata->pages[i];
		size_t n;
		unsigned int segment_size = rdata->pagesz;

		if (i == 0)
			segment_size -= page_offset;
		else
			page_offset = 0;


		if (len <= 0) {
			/* no need to hold page hostage */
			rdata->pages[i] = NULL;
			rdata->nr_pages--;
			put_page(page);
			continue;
		}

		n = len;
		if (len >= segment_size)
			/* enough data to fill the page */
			n = segment_size;
		else
			rdata->tailsz = len;
		len -= n;

		if (iter)
			result = copy_page_from_iter(
					page, page_offset, n, iter);
#ifdef CONFIG_CIFS_SMB_DIRECT
		else if (rdata->mr)
			result = n;
#endif
		else
			result = cifs_read_page_from_socket(
					server, page, page_offset, n);
		if (result < 0)
			break;

		rdata->got_bytes += result;
	}

	return rdata->got_bytes > 0 && result != -ECONNABORTED ?
						rdata->got_bytes : result;
}

static int
cifs_uncached_read_into_pages(struct TCP_Server_Info *server,
			      struct cifs_readdata *rdata, unsigned int len)
{
	return uncached_fill_pages(server, rdata, NULL, len);
}

static int
cifs_uncached_copy_into_pages(struct TCP_Server_Info *server,
			      struct cifs_readdata *rdata,
			      struct iov_iter *iter)
{
	return uncached_fill_pages(server, rdata, iter, iter->count);
}

static int cifs_resend_rdata(struct cifs_readdata *rdata,
			struct list_head *rdata_list,
			struct cifs_aio_ctx *ctx)
{
	unsigned int rsize, credits;
	int rc;
	struct TCP_Server_Info *server =
		tlink_tcon(rdata->cfile->tlink)->ses->server;

	/*
	 * Wait for credits to resend this rdata.
	 * Note: we are attempting to resend the whole rdata not in segments
	 */
	do {
		rc = server->ops->wait_mtu_credits(server, rdata->bytes,
						&rsize, &credits);

		if (rc)
			goto out;

		if (rsize < rdata->bytes) {
			add_credits_and_wake_if(server, credits, 0);
			msleep(1000);
		}
	} while (rsize < rdata->bytes);

	rc = -EAGAIN;
	while (rc == -EAGAIN) {
		rc = 0;
		if (rdata->cfile->invalidHandle)
			rc = cifs_reopen_file(rdata->cfile, true);
		if (!rc)
			rc = server->ops->async_readv(rdata);
	}

	if (!rc) {
		/* Add to aio pending list */
		list_add_tail(&rdata->list, rdata_list);
		return 0;
	}

	add_credits_and_wake_if(server, rdata->credits, 0);
out:
	kref_put(&rdata->refcount,
		cifs_uncached_readdata_release);

	return rc;
}

static int
cifs_send_async_read(loff_t offset, size_t len, struct cifsFileInfo *open_file,
		     struct cifs_sb_info *cifs_sb, struct list_head *rdata_list,
		     struct cifs_aio_ctx *ctx)
{
	struct cifs_readdata *rdata;
	unsigned int npages, rsize, credits;
	size_t cur_len;
	int rc;
	pid_t pid;
	struct TCP_Server_Info *server;
	struct page **pagevec;
	size_t start;
	struct iov_iter direct_iov = ctx->iter;

	server = tlink_tcon(open_file->tlink)->ses->server;

	if (cifs_sb->mnt_cifs_flags & CIFS_MOUNT_RWPIDFORWARD)
		pid = open_file->pid;
	else
		pid = current->tgid;

	if (ctx->direct_io)
		iov_iter_advance(&direct_iov, offset - ctx->pos);

	do {
		rc = server->ops->wait_mtu_credits(server, cifs_sb->rsize,
						   &rsize, &credits);
		if (rc)
			break;

		cur_len = min_t(const size_t, len, rsize);

		if (ctx->direct_io) {
			ssize_t result;

			result = iov_iter_get_pages_alloc(
					&direct_iov, &pagevec,
					cur_len, &start);
			if (result < 0) {
				cifs_dbg(VFS,
<<<<<<< HEAD
					"couldn't get user pages (cur_len=%zd)"
=======
					"couldn't get user pages (rc=%zd)"
>>>>>>> cf26057a
					" iter type %d"
					" iov_offset %zd count %zd\n",
					result, direct_iov.type,
					direct_iov.iov_offset,
					direct_iov.count);
				dump_stack();
<<<<<<< HEAD
=======

				rc = result;
				add_credits_and_wake_if(server, credits, 0);
>>>>>>> cf26057a
				break;
			}
			cur_len = (size_t)result;
			iov_iter_advance(&direct_iov, cur_len);

			rdata = cifs_readdata_direct_alloc(
					pagevec, cifs_uncached_readv_complete);
			if (!rdata) {
				add_credits_and_wake_if(server, credits, 0);
				rc = -ENOMEM;
				break;
			}

			npages = (cur_len + start + PAGE_SIZE-1) / PAGE_SIZE;
			rdata->page_offset = start;
			rdata->tailsz = npages > 1 ?
				cur_len-(PAGE_SIZE-start)-(npages-2)*PAGE_SIZE :
				cur_len;

		} else {

			npages = DIV_ROUND_UP(cur_len, PAGE_SIZE);
			/* allocate a readdata struct */
			rdata = cifs_readdata_alloc(npages,
					    cifs_uncached_readv_complete);
			if (!rdata) {
				add_credits_and_wake_if(server, credits, 0);
				rc = -ENOMEM;
				break;
			}

			rc = cifs_read_allocate_pages(rdata, npages);
			if (rc)
				goto error;

			rdata->tailsz = PAGE_SIZE;
		}

		rdata->cfile = cifsFileInfo_get(open_file);
		rdata->nr_pages = npages;
		rdata->offset = offset;
		rdata->bytes = cur_len;
		rdata->pid = pid;
		rdata->pagesz = PAGE_SIZE;
		rdata->read_into_pages = cifs_uncached_read_into_pages;
		rdata->copy_into_pages = cifs_uncached_copy_into_pages;
		rdata->credits = credits;
		rdata->ctx = ctx;
		kref_get(&ctx->refcount);

		if (!rdata->cfile->invalidHandle ||
		    !(rc = cifs_reopen_file(rdata->cfile, true)))
			rc = server->ops->async_readv(rdata);
error:
		if (rc) {
			add_credits_and_wake_if(server, rdata->credits, 0);
			kref_put(&rdata->refcount,
				cifs_uncached_readdata_release);
			if (rc == -EAGAIN) {
				iov_iter_revert(&direct_iov, cur_len);
				continue;
			}
			break;
		}

		list_add_tail(&rdata->list, rdata_list);
		offset += cur_len;
		len -= cur_len;
	} while (len > 0);

	return rc;
}

static void
collect_uncached_read_data(struct cifs_aio_ctx *ctx)
{
	struct cifs_readdata *rdata, *tmp;
	struct iov_iter *to = &ctx->iter;
	struct cifs_sb_info *cifs_sb;
	struct cifs_tcon *tcon;
	unsigned int i;
	int rc;

	tcon = tlink_tcon(ctx->cfile->tlink);
	cifs_sb = CIFS_SB(ctx->cfile->dentry->d_sb);

	mutex_lock(&ctx->aio_mutex);

	if (list_empty(&ctx->list)) {
		mutex_unlock(&ctx->aio_mutex);
		return;
	}

	rc = ctx->rc;
	/* the loop below should proceed in the order of increasing offsets */
again:
	list_for_each_entry_safe(rdata, tmp, &ctx->list, list) {
		if (!rc) {
			if (!try_wait_for_completion(&rdata->done)) {
				mutex_unlock(&ctx->aio_mutex);
				return;
			}

			if (rdata->result == -EAGAIN) {
				/* resend call if it's a retryable error */
				struct list_head tmp_list;
				unsigned int got_bytes = rdata->got_bytes;

				list_del_init(&rdata->list);
				INIT_LIST_HEAD(&tmp_list);

				/*
				 * Got a part of data and then reconnect has
				 * happened -- fill the buffer and continue
				 * reading.
				 */
				if (got_bytes && got_bytes < rdata->bytes) {
					rc = 0;
					if (!ctx->direct_io)
						rc = cifs_readdata_to_iov(rdata, to);
					if (rc) {
						kref_put(&rdata->refcount,
							cifs_uncached_readdata_release);
						continue;
					}
				}

				if (ctx->direct_io) {
					/*
					 * Re-use rdata as this is a
					 * direct I/O
					 */
					rc = cifs_resend_rdata(
						rdata,
						&tmp_list, ctx);
				} else {
					rc = cifs_send_async_read(
						rdata->offset + got_bytes,
						rdata->bytes - got_bytes,
						rdata->cfile, cifs_sb,
						&tmp_list, ctx);

					kref_put(&rdata->refcount,
						cifs_uncached_readdata_release);
				}

				list_splice(&tmp_list, &ctx->list);

				goto again;
			} else if (rdata->result)
				rc = rdata->result;
			else if (!ctx->direct_io)
				rc = cifs_readdata_to_iov(rdata, to);

			/* if there was a short read -- discard anything left */
			if (rdata->got_bytes && rdata->got_bytes < rdata->bytes)
				rc = -ENODATA;

			ctx->total_len += rdata->got_bytes;
		}
		list_del_init(&rdata->list);
		kref_put(&rdata->refcount, cifs_uncached_readdata_release);
	}

	if (!ctx->direct_io) {
		for (i = 0; i < ctx->npages; i++) {
			if (ctx->should_dirty)
				set_page_dirty(ctx->bv[i].bv_page);
			put_page(ctx->bv[i].bv_page);
		}

		ctx->total_len = ctx->len - iov_iter_count(to);
	}

	cifs_stats_bytes_read(tcon, ctx->total_len);

	/* mask nodata case */
	if (rc == -ENODATA)
		rc = 0;

	ctx->rc = (rc == 0) ? ctx->total_len : rc;

	mutex_unlock(&ctx->aio_mutex);

	if (ctx->iocb && ctx->iocb->ki_complete)
		ctx->iocb->ki_complete(ctx->iocb, ctx->rc, 0);
	else
		complete(&ctx->done);
}

static ssize_t __cifs_readv(
	struct kiocb *iocb, struct iov_iter *to, bool direct)
{
	size_t len;
	struct file *file = iocb->ki_filp;
	struct cifs_sb_info *cifs_sb;
	struct cifsFileInfo *cfile;
	struct cifs_tcon *tcon;
	ssize_t rc, total_read = 0;
	loff_t offset = iocb->ki_pos;
	struct cifs_aio_ctx *ctx;

	/*
	 * iov_iter_get_pages_alloc() doesn't work with ITER_KVEC,
	 * fall back to data copy read path
	 * this could be improved by getting pages directly in ITER_KVEC
	 */
	if (direct && to->type & ITER_KVEC) {
		cifs_dbg(FYI, "use non-direct cifs_user_readv for kvec I/O\n");
		direct = false;
	}

	len = iov_iter_count(to);
	if (!len)
		return 0;

	cifs_sb = CIFS_FILE_SB(file);
	cfile = file->private_data;
	tcon = tlink_tcon(cfile->tlink);

	if (!tcon->ses->server->ops->async_readv)
		return -ENOSYS;

	if ((file->f_flags & O_ACCMODE) == O_WRONLY)
		cifs_dbg(FYI, "attempting read on write only file instance\n");

	ctx = cifs_aio_ctx_alloc();
	if (!ctx)
		return -ENOMEM;

	ctx->cfile = cifsFileInfo_get(cfile);

	if (!is_sync_kiocb(iocb))
		ctx->iocb = iocb;

	if (iter_is_iovec(to))
		ctx->should_dirty = true;

	if (direct) {
		ctx->pos = offset;
		ctx->direct_io = true;
		ctx->iter = *to;
		ctx->len = len;
	} else {
		rc = setup_aio_ctx_iter(ctx, to, READ);
		if (rc) {
			kref_put(&ctx->refcount, cifs_aio_ctx_release);
			return rc;
		}
		len = ctx->len;
	}

	/* grab a lock here due to read response handlers can access ctx */
	mutex_lock(&ctx->aio_mutex);

	rc = cifs_send_async_read(offset, len, cfile, cifs_sb, &ctx->list, ctx);

	/* if at least one read request send succeeded, then reset rc */
	if (!list_empty(&ctx->list))
		rc = 0;

	mutex_unlock(&ctx->aio_mutex);

	if (rc) {
		kref_put(&ctx->refcount, cifs_aio_ctx_release);
		return rc;
	}

	if (!is_sync_kiocb(iocb)) {
		kref_put(&ctx->refcount, cifs_aio_ctx_release);
		return -EIOCBQUEUED;
	}

	rc = wait_for_completion_killable(&ctx->done);
	if (rc) {
		mutex_lock(&ctx->aio_mutex);
		ctx->rc = rc = -EINTR;
		total_read = ctx->total_len;
		mutex_unlock(&ctx->aio_mutex);
	} else {
		rc = ctx->rc;
		total_read = ctx->total_len;
	}

	kref_put(&ctx->refcount, cifs_aio_ctx_release);

	if (total_read) {
		iocb->ki_pos += total_read;
		return total_read;
	}
	return rc;
}

ssize_t cifs_direct_readv(struct kiocb *iocb, struct iov_iter *to)
{
	return __cifs_readv(iocb, to, true);
}

ssize_t cifs_user_readv(struct kiocb *iocb, struct iov_iter *to)
{
	return __cifs_readv(iocb, to, false);
}

ssize_t
cifs_strict_readv(struct kiocb *iocb, struct iov_iter *to)
{
	struct inode *inode = file_inode(iocb->ki_filp);
	struct cifsInodeInfo *cinode = CIFS_I(inode);
	struct cifs_sb_info *cifs_sb = CIFS_SB(inode->i_sb);
	struct cifsFileInfo *cfile = (struct cifsFileInfo *)
						iocb->ki_filp->private_data;
	struct cifs_tcon *tcon = tlink_tcon(cfile->tlink);
	int rc = -EACCES;

	/*
	 * In strict cache mode we need to read from the server all the time
	 * if we don't have level II oplock because the server can delay mtime
	 * change - so we can't make a decision about inode invalidating.
	 * And we can also fail with pagereading if there are mandatory locks
	 * on pages affected by this read but not on the region from pos to
	 * pos+len-1.
	 */
	if (!CIFS_CACHE_READ(cinode))
		return cifs_user_readv(iocb, to);

	if (cap_unix(tcon->ses) &&
	    (CIFS_UNIX_FCNTL_CAP & le64_to_cpu(tcon->fsUnixInfo.Capability)) &&
	    ((cifs_sb->mnt_cifs_flags & CIFS_MOUNT_NOPOSIXBRL) == 0))
		return generic_file_read_iter(iocb, to);

	/*
	 * We need to hold the sem to be sure nobody modifies lock list
	 * with a brlock that prevents reading.
	 */
	down_read(&cinode->lock_sem);
	if (!cifs_find_lock_conflict(cfile, iocb->ki_pos, iov_iter_count(to),
				     tcon->ses->server->vals->shared_lock_type,
				     0, NULL, CIFS_READ_OP))
		rc = generic_file_read_iter(iocb, to);
	up_read(&cinode->lock_sem);
	return rc;
}

static ssize_t
cifs_read(struct file *file, char *read_data, size_t read_size, loff_t *offset)
{
	int rc = -EACCES;
	unsigned int bytes_read = 0;
	unsigned int total_read;
	unsigned int current_read_size;
	unsigned int rsize;
	struct cifs_sb_info *cifs_sb;
	struct cifs_tcon *tcon;
	struct TCP_Server_Info *server;
	unsigned int xid;
	char *cur_offset;
	struct cifsFileInfo *open_file;
	struct cifs_io_parms io_parms;
	int buf_type = CIFS_NO_BUFFER;
	__u32 pid;

	xid = get_xid();
	cifs_sb = CIFS_FILE_SB(file);

	/* FIXME: set up handlers for larger reads and/or convert to async */
	rsize = min_t(unsigned int, cifs_sb->rsize, CIFSMaxBufSize);

	if (file->private_data == NULL) {
		rc = -EBADF;
		free_xid(xid);
		return rc;
	}
	open_file = file->private_data;
	tcon = tlink_tcon(open_file->tlink);
	server = tcon->ses->server;

	if (!server->ops->sync_read) {
		free_xid(xid);
		return -ENOSYS;
	}

	if (cifs_sb->mnt_cifs_flags & CIFS_MOUNT_RWPIDFORWARD)
		pid = open_file->pid;
	else
		pid = current->tgid;

	if ((file->f_flags & O_ACCMODE) == O_WRONLY)
		cifs_dbg(FYI, "attempting read on write only file instance\n");

	for (total_read = 0, cur_offset = read_data; read_size > total_read;
	     total_read += bytes_read, cur_offset += bytes_read) {
		do {
			current_read_size = min_t(uint, read_size - total_read,
						  rsize);
			/*
			 * For windows me and 9x we do not want to request more
			 * than it negotiated since it will refuse the read
			 * then.
			 */
			if ((tcon->ses) && !(tcon->ses->capabilities &
				tcon->ses->server->vals->cap_large_files)) {
				current_read_size = min_t(uint,
					current_read_size, CIFSMaxBufSize);
			}
			if (open_file->invalidHandle) {
				rc = cifs_reopen_file(open_file, true);
				if (rc != 0)
					break;
			}
			io_parms.pid = pid;
			io_parms.tcon = tcon;
			io_parms.offset = *offset;
			io_parms.length = current_read_size;
			rc = server->ops->sync_read(xid, &open_file->fid, &io_parms,
						    &bytes_read, &cur_offset,
						    &buf_type);
		} while (rc == -EAGAIN);

		if (rc || (bytes_read == 0)) {
			if (total_read) {
				break;
			} else {
				free_xid(xid);
				return rc;
			}
		} else {
			cifs_stats_bytes_read(tcon, total_read);
			*offset += bytes_read;
		}
	}
	free_xid(xid);
	return total_read;
}

/*
 * If the page is mmap'ed into a process' page tables, then we need to make
 * sure that it doesn't change while being written back.
 */
static vm_fault_t
cifs_page_mkwrite(struct vm_fault *vmf)
{
	struct page *page = vmf->page;

	lock_page(page);
	return VM_FAULT_LOCKED;
}

static const struct vm_operations_struct cifs_file_vm_ops = {
	.fault = filemap_fault,
	.map_pages = filemap_map_pages,
	.page_mkwrite = cifs_page_mkwrite,
};

int cifs_file_strict_mmap(struct file *file, struct vm_area_struct *vma)
{
	int xid, rc = 0;
	struct inode *inode = file_inode(file);

	xid = get_xid();

	if (!CIFS_CACHE_READ(CIFS_I(inode)))
		rc = cifs_zap_mapping(inode);
	if (!rc)
		rc = generic_file_mmap(file, vma);
	if (!rc)
		vma->vm_ops = &cifs_file_vm_ops;

	free_xid(xid);
	return rc;
}

int cifs_file_mmap(struct file *file, struct vm_area_struct *vma)
{
	int rc, xid;

	xid = get_xid();

	rc = cifs_revalidate_file(file);
	if (rc)
		cifs_dbg(FYI, "Validation prior to mmap failed, error=%d\n",
			 rc);
	if (!rc)
		rc = generic_file_mmap(file, vma);
	if (!rc)
		vma->vm_ops = &cifs_file_vm_ops;

	free_xid(xid);
	return rc;
}

static void
cifs_readv_complete(struct work_struct *work)
{
	unsigned int i, got_bytes;
	struct cifs_readdata *rdata = container_of(work,
						struct cifs_readdata, work);

	got_bytes = rdata->got_bytes;
	for (i = 0; i < rdata->nr_pages; i++) {
		struct page *page = rdata->pages[i];

		lru_cache_add_file(page);

		if (rdata->result == 0 ||
		    (rdata->result == -EAGAIN && got_bytes)) {
			flush_dcache_page(page);
			SetPageUptodate(page);
		}

		unlock_page(page);

		if (rdata->result == 0 ||
		    (rdata->result == -EAGAIN && got_bytes))
			cifs_readpage_to_fscache(rdata->mapping->host, page);

		got_bytes -= min_t(unsigned int, PAGE_SIZE, got_bytes);

		put_page(page);
		rdata->pages[i] = NULL;
	}
	kref_put(&rdata->refcount, cifs_readdata_release);
}

static int
readpages_fill_pages(struct TCP_Server_Info *server,
		     struct cifs_readdata *rdata, struct iov_iter *iter,
		     unsigned int len)
{
	int result = 0;
	unsigned int i;
	u64 eof;
	pgoff_t eof_index;
	unsigned int nr_pages = rdata->nr_pages;
	unsigned int page_offset = rdata->page_offset;

	/* determine the eof that the server (probably) has */
	eof = CIFS_I(rdata->mapping->host)->server_eof;
	eof_index = eof ? (eof - 1) >> PAGE_SHIFT : 0;
	cifs_dbg(FYI, "eof=%llu eof_index=%lu\n", eof, eof_index);

	rdata->got_bytes = 0;
	rdata->tailsz = PAGE_SIZE;
	for (i = 0; i < nr_pages; i++) {
		struct page *page = rdata->pages[i];
		unsigned int to_read = rdata->pagesz;
		size_t n;

		if (i == 0)
			to_read -= page_offset;
		else
			page_offset = 0;

		n = to_read;

		if (len >= to_read) {
			len -= to_read;
		} else if (len > 0) {
			/* enough for partial page, fill and zero the rest */
			zero_user(page, len + page_offset, to_read - len);
			n = rdata->tailsz = len;
			len = 0;
		} else if (page->index > eof_index) {
			/*
			 * The VFS will not try to do readahead past the
			 * i_size, but it's possible that we have outstanding
			 * writes with gaps in the middle and the i_size hasn't
			 * caught up yet. Populate those with zeroed out pages
			 * to prevent the VFS from repeatedly attempting to
			 * fill them until the writes are flushed.
			 */
			zero_user(page, 0, PAGE_SIZE);
			lru_cache_add_file(page);
			flush_dcache_page(page);
			SetPageUptodate(page);
			unlock_page(page);
			put_page(page);
			rdata->pages[i] = NULL;
			rdata->nr_pages--;
			continue;
		} else {
			/* no need to hold page hostage */
			lru_cache_add_file(page);
			unlock_page(page);
			put_page(page);
			rdata->pages[i] = NULL;
			rdata->nr_pages--;
			continue;
		}

		if (iter)
			result = copy_page_from_iter(
					page, page_offset, n, iter);
#ifdef CONFIG_CIFS_SMB_DIRECT
		else if (rdata->mr)
			result = n;
#endif
		else
			result = cifs_read_page_from_socket(
					server, page, page_offset, n);
		if (result < 0)
			break;

		rdata->got_bytes += result;
	}

	return rdata->got_bytes > 0 && result != -ECONNABORTED ?
						rdata->got_bytes : result;
}

static int
cifs_readpages_read_into_pages(struct TCP_Server_Info *server,
			       struct cifs_readdata *rdata, unsigned int len)
{
	return readpages_fill_pages(server, rdata, NULL, len);
}

static int
cifs_readpages_copy_into_pages(struct TCP_Server_Info *server,
			       struct cifs_readdata *rdata,
			       struct iov_iter *iter)
{
	return readpages_fill_pages(server, rdata, iter, iter->count);
}

static int
readpages_get_pages(struct address_space *mapping, struct list_head *page_list,
		    unsigned int rsize, struct list_head *tmplist,
		    unsigned int *nr_pages, loff_t *offset, unsigned int *bytes)
{
	struct page *page, *tpage;
	unsigned int expected_index;
	int rc;
	gfp_t gfp = readahead_gfp_mask(mapping);

	INIT_LIST_HEAD(tmplist);

	page = lru_to_page(page_list);

	/*
	 * Lock the page and put it in the cache. Since no one else
	 * should have access to this page, we're safe to simply set
	 * PG_locked without checking it first.
	 */
	__SetPageLocked(page);
	rc = add_to_page_cache_locked(page, mapping,
				      page->index, gfp);

	/* give up if we can't stick it in the cache */
	if (rc) {
		__ClearPageLocked(page);
		return rc;
	}

	/* move first page to the tmplist */
	*offset = (loff_t)page->index << PAGE_SHIFT;
	*bytes = PAGE_SIZE;
	*nr_pages = 1;
	list_move_tail(&page->lru, tmplist);

	/* now try and add more pages onto the request */
	expected_index = page->index + 1;
	list_for_each_entry_safe_reverse(page, tpage, page_list, lru) {
		/* discontinuity ? */
		if (page->index != expected_index)
			break;

		/* would this page push the read over the rsize? */
		if (*bytes + PAGE_SIZE > rsize)
			break;

		__SetPageLocked(page);
		if (add_to_page_cache_locked(page, mapping, page->index, gfp)) {
			__ClearPageLocked(page);
			break;
		}
		list_move_tail(&page->lru, tmplist);
		(*bytes) += PAGE_SIZE;
		expected_index++;
		(*nr_pages)++;
	}
	return rc;
}

static int cifs_readpages(struct file *file, struct address_space *mapping,
	struct list_head *page_list, unsigned num_pages)
{
	int rc;
	struct list_head tmplist;
	struct cifsFileInfo *open_file = file->private_data;
	struct cifs_sb_info *cifs_sb = CIFS_FILE_SB(file);
	struct TCP_Server_Info *server;
	pid_t pid;
	unsigned int xid;

	xid = get_xid();
	/*
	 * Reads as many pages as possible from fscache. Returns -ENOBUFS
	 * immediately if the cookie is negative
	 *
	 * After this point, every page in the list might have PG_fscache set,
	 * so we will need to clean that up off of every page we don't use.
	 */
	rc = cifs_readpages_from_fscache(mapping->host, mapping, page_list,
					 &num_pages);
	if (rc == 0) {
		free_xid(xid);
		return rc;
	}

	if (cifs_sb->mnt_cifs_flags & CIFS_MOUNT_RWPIDFORWARD)
		pid = open_file->pid;
	else
		pid = current->tgid;

	rc = 0;
	server = tlink_tcon(open_file->tlink)->ses->server;

	cifs_dbg(FYI, "%s: file=%p mapping=%p num_pages=%u\n",
		 __func__, file, mapping, num_pages);

	/*
	 * Start with the page at end of list and move it to private
	 * list. Do the same with any following pages until we hit
	 * the rsize limit, hit an index discontinuity, or run out of
	 * pages. Issue the async read and then start the loop again
	 * until the list is empty.
	 *
	 * Note that list order is important. The page_list is in
	 * the order of declining indexes. When we put the pages in
	 * the rdata->pages, then we want them in increasing order.
	 */
	while (!list_empty(page_list)) {
		unsigned int i, nr_pages, bytes, rsize;
		loff_t offset;
		struct page *page, *tpage;
		struct cifs_readdata *rdata;
		unsigned credits;

		rc = server->ops->wait_mtu_credits(server, cifs_sb->rsize,
						   &rsize, &credits);
		if (rc)
			break;

		/*
		 * Give up immediately if rsize is too small to read an entire
		 * page. The VFS will fall back to readpage. We should never
		 * reach this point however since we set ra_pages to 0 when the
		 * rsize is smaller than a cache page.
		 */
		if (unlikely(rsize < PAGE_SIZE)) {
			add_credits_and_wake_if(server, credits, 0);
			free_xid(xid);
			return 0;
		}

		rc = readpages_get_pages(mapping, page_list, rsize, &tmplist,
					 &nr_pages, &offset, &bytes);
		if (rc) {
			add_credits_and_wake_if(server, credits, 0);
			break;
		}

		rdata = cifs_readdata_alloc(nr_pages, cifs_readv_complete);
		if (!rdata) {
			/* best to give up if we're out of mem */
			list_for_each_entry_safe(page, tpage, &tmplist, lru) {
				list_del(&page->lru);
				lru_cache_add_file(page);
				unlock_page(page);
				put_page(page);
			}
			rc = -ENOMEM;
			add_credits_and_wake_if(server, credits, 0);
			break;
		}

		rdata->cfile = cifsFileInfo_get(open_file);
		rdata->mapping = mapping;
		rdata->offset = offset;
		rdata->bytes = bytes;
		rdata->pid = pid;
		rdata->pagesz = PAGE_SIZE;
		rdata->tailsz = PAGE_SIZE;
		rdata->read_into_pages = cifs_readpages_read_into_pages;
		rdata->copy_into_pages = cifs_readpages_copy_into_pages;
		rdata->credits = credits;

		list_for_each_entry_safe(page, tpage, &tmplist, lru) {
			list_del(&page->lru);
			rdata->pages[rdata->nr_pages++] = page;
		}

		if (!rdata->cfile->invalidHandle ||
		    !(rc = cifs_reopen_file(rdata->cfile, true)))
			rc = server->ops->async_readv(rdata);
		if (rc) {
			add_credits_and_wake_if(server, rdata->credits, 0);
			for (i = 0; i < rdata->nr_pages; i++) {
				page = rdata->pages[i];
				lru_cache_add_file(page);
				unlock_page(page);
				put_page(page);
			}
			/* Fallback to the readpage in error/reconnect cases */
			kref_put(&rdata->refcount, cifs_readdata_release);
			break;
		}

		kref_put(&rdata->refcount, cifs_readdata_release);
	}

	/* Any pages that have been shown to fscache but didn't get added to
	 * the pagecache must be uncached before they get returned to the
	 * allocator.
	 */
	cifs_fscache_readpages_cancel(mapping->host, page_list);
	free_xid(xid);
	return rc;
}

/*
 * cifs_readpage_worker must be called with the page pinned
 */
static int cifs_readpage_worker(struct file *file, struct page *page,
	loff_t *poffset)
{
	char *read_data;
	int rc;

	/* Is the page cached? */
	rc = cifs_readpage_from_fscache(file_inode(file), page);
	if (rc == 0)
		goto read_complete;

	read_data = kmap(page);
	/* for reads over a certain size could initiate async read ahead */

	rc = cifs_read(file, read_data, PAGE_SIZE, poffset);

	if (rc < 0)
		goto io_error;
	else
		cifs_dbg(FYI, "Bytes read %d\n", rc);

	/* we do not want atime to be less than mtime, it broke some apps */
	file_inode(file)->i_atime = current_time(file_inode(file));
	if (timespec64_compare(&(file_inode(file)->i_atime), &(file_inode(file)->i_mtime)))
		file_inode(file)->i_atime = file_inode(file)->i_mtime;
	else
		file_inode(file)->i_atime = current_time(file_inode(file));

	if (PAGE_SIZE > rc)
		memset(read_data + rc, 0, PAGE_SIZE - rc);

	flush_dcache_page(page);
	SetPageUptodate(page);

	/* send this page to the cache */
	cifs_readpage_to_fscache(file_inode(file), page);

	rc = 0;

io_error:
	kunmap(page);
	unlock_page(page);

read_complete:
	return rc;
}

static int cifs_readpage(struct file *file, struct page *page)
{
	loff_t offset = (loff_t)page->index << PAGE_SHIFT;
	int rc = -EACCES;
	unsigned int xid;

	xid = get_xid();

	if (file->private_data == NULL) {
		rc = -EBADF;
		free_xid(xid);
		return rc;
	}

	cifs_dbg(FYI, "readpage %p at offset %d 0x%x\n",
		 page, (int)offset, (int)offset);

	rc = cifs_readpage_worker(file, page, &offset);

	free_xid(xid);
	return rc;
}

static int is_inode_writable(struct cifsInodeInfo *cifs_inode)
{
	struct cifsFileInfo *open_file;
	struct cifs_tcon *tcon =
		cifs_sb_master_tcon(CIFS_SB(cifs_inode->vfs_inode.i_sb));

	spin_lock(&tcon->open_file_lock);
	list_for_each_entry(open_file, &cifs_inode->openFileList, flist) {
		if (OPEN_FMODE(open_file->f_flags) & FMODE_WRITE) {
			spin_unlock(&tcon->open_file_lock);
			return 1;
		}
	}
	spin_unlock(&tcon->open_file_lock);
	return 0;
}

/* We do not want to update the file size from server for inodes
   open for write - to avoid races with writepage extending
   the file - in the future we could consider allowing
   refreshing the inode only on increases in the file size
   but this is tricky to do without racing with writebehind
   page caching in the current Linux kernel design */
bool is_size_safe_to_change(struct cifsInodeInfo *cifsInode, __u64 end_of_file)
{
	if (!cifsInode)
		return true;

	if (is_inode_writable(cifsInode)) {
		/* This inode is open for write at least once */
		struct cifs_sb_info *cifs_sb;

		cifs_sb = CIFS_SB(cifsInode->vfs_inode.i_sb);
		if (cifs_sb->mnt_cifs_flags & CIFS_MOUNT_DIRECT_IO) {
			/* since no page cache to corrupt on directio
			we can change size safely */
			return true;
		}

		if (i_size_read(&cifsInode->vfs_inode) < end_of_file)
			return true;

		return false;
	} else
		return true;
}

static int cifs_write_begin(struct file *file, struct address_space *mapping,
			loff_t pos, unsigned len, unsigned flags,
			struct page **pagep, void **fsdata)
{
	int oncethru = 0;
	pgoff_t index = pos >> PAGE_SHIFT;
	loff_t offset = pos & (PAGE_SIZE - 1);
	loff_t page_start = pos & PAGE_MASK;
	loff_t i_size;
	struct page *page;
	int rc = 0;

	cifs_dbg(FYI, "write_begin from %lld len %d\n", (long long)pos, len);

start:
	page = grab_cache_page_write_begin(mapping, index, flags);
	if (!page) {
		rc = -ENOMEM;
		goto out;
	}

	if (PageUptodate(page))
		goto out;

	/*
	 * If we write a full page it will be up to date, no need to read from
	 * the server. If the write is short, we'll end up doing a sync write
	 * instead.
	 */
	if (len == PAGE_SIZE)
		goto out;

	/*
	 * optimize away the read when we have an oplock, and we're not
	 * expecting to use any of the data we'd be reading in. That
	 * is, when the page lies beyond the EOF, or straddles the EOF
	 * and the write will cover all of the existing data.
	 */
	if (CIFS_CACHE_READ(CIFS_I(mapping->host))) {
		i_size = i_size_read(mapping->host);
		if (page_start >= i_size ||
		    (offset == 0 && (pos + len) >= i_size)) {
			zero_user_segments(page, 0, offset,
					   offset + len,
					   PAGE_SIZE);
			/*
			 * PageChecked means that the parts of the page
			 * to which we're not writing are considered up
			 * to date. Once the data is copied to the
			 * page, it can be set uptodate.
			 */
			SetPageChecked(page);
			goto out;
		}
	}

	if ((file->f_flags & O_ACCMODE) != O_WRONLY && !oncethru) {
		/*
		 * might as well read a page, it is fast enough. If we get
		 * an error, we don't need to return it. cifs_write_end will
		 * do a sync write instead since PG_uptodate isn't set.
		 */
		cifs_readpage_worker(file, page, &page_start);
		put_page(page);
		oncethru = 1;
		goto start;
	} else {
		/* we could try using another file handle if there is one -
		   but how would we lock it to prevent close of that handle
		   racing with this read? In any case
		   this will be written out by write_end so is fine */
	}
out:
	*pagep = page;
	return rc;
}

static int cifs_release_page(struct page *page, gfp_t gfp)
{
	if (PagePrivate(page))
		return 0;

	return cifs_fscache_release_page(page, gfp);
}

static void cifs_invalidate_page(struct page *page, unsigned int offset,
				 unsigned int length)
{
	struct cifsInodeInfo *cifsi = CIFS_I(page->mapping->host);

	if (offset == 0 && length == PAGE_SIZE)
		cifs_fscache_invalidate_page(page, &cifsi->vfs_inode);
}

static int cifs_launder_page(struct page *page)
{
	int rc = 0;
	loff_t range_start = page_offset(page);
	loff_t range_end = range_start + (loff_t)(PAGE_SIZE - 1);
	struct writeback_control wbc = {
		.sync_mode = WB_SYNC_ALL,
		.nr_to_write = 0,
		.range_start = range_start,
		.range_end = range_end,
	};

	cifs_dbg(FYI, "Launder page: %p\n", page);

	if (clear_page_dirty_for_io(page))
		rc = cifs_writepage_locked(page, &wbc);

	cifs_fscache_invalidate_page(page, page->mapping->host);
	return rc;
}

void cifs_oplock_break(struct work_struct *work)
{
	struct cifsFileInfo *cfile = container_of(work, struct cifsFileInfo,
						  oplock_break);
	struct inode *inode = d_inode(cfile->dentry);
	struct cifsInodeInfo *cinode = CIFS_I(inode);
	struct cifs_tcon *tcon = tlink_tcon(cfile->tlink);
	struct TCP_Server_Info *server = tcon->ses->server;
	int rc = 0;

	wait_on_bit(&cinode->flags, CIFS_INODE_PENDING_WRITERS,
			TASK_UNINTERRUPTIBLE);

	server->ops->downgrade_oplock(server, cinode,
		test_bit(CIFS_INODE_DOWNGRADE_OPLOCK_TO_L2, &cinode->flags));

	if (!CIFS_CACHE_WRITE(cinode) && CIFS_CACHE_READ(cinode) &&
						cifs_has_mand_locks(cinode)) {
		cifs_dbg(FYI, "Reset oplock to None for inode=%p due to mand locks\n",
			 inode);
		cinode->oplock = 0;
	}

	if (inode && S_ISREG(inode->i_mode)) {
		if (CIFS_CACHE_READ(cinode))
			break_lease(inode, O_RDONLY);
		else
			break_lease(inode, O_WRONLY);
		rc = filemap_fdatawrite(inode->i_mapping);
		if (!CIFS_CACHE_READ(cinode)) {
			rc = filemap_fdatawait(inode->i_mapping);
			mapping_set_error(inode->i_mapping, rc);
			cifs_zap_mapping(inode);
		}
		cifs_dbg(FYI, "Oplock flush inode %p rc %d\n", inode, rc);
	}

	rc = cifs_push_locks(cfile);
	if (rc)
		cifs_dbg(VFS, "Push locks rc = %d\n", rc);

	/*
	 * releasing stale oplock after recent reconnect of smb session using
	 * a now incorrect file handle is not a data integrity issue but do
	 * not bother sending an oplock release if session to server still is
	 * disconnected since oplock already released by the server
	 */
	if (!cfile->oplock_break_cancelled) {
		rc = tcon->ses->server->ops->oplock_response(tcon, &cfile->fid,
							     cinode);
		cifs_dbg(FYI, "Oplock release rc = %d\n", rc);
	}
	cifs_done_oplock_break(cinode);
}

/*
 * The presence of cifs_direct_io() in the address space ops vector
 * allowes open() O_DIRECT flags which would have failed otherwise.
 *
 * In the non-cached mode (mount with cache=none), we shunt off direct read and write requests
 * so this method should never be called.
 *
 * Direct IO is not yet supported in the cached mode. 
 */
static ssize_t
cifs_direct_io(struct kiocb *iocb, struct iov_iter *iter)
{
        /*
         * FIXME
         * Eventually need to support direct IO for non forcedirectio mounts
         */
        return -EINVAL;
}


const struct address_space_operations cifs_addr_ops = {
	.readpage = cifs_readpage,
	.readpages = cifs_readpages,
	.writepage = cifs_writepage,
	.writepages = cifs_writepages,
	.write_begin = cifs_write_begin,
	.write_end = cifs_write_end,
	.set_page_dirty = __set_page_dirty_nobuffers,
	.releasepage = cifs_release_page,
	.direct_IO = cifs_direct_io,
	.invalidatepage = cifs_invalidate_page,
	.launder_page = cifs_launder_page,
};

/*
 * cifs_readpages requires the server to support a buffer large enough to
 * contain the header plus one complete page of data.  Otherwise, we need
 * to leave cifs_readpages out of the address space operations.
 */
const struct address_space_operations cifs_addr_ops_smallbuf = {
	.readpage = cifs_readpage,
	.writepage = cifs_writepage,
	.writepages = cifs_writepages,
	.write_begin = cifs_write_begin,
	.write_end = cifs_write_end,
	.set_page_dirty = __set_page_dirty_nobuffers,
	.releasepage = cifs_release_page,
	.invalidatepage = cifs_invalidate_page,
	.launder_page = cifs_launder_page,
};<|MERGE_RESOLUTION|>--- conflicted
+++ resolved
@@ -2618,20 +2618,13 @@
 		if (rc)
 			break;
 
-<<<<<<< HEAD
-=======
 		cur_len = min_t(const size_t, len, wsize);
 
->>>>>>> cf26057a
 		if (ctx->direct_io) {
 			ssize_t result;
 
 			result = iov_iter_get_pages_alloc(
-<<<<<<< HEAD
-				from, &pagevec, wsize, &start);
-=======
 				from, &pagevec, cur_len, &start);
->>>>>>> cf26057a
 			if (result < 0) {
 				cifs_dbg(VFS,
 					"direct_writev couldn't get user pages "
@@ -2640,12 +2633,9 @@
 					result, from->type,
 					from->iov_offset, from->count);
 				dump_stack();
-<<<<<<< HEAD
-=======
 
 				rc = result;
 				add_credits_and_wake_if(server, credits, 0);
->>>>>>> cf26057a
 				break;
 			}
 			cur_len = (size_t)result;
@@ -3329,23 +3319,16 @@
 					cur_len, &start);
 			if (result < 0) {
 				cifs_dbg(VFS,
-<<<<<<< HEAD
-					"couldn't get user pages (cur_len=%zd)"
-=======
 					"couldn't get user pages (rc=%zd)"
->>>>>>> cf26057a
 					" iter type %d"
 					" iov_offset %zd count %zd\n",
 					result, direct_iov.type,
 					direct_iov.iov_offset,
 					direct_iov.count);
 				dump_stack();
-<<<<<<< HEAD
-=======
 
 				rc = result;
 				add_credits_and_wake_if(server, credits, 0);
->>>>>>> cf26057a
 				break;
 			}
 			cur_len = (size_t)result;
