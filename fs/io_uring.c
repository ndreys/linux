--- conflicted
+++ resolved
@@ -377,10 +377,6 @@
 
 struct io_sr_msg {
 	struct file			*file;
-<<<<<<< HEAD
-	struct user_msghdr __user	*msg;
-	int				msg_flags;
-=======
 	union {
 		struct user_msghdr __user *msg;
 		void __user		*buf;
@@ -417,7 +413,6 @@
 	};
 	u32				len;
 	u32				advice;
->>>>>>> 32b68f8f
 };
 
 struct io_async_connect {
@@ -469,13 +464,10 @@
 		struct io_timeout	timeout;
 		struct io_connect	connect;
 		struct io_sr_msg	sr_msg;
-<<<<<<< HEAD
-=======
 		struct io_open		open;
 		struct io_close		close;
 		struct io_files_update	files_update;
 		struct io_fadvise	fadvise;
->>>>>>> 32b68f8f
 	};
 
 	struct io_async_ctx		*io;
@@ -518,11 +510,8 @@
 #define REQ_F_INFLIGHT		16384	/* on inflight list */
 #define REQ_F_COMP_LOCKED	32768	/* completion under lock */
 #define REQ_F_HARDLINK		65536	/* doesn't sever on completion < 0 */
-<<<<<<< HEAD
-=======
 #define REQ_F_FORCE_ASYNC	131072	/* IOSQE_ASYNC */
 #define REQ_F_CUR_POS		262144	/* read/write uses file position */
->>>>>>> 32b68f8f
 	u64			user_data;
 	u32			result;
 	u32			sequence;
@@ -880,32 +869,6 @@
 	const struct io_op_def *def = &io_op_defs[req->opcode];
 	bool do_hashed = false;
 
-<<<<<<< HEAD
-	switch (req->opcode) {
-	case IORING_OP_WRITEV:
-	case IORING_OP_WRITE_FIXED:
-		/* only regular files should be hashed for writes */
-		if (req->flags & REQ_F_ISREG)
-			do_hashed = true;
-		/* fall-through */
-	case IORING_OP_READV:
-	case IORING_OP_READ_FIXED:
-	case IORING_OP_SENDMSG:
-	case IORING_OP_RECVMSG:
-	case IORING_OP_ACCEPT:
-	case IORING_OP_POLL_ADD:
-	case IORING_OP_CONNECT:
-		/*
-		 * We know REQ_F_ISREG is not set on some of these
-		 * opcodes, but this enables us to keep the check in
-		 * just one place.
-		 */
-		if (!(req->flags & REQ_F_ISREG))
-			req->work.flags |= IO_WQ_WORK_UNBOUND;
-		break;
-	}
-	if (io_req_needs_user(req))
-=======
 	if (req->flags & REQ_F_ISREG) {
 		if (def->hash_reg_file)
 			do_hashed = true;
@@ -914,7 +877,6 @@
 			req->work.flags |= IO_WQ_WORK_UNBOUND;
 	}
 	if (def->needs_mm)
->>>>>>> 32b68f8f
 		req->work.flags |= IO_WQ_WORK_NEEDS_USER;
 
 	*link = io_prep_linked_timeout(req);
@@ -2001,8 +1963,6 @@
 	if (opcode == IORING_OP_READ_FIXED || opcode == IORING_OP_WRITE_FIXED) {
 		*iovec = NULL;
 		return io_import_fixed(req, rw, iter);
-<<<<<<< HEAD
-=======
 	}
 
 	/* buffer index only valid with fixed read/write */
@@ -2014,12 +1974,7 @@
 		ret = import_single_range(rw, buf, sqe_len, *iovec, iter);
 		*iovec = NULL;
 		return ret;
->>>>>>> 32b68f8f
-	}
-
-	/* buffer index only valid with fixed read/write */
-	if (req->rw.kiocb.private)
-		return -EINVAL;
+	}
 
 	if (req->io) {
 		struct io_async_rw *iorw = &req->io->rw;
@@ -2117,11 +2072,8 @@
 
 static int io_alloc_async_ctx(struct io_kiocb *req)
 {
-<<<<<<< HEAD
-=======
 	if (!io_op_defs[req->opcode].async_ctx)
 		return 0;
->>>>>>> 32b68f8f
 	req->io = kmalloc(sizeof(*req->io), GFP_KERNEL);
 	return req->io == NULL;
 }
@@ -2441,44 +2393,14 @@
 	return 0;
 }
 
-<<<<<<< HEAD
-static int io_prep_sfr(struct io_kiocb *req, const struct io_uring_sqe *sqe)
-{
-	struct io_ring_ctx *ctx = req->ctx;
-
-	if (!req->file)
-		return -EBADF;
-
-	if (unlikely(ctx->flags & IORING_SETUP_IOPOLL))
-		return -EINVAL;
-	if (unlikely(sqe->addr || sqe->ioprio || sqe->buf_index))
-		return -EINVAL;
-
-	req->sync.off = READ_ONCE(sqe->off);
-	req->sync.len = READ_ONCE(sqe->len);
-	req->sync.flags = READ_ONCE(sqe->sync_range_flags);
-	return 0;
-}
-
-static void io_sync_file_range_finish(struct io_wq_work **workptr)
-=======
 static void io_fallocate_finish(struct io_wq_work **workptr)
->>>>>>> 32b68f8f
 {
 	struct io_kiocb *req = container_of(*workptr, struct io_kiocb, work);
 	struct io_kiocb *nxt = NULL;
 	int ret;
 
-<<<<<<< HEAD
-	if (io_req_cancelled(req))
-		return;
-
-	ret = sync_file_range(req->file, req->sync.off, req->sync.len,
-				req->sync.flags);
-=======
 	ret = vfs_fallocate(req->file, req->sync.mode, req->sync.off,
 				req->sync.len);
->>>>>>> 32b68f8f
 	if (ret < 0)
 		req_set_fail_links(req);
 	io_cqring_add_event(req, ret);
@@ -2490,9 +2412,6 @@
 static int io_fallocate_prep(struct io_kiocb *req,
 			     const struct io_uring_sqe *sqe)
 {
-<<<<<<< HEAD
-	struct io_wq_work *work, *old_work;
-=======
 	if (sqe->ioprio || sqe->buf_index || sqe->rw_flags)
 		return -EINVAL;
 
@@ -2501,7 +2420,6 @@
 	req->sync.mode = READ_ONCE(sqe->len);
 	return 0;
 }
->>>>>>> 32b68f8f
 
 static int io_fallocate(struct io_kiocb *req, struct io_kiocb **nxt,
 			bool force_nonblock)
@@ -2530,26 +2448,6 @@
 	if (sqe->ioprio || sqe->buf_index)
 		return -EINVAL;
 
-<<<<<<< HEAD
-static int io_sendmsg_prep(struct io_kiocb *req, const struct io_uring_sqe *sqe)
-{
-#if defined(CONFIG_NET)
-	struct io_sr_msg *sr = &req->sr_msg;
-	struct io_async_ctx *io = req->io;
-
-	sr->msg_flags = READ_ONCE(sqe->msg_flags);
-	sr->msg = u64_to_user_ptr(READ_ONCE(sqe->addr));
-
-	if (!io)
-		return 0;
-
-	io->msg.iov = io->msg.fast_iov;
-	return sendmsg_copy_msghdr(&io->msg.msg, sr->msg, sr->msg_flags,
-					&io->msg.iov);
-#else
-	return -EOPNOTSUPP;
-#endif
-=======
 	req->open.dfd = READ_ONCE(sqe->fd);
 	req->open.mode = READ_ONCE(sqe->len);
 	req->open.fname = u64_to_user_ptr(READ_ONCE(sqe->addr));
@@ -2563,13 +2461,10 @@
 	}
 
 	return 0;
->>>>>>> 32b68f8f
 }
 
 static void io_openat_statx_async(struct io_wq_work **workptr)
 {
-<<<<<<< HEAD
-=======
 	struct io_kiocb *req = container_of(*workptr, struct io_kiocb, work);
 	struct filename *filename = req->open.filename;
 
@@ -2581,16 +2476,18 @@
 		     bool force_nonblock)
 {
 	struct open_flags op;
+	struct open_how how;
 	struct file *file;
 	int ret;
 
-	ret = build_open_flags(req->open.flags, req->open.mode, &op);
+	how = build_open_how(req->open.flags, req->open.mode);
+	ret = build_open_flags(&how, &op);
 	if (ret)
 		goto err;
 	if (force_nonblock)
 		op.lookup_flags |= LOOKUP_NONBLOCK;
 
-	ret = get_unused_fd_flags(req->open.flags);
+	ret = get_unused_fd_flags(how.flags);
 	if (ret < 0)
 		goto err;
 
@@ -2935,7 +2832,6 @@
 static int io_sendmsg(struct io_kiocb *req, struct io_kiocb **nxt,
 		      bool force_nonblock)
 {
->>>>>>> 32b68f8f
 #if defined(CONFIG_NET)
 	struct io_async_msghdr *kmsg = NULL;
 	struct socket *sock;
@@ -3002,12 +2898,6 @@
 #endif
 }
 
-<<<<<<< HEAD
-static int io_recvmsg_prep(struct io_kiocb *req,
-			   const struct io_uring_sqe *sqe)
-{
-#if defined(CONFIG_NET)
-=======
 static int io_send(struct io_kiocb *req, struct io_kiocb **nxt,
 		   bool force_nonblock)
 {
@@ -3062,18 +2952,13 @@
 			   const struct io_uring_sqe *sqe)
 {
 #if defined(CONFIG_NET)
->>>>>>> 32b68f8f
 	struct io_sr_msg *sr = &req->sr_msg;
 	struct io_async_ctx *io = req->io;
 
 	sr->msg_flags = READ_ONCE(sqe->msg_flags);
 	sr->msg = u64_to_user_ptr(READ_ONCE(sqe->addr));
 
-<<<<<<< HEAD
-	if (!io)
-=======
 	if (!io || req->opcode == IORING_OP_RECV)
->>>>>>> 32b68f8f
 		return 0;
 
 	io->msg.iov = io->msg.fast_iov;
@@ -3137,8 +3022,6 @@
 				return -ENOMEM;
 			memcpy(&req->io->msg, &io.msg, sizeof(io.msg));
 			req->work.func = io_sendrecv_async;
-<<<<<<< HEAD
-=======
 			return -EAGAIN;
 		}
 		if (ret == -ERESTARTSYS)
@@ -3194,17 +3077,11 @@
 
 		ret = __sys_recvmsg_sock(sock, &msg, NULL, NULL, flags);
 		if (force_nonblock && ret == -EAGAIN)
->>>>>>> 32b68f8f
 			return -EAGAIN;
 		if (ret == -ERESTARTSYS)
 			ret = -EINTR;
 	}
 
-<<<<<<< HEAD
-	if (!io_wq_current_is_worker() && kmsg && kmsg->iov != kmsg->fast_iov)
-		kfree(kmsg->iov);
-=======
->>>>>>> 32b68f8f
 	io_cqring_add_event(req, ret);
 	if (ret < 0)
 		req_set_fail_links(req);
@@ -3215,10 +3092,7 @@
 #endif
 }
 
-<<<<<<< HEAD
-=======
-
->>>>>>> 32b68f8f
+
 static int io_accept_prep(struct io_kiocb *req, const struct io_uring_sqe *sqe)
 {
 #if defined(CONFIG_NET)
@@ -3302,17 +3176,10 @@
 		return -EINVAL;
 	if (sqe->ioprio || sqe->len || sqe->buf_index || sqe->rw_flags)
 		return -EINVAL;
-<<<<<<< HEAD
 
 	conn->addr = u64_to_user_ptr(READ_ONCE(sqe->addr));
 	conn->addr_len =  READ_ONCE(sqe->addr2);
 
-=======
-
-	conn->addr = u64_to_user_ptr(READ_ONCE(sqe->addr));
-	conn->addr_len =  READ_ONCE(sqe->addr2);
-
->>>>>>> 32b68f8f
 	if (!io)
 		return 0;
 
@@ -3987,8 +3854,6 @@
 static int io_async_cancel(struct io_kiocb *req, struct io_kiocb **nxt)
 {
 	struct io_ring_ctx *ctx = req->ctx;
-<<<<<<< HEAD
-=======
 
 	io_async_find_and_cancel(ctx, req, req->cancel.addr, nxt, 0);
 	return 0;
@@ -4018,7 +3883,6 @@
 		req->work.flags |= IO_WQ_WORK_NEEDS_FILES;
 		return -EAGAIN;
 	}
->>>>>>> 32b68f8f
 
 	up.offset = req->files_update.offset;
 	up.fds = u64_to_user_ptr(req->files_update.arg);
@@ -4044,18 +3908,12 @@
 		break;
 	case IORING_OP_READV:
 	case IORING_OP_READ_FIXED:
-<<<<<<< HEAD
-=======
 	case IORING_OP_READ:
->>>>>>> 32b68f8f
 		ret = io_read_prep(req, sqe, true);
 		break;
 	case IORING_OP_WRITEV:
 	case IORING_OP_WRITE_FIXED:
-<<<<<<< HEAD
-=======
 	case IORING_OP_WRITE:
->>>>>>> 32b68f8f
 		ret = io_write_prep(req, sqe, true);
 		break;
 	case IORING_OP_POLL_ADD:
@@ -4071,17 +3929,11 @@
 		ret = io_prep_sfr(req, sqe);
 		break;
 	case IORING_OP_SENDMSG:
-<<<<<<< HEAD
-		ret = io_sendmsg_prep(req, sqe);
-		break;
-	case IORING_OP_RECVMSG:
-=======
 	case IORING_OP_SEND:
 		ret = io_sendmsg_prep(req, sqe);
 		break;
 	case IORING_OP_RECVMSG:
 	case IORING_OP_RECV:
->>>>>>> 32b68f8f
 		ret = io_recvmsg_prep(req, sqe);
 		break;
 	case IORING_OP_CONNECT:
@@ -4101,8 +3953,6 @@
 		break;
 	case IORING_OP_ACCEPT:
 		ret = io_accept_prep(req, sqe);
-<<<<<<< HEAD
-=======
 		break;
 	case IORING_OP_FALLOCATE:
 		ret = io_fallocate_prep(req, sqe);
@@ -4124,7 +3974,6 @@
 		break;
 	case IORING_OP_MADVISE:
 		ret = io_madvise_prep(req, sqe);
->>>>>>> 32b68f8f
 		break;
 	default:
 		printk_once(KERN_WARNING "io_uring: unhandled opcode %d\n",
@@ -4176,10 +4025,7 @@
 		break;
 	case IORING_OP_READV:
 	case IORING_OP_READ_FIXED:
-<<<<<<< HEAD
-=======
 	case IORING_OP_READ:
->>>>>>> 32b68f8f
 		if (sqe) {
 			ret = io_read_prep(req, sqe, force_nonblock);
 			if (ret < 0)
@@ -4189,10 +4035,7 @@
 		break;
 	case IORING_OP_WRITEV:
 	case IORING_OP_WRITE_FIXED:
-<<<<<<< HEAD
-=======
 	case IORING_OP_WRITE:
->>>>>>> 32b68f8f
 		if (sqe) {
 			ret = io_write_prep(req, sqe, force_nonblock);
 			if (ret < 0)
@@ -4233,20 +4076,12 @@
 		ret = io_sync_file_range(req, nxt, force_nonblock);
 		break;
 	case IORING_OP_SENDMSG:
-<<<<<<< HEAD
-=======
 	case IORING_OP_SEND:
->>>>>>> 32b68f8f
 		if (sqe) {
 			ret = io_sendmsg_prep(req, sqe);
 			if (ret < 0)
 				break;
 		}
-<<<<<<< HEAD
-		ret = io_sendmsg(req, nxt, force_nonblock);
-		break;
-	case IORING_OP_RECVMSG:
-=======
 		if (req->opcode == IORING_OP_SENDMSG)
 			ret = io_sendmsg(req, nxt, force_nonblock);
 		else
@@ -4254,20 +4089,15 @@
 		break;
 	case IORING_OP_RECVMSG:
 	case IORING_OP_RECV:
->>>>>>> 32b68f8f
 		if (sqe) {
 			ret = io_recvmsg_prep(req, sqe);
 			if (ret)
 				break;
 		}
-<<<<<<< HEAD
-		ret = io_recvmsg(req, nxt, force_nonblock);
-=======
 		if (req->opcode == IORING_OP_RECVMSG)
 			ret = io_recvmsg(req, nxt, force_nonblock);
 		else
 			ret = io_recv(req, nxt, force_nonblock);
->>>>>>> 32b68f8f
 		break;
 	case IORING_OP_TIMEOUT:
 		if (sqe) {
@@ -4678,10 +4508,6 @@
 			req_set_fail_links(req);
 			io_double_put_req(req);
 		}
-<<<<<<< HEAD
-	} else
-		__io_queue_sqe(req, sqe);
-=======
 	} else if (req->flags & REQ_F_FORCE_ASYNC) {
 		/*
 		 * Never try inline submit of IOSQE_ASYNC is set, go straight
@@ -4692,7 +4518,6 @@
 	} else {
 		__io_queue_sqe(req, sqe);
 	}
->>>>>>> 32b68f8f
 }
 
 static inline void io_queue_link_head(struct io_kiocb *req)
@@ -4717,11 +4542,7 @@
 	sqe_flags = READ_ONCE(sqe->flags);
 
 	/* enforce forwards compatibility on users */
-<<<<<<< HEAD
-	if (unlikely(sqe->flags & ~SQE_VALID_FLAGS)) {
-=======
 	if (unlikely(sqe_flags & ~SQE_VALID_FLAGS)) {
->>>>>>> 32b68f8f
 		ret = -EINVAL;
 		goto err_req;
 	}
@@ -4746,17 +4567,10 @@
 	if (*link) {
 		struct io_kiocb *head = *link;
 
-<<<<<<< HEAD
-		if (sqe->flags & IOSQE_IO_DRAIN)
-			(*link)->flags |= REQ_F_DRAIN_LINK | REQ_F_IO_DRAIN;
-
-		if (sqe->flags & IOSQE_IO_HARDLINK)
-=======
 		if (sqe_flags & IOSQE_IO_DRAIN)
 			head->flags |= REQ_F_DRAIN_LINK | REQ_F_IO_DRAIN;
 
 		if (sqe_flags & IOSQE_IO_HARDLINK)
->>>>>>> 32b68f8f
 			req->flags |= REQ_F_HARDLINK;
 
 		if (io_alloc_async_ctx(req)) {
@@ -4770,13 +4584,6 @@
 			head->flags |= REQ_F_FAIL_LINK;
 			goto err_req;
 		}
-<<<<<<< HEAD
-		trace_io_uring_link(ctx, req, prev);
-		list_add_tail(&req->link_list, &prev->link_list);
-	} else if (sqe->flags & (IOSQE_IO_LINK|IOSQE_IO_HARDLINK)) {
-		req->flags |= REQ_F_LINK;
-		if (sqe->flags & IOSQE_IO_HARDLINK)
-=======
 		trace_io_uring_link(ctx, req, head);
 		list_add_tail(&req->link_list, &head->link_list);
 
@@ -4788,7 +4595,6 @@
 	} else if (sqe_flags & (IOSQE_IO_LINK|IOSQE_IO_HARDLINK)) {
 		req->flags |= REQ_F_LINK;
 		if (sqe_flags & IOSQE_IO_HARDLINK)
->>>>>>> 32b68f8f
 			req->flags |= REQ_F_HARDLINK;
 
 		INIT_LIST_HEAD(&req->link_list);
@@ -4921,9 +4727,6 @@
 			break;
 		}
 		if (!io_get_sqring(ctx, req, &sqe)) {
-<<<<<<< HEAD
-			__io_free_req(req);
-=======
 			__io_req_do_free(req);
 			break;
 		}
@@ -4934,7 +4737,6 @@
 		if (unlikely(req->opcode >= IORING_OP_LAST)) {
 			io_cqring_add_event(req, -EINVAL);
 			io_double_put_req(req);
->>>>>>> 32b68f8f
 			break;
 		}
 
@@ -4946,12 +4748,6 @@
 			}
 		}
 
-<<<<<<< HEAD
-		submitted++;
-		sqe_flags = sqe->flags;
-
-=======
->>>>>>> 32b68f8f
 		req->ring_file = ring_file;
 		req->ring_fd = ring_fd;
 		req->has_user = *mm != NULL;
