/*
 * Copyright (c) 2000-2005 Silicon Graphics, Inc.
 * All Rights Reserved.
 *
 * This program is free software; you can redistribute it and/or
 * modify it under the terms of the GNU General Public License as
 * published by the Free Software Foundation.
 *
 * This program is distributed in the hope that it would be useful,
 * but WITHOUT ANY WARRANTY; without even the implied warranty of
 * MERCHANTABILITY or FITNESS FOR A PARTICULAR PURPOSE.  See the
 * GNU General Public License for more details.
 *
 * You should have received a copy of the GNU General Public License
 * along with this program; if not, write the Free Software Foundation,
 * Inc.,  51 Franklin St, Fifth Floor, Boston, MA  02110-1301  USA
 */
#include "xfs.h"
#include "xfs_fs.h"
#include "xfs_shared.h"
#include "xfs_format.h"
#include "xfs_log_format.h"
#include "xfs_trans_resv.h"
#include "xfs_bit.h"
#include "xfs_sb.h"
#include "xfs_mount.h"
#include "xfs_da_format.h"
#include "xfs_da_btree.h"
#include "xfs_inode.h"
#include "xfs_dir2.h"
#include "xfs_ialloc.h"
#include "xfs_alloc.h"
#include "xfs_rtalloc.h"
#include "xfs_bmap.h"
#include "xfs_trans.h"
#include "xfs_trans_priv.h"
#include "xfs_log.h"
#include "xfs_error.h"
#include "xfs_quota.h"
#include "xfs_fsops.h"
#include "xfs_trace.h"
#include "xfs_icache.h"
#include "xfs_sysfs.h"


static DEFINE_MUTEX(xfs_uuid_table_mutex);
static int xfs_uuid_table_size;
static uuid_t *xfs_uuid_table;

/*
 * See if the UUID is unique among mounted XFS filesystems.
 * Mount fails if UUID is nil or a FS with the same UUID is already mounted.
 */
STATIC int
xfs_uuid_mount(
	struct xfs_mount	*mp)
{
	uuid_t			*uuid = &mp->m_sb.sb_uuid;
	int			hole, i;

	if (mp->m_flags & XFS_MOUNT_NOUUID)
		return 0;

	if (uuid_is_nil(uuid)) {
		xfs_warn(mp, "Filesystem has nil UUID - can't mount");
		return -EINVAL;
	}

	mutex_lock(&xfs_uuid_table_mutex);
	for (i = 0, hole = -1; i < xfs_uuid_table_size; i++) {
		if (uuid_is_nil(&xfs_uuid_table[i])) {
			hole = i;
			continue;
		}
		if (uuid_equal(uuid, &xfs_uuid_table[i]))
			goto out_duplicate;
	}

	if (hole < 0) {
		xfs_uuid_table = kmem_realloc(xfs_uuid_table,
			(xfs_uuid_table_size + 1) * sizeof(*xfs_uuid_table),
			xfs_uuid_table_size  * sizeof(*xfs_uuid_table),
			KM_SLEEP);
		hole = xfs_uuid_table_size++;
	}
	xfs_uuid_table[hole] = *uuid;
	mutex_unlock(&xfs_uuid_table_mutex);

	return 0;

 out_duplicate:
	mutex_unlock(&xfs_uuid_table_mutex);
	xfs_warn(mp, "Filesystem has duplicate UUID %pU - can't mount", uuid);
	return -EINVAL;
}

STATIC void
xfs_uuid_unmount(
	struct xfs_mount	*mp)
{
	uuid_t			*uuid = &mp->m_sb.sb_uuid;
	int			i;

	if (mp->m_flags & XFS_MOUNT_NOUUID)
		return;

	mutex_lock(&xfs_uuid_table_mutex);
	for (i = 0; i < xfs_uuid_table_size; i++) {
		if (uuid_is_nil(&xfs_uuid_table[i]))
			continue;
		if (!uuid_equal(uuid, &xfs_uuid_table[i]))
			continue;
		memset(&xfs_uuid_table[i], 0, sizeof(uuid_t));
		break;
	}
	ASSERT(i < xfs_uuid_table_size);
	mutex_unlock(&xfs_uuid_table_mutex);
}


STATIC void
__xfs_free_perag(
	struct rcu_head	*head)
{
	struct xfs_perag *pag = container_of(head, struct xfs_perag, rcu_head);

	ASSERT(atomic_read(&pag->pag_ref) == 0);
	kmem_free(pag);
}

/*
 * Free up the per-ag resources associated with the mount structure.
 */
STATIC void
xfs_free_perag(
	xfs_mount_t	*mp)
{
	xfs_agnumber_t	agno;
	struct xfs_perag *pag;

	for (agno = 0; agno < mp->m_sb.sb_agcount; agno++) {
		spin_lock(&mp->m_perag_lock);
		pag = radix_tree_delete(&mp->m_perag_tree, agno);
		spin_unlock(&mp->m_perag_lock);
		ASSERT(pag);
		ASSERT(atomic_read(&pag->pag_ref) == 0);
		call_rcu(&pag->rcu_head, __xfs_free_perag);
	}
}

/*
 * Check size of device based on the (data/realtime) block count.
 * Note: this check is used by the growfs code as well as mount.
 */
int
xfs_sb_validate_fsb_count(
	xfs_sb_t	*sbp,
	__uint64_t	nblocks)
{
	ASSERT(PAGE_SHIFT >= sbp->sb_blocklog);
	ASSERT(sbp->sb_blocklog >= BBSHIFT);

	/* Limited by ULONG_MAX of page cache index */
	if (nblocks >> (PAGE_CACHE_SHIFT - sbp->sb_blocklog) > ULONG_MAX)
		return -EFBIG;
	return 0;
}

int
xfs_initialize_perag(
	xfs_mount_t	*mp,
	xfs_agnumber_t	agcount,
	xfs_agnumber_t	*maxagi)
{
	xfs_agnumber_t	index;
	xfs_agnumber_t	first_initialised = 0;
	xfs_perag_t	*pag;
	xfs_agino_t	agino;
	xfs_ino_t	ino;
	xfs_sb_t	*sbp = &mp->m_sb;
	int		error = -ENOMEM;

	/*
	 * Walk the current per-ag tree so we don't try to initialise AGs
	 * that already exist (growfs case). Allocate and insert all the
	 * AGs we don't find ready for initialisation.
	 */
	for (index = 0; index < agcount; index++) {
		pag = xfs_perag_get(mp, index);
		if (pag) {
			xfs_perag_put(pag);
			continue;
		}
		if (!first_initialised)
			first_initialised = index;

		pag = kmem_zalloc(sizeof(*pag), KM_MAYFAIL);
		if (!pag)
			goto out_unwind;
		pag->pag_agno = index;
		pag->pag_mount = mp;
		spin_lock_init(&pag->pag_ici_lock);
		mutex_init(&pag->pag_ici_reclaim_lock);
		INIT_RADIX_TREE(&pag->pag_ici_root, GFP_ATOMIC);
		spin_lock_init(&pag->pag_buf_lock);
		pag->pag_buf_tree = RB_ROOT;

		if (radix_tree_preload(GFP_NOFS))
			goto out_unwind;

		spin_lock(&mp->m_perag_lock);
		if (radix_tree_insert(&mp->m_perag_tree, index, pag)) {
			BUG();
			spin_unlock(&mp->m_perag_lock);
			radix_tree_preload_end();
			error = -EEXIST;
			goto out_unwind;
		}
		spin_unlock(&mp->m_perag_lock);
		radix_tree_preload_end();
	}

	/*
	 * If we mount with the inode64 option, or no inode overflows
	 * the legacy 32-bit address space clear the inode32 option.
	 */
	agino = XFS_OFFBNO_TO_AGINO(mp, sbp->sb_agblocks - 1, 0);
	ino = XFS_AGINO_TO_INO(mp, agcount - 1, agino);

	if ((mp->m_flags & XFS_MOUNT_SMALL_INUMS) && ino > XFS_MAXINUMBER_32)
		mp->m_flags |= XFS_MOUNT_32BITINODES;
	else
		mp->m_flags &= ~XFS_MOUNT_32BITINODES;

	if (mp->m_flags & XFS_MOUNT_32BITINODES)
		index = xfs_set_inode32(mp, agcount);
	else
		index = xfs_set_inode64(mp, agcount);

	if (maxagi)
		*maxagi = index;
	return 0;

out_unwind:
	kmem_free(pag);
	for (; index > first_initialised; index--) {
		pag = radix_tree_delete(&mp->m_perag_tree, index);
		kmem_free(pag);
	}
	return error;
}

/*
 * xfs_readsb
 *
 * Does the initial read of the superblock.
 */
int
xfs_readsb(
	struct xfs_mount *mp,
	int		flags)
{
	unsigned int	sector_size;
	struct xfs_buf	*bp;
	struct xfs_sb	*sbp = &mp->m_sb;
	int		error;
	int		loud = !(flags & XFS_MFSI_QUIET);
	const struct xfs_buf_ops *buf_ops;

	ASSERT(mp->m_sb_bp == NULL);
	ASSERT(mp->m_ddev_targp != NULL);

	/*
	 * For the initial read, we must guess at the sector
	 * size based on the block device.  It's enough to
	 * get the sb_sectsize out of the superblock and
	 * then reread with the proper length.
	 * We don't verify it yet, because it may not be complete.
	 */
	sector_size = xfs_getsize_buftarg(mp->m_ddev_targp);
	buf_ops = NULL;

	/*
	 * Allocate a (locked) buffer to hold the superblock.
	 * This will be kept around at all times to optimize
	 * access to the superblock.
	 */
reread:
	error = xfs_buf_read_uncached(mp->m_ddev_targp, XFS_SB_DADDR,
				   BTOBB(sector_size), 0, &bp, buf_ops);
	if (error) {
		if (loud)
			xfs_warn(mp, "SB validate failed with error %d.", error);
		/* bad CRC means corrupted metadata */
		if (error == -EFSBADCRC)
			error = -EFSCORRUPTED;
		return error;
	}

	/*
	 * Initialize the mount structure from the superblock.
	 */
	xfs_sb_from_disk(sbp, XFS_BUF_TO_SBP(bp));

	/*
	 * If we haven't validated the superblock, do so now before we try
	 * to check the sector size and reread the superblock appropriately.
	 */
	if (sbp->sb_magicnum != XFS_SB_MAGIC) {
		if (loud)
			xfs_warn(mp, "Invalid superblock magic number");
		error = -EINVAL;
		goto release_buf;
	}

	/*
	 * We must be able to do sector-sized and sector-aligned IO.
	 */
	if (sector_size > sbp->sb_sectsize) {
		if (loud)
			xfs_warn(mp, "device supports %u byte sectors (not %u)",
				sector_size, sbp->sb_sectsize);
		error = -ENOSYS;
		goto release_buf;
	}

	if (buf_ops == NULL) {
		/*
		 * Re-read the superblock so the buffer is correctly sized,
		 * and properly verified.
		 */
		xfs_buf_relse(bp);
		sector_size = sbp->sb_sectsize;
		buf_ops = loud ? &xfs_sb_buf_ops : &xfs_sb_quiet_buf_ops;
		goto reread;
	}

	xfs_reinit_percpu_counters(mp);

	/* no need to be quiet anymore, so reset the buf ops */
	bp->b_ops = &xfs_sb_buf_ops;

	mp->m_sb_bp = bp;
	xfs_buf_unlock(bp);
	return 0;

release_buf:
	xfs_buf_relse(bp);
	return error;
}

/*
 * Update alignment values based on mount options and sb values
 */
STATIC int
xfs_update_alignment(xfs_mount_t *mp)
{
	xfs_sb_t	*sbp = &(mp->m_sb);

	if (mp->m_dalign) {
		/*
		 * If stripe unit and stripe width are not multiples
		 * of the fs blocksize turn off alignment.
		 */
		if ((BBTOB(mp->m_dalign) & mp->m_blockmask) ||
		    (BBTOB(mp->m_swidth) & mp->m_blockmask)) {
			xfs_warn(mp,
		"alignment check failed: sunit/swidth vs. blocksize(%d)",
				sbp->sb_blocksize);
			return -EINVAL;
		} else {
			/*
			 * Convert the stripe unit and width to FSBs.
			 */
			mp->m_dalign = XFS_BB_TO_FSBT(mp, mp->m_dalign);
			if (mp->m_dalign && (sbp->sb_agblocks % mp->m_dalign)) {
				xfs_warn(mp,
			"alignment check failed: sunit/swidth vs. agsize(%d)",
					 sbp->sb_agblocks);
				return -EINVAL;
			} else if (mp->m_dalign) {
				mp->m_swidth = XFS_BB_TO_FSBT(mp, mp->m_swidth);
			} else {
				xfs_warn(mp,
			"alignment check failed: sunit(%d) less than bsize(%d)",
					 mp->m_dalign, sbp->sb_blocksize);
				return -EINVAL;
			}
		}

		/*
		 * Update superblock with new values
		 * and log changes
		 */
		if (xfs_sb_version_hasdalign(sbp)) {
			if (sbp->sb_unit != mp->m_dalign) {
				sbp->sb_unit = mp->m_dalign;
				mp->m_update_sb = true;
			}
			if (sbp->sb_width != mp->m_swidth) {
				sbp->sb_width = mp->m_swidth;
				mp->m_update_sb = true;
			}
		} else {
			xfs_warn(mp,
	"cannot change alignment: superblock does not support data alignment");
			return -EINVAL;
		}
	} else if ((mp->m_flags & XFS_MOUNT_NOALIGN) != XFS_MOUNT_NOALIGN &&
		    xfs_sb_version_hasdalign(&mp->m_sb)) {
			mp->m_dalign = sbp->sb_unit;
			mp->m_swidth = sbp->sb_width;
	}

	return 0;
}

/*
 * Set the maximum inode count for this filesystem
 */
STATIC void
xfs_set_maxicount(xfs_mount_t *mp)
{
	xfs_sb_t	*sbp = &(mp->m_sb);
	__uint64_t	icount;

	if (sbp->sb_imax_pct) {
		/*
		 * Make sure the maximum inode count is a multiple
		 * of the units we allocate inodes in.
		 */
		icount = sbp->sb_dblocks * sbp->sb_imax_pct;
		do_div(icount, 100);
		do_div(icount, mp->m_ialloc_blks);
		mp->m_maxicount = (icount * mp->m_ialloc_blks)  <<
				   sbp->sb_inopblog;
	} else {
		mp->m_maxicount = 0;
	}
}

/*
 * Set the default minimum read and write sizes unless
 * already specified in a mount option.
 * We use smaller I/O sizes when the file system
 * is being used for NFS service (wsync mount option).
 */
STATIC void
xfs_set_rw_sizes(xfs_mount_t *mp)
{
	xfs_sb_t	*sbp = &(mp->m_sb);
	int		readio_log, writeio_log;

	if (!(mp->m_flags & XFS_MOUNT_DFLT_IOSIZE)) {
		if (mp->m_flags & XFS_MOUNT_WSYNC) {
			readio_log = XFS_WSYNC_READIO_LOG;
			writeio_log = XFS_WSYNC_WRITEIO_LOG;
		} else {
			readio_log = XFS_READIO_LOG_LARGE;
			writeio_log = XFS_WRITEIO_LOG_LARGE;
		}
	} else {
		readio_log = mp->m_readio_log;
		writeio_log = mp->m_writeio_log;
	}

	if (sbp->sb_blocklog > readio_log) {
		mp->m_readio_log = sbp->sb_blocklog;
	} else {
		mp->m_readio_log = readio_log;
	}
	mp->m_readio_blocks = 1 << (mp->m_readio_log - sbp->sb_blocklog);
	if (sbp->sb_blocklog > writeio_log) {
		mp->m_writeio_log = sbp->sb_blocklog;
	} else {
		mp->m_writeio_log = writeio_log;
	}
	mp->m_writeio_blocks = 1 << (mp->m_writeio_log - sbp->sb_blocklog);
}

/*
 * precalculate the low space thresholds for dynamic speculative preallocation.
 */
void
xfs_set_low_space_thresholds(
	struct xfs_mount	*mp)
{
	int i;

	for (i = 0; i < XFS_LOWSP_MAX; i++) {
		__uint64_t space = mp->m_sb.sb_dblocks;

		do_div(space, 100);
		mp->m_low_space[i] = space * (i + 1);
	}
}


/*
 * Set whether we're using inode alignment.
 */
STATIC void
xfs_set_inoalignment(xfs_mount_t *mp)
{
	if (xfs_sb_version_hasalign(&mp->m_sb) &&
	    mp->m_sb.sb_inoalignmt >=
	    XFS_B_TO_FSBT(mp, mp->m_inode_cluster_size))
		mp->m_inoalign_mask = mp->m_sb.sb_inoalignmt - 1;
	else
		mp->m_inoalign_mask = 0;
	/*
	 * If we are using stripe alignment, check whether
	 * the stripe unit is a multiple of the inode alignment
	 */
	if (mp->m_dalign && mp->m_inoalign_mask &&
	    !(mp->m_dalign & mp->m_inoalign_mask))
		mp->m_sinoalign = mp->m_dalign;
	else
		mp->m_sinoalign = 0;
}

/*
 * Check that the data (and log if separate) is an ok size.
 */
STATIC int
xfs_check_sizes(
	struct xfs_mount *mp)
{
	struct xfs_buf	*bp;
	xfs_daddr_t	d;
	int		error;

	d = (xfs_daddr_t)XFS_FSB_TO_BB(mp, mp->m_sb.sb_dblocks);
	if (XFS_BB_TO_FSB(mp, d) != mp->m_sb.sb_dblocks) {
		xfs_warn(mp, "filesystem size mismatch detected");
		return -EFBIG;
	}
	error = xfs_buf_read_uncached(mp->m_ddev_targp,
					d - XFS_FSS_TO_BB(mp, 1),
					XFS_FSS_TO_BB(mp, 1), 0, &bp, NULL);
	if (error) {
		xfs_warn(mp, "last sector read failed");
		return error;
	}
	xfs_buf_relse(bp);

	if (mp->m_logdev_targp == mp->m_ddev_targp)
		return 0;

	d = (xfs_daddr_t)XFS_FSB_TO_BB(mp, mp->m_sb.sb_logblocks);
	if (XFS_BB_TO_FSB(mp, d) != mp->m_sb.sb_logblocks) {
		xfs_warn(mp, "log size mismatch detected");
		return -EFBIG;
	}
	error = xfs_buf_read_uncached(mp->m_logdev_targp,
					d - XFS_FSB_TO_BB(mp, 1),
					XFS_FSB_TO_BB(mp, 1), 0, &bp, NULL);
	if (error) {
		xfs_warn(mp, "log device read failed");
		return error;
	}
	xfs_buf_relse(bp);
	return 0;
}

/*
 * Clear the quotaflags in memory and in the superblock.
 */
int
xfs_mount_reset_sbqflags(
	struct xfs_mount	*mp)
{
	mp->m_qflags = 0;

	/* It is OK to look at sb_qflags in the mount path without m_sb_lock. */
	if (mp->m_sb.sb_qflags == 0)
		return 0;
	spin_lock(&mp->m_sb_lock);
	mp->m_sb.sb_qflags = 0;
	spin_unlock(&mp->m_sb_lock);

	if (!xfs_fs_writable(mp, SB_FREEZE_WRITE))
		return 0;

	return xfs_sync_sb(mp, false);
}

__uint64_t
xfs_default_resblks(xfs_mount_t *mp)
{
	__uint64_t resblks;

	/*
	 * We default to 5% or 8192 fsbs of space reserved, whichever is
	 * smaller.  This is intended to cover concurrent allocation
	 * transactions when we initially hit enospc. These each require a 4
	 * block reservation. Hence by default we cover roughly 2000 concurrent
	 * allocation reservations.
	 */
	resblks = mp->m_sb.sb_dblocks;
	do_div(resblks, 20);
	resblks = min_t(__uint64_t, resblks, 8192);
	return resblks;
}

/*
 * This function does the following on an initial mount of a file system:
 *	- reads the superblock from disk and init the mount struct
 *	- if we're a 32-bit kernel, do a size check on the superblock
 *		so we don't mount terabyte filesystems
 *	- init mount struct realtime fields
 *	- allocate inode hash table for fs
 *	- init directory manager
 *	- perform recovery and init the log manager
 */
int
xfs_mountfs(
	xfs_mount_t	*mp)
{
	xfs_sb_t	*sbp = &(mp->m_sb);
	xfs_inode_t	*rip;
	__uint64_t	resblks;
	uint		quotamount = 0;
	uint		quotaflags = 0;
	int		error = 0;

	xfs_sb_mount_common(mp, sbp);

	/*
	 * Check for a mismatched features2 values.  Older kernels read & wrote
	 * into the wrong sb offset for sb_features2 on some platforms due to
	 * xfs_sb_t not being 64bit size aligned when sb_features2 was added,
	 * which made older superblock reading/writing routines swap it as a
	 * 64-bit value.
	 *
	 * For backwards compatibility, we make both slots equal.
	 *
	 * If we detect a mismatched field, we OR the set bits into the existing
	 * features2 field in case it has already been modified; we don't want
	 * to lose any features.  We then update the bad location with the ORed
	 * value so that older kernels will see any features2 flags. The
	 * superblock writeback code ensures the new sb_features2 is copied to
	 * sb_bad_features2 before it is logged or written to disk.
	 */
	if (xfs_sb_has_mismatched_features2(sbp)) {
		xfs_warn(mp, "correcting sb_features alignment problem");
		sbp->sb_features2 |= sbp->sb_bad_features2;
		mp->m_update_sb = true;

		/*
		 * Re-check for ATTR2 in case it was found in bad_features2
		 * slot.
		 */
		if (xfs_sb_version_hasattr2(&mp->m_sb) &&
		   !(mp->m_flags & XFS_MOUNT_NOATTR2))
			mp->m_flags |= XFS_MOUNT_ATTR2;
	}

	if (xfs_sb_version_hasattr2(&mp->m_sb) &&
	   (mp->m_flags & XFS_MOUNT_NOATTR2)) {
		xfs_sb_version_removeattr2(&mp->m_sb);
		mp->m_update_sb = true;

		/* update sb_versionnum for the clearing of the morebits */
		if (!sbp->sb_features2)
			mp->m_update_sb = true;
	}

	/* always use v2 inodes by default now */
	if (!(mp->m_sb.sb_versionnum & XFS_SB_VERSION_NLINKBIT)) {
		mp->m_sb.sb_versionnum |= XFS_SB_VERSION_NLINKBIT;
		mp->m_update_sb = true;
	}

	/*
	 * Check if sb_agblocks is aligned at stripe boundary
	 * If sb_agblocks is NOT aligned turn off m_dalign since
	 * allocator alignment is within an ag, therefore ag has
	 * to be aligned at stripe boundary.
	 */
	error = xfs_update_alignment(mp);
	if (error)
		goto out;

	xfs_alloc_compute_maxlevels(mp);
	xfs_bmap_compute_maxlevels(mp, XFS_DATA_FORK);
	xfs_bmap_compute_maxlevels(mp, XFS_ATTR_FORK);
	xfs_ialloc_compute_maxlevels(mp);

	xfs_set_maxicount(mp);

	error = xfs_sysfs_init(&mp->m_kobj, &xfs_mp_ktype, NULL, mp->m_fsname);
	if (error)
		goto out;

	error = xfs_uuid_mount(mp);
	if (error)
		goto out_remove_sysfs;

	/*
	 * Set the minimum read and write sizes
	 */
	xfs_set_rw_sizes(mp);

	/* set the low space thresholds for dynamic preallocation */
	xfs_set_low_space_thresholds(mp);

	/*
	 * Set the inode cluster size.
	 * This may still be overridden by the file system
	 * block size if it is larger than the chosen cluster size.
	 *
	 * For v5 filesystems, scale the cluster size with the inode size to
	 * keep a constant ratio of inode per cluster buffer, but only if mkfs
	 * has set the inode alignment value appropriately for larger cluster
	 * sizes.
	 */
	mp->m_inode_cluster_size = XFS_INODE_BIG_CLUSTER_SIZE;
	if (xfs_sb_version_hascrc(&mp->m_sb)) {
		int	new_size = mp->m_inode_cluster_size;

		new_size *= mp->m_sb.sb_inodesize / XFS_DINODE_MIN_SIZE;
		if (mp->m_sb.sb_inoalignmt >= XFS_B_TO_FSBT(mp, new_size))
			mp->m_inode_cluster_size = new_size;
	}

	/*
	 * Set inode alignment fields
	 */
	xfs_set_inoalignment(mp);

	/*
	 * Check that the data (and log if separate) is an ok size.
	 */
	error = xfs_check_sizes(mp);
	if (error)
		goto out_remove_uuid;

	/*
	 * Initialize realtime fields in the mount structure
	 */
	error = xfs_rtmount_init(mp);
	if (error) {
		xfs_warn(mp, "RT mount failed");
		goto out_remove_uuid;
	}

	/*
	 *  Copies the low order bits of the timestamp and the randomly
	 *  set "sequence" number out of a UUID.
	 */
	uuid_getnodeuniq(&sbp->sb_uuid, mp->m_fixedfsid);

	mp->m_dmevmask = 0;	/* not persistent; set after each mount */

	error = xfs_da_mount(mp);
	if (error) {
		xfs_warn(mp, "Failed dir/attr init: %d", error);
		goto out_remove_uuid;
	}

	/*
	 * Initialize the precomputed transaction reservations values.
	 */
	xfs_trans_init(mp);

	/*
	 * Allocate and initialize the per-ag data.
	 */
	spin_lock_init(&mp->m_perag_lock);
	INIT_RADIX_TREE(&mp->m_perag_tree, GFP_ATOMIC);
	error = xfs_initialize_perag(mp, sbp->sb_agcount, &mp->m_maxagi);
	if (error) {
		xfs_warn(mp, "Failed per-ag init: %d", error);
		goto out_free_dir;
	}

	if (!sbp->sb_logblocks) {
		xfs_warn(mp, "no log defined");
		XFS_ERROR_REPORT("xfs_mountfs", XFS_ERRLEVEL_LOW, mp);
		error = -EFSCORRUPTED;
		goto out_free_perag;
	}

	/*
	 * log's mount-time initialization. Perform 1st part recovery if needed
	 */
	error = xfs_log_mount(mp, mp->m_logdev_targp,
			      XFS_FSB_TO_DADDR(mp, sbp->sb_logstart),
			      XFS_FSB_TO_BB(mp, sbp->sb_logblocks));
	if (error) {
		xfs_warn(mp, "log mount failed");
		goto out_fail_wait;
	}

	/*
	 * Now the log is mounted, we know if it was an unclean shutdown or
	 * not. If it was, with the first phase of recovery has completed, we
	 * have consistent AG blocks on disk. We have not recovered EFIs yet,
	 * but they are recovered transactionally in the second recovery phase
	 * later.
	 *
	 * Hence we can safely re-initialise incore superblock counters from
	 * the per-ag data. These may not be correct if the filesystem was not
	 * cleanly unmounted, so we need to wait for recovery to finish before
	 * doing this.
	 *
	 * If the filesystem was cleanly unmounted, then we can trust the
	 * values in the superblock to be correct and we don't need to do
	 * anything here.
	 *
	 * If we are currently making the filesystem, the initialisation will
	 * fail as the perag data is in an undefined state.
	 */
	if (xfs_sb_version_haslazysbcount(&mp->m_sb) &&
	    !XFS_LAST_UNMOUNT_WAS_CLEAN(mp) &&
	     !mp->m_sb.sb_inprogress) {
		error = xfs_initialize_perag_data(mp, sbp->sb_agcount);
		if (error)
			goto out_log_dealloc;
	}

	/*
	 * Get and sanity-check the root inode.
	 * Save the pointer to it in the mount structure.
	 */
	error = xfs_iget(mp, NULL, sbp->sb_rootino, 0, XFS_ILOCK_EXCL, &rip);
	if (error) {
		xfs_warn(mp, "failed to read root inode");
		goto out_log_dealloc;
	}

	ASSERT(rip != NULL);

	if (unlikely(!S_ISDIR(rip->i_d.di_mode))) {
		xfs_warn(mp, "corrupted root inode %llu: not a directory",
			(unsigned long long)rip->i_ino);
		xfs_iunlock(rip, XFS_ILOCK_EXCL);
		XFS_ERROR_REPORT("xfs_mountfs_int(2)", XFS_ERRLEVEL_LOW,
				 mp);
		error = -EFSCORRUPTED;
		goto out_rele_rip;
	}
	mp->m_rootip = rip;	/* save it */

	xfs_iunlock(rip, XFS_ILOCK_EXCL);

	/*
	 * Initialize realtime inode pointers in the mount structure
	 */
	error = xfs_rtmount_inodes(mp);
	if (error) {
		/*
		 * Free up the root inode.
		 */
		xfs_warn(mp, "failed to read RT inodes");
		goto out_rele_rip;
	}

	/*
	 * If this is a read-only mount defer the superblock updates until
	 * the next remount into writeable mode.  Otherwise we would never
	 * perform the update e.g. for the root filesystem.
	 */
	if (mp->m_update_sb && !(mp->m_flags & XFS_MOUNT_RDONLY)) {
		error = xfs_sync_sb(mp, false);
		if (error) {
			xfs_warn(mp, "failed to write sb changes");
			goto out_rtunmount;
		}
	}

	/*
	 * Initialise the XFS quota management subsystem for this mount
	 */
	if (XFS_IS_QUOTA_RUNNING(mp)) {
		error = xfs_qm_newmount(mp, &quotamount, &quotaflags);
		if (error)
			goto out_rtunmount;
	} else {
		ASSERT(!XFS_IS_QUOTA_ON(mp));

		/*
		 * If a file system had quotas running earlier, but decided to
		 * mount without -o uquota/pquota/gquota options, revoke the
		 * quotachecked license.
		 */
		if (mp->m_sb.sb_qflags & XFS_ALL_QUOTA_ACCT) {
			xfs_notice(mp, "resetting quota flags");
			error = xfs_mount_reset_sbqflags(mp);
			if (error)
				goto out_rtunmount;
		}
	}

	/*
	 * Finish recovering the file system.  This part needed to be
	 * delayed until after the root and real-time bitmap inodes
	 * were consistently read in.
	 */
	error = xfs_log_mount_finish(mp);
	if (error) {
		xfs_warn(mp, "log mount finish failed");
		goto out_rtunmount;
	}

	/*
	 * Complete the quota initialisation, post-log-replay component.
	 */
	if (quotamount) {
		ASSERT(mp->m_qflags == 0);
		mp->m_qflags = quotaflags;

		xfs_qm_mount_quotas(mp);
	}

	/*
	 * Now we are mounted, reserve a small amount of unused space for
	 * privileged transactions. This is needed so that transaction
	 * space required for critical operations can dip into this pool
	 * when at ENOSPC. This is needed for operations like create with
	 * attr, unwritten extent conversion at ENOSPC, etc. Data allocations
	 * are not allowed to use this reserved space.
	 *
	 * This may drive us straight to ENOSPC on mount, but that implies
	 * we were already there on the last unmount. Warn if this occurs.
	 */
	if (!(mp->m_flags & XFS_MOUNT_RDONLY)) {
		resblks = xfs_default_resblks(mp);
		error = xfs_reserve_blocks(mp, &resblks, NULL);
		if (error)
			xfs_warn(mp,
	"Unable to allocate reserve blocks. Continuing without reserve pool.");
	}

	return 0;

 out_rtunmount:
	xfs_rtunmount_inodes(mp);
 out_rele_rip:
	IRELE(rip);
 out_log_dealloc:
	xfs_log_unmount(mp);
 out_fail_wait:
	if (mp->m_logdev_targp && mp->m_logdev_targp != mp->m_ddev_targp)
		xfs_wait_buftarg(mp->m_logdev_targp);
	xfs_wait_buftarg(mp->m_ddev_targp);
 out_free_perag:
	xfs_free_perag(mp);
 out_free_dir:
	xfs_da_unmount(mp);
 out_remove_uuid:
	xfs_uuid_unmount(mp);
 out_remove_sysfs:
	xfs_sysfs_del(&mp->m_kobj);
 out:
	return error;
}

/*
 * This flushes out the inodes,dquots and the superblock, unmounts the
 * log and makes sure that incore structures are freed.
 */
void
xfs_unmountfs(
	struct xfs_mount	*mp)
{
	__uint64_t		resblks;
	int			error;

	cancel_delayed_work_sync(&mp->m_eofblocks_work);

	xfs_qm_unmount_quotas(mp);
	xfs_rtunmount_inodes(mp);
	IRELE(mp->m_rootip);

	/*
	 * We can potentially deadlock here if we have an inode cluster
	 * that has been freed has its buffer still pinned in memory because
	 * the transaction is still sitting in a iclog. The stale inodes
	 * on that buffer will have their flush locks held until the
	 * transaction hits the disk and the callbacks run. the inode
	 * flush takes the flush lock unconditionally and with nothing to
	 * push out the iclog we will never get that unlocked. hence we
	 * need to force the log first.
	 */
	xfs_log_force(mp, XFS_LOG_SYNC);

	/*
	 * Flush all pending changes from the AIL.
	 */
	xfs_ail_push_all_sync(mp->m_ail);

	/*
	 * And reclaim all inodes.  At this point there should be no dirty
	 * inodes and none should be pinned or locked, but use synchronous
	 * reclaim just to be sure. We can stop background inode reclaim
	 * here as well if it is still running.
	 */
	cancel_delayed_work_sync(&mp->m_reclaim_work);
	xfs_reclaim_inodes(mp, SYNC_WAIT);

	xfs_qm_unmount(mp);

	/*
	 * Unreserve any blocks we have so that when we unmount we don't account
	 * the reserved free space as used. This is really only necessary for
	 * lazy superblock counting because it trusts the incore superblock
	 * counters to be absolutely correct on clean unmount.
	 *
	 * We don't bother correcting this elsewhere for lazy superblock
	 * counting because on mount of an unclean filesystem we reconstruct the
	 * correct counter value and this is irrelevant.
	 *
	 * For non-lazy counter filesystems, this doesn't matter at all because
	 * we only every apply deltas to the superblock and hence the incore
	 * value does not matter....
	 */
	resblks = 0;
	error = xfs_reserve_blocks(mp, &resblks, NULL);
	if (error)
		xfs_warn(mp, "Unable to free reserved block pool. "
				"Freespace may not be correct on next mount.");

	error = xfs_log_sbcount(mp);
	if (error)
		xfs_warn(mp, "Unable to update superblock counters. "
				"Freespace may not be correct on next mount.");

	xfs_log_unmount(mp);
	xfs_da_unmount(mp);
	xfs_uuid_unmount(mp);

#if defined(DEBUG)
	xfs_errortag_clearall(mp, 0);
#endif
	xfs_free_perag(mp);

	xfs_sysfs_del(&mp->m_kobj);
}

/*
 * Determine whether modifications can proceed. The caller specifies the minimum
 * freeze level for which modifications should not be allowed. This allows
 * certain operations to proceed while the freeze sequence is in progress, if
 * necessary.
 */
bool
xfs_fs_writable(
	struct xfs_mount	*mp,
	int			level)
{
	ASSERT(level > SB_UNFROZEN);
	if ((mp->m_super->s_writers.frozen >= level) ||
	    XFS_FORCED_SHUTDOWN(mp) || (mp->m_flags & XFS_MOUNT_RDONLY))
		return false;

	return true;
}

/*
 * xfs_log_sbcount
 *
 * Sync the superblock counters to disk.
 *
 * Note this code can be called during the process of freezing, so we use the
 * transaction allocator that does not block when the transaction subsystem is
 * in its frozen state.
 */
int
xfs_log_sbcount(xfs_mount_t *mp)
{
	/* allow this to proceed during the freeze sequence... */
	if (!xfs_fs_writable(mp, SB_FREEZE_COMPLETE))
		return 0;

	/*
	 * we don't need to do this if we are updating the superblock
	 * counters on every modification.
	 */
	if (!xfs_sb_version_haslazysbcount(&mp->m_sb))
		return 0;

	return xfs_sync_sb(mp, true);
}

<<<<<<< HEAD
=======
/*
 * Deltas for the inode count are +/-64, hence we use a large batch size
 * of 128 so we don't need to take the counter lock on every update.
 */
#define XFS_ICOUNT_BATCH	128
>>>>>>> 4b8a8262
int
xfs_mod_icount(
	struct xfs_mount	*mp,
	int64_t			delta)
{
<<<<<<< HEAD
	/* deltas are +/-64, hence the large batch size of 128. */
	__percpu_counter_add(&mp->m_icount, delta, 128);
	if (percpu_counter_compare(&mp->m_icount, 0) < 0) {
=======
	__percpu_counter_add(&mp->m_icount, delta, XFS_ICOUNT_BATCH);
	if (__percpu_counter_compare(&mp->m_icount, 0, XFS_ICOUNT_BATCH) < 0) {
>>>>>>> 4b8a8262
		ASSERT(0);
		percpu_counter_add(&mp->m_icount, -delta);
		return -EINVAL;
	}
	return 0;
}

int
xfs_mod_ifree(
	struct xfs_mount	*mp,
	int64_t			delta)
{
	percpu_counter_add(&mp->m_ifree, delta);
	if (percpu_counter_compare(&mp->m_ifree, 0) < 0) {
		ASSERT(0);
		percpu_counter_add(&mp->m_ifree, -delta);
		return -EINVAL;
	}
	return 0;
}

<<<<<<< HEAD
=======
/*
 * Deltas for the block count can vary from 1 to very large, but lock contention
 * only occurs on frequent small block count updates such as in the delayed
 * allocation path for buffered writes (page a time updates). Hence we set
 * a large batch count (1024) to minimise global counter updates except when
 * we get near to ENOSPC and we have to be very accurate with our updates.
 */
#define XFS_FDBLOCKS_BATCH	1024
>>>>>>> 4b8a8262
int
xfs_mod_fdblocks(
	struct xfs_mount	*mp,
	int64_t			delta,
	bool			rsvd)
{
	int64_t			lcounter;
	long long		res_used;
	s32			batch;

	if (delta > 0) {
		/*
		 * If the reserve pool is depleted, put blocks back into it
		 * first. Most of the time the pool is full.
		 */
		if (likely(mp->m_resblks == mp->m_resblks_avail)) {
			percpu_counter_add(&mp->m_fdblocks, delta);
			return 0;
		}

		spin_lock(&mp->m_sb_lock);
		res_used = (long long)(mp->m_resblks - mp->m_resblks_avail);

		if (res_used > delta) {
			mp->m_resblks_avail += delta;
		} else {
			delta -= res_used;
			mp->m_resblks_avail = mp->m_resblks;
			percpu_counter_add(&mp->m_fdblocks, delta);
		}
		spin_unlock(&mp->m_sb_lock);
		return 0;
	}
<<<<<<< HEAD

	/*
	 * Taking blocks away, need to be more accurate the closer we
	 * are to zero.
	 *
	 * batch size is set to a maximum of 1024 blocks - if we are
	 * allocating of freeing extents larger than this then we aren't
	 * going to be hammering the counter lock so a lock per update
	 * is not a problem.
	 *
	 * If the counter has a value of less than 2 * max batch size,
	 * then make everything serialise as we are real close to
	 * ENOSPC.
	 */
#define __BATCH	1024
	if (percpu_counter_compare(&mp->m_fdblocks, 2 * __BATCH) < 0)
		batch = 1;
	else
		batch = __BATCH;
#undef __BATCH

	__percpu_counter_add(&mp->m_fdblocks, delta, batch);
	if (percpu_counter_compare(&mp->m_fdblocks,
				   XFS_ALLOC_SET_ASIDE(mp)) >= 0) {
		/* we had space! */
		return 0;
	}

	/*
=======

	/*
	 * Taking blocks away, need to be more accurate the closer we
	 * are to zero.
	 *
	 * If the counter has a value of less than 2 * max batch size,
	 * then make everything serialise as we are real close to
	 * ENOSPC.
	 */
	if (__percpu_counter_compare(&mp->m_fdblocks, 2 * XFS_FDBLOCKS_BATCH,
				     XFS_FDBLOCKS_BATCH) < 0)
		batch = 1;
	else
		batch = XFS_FDBLOCKS_BATCH;

	__percpu_counter_add(&mp->m_fdblocks, delta, batch);
	if (__percpu_counter_compare(&mp->m_fdblocks, XFS_ALLOC_SET_ASIDE(mp),
				     XFS_FDBLOCKS_BATCH) >= 0) {
		/* we had space! */
		return 0;
	}

	/*
>>>>>>> 4b8a8262
	 * lock up the sb for dipping into reserves before releasing the space
	 * that took us to ENOSPC.
	 */
	spin_lock(&mp->m_sb_lock);
	percpu_counter_add(&mp->m_fdblocks, -delta);
	if (!rsvd)
		goto fdblocks_enospc;

	lcounter = (long long)mp->m_resblks_avail + delta;
	if (lcounter >= 0) {
		mp->m_resblks_avail = lcounter;
		spin_unlock(&mp->m_sb_lock);
		return 0;
	}
	printk_once(KERN_WARNING
		"Filesystem \"%s\": reserve blocks depleted! "
		"Consider increasing reserve pool size.",
		mp->m_fsname);
fdblocks_enospc:
	spin_unlock(&mp->m_sb_lock);
	return -ENOSPC;
}

int
xfs_mod_frextents(
	struct xfs_mount	*mp,
	int64_t			delta)
{
	int64_t			lcounter;
	int			ret = 0;

	spin_lock(&mp->m_sb_lock);
	lcounter = mp->m_sb.sb_frextents + delta;
	if (lcounter < 0)
		ret = -ENOSPC;
	else
		mp->m_sb.sb_frextents = lcounter;
	spin_unlock(&mp->m_sb_lock);
	return ret;
}

/*
 * xfs_getsb() is called to obtain the buffer for the superblock.
 * The buffer is returned locked and read in from disk.
 * The buffer should be released with a call to xfs_brelse().
 *
 * If the flags parameter is BUF_TRYLOCK, then we'll only return
 * the superblock buffer if it can be locked without sleeping.
 * If it can't then we'll return NULL.
 */
struct xfs_buf *
xfs_getsb(
	struct xfs_mount	*mp,
	int			flags)
{
	struct xfs_buf		*bp = mp->m_sb_bp;

	if (!xfs_buf_trylock(bp)) {
		if (flags & XBF_TRYLOCK)
			return NULL;
		xfs_buf_lock(bp);
	}

	xfs_buf_hold(bp);
	ASSERT(XFS_BUF_ISDONE(bp));
	return bp;
}

/*
 * Used to free the superblock along various error paths.
 */
void
xfs_freesb(
	struct xfs_mount	*mp)
{
	struct xfs_buf		*bp = mp->m_sb_bp;

	xfs_buf_lock(bp);
	mp->m_sb_bp = NULL;
	xfs_buf_relse(bp);
}

/*
 * If the underlying (data/log/rt) device is readonly, there are some
 * operations that cannot proceed.
 */
int
xfs_dev_is_read_only(
	struct xfs_mount	*mp,
	char			*message)
{
	if (xfs_readonly_buftarg(mp->m_ddev_targp) ||
	    xfs_readonly_buftarg(mp->m_logdev_targp) ||
	    (mp->m_rtdev_targp && xfs_readonly_buftarg(mp->m_rtdev_targp))) {
		xfs_notice(mp, "%s required on read-only device.", message);
		xfs_notice(mp, "write access unavailable, cannot proceed.");
		return -EROFS;
	}
	return 0;
}<|MERGE_RESOLUTION|>--- conflicted
+++ resolved
@@ -1084,27 +1084,18 @@
 	return xfs_sync_sb(mp, true);
 }
 
-<<<<<<< HEAD
-=======
 /*
  * Deltas for the inode count are +/-64, hence we use a large batch size
  * of 128 so we don't need to take the counter lock on every update.
  */
 #define XFS_ICOUNT_BATCH	128
->>>>>>> 4b8a8262
 int
 xfs_mod_icount(
 	struct xfs_mount	*mp,
 	int64_t			delta)
 {
-<<<<<<< HEAD
-	/* deltas are +/-64, hence the large batch size of 128. */
-	__percpu_counter_add(&mp->m_icount, delta, 128);
-	if (percpu_counter_compare(&mp->m_icount, 0) < 0) {
-=======
 	__percpu_counter_add(&mp->m_icount, delta, XFS_ICOUNT_BATCH);
 	if (__percpu_counter_compare(&mp->m_icount, 0, XFS_ICOUNT_BATCH) < 0) {
->>>>>>> 4b8a8262
 		ASSERT(0);
 		percpu_counter_add(&mp->m_icount, -delta);
 		return -EINVAL;
@@ -1126,8 +1117,6 @@
 	return 0;
 }
 
-<<<<<<< HEAD
-=======
 /*
  * Deltas for the block count can vary from 1 to very large, but lock contention
  * only occurs on frequent small block count updates such as in the delayed
@@ -1136,7 +1125,6 @@
  * we get near to ENOSPC and we have to be very accurate with our updates.
  */
 #define XFS_FDBLOCKS_BATCH	1024
->>>>>>> 4b8a8262
 int
 xfs_mod_fdblocks(
 	struct xfs_mount	*mp,
@@ -1170,37 +1158,6 @@
 		spin_unlock(&mp->m_sb_lock);
 		return 0;
 	}
-<<<<<<< HEAD
-
-	/*
-	 * Taking blocks away, need to be more accurate the closer we
-	 * are to zero.
-	 *
-	 * batch size is set to a maximum of 1024 blocks - if we are
-	 * allocating of freeing extents larger than this then we aren't
-	 * going to be hammering the counter lock so a lock per update
-	 * is not a problem.
-	 *
-	 * If the counter has a value of less than 2 * max batch size,
-	 * then make everything serialise as we are real close to
-	 * ENOSPC.
-	 */
-#define __BATCH	1024
-	if (percpu_counter_compare(&mp->m_fdblocks, 2 * __BATCH) < 0)
-		batch = 1;
-	else
-		batch = __BATCH;
-#undef __BATCH
-
-	__percpu_counter_add(&mp->m_fdblocks, delta, batch);
-	if (percpu_counter_compare(&mp->m_fdblocks,
-				   XFS_ALLOC_SET_ASIDE(mp)) >= 0) {
-		/* we had space! */
-		return 0;
-	}
-
-	/*
-=======
 
 	/*
 	 * Taking blocks away, need to be more accurate the closer we
@@ -1224,7 +1181,6 @@
 	}
 
 	/*
->>>>>>> 4b8a8262
 	 * lock up the sb for dipping into reserves before releasing the space
 	 * that took us to ENOSPC.
 	 */
