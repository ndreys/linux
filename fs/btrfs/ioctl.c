/*
 * Copyright (C) 2007 Oracle.  All rights reserved.
 *
 * This program is free software; you can redistribute it and/or
 * modify it under the terms of the GNU General Public
 * License v2 as published by the Free Software Foundation.
 *
 * This program is distributed in the hope that it will be useful,
 * but WITHOUT ANY WARRANTY; without even the implied warranty of
 * MERCHANTABILITY or FITNESS FOR A PARTICULAR PURPOSE.  See the GNU
 * General Public License for more details.
 *
 * You should have received a copy of the GNU General Public
 * License along with this program; if not, write to the
 * Free Software Foundation, Inc., 59 Temple Place - Suite 330,
 * Boston, MA 021110-1307, USA.
 */

#include <linux/kernel.h>
#include <linux/bio.h>
#include <linux/buffer_head.h>
#include <linux/file.h>
#include <linux/fs.h>
#include <linux/fsnotify.h>
#include <linux/pagemap.h>
#include <linux/highmem.h>
#include <linux/time.h>
#include <linux/init.h>
#include <linux/string.h>
#include <linux/backing-dev.h>
#include <linux/mount.h>
#include <linux/mpage.h>
#include <linux/namei.h>
#include <linux/swap.h>
#include <linux/writeback.h>
#include <linux/statfs.h>
#include <linux/compat.h>
#include <linux/bit_spinlock.h>
#include <linux/security.h>
#include <linux/xattr.h>
#include <linux/vmalloc.h>
#include <linux/slab.h>
#include <linux/blkdev.h>
#include <linux/uuid.h>
#include <linux/btrfs.h>
#include <linux/uaccess.h>
#include "ctree.h"
#include "disk-io.h"
#include "transaction.h"
#include "btrfs_inode.h"
#include "print-tree.h"
#include "volumes.h"
#include "locking.h"
#include "inode-map.h"
#include "backref.h"
#include "rcu-string.h"
#include "send.h"
#include "dev-replace.h"
#include "props.h"
#include "sysfs.h"
#include "qgroup.h"

#ifdef CONFIG_64BIT
/* If we have a 32-bit userspace and 64-bit kernel, then the UAPI
 * structures are incorrect, as the timespec structure from userspace
 * is 4 bytes too small. We define these alternatives here to teach
 * the kernel about the 32-bit struct packing.
 */
struct btrfs_ioctl_timespec_32 {
	__u64 sec;
	__u32 nsec;
} __attribute__ ((__packed__));

struct btrfs_ioctl_received_subvol_args_32 {
	char	uuid[BTRFS_UUID_SIZE];	/* in */
	__u64	stransid;		/* in */
	__u64	rtransid;		/* out */
	struct btrfs_ioctl_timespec_32 stime; /* in */
	struct btrfs_ioctl_timespec_32 rtime; /* out */
	__u64	flags;			/* in */
	__u64	reserved[16];		/* in */
} __attribute__ ((__packed__));

#define BTRFS_IOC_SET_RECEIVED_SUBVOL_32 _IOWR(BTRFS_IOCTL_MAGIC, 37, \
				struct btrfs_ioctl_received_subvol_args_32)
#endif


static int btrfs_clone(struct inode *src, struct inode *inode,
		       u64 off, u64 olen, u64 olen_aligned, u64 destoff);

/* Mask out flags that are inappropriate for the given type of inode. */
static inline __u32 btrfs_mask_flags(umode_t mode, __u32 flags)
{
	if (S_ISDIR(mode))
		return flags;
	else if (S_ISREG(mode))
		return flags & ~FS_DIRSYNC_FL;
	else
		return flags & (FS_NODUMP_FL | FS_NOATIME_FL);
}

/*
 * Export inode flags to the format expected by the FS_IOC_GETFLAGS ioctl.
 */
static unsigned int btrfs_flags_to_ioctl(unsigned int flags)
{
	unsigned int iflags = 0;

	if (flags & BTRFS_INODE_SYNC)
		iflags |= FS_SYNC_FL;
	if (flags & BTRFS_INODE_IMMUTABLE)
		iflags |= FS_IMMUTABLE_FL;
	if (flags & BTRFS_INODE_APPEND)
		iflags |= FS_APPEND_FL;
	if (flags & BTRFS_INODE_NODUMP)
		iflags |= FS_NODUMP_FL;
	if (flags & BTRFS_INODE_NOATIME)
		iflags |= FS_NOATIME_FL;
	if (flags & BTRFS_INODE_DIRSYNC)
		iflags |= FS_DIRSYNC_FL;
	if (flags & BTRFS_INODE_NODATACOW)
		iflags |= FS_NOCOW_FL;

	if ((flags & BTRFS_INODE_COMPRESS) && !(flags & BTRFS_INODE_NOCOMPRESS))
		iflags |= FS_COMPR_FL;
	else if (flags & BTRFS_INODE_NOCOMPRESS)
		iflags |= FS_NOCOMP_FL;

	return iflags;
}

/*
 * Update inode->i_flags based on the btrfs internal flags.
 */
void btrfs_update_iflags(struct inode *inode)
{
	struct btrfs_inode *ip = BTRFS_I(inode);
	unsigned int new_fl = 0;

	if (ip->flags & BTRFS_INODE_SYNC)
		new_fl |= S_SYNC;
	if (ip->flags & BTRFS_INODE_IMMUTABLE)
		new_fl |= S_IMMUTABLE;
	if (ip->flags & BTRFS_INODE_APPEND)
		new_fl |= S_APPEND;
	if (ip->flags & BTRFS_INODE_NOATIME)
		new_fl |= S_NOATIME;
	if (ip->flags & BTRFS_INODE_DIRSYNC)
		new_fl |= S_DIRSYNC;

	set_mask_bits(&inode->i_flags,
		      S_SYNC | S_APPEND | S_IMMUTABLE | S_NOATIME | S_DIRSYNC,
		      new_fl);
}

/*
 * Inherit flags from the parent inode.
 *
 * Currently only the compression flags and the cow flags are inherited.
 */
void btrfs_inherit_iflags(struct inode *inode, struct inode *dir)
{
	unsigned int flags;

	if (!dir)
		return;

	flags = BTRFS_I(dir)->flags;

	if (flags & BTRFS_INODE_NOCOMPRESS) {
		BTRFS_I(inode)->flags &= ~BTRFS_INODE_COMPRESS;
		BTRFS_I(inode)->flags |= BTRFS_INODE_NOCOMPRESS;
	} else if (flags & BTRFS_INODE_COMPRESS) {
		BTRFS_I(inode)->flags &= ~BTRFS_INODE_NOCOMPRESS;
		BTRFS_I(inode)->flags |= BTRFS_INODE_COMPRESS;
	}

	if (flags & BTRFS_INODE_NODATACOW) {
		BTRFS_I(inode)->flags |= BTRFS_INODE_NODATACOW;
		if (S_ISREG(inode->i_mode))
			BTRFS_I(inode)->flags |= BTRFS_INODE_NODATASUM;
	}

	btrfs_update_iflags(inode);
}

static int btrfs_ioctl_getflags(struct file *file, void __user *arg)
{
	struct btrfs_inode *ip = BTRFS_I(file_inode(file));
	unsigned int flags = btrfs_flags_to_ioctl(ip->flags);

	if (copy_to_user(arg, &flags, sizeof(flags)))
		return -EFAULT;
	return 0;
}

static int check_flags(unsigned int flags)
{
	if (flags & ~(FS_IMMUTABLE_FL | FS_APPEND_FL | \
		      FS_NOATIME_FL | FS_NODUMP_FL | \
		      FS_SYNC_FL | FS_DIRSYNC_FL | \
		      FS_NOCOMP_FL | FS_COMPR_FL |
		      FS_NOCOW_FL))
		return -EOPNOTSUPP;

	if ((flags & FS_NOCOMP_FL) && (flags & FS_COMPR_FL))
		return -EINVAL;

	return 0;
}

static int btrfs_ioctl_setflags(struct file *file, void __user *arg)
{
	struct inode *inode = file_inode(file);
	struct btrfs_inode *ip = BTRFS_I(inode);
	struct btrfs_root *root = ip->root;
	struct btrfs_trans_handle *trans;
	unsigned int flags, oldflags;
	int ret;
	u64 ip_oldflags;
	unsigned int i_oldflags;
	umode_t mode;

	if (!inode_owner_or_capable(inode))
		return -EPERM;

	if (btrfs_root_readonly(root))
		return -EROFS;

	if (copy_from_user(&flags, arg, sizeof(flags)))
		return -EFAULT;

	ret = check_flags(flags);
	if (ret)
		return ret;

	ret = mnt_want_write_file(file);
	if (ret)
		return ret;

	mutex_lock(&inode->i_mutex);

	ip_oldflags = ip->flags;
	i_oldflags = inode->i_flags;
	mode = inode->i_mode;

	flags = btrfs_mask_flags(inode->i_mode, flags);
	oldflags = btrfs_flags_to_ioctl(ip->flags);
	if ((flags ^ oldflags) & (FS_APPEND_FL | FS_IMMUTABLE_FL)) {
		if (!capable(CAP_LINUX_IMMUTABLE)) {
			ret = -EPERM;
			goto out_unlock;
		}
	}

	if (flags & FS_SYNC_FL)
		ip->flags |= BTRFS_INODE_SYNC;
	else
		ip->flags &= ~BTRFS_INODE_SYNC;
	if (flags & FS_IMMUTABLE_FL)
		ip->flags |= BTRFS_INODE_IMMUTABLE;
	else
		ip->flags &= ~BTRFS_INODE_IMMUTABLE;
	if (flags & FS_APPEND_FL)
		ip->flags |= BTRFS_INODE_APPEND;
	else
		ip->flags &= ~BTRFS_INODE_APPEND;
	if (flags & FS_NODUMP_FL)
		ip->flags |= BTRFS_INODE_NODUMP;
	else
		ip->flags &= ~BTRFS_INODE_NODUMP;
	if (flags & FS_NOATIME_FL)
		ip->flags |= BTRFS_INODE_NOATIME;
	else
		ip->flags &= ~BTRFS_INODE_NOATIME;
	if (flags & FS_DIRSYNC_FL)
		ip->flags |= BTRFS_INODE_DIRSYNC;
	else
		ip->flags &= ~BTRFS_INODE_DIRSYNC;
	if (flags & FS_NOCOW_FL) {
		if (S_ISREG(mode)) {
			/*
			 * It's safe to turn csums off here, no extents exist.
			 * Otherwise we want the flag to reflect the real COW
			 * status of the file and will not set it.
			 */
			if (inode->i_size == 0)
				ip->flags |= BTRFS_INODE_NODATACOW
					   | BTRFS_INODE_NODATASUM;
		} else {
			ip->flags |= BTRFS_INODE_NODATACOW;
		}
	} else {
		/*
		 * Revert back under same assuptions as above
		 */
		if (S_ISREG(mode)) {
			if (inode->i_size == 0)
				ip->flags &= ~(BTRFS_INODE_NODATACOW
				             | BTRFS_INODE_NODATASUM);
		} else {
			ip->flags &= ~BTRFS_INODE_NODATACOW;
		}
	}

	/*
	 * The COMPRESS flag can only be changed by users, while the NOCOMPRESS
	 * flag may be changed automatically if compression code won't make
	 * things smaller.
	 */
	if (flags & FS_NOCOMP_FL) {
		ip->flags &= ~BTRFS_INODE_COMPRESS;
		ip->flags |= BTRFS_INODE_NOCOMPRESS;

		ret = btrfs_set_prop(inode, "btrfs.compression", NULL, 0, 0);
		if (ret && ret != -ENODATA)
			goto out_drop;
	} else if (flags & FS_COMPR_FL) {
		const char *comp;

		ip->flags |= BTRFS_INODE_COMPRESS;
		ip->flags &= ~BTRFS_INODE_NOCOMPRESS;

		if (root->fs_info->compress_type == BTRFS_COMPRESS_LZO)
			comp = "lzo";
		else
			comp = "zlib";
		ret = btrfs_set_prop(inode, "btrfs.compression",
				     comp, strlen(comp), 0);
		if (ret)
			goto out_drop;

	} else {
		ip->flags &= ~(BTRFS_INODE_COMPRESS | BTRFS_INODE_NOCOMPRESS);
	}

	trans = btrfs_start_transaction(root, 1);
	if (IS_ERR(trans)) {
		ret = PTR_ERR(trans);
		goto out_drop;
	}

	btrfs_update_iflags(inode);
	inode_inc_iversion(inode);
	inode->i_ctime = CURRENT_TIME;
	ret = btrfs_update_inode(trans, root, inode);

	btrfs_end_transaction(trans, root);
 out_drop:
	if (ret) {
		ip->flags = ip_oldflags;
		inode->i_flags = i_oldflags;
	}

 out_unlock:
	mutex_unlock(&inode->i_mutex);
	mnt_drop_write_file(file);
	return ret;
}

static int btrfs_ioctl_getversion(struct file *file, int __user *arg)
{
	struct inode *inode = file_inode(file);

	return put_user(inode->i_generation, arg);
}

static noinline int btrfs_ioctl_fitrim(struct file *file, void __user *arg)
{
	struct btrfs_fs_info *fs_info = btrfs_sb(file_inode(file)->i_sb);
	struct btrfs_device *device;
	struct request_queue *q;
	struct fstrim_range range;
	u64 minlen = ULLONG_MAX;
	u64 num_devices = 0;
	u64 total_bytes = btrfs_super_total_bytes(fs_info->super_copy);
	int ret;

	if (!capable(CAP_SYS_ADMIN))
		return -EPERM;

	rcu_read_lock();
	list_for_each_entry_rcu(device, &fs_info->fs_devices->devices,
				dev_list) {
		if (!device->bdev)
			continue;
		q = bdev_get_queue(device->bdev);
		if (blk_queue_discard(q)) {
			num_devices++;
			minlen = min((u64)q->limits.discard_granularity,
				     minlen);
		}
	}
	rcu_read_unlock();

	if (!num_devices)
		return -EOPNOTSUPP;
	if (copy_from_user(&range, arg, sizeof(range)))
		return -EFAULT;
	if (range.start > total_bytes ||
	    range.len < fs_info->sb->s_blocksize)
		return -EINVAL;

	range.len = min(range.len, total_bytes - range.start);
	range.minlen = max(range.minlen, minlen);
	ret = btrfs_trim_fs(fs_info->tree_root, &range);
	if (ret < 0)
		return ret;

	if (copy_to_user(arg, &range, sizeof(range)))
		return -EFAULT;

	return 0;
}

int btrfs_is_empty_uuid(u8 *uuid)
{
	int i;

	for (i = 0; i < BTRFS_UUID_SIZE; i++) {
		if (uuid[i])
			return 0;
	}
	return 1;
}

static noinline int create_subvol(struct inode *dir,
				  struct dentry *dentry,
				  char *name, int namelen,
				  u64 *async_transid,
				  struct btrfs_qgroup_inherit *inherit)
{
	struct btrfs_trans_handle *trans;
	struct btrfs_key key;
	struct btrfs_root_item root_item;
	struct btrfs_inode_item *inode_item;
	struct extent_buffer *leaf;
	struct btrfs_root *root = BTRFS_I(dir)->root;
	struct btrfs_root *new_root;
	struct btrfs_block_rsv block_rsv;
	struct timespec cur_time = CURRENT_TIME;
	struct inode *inode;
	int ret;
	int err;
	u64 objectid;
	u64 new_dirid = BTRFS_FIRST_FREE_OBJECTID;
	u64 index = 0;
	u64 qgroup_reserved;
	uuid_le new_uuid;

	ret = btrfs_find_free_objectid(root->fs_info->tree_root, &objectid);
	if (ret)
		return ret;

	btrfs_init_block_rsv(&block_rsv, BTRFS_BLOCK_RSV_TEMP);
	/*
	 * The same as the snapshot creation, please see the comment
	 * of create_snapshot().
	 */
	ret = btrfs_subvolume_reserve_metadata(root, &block_rsv,
					       8, &qgroup_reserved, false);
	if (ret)
		return ret;

	trans = btrfs_start_transaction(root, 0);
	if (IS_ERR(trans)) {
		ret = PTR_ERR(trans);
		btrfs_subvolume_release_metadata(root, &block_rsv,
						 qgroup_reserved);
		return ret;
	}
	trans->block_rsv = &block_rsv;
	trans->bytes_reserved = block_rsv.size;

	ret = btrfs_qgroup_inherit(trans, root->fs_info, 0, objectid, inherit);
	if (ret)
		goto fail;

	leaf = btrfs_alloc_free_block(trans, root, root->leafsize,
				      0, objectid, NULL, 0, 0, 0);
	if (IS_ERR(leaf)) {
		ret = PTR_ERR(leaf);
		goto fail;
	}

	memset_extent_buffer(leaf, 0, 0, sizeof(struct btrfs_header));
	btrfs_set_header_bytenr(leaf, leaf->start);
	btrfs_set_header_generation(leaf, trans->transid);
	btrfs_set_header_backref_rev(leaf, BTRFS_MIXED_BACKREF_REV);
	btrfs_set_header_owner(leaf, objectid);

	write_extent_buffer(leaf, root->fs_info->fsid, btrfs_header_fsid(),
			    BTRFS_FSID_SIZE);
	write_extent_buffer(leaf, root->fs_info->chunk_tree_uuid,
			    btrfs_header_chunk_tree_uuid(leaf),
			    BTRFS_UUID_SIZE);
	btrfs_mark_buffer_dirty(leaf);

	memset(&root_item, 0, sizeof(root_item));

	inode_item = &root_item.inode;
	btrfs_set_stack_inode_generation(inode_item, 1);
	btrfs_set_stack_inode_size(inode_item, 3);
	btrfs_set_stack_inode_nlink(inode_item, 1);
	btrfs_set_stack_inode_nbytes(inode_item, root->leafsize);
	btrfs_set_stack_inode_mode(inode_item, S_IFDIR | 0755);

	btrfs_set_root_flags(&root_item, 0);
	btrfs_set_root_limit(&root_item, 0);
	btrfs_set_stack_inode_flags(inode_item, BTRFS_INODE_ROOT_ITEM_INIT);

	btrfs_set_root_bytenr(&root_item, leaf->start);
	btrfs_set_root_generation(&root_item, trans->transid);
	btrfs_set_root_level(&root_item, 0);
	btrfs_set_root_refs(&root_item, 1);
	btrfs_set_root_used(&root_item, leaf->len);
	btrfs_set_root_last_snapshot(&root_item, 0);

	btrfs_set_root_generation_v2(&root_item,
			btrfs_root_generation(&root_item));
	uuid_le_gen(&new_uuid);
	memcpy(root_item.uuid, new_uuid.b, BTRFS_UUID_SIZE);
	btrfs_set_stack_timespec_sec(&root_item.otime, cur_time.tv_sec);
	btrfs_set_stack_timespec_nsec(&root_item.otime, cur_time.tv_nsec);
	root_item.ctime = root_item.otime;
	btrfs_set_root_ctransid(&root_item, trans->transid);
	btrfs_set_root_otransid(&root_item, trans->transid);

	btrfs_tree_unlock(leaf);
	free_extent_buffer(leaf);
	leaf = NULL;

	btrfs_set_root_dirid(&root_item, new_dirid);

	key.objectid = objectid;
	key.offset = 0;
	btrfs_set_key_type(&key, BTRFS_ROOT_ITEM_KEY);
	ret = btrfs_insert_root(trans, root->fs_info->tree_root, &key,
				&root_item);
	if (ret)
		goto fail;

	key.offset = (u64)-1;
	new_root = btrfs_read_fs_root_no_name(root->fs_info, &key);
	if (IS_ERR(new_root)) {
		btrfs_abort_transaction(trans, root, PTR_ERR(new_root));
		ret = PTR_ERR(new_root);
		goto fail;
	}

	btrfs_record_root_in_trans(trans, new_root);

	ret = btrfs_create_subvol_root(trans, new_root, root, new_dirid);
	if (ret) {
		/* We potentially lose an unused inode item here */
		btrfs_abort_transaction(trans, root, ret);
		goto fail;
	}

	/*
	 * insert the directory item
	 */
	ret = btrfs_set_inode_index(dir, &index);
	if (ret) {
		btrfs_abort_transaction(trans, root, ret);
		goto fail;
	}

	ret = btrfs_insert_dir_item(trans, root,
				    name, namelen, dir, &key,
				    BTRFS_FT_DIR, index);
	if (ret) {
		btrfs_abort_transaction(trans, root, ret);
		goto fail;
	}

	btrfs_i_size_write(dir, dir->i_size + namelen * 2);
	ret = btrfs_update_inode(trans, root, dir);
	BUG_ON(ret);

	ret = btrfs_add_root_ref(trans, root->fs_info->tree_root,
				 objectid, root->root_key.objectid,
				 btrfs_ino(dir), index, name, namelen);
	BUG_ON(ret);

	ret = btrfs_uuid_tree_add(trans, root->fs_info->uuid_root,
				  root_item.uuid, BTRFS_UUID_KEY_SUBVOL,
				  objectid);
	if (ret)
		btrfs_abort_transaction(trans, root, ret);

fail:
	trans->block_rsv = NULL;
	trans->bytes_reserved = 0;
	btrfs_subvolume_release_metadata(root, &block_rsv, qgroup_reserved);

	if (async_transid) {
		*async_transid = trans->transid;
		err = btrfs_commit_transaction_async(trans, root, 1);
		if (err)
			err = btrfs_commit_transaction(trans, root);
	} else {
		err = btrfs_commit_transaction(trans, root);
	}
	if (err && !ret)
		ret = err;

	if (!ret) {
		inode = btrfs_lookup_dentry(dir, dentry);
		if (IS_ERR(inode))
			return PTR_ERR(inode);
		d_instantiate(dentry, inode);
	}
	return ret;
}

static void btrfs_wait_nocow_write(struct btrfs_root *root)
{
	s64 writers;
	DEFINE_WAIT(wait);

	do {
		prepare_to_wait(&root->subv_writers->wait, &wait,
				TASK_UNINTERRUPTIBLE);

		writers = percpu_counter_sum(&root->subv_writers->counter);
		if (writers)
			schedule();

		finish_wait(&root->subv_writers->wait, &wait);
	} while (writers);
}

static int create_snapshot(struct btrfs_root *root, struct inode *dir,
			   struct dentry *dentry, char *name, int namelen,
			   u64 *async_transid, bool readonly,
			   struct btrfs_qgroup_inherit *inherit)
{
	struct inode *inode;
	struct btrfs_pending_snapshot *pending_snapshot;
	struct btrfs_trans_handle *trans;
	int ret;

	if (!test_bit(BTRFS_ROOT_REF_COWS, &root->state))
		return -EINVAL;

	atomic_inc(&root->will_be_snapshoted);
	smp_mb__after_atomic();
	btrfs_wait_nocow_write(root);

	ret = btrfs_start_delalloc_inodes(root, 0);
	if (ret)
		goto out;

	btrfs_wait_ordered_extents(root, -1);

	pending_snapshot = kzalloc(sizeof(*pending_snapshot), GFP_NOFS);
	if (!pending_snapshot) {
		ret = -ENOMEM;
		goto out;
	}

	btrfs_init_block_rsv(&pending_snapshot->block_rsv,
			     BTRFS_BLOCK_RSV_TEMP);
	/*
	 * 1 - parent dir inode
	 * 2 - dir entries
	 * 1 - root item
	 * 2 - root ref/backref
	 * 1 - root of snapshot
	 * 1 - UUID item
	 */
	ret = btrfs_subvolume_reserve_metadata(BTRFS_I(dir)->root,
					&pending_snapshot->block_rsv, 8,
					&pending_snapshot->qgroup_reserved,
					false);
	if (ret)
		goto free;

	pending_snapshot->dentry = dentry;
	pending_snapshot->root = root;
	pending_snapshot->readonly = readonly;
	pending_snapshot->dir = dir;
	pending_snapshot->inherit = inherit;

	trans = btrfs_start_transaction(root, 0);
	if (IS_ERR(trans)) {
		ret = PTR_ERR(trans);
		goto fail;
	}

	spin_lock(&root->fs_info->trans_lock);
	list_add(&pending_snapshot->list,
		 &trans->transaction->pending_snapshots);
	spin_unlock(&root->fs_info->trans_lock);
	if (async_transid) {
		*async_transid = trans->transid;
		ret = btrfs_commit_transaction_async(trans,
				     root->fs_info->extent_root, 1);
		if (ret)
			ret = btrfs_commit_transaction(trans, root);
	} else {
		ret = btrfs_commit_transaction(trans,
					       root->fs_info->extent_root);
	}
	if (ret)
		goto fail;

	ret = pending_snapshot->error;
	if (ret)
		goto fail;

	ret = btrfs_orphan_cleanup(pending_snapshot->snap);
	if (ret)
		goto fail;

	/*
	 * If orphan cleanup did remove any orphans, it means the tree was
	 * modified and therefore the commit root is not the same as the
	 * current root anymore. This is a problem, because send uses the
	 * commit root and therefore can see inode items that don't exist
	 * in the current root anymore, and for example make calls to
	 * btrfs_iget, which will do tree lookups based on the current root
	 * and not on the commit root. Those lookups will fail, returning a
	 * -ESTALE error, and making send fail with that error. So make sure
	 * a send does not see any orphans we have just removed, and that it
	 * will see the same inodes regardless of whether a transaction
	 * commit happened before it started (meaning that the commit root
	 * will be the same as the current root) or not.
	 */
	if (readonly && pending_snapshot->snap->node !=
	    pending_snapshot->snap->commit_root) {
		trans = btrfs_join_transaction(pending_snapshot->snap);
		if (IS_ERR(trans) && PTR_ERR(trans) != -ENOENT) {
			ret = PTR_ERR(trans);
			goto fail;
		}
		if (!IS_ERR(trans)) {
			ret = btrfs_commit_transaction(trans,
						       pending_snapshot->snap);
			if (ret)
				goto fail;
		}
	}

	inode = btrfs_lookup_dentry(dentry->d_parent->d_inode, dentry);
	if (IS_ERR(inode)) {
		ret = PTR_ERR(inode);
		goto fail;
	}

	d_instantiate(dentry, inode);
	ret = 0;
fail:
	btrfs_subvolume_release_metadata(BTRFS_I(dir)->root,
					 &pending_snapshot->block_rsv,
					 pending_snapshot->qgroup_reserved);
free:
	kfree(pending_snapshot);
out:
	atomic_dec(&root->will_be_snapshoted);
	return ret;
}

/*  copy of check_sticky in fs/namei.c()
* It's inline, so penalty for filesystems that don't use sticky bit is
* minimal.
*/
static inline int btrfs_check_sticky(struct inode *dir, struct inode *inode)
{
	kuid_t fsuid = current_fsuid();

	if (!(dir->i_mode & S_ISVTX))
		return 0;
	if (uid_eq(inode->i_uid, fsuid))
		return 0;
	if (uid_eq(dir->i_uid, fsuid))
		return 0;
	return !capable(CAP_FOWNER);
}

/*  copy of may_delete in fs/namei.c()
 *	Check whether we can remove a link victim from directory dir, check
 *  whether the type of victim is right.
 *  1. We can't do it if dir is read-only (done in permission())
 *  2. We should have write and exec permissions on dir
 *  3. We can't remove anything from append-only dir
 *  4. We can't do anything with immutable dir (done in permission())
 *  5. If the sticky bit on dir is set we should either
 *	a. be owner of dir, or
 *	b. be owner of victim, or
 *	c. have CAP_FOWNER capability
 *  6. If the victim is append-only or immutable we can't do antyhing with
 *     links pointing to it.
 *  7. If we were asked to remove a directory and victim isn't one - ENOTDIR.
 *  8. If we were asked to remove a non-directory and victim isn't one - EISDIR.
 *  9. We can't remove a root or mountpoint.
 * 10. We don't allow removal of NFS sillyrenamed files; it's handled by
 *     nfs_async_unlink().
 */

static int btrfs_may_delete(struct inode *dir, struct dentry *victim, int isdir)
{
	int error;

	if (!victim->d_inode)
		return -ENOENT;

	BUG_ON(victim->d_parent->d_inode != dir);
	audit_inode_child(dir, victim, AUDIT_TYPE_CHILD_DELETE);

	error = inode_permission(dir, MAY_WRITE | MAY_EXEC);
	if (error)
		return error;
	if (IS_APPEND(dir))
		return -EPERM;
	if (btrfs_check_sticky(dir, victim->d_inode)||
		IS_APPEND(victim->d_inode)||
	    IS_IMMUTABLE(victim->d_inode) || IS_SWAPFILE(victim->d_inode))
		return -EPERM;
	if (isdir) {
		if (!S_ISDIR(victim->d_inode->i_mode))
			return -ENOTDIR;
		if (IS_ROOT(victim))
			return -EBUSY;
	} else if (S_ISDIR(victim->d_inode->i_mode))
		return -EISDIR;
	if (IS_DEADDIR(dir))
		return -ENOENT;
	if (victim->d_flags & DCACHE_NFSFS_RENAMED)
		return -EBUSY;
	return 0;
}

/* copy of may_create in fs/namei.c() */
static inline int btrfs_may_create(struct inode *dir, struct dentry *child)
{
	if (child->d_inode)
		return -EEXIST;
	if (IS_DEADDIR(dir))
		return -ENOENT;
	return inode_permission(dir, MAY_WRITE | MAY_EXEC);
}

/*
 * Create a new subvolume below @parent.  This is largely modeled after
 * sys_mkdirat and vfs_mkdir, but we only do a single component lookup
 * inside this filesystem so it's quite a bit simpler.
 */
static noinline int btrfs_mksubvol(struct path *parent,
				   char *name, int namelen,
				   struct btrfs_root *snap_src,
				   u64 *async_transid, bool readonly,
				   struct btrfs_qgroup_inherit *inherit)
{
	struct inode *dir  = parent->dentry->d_inode;
	struct dentry *dentry;
	int error;

	error = mutex_lock_killable_nested(&dir->i_mutex, I_MUTEX_PARENT);
	if (error == -EINTR)
		return error;

	dentry = lookup_one_len(name, parent->dentry, namelen);
	error = PTR_ERR(dentry);
	if (IS_ERR(dentry))
		goto out_unlock;

	error = -EEXIST;
	if (dentry->d_inode)
		goto out_dput;

	error = btrfs_may_create(dir, dentry);
	if (error)
		goto out_dput;

	/*
	 * even if this name doesn't exist, we may get hash collisions.
	 * check for them now when we can safely fail
	 */
	error = btrfs_check_dir_item_collision(BTRFS_I(dir)->root,
					       dir->i_ino, name,
					       namelen);
	if (error)
		goto out_dput;

	down_read(&BTRFS_I(dir)->root->fs_info->subvol_sem);

	if (btrfs_root_refs(&BTRFS_I(dir)->root->root_item) == 0)
		goto out_up_read;

	if (snap_src) {
		error = create_snapshot(snap_src, dir, dentry, name, namelen,
					async_transid, readonly, inherit);
	} else {
		error = create_subvol(dir, dentry, name, namelen,
				      async_transid, inherit);
	}
	if (!error)
		fsnotify_mkdir(dir, dentry);
out_up_read:
	up_read(&BTRFS_I(dir)->root->fs_info->subvol_sem);
out_dput:
	dput(dentry);
out_unlock:
	mutex_unlock(&dir->i_mutex);
	return error;
}

/*
 * When we're defragging a range, we don't want to kick it off again
 * if it is really just waiting for delalloc to send it down.
 * If we find a nice big extent or delalloc range for the bytes in the
 * file you want to defrag, we return 0 to let you know to skip this
 * part of the file
 */
static int check_defrag_in_cache(struct inode *inode, u64 offset, int thresh)
{
	struct extent_io_tree *io_tree = &BTRFS_I(inode)->io_tree;
	struct extent_map *em = NULL;
	struct extent_map_tree *em_tree = &BTRFS_I(inode)->extent_tree;
	u64 end;

	read_lock(&em_tree->lock);
	em = lookup_extent_mapping(em_tree, offset, PAGE_CACHE_SIZE);
	read_unlock(&em_tree->lock);

	if (em) {
		end = extent_map_end(em);
		free_extent_map(em);
		if (end - offset > thresh)
			return 0;
	}
	/* if we already have a nice delalloc here, just stop */
	thresh /= 2;
	end = count_range_bits(io_tree, &offset, offset + thresh,
			       thresh, EXTENT_DELALLOC, 1);
	if (end >= thresh)
		return 0;
	return 1;
}

/*
 * helper function to walk through a file and find extents
 * newer than a specific transid, and smaller than thresh.
 *
 * This is used by the defragging code to find new and small
 * extents
 */
static int find_new_extents(struct btrfs_root *root,
			    struct inode *inode, u64 newer_than,
			    u64 *off, int thresh)
{
	struct btrfs_path *path;
	struct btrfs_key min_key;
	struct extent_buffer *leaf;
	struct btrfs_file_extent_item *extent;
	int type;
	int ret;
	u64 ino = btrfs_ino(inode);

	path = btrfs_alloc_path();
	if (!path)
		return -ENOMEM;

	min_key.objectid = ino;
	min_key.type = BTRFS_EXTENT_DATA_KEY;
	min_key.offset = *off;

	while (1) {
		path->keep_locks = 1;
		ret = btrfs_search_forward(root, &min_key, path, newer_than);
		if (ret != 0)
			goto none;
		path->keep_locks = 0;
		btrfs_unlock_up_safe(path, 1);
process_slot:
		if (min_key.objectid != ino)
			goto none;
		if (min_key.type != BTRFS_EXTENT_DATA_KEY)
			goto none;

		leaf = path->nodes[0];
		extent = btrfs_item_ptr(leaf, path->slots[0],
					struct btrfs_file_extent_item);

		type = btrfs_file_extent_type(leaf, extent);
		if (type == BTRFS_FILE_EXTENT_REG &&
		    btrfs_file_extent_num_bytes(leaf, extent) < thresh &&
		    check_defrag_in_cache(inode, min_key.offset, thresh)) {
			*off = min_key.offset;
			btrfs_free_path(path);
			return 0;
		}

		path->slots[0]++;
		if (path->slots[0] < btrfs_header_nritems(leaf)) {
			btrfs_item_key_to_cpu(leaf, &min_key, path->slots[0]);
			goto process_slot;
		}

		if (min_key.offset == (u64)-1)
			goto none;

		min_key.offset++;
		btrfs_release_path(path);
	}
none:
	btrfs_free_path(path);
	return -ENOENT;
}

static struct extent_map *defrag_lookup_extent(struct inode *inode, u64 start)
{
	struct extent_map_tree *em_tree = &BTRFS_I(inode)->extent_tree;
	struct extent_io_tree *io_tree = &BTRFS_I(inode)->io_tree;
	struct extent_map *em;
	u64 len = PAGE_CACHE_SIZE;

	/*
	 * hopefully we have this extent in the tree already, try without
	 * the full extent lock
	 */
	read_lock(&em_tree->lock);
	em = lookup_extent_mapping(em_tree, start, len);
	read_unlock(&em_tree->lock);

	if (!em) {
		struct extent_state *cached = NULL;
		u64 end = start + len - 1;

		/* get the big lock and read metadata off disk */
		lock_extent_bits(io_tree, start, end, 0, &cached);
		em = btrfs_get_extent(inode, NULL, 0, start, len, 0);
		unlock_extent_cached(io_tree, start, end, &cached, GFP_NOFS);

		if (IS_ERR(em))
			return NULL;
	}

	return em;
}

static bool defrag_check_next_extent(struct inode *inode, struct extent_map *em)
{
	struct extent_map *next;
	bool ret = true;

	/* this is the last extent */
	if (em->start + em->len >= i_size_read(inode))
		return false;

	next = defrag_lookup_extent(inode, em->start + em->len);
	if (!next || next->block_start >= EXTENT_MAP_LAST_BYTE ||
	    (em->block_start + em->block_len == next->block_start))
		ret = false;

	free_extent_map(next);
	return ret;
}

static int should_defrag_range(struct inode *inode, u64 start, int thresh,
			       u64 *last_len, u64 *skip, u64 *defrag_end,
			       int compress)
{
	struct extent_map *em;
	int ret = 1;
	bool next_mergeable = true;

	/*
	 * make sure that once we start defragging an extent, we keep on
	 * defragging it
	 */
	if (start < *defrag_end)
		return 1;

	*skip = 0;

	em = defrag_lookup_extent(inode, start);
	if (!em)
		return 0;

	/* this will cover holes, and inline extents */
	if (em->block_start >= EXTENT_MAP_LAST_BYTE) {
		ret = 0;
		goto out;
	}

	next_mergeable = defrag_check_next_extent(inode, em);

	/*
	 * we hit a real extent, if it is big or the next extent is not a
	 * real extent, don't bother defragging it
	 */
	if (!compress && (*last_len == 0 || *last_len >= thresh) &&
	    (em->len >= thresh || !next_mergeable))
		ret = 0;
out:
	/*
	 * last_len ends up being a counter of how many bytes we've defragged.
	 * every time we choose not to defrag an extent, we reset *last_len
	 * so that the next tiny extent will force a defrag.
	 *
	 * The end result of this is that tiny extents before a single big
	 * extent will force at least part of that big extent to be defragged.
	 */
	if (ret) {
		*defrag_end = extent_map_end(em);
	} else {
		*last_len = 0;
		*skip = extent_map_end(em);
		*defrag_end = 0;
	}

	free_extent_map(em);
	return ret;
}

/*
 * it doesn't do much good to defrag one or two pages
 * at a time.  This pulls in a nice chunk of pages
 * to COW and defrag.
 *
 * It also makes sure the delalloc code has enough
 * dirty data to avoid making new small extents as part
 * of the defrag
 *
 * It's a good idea to start RA on this range
 * before calling this.
 */
static int cluster_pages_for_defrag(struct inode *inode,
				    struct page **pages,
				    unsigned long start_index,
				    unsigned long num_pages)
{
	unsigned long file_end;
	u64 isize = i_size_read(inode);
	u64 page_start;
	u64 page_end;
	u64 page_cnt;
	int ret;
	int i;
	int i_done;
	struct btrfs_ordered_extent *ordered;
	struct extent_state *cached_state = NULL;
	struct extent_io_tree *tree;
	gfp_t mask = btrfs_alloc_write_mask(inode->i_mapping);

	file_end = (isize - 1) >> PAGE_CACHE_SHIFT;
	if (!isize || start_index > file_end)
		return 0;

	page_cnt = min_t(u64, (u64)num_pages, (u64)file_end - start_index + 1);

	ret = btrfs_delalloc_reserve_space(inode,
					   page_cnt << PAGE_CACHE_SHIFT);
	if (ret)
		return ret;
	i_done = 0;
	tree = &BTRFS_I(inode)->io_tree;

	/* step one, lock all the pages */
	for (i = 0; i < page_cnt; i++) {
		struct page *page;
again:
		page = find_or_create_page(inode->i_mapping,
					   start_index + i, mask);
		if (!page)
			break;

		page_start = page_offset(page);
		page_end = page_start + PAGE_CACHE_SIZE - 1;
		while (1) {
			lock_extent_bits(tree, page_start, page_end,
					 0, &cached_state);
			ordered = btrfs_lookup_ordered_extent(inode,
							      page_start);
			unlock_extent_cached(tree, page_start, page_end,
					     &cached_state, GFP_NOFS);
			if (!ordered)
				break;

			unlock_page(page);
			btrfs_start_ordered_extent(inode, ordered, 1);
			btrfs_put_ordered_extent(ordered);
			lock_page(page);
			/*
			 * we unlocked the page above, so we need check if
			 * it was released or not.
			 */
			if (page->mapping != inode->i_mapping) {
				unlock_page(page);
				page_cache_release(page);
				goto again;
			}
		}

		if (!PageUptodate(page)) {
			btrfs_readpage(NULL, page);
			lock_page(page);
			if (!PageUptodate(page)) {
				unlock_page(page);
				page_cache_release(page);
				ret = -EIO;
				break;
			}
		}

		if (page->mapping != inode->i_mapping) {
			unlock_page(page);
			page_cache_release(page);
			goto again;
		}

		pages[i] = page;
		i_done++;
	}
	if (!i_done || ret)
		goto out;

	if (!(inode->i_sb->s_flags & MS_ACTIVE))
		goto out;

	/*
	 * so now we have a nice long stream of locked
	 * and up to date pages, lets wait on them
	 */
	for (i = 0; i < i_done; i++)
		wait_on_page_writeback(pages[i]);

	page_start = page_offset(pages[0]);
	page_end = page_offset(pages[i_done - 1]) + PAGE_CACHE_SIZE;

	lock_extent_bits(&BTRFS_I(inode)->io_tree,
			 page_start, page_end - 1, 0, &cached_state);
	clear_extent_bit(&BTRFS_I(inode)->io_tree, page_start,
			  page_end - 1, EXTENT_DIRTY | EXTENT_DELALLOC |
			  EXTENT_DO_ACCOUNTING | EXTENT_DEFRAG, 0, 0,
			  &cached_state, GFP_NOFS);

	if (i_done != page_cnt) {
		spin_lock(&BTRFS_I(inode)->lock);
		BTRFS_I(inode)->outstanding_extents++;
		spin_unlock(&BTRFS_I(inode)->lock);
		btrfs_delalloc_release_space(inode,
				     (page_cnt - i_done) << PAGE_CACHE_SHIFT);
	}


	set_extent_defrag(&BTRFS_I(inode)->io_tree, page_start, page_end - 1,
			  &cached_state, GFP_NOFS);

	unlock_extent_cached(&BTRFS_I(inode)->io_tree,
			     page_start, page_end - 1, &cached_state,
			     GFP_NOFS);

	for (i = 0; i < i_done; i++) {
		clear_page_dirty_for_io(pages[i]);
		ClearPageChecked(pages[i]);
		set_page_extent_mapped(pages[i]);
		set_page_dirty(pages[i]);
		unlock_page(pages[i]);
		page_cache_release(pages[i]);
	}
	return i_done;
out:
	for (i = 0; i < i_done; i++) {
		unlock_page(pages[i]);
		page_cache_release(pages[i]);
	}
	btrfs_delalloc_release_space(inode, page_cnt << PAGE_CACHE_SHIFT);
	return ret;

}

int btrfs_defrag_file(struct inode *inode, struct file *file,
		      struct btrfs_ioctl_defrag_range_args *range,
		      u64 newer_than, unsigned long max_to_defrag)
{
	struct btrfs_root *root = BTRFS_I(inode)->root;
	struct file_ra_state *ra = NULL;
	unsigned long last_index;
	u64 isize = i_size_read(inode);
	u64 last_len = 0;
	u64 skip = 0;
	u64 defrag_end = 0;
	u64 newer_off = range->start;
	unsigned long i;
	unsigned long ra_index = 0;
	int ret;
	int defrag_count = 0;
	int compress_type = BTRFS_COMPRESS_ZLIB;
	int extent_thresh = range->extent_thresh;
	unsigned long max_cluster = (256 * 1024) >> PAGE_CACHE_SHIFT;
	unsigned long cluster = max_cluster;
	u64 new_align = ~((u64)128 * 1024 - 1);
	struct page **pages = NULL;

	if (isize == 0)
		return 0;

	if (range->start >= isize)
		return -EINVAL;

	if (range->flags & BTRFS_DEFRAG_RANGE_COMPRESS) {
		if (range->compress_type > BTRFS_COMPRESS_TYPES)
			return -EINVAL;
		if (range->compress_type)
			compress_type = range->compress_type;
	}

	if (extent_thresh == 0)
		extent_thresh = 256 * 1024;

	/*
	 * if we were not given a file, allocate a readahead
	 * context
	 */
	if (!file) {
		ra = kzalloc(sizeof(*ra), GFP_NOFS);
		if (!ra)
			return -ENOMEM;
		file_ra_state_init(ra, inode->i_mapping);
	} else {
		ra = &file->f_ra;
	}

	pages = kmalloc_array(max_cluster, sizeof(struct page *),
			GFP_NOFS);
	if (!pages) {
		ret = -ENOMEM;
		goto out_ra;
	}

	/* find the last page to defrag */
	if (range->start + range->len > range->start) {
		last_index = min_t(u64, isize - 1,
			 range->start + range->len - 1) >> PAGE_CACHE_SHIFT;
	} else {
		last_index = (isize - 1) >> PAGE_CACHE_SHIFT;
	}

	if (newer_than) {
		ret = find_new_extents(root, inode, newer_than,
				       &newer_off, 64 * 1024);
		if (!ret) {
			range->start = newer_off;
			/*
			 * we always align our defrag to help keep
			 * the extents in the file evenly spaced
			 */
			i = (newer_off & new_align) >> PAGE_CACHE_SHIFT;
		} else
			goto out_ra;
	} else {
		i = range->start >> PAGE_CACHE_SHIFT;
	}
	if (!max_to_defrag)
		max_to_defrag = last_index + 1;

	/*
	 * make writeback starts from i, so the defrag range can be
	 * written sequentially.
	 */
	if (i < inode->i_mapping->writeback_index)
		inode->i_mapping->writeback_index = i;

	while (i <= last_index && defrag_count < max_to_defrag &&
	       (i < (i_size_read(inode) + PAGE_CACHE_SIZE - 1) >>
		PAGE_CACHE_SHIFT)) {
		/*
		 * make sure we stop running if someone unmounts
		 * the FS
		 */
		if (!(inode->i_sb->s_flags & MS_ACTIVE))
			break;

		if (btrfs_defrag_cancelled(root->fs_info)) {
			printk(KERN_DEBUG "BTRFS: defrag_file cancelled\n");
			ret = -EAGAIN;
			break;
		}

		if (!should_defrag_range(inode, (u64)i << PAGE_CACHE_SHIFT,
					 extent_thresh, &last_len, &skip,
					 &defrag_end, range->flags &
					 BTRFS_DEFRAG_RANGE_COMPRESS)) {
			unsigned long next;
			/*
			 * the should_defrag function tells us how much to skip
			 * bump our counter by the suggested amount
			 */
			next = (skip + PAGE_CACHE_SIZE - 1) >> PAGE_CACHE_SHIFT;
			i = max(i + 1, next);
			continue;
		}

		if (!newer_than) {
			cluster = (PAGE_CACHE_ALIGN(defrag_end) >>
				   PAGE_CACHE_SHIFT) - i;
			cluster = min(cluster, max_cluster);
		} else {
			cluster = max_cluster;
		}

		if (i + cluster > ra_index) {
			ra_index = max(i, ra_index);
			btrfs_force_ra(inode->i_mapping, ra, file, ra_index,
				       cluster);
			ra_index += max_cluster;
		}

		mutex_lock(&inode->i_mutex);
		if (range->flags & BTRFS_DEFRAG_RANGE_COMPRESS)
			BTRFS_I(inode)->force_compress = compress_type;
		ret = cluster_pages_for_defrag(inode, pages, i, cluster);
		if (ret < 0) {
			mutex_unlock(&inode->i_mutex);
			goto out_ra;
		}

		defrag_count += ret;
		balance_dirty_pages_ratelimited(inode->i_mapping);
		mutex_unlock(&inode->i_mutex);

		if (newer_than) {
			if (newer_off == (u64)-1)
				break;

			if (ret > 0)
				i += ret;

			newer_off = max(newer_off + 1,
					(u64)i << PAGE_CACHE_SHIFT);

			ret = find_new_extents(root, inode,
					       newer_than, &newer_off,
					       64 * 1024);
			if (!ret) {
				range->start = newer_off;
				i = (newer_off & new_align) >> PAGE_CACHE_SHIFT;
			} else {
				break;
			}
		} else {
			if (ret > 0) {
				i += ret;
				last_len += ret << PAGE_CACHE_SHIFT;
			} else {
				i++;
				last_len = 0;
			}
		}
	}

	if ((range->flags & BTRFS_DEFRAG_RANGE_START_IO)) {
		filemap_flush(inode->i_mapping);
		if (test_bit(BTRFS_INODE_HAS_ASYNC_EXTENT,
			     &BTRFS_I(inode)->runtime_flags))
			filemap_flush(inode->i_mapping);
	}

	if ((range->flags & BTRFS_DEFRAG_RANGE_COMPRESS)) {
		/* the filemap_flush will queue IO into the worker threads, but
		 * we have to make sure the IO is actually started and that
		 * ordered extents get created before we return
		 */
		atomic_inc(&root->fs_info->async_submit_draining);
		while (atomic_read(&root->fs_info->nr_async_submits) ||
		      atomic_read(&root->fs_info->async_delalloc_pages)) {
			wait_event(root->fs_info->async_submit_wait,
			   (atomic_read(&root->fs_info->nr_async_submits) == 0 &&
			    atomic_read(&root->fs_info->async_delalloc_pages) == 0));
		}
		atomic_dec(&root->fs_info->async_submit_draining);
	}

	if (range->compress_type == BTRFS_COMPRESS_LZO) {
		btrfs_set_fs_incompat(root->fs_info, COMPRESS_LZO);
	}

	ret = defrag_count;

out_ra:
	if (range->flags & BTRFS_DEFRAG_RANGE_COMPRESS) {
		mutex_lock(&inode->i_mutex);
		BTRFS_I(inode)->force_compress = BTRFS_COMPRESS_NONE;
		mutex_unlock(&inode->i_mutex);
	}
	if (!file)
		kfree(ra);
	kfree(pages);
	return ret;
}

static noinline int btrfs_ioctl_resize(struct file *file,
					void __user *arg)
{
	u64 new_size;
	u64 old_size;
	u64 devid = 1;
	struct btrfs_root *root = BTRFS_I(file_inode(file))->root;
	struct btrfs_ioctl_vol_args *vol_args;
	struct btrfs_trans_handle *trans;
	struct btrfs_device *device = NULL;
	char *sizestr;
	char *retptr;
	char *devstr = NULL;
	int ret = 0;
	int mod = 0;

	if (!capable(CAP_SYS_ADMIN))
		return -EPERM;

	ret = mnt_want_write_file(file);
	if (ret)
		return ret;

	if (atomic_xchg(&root->fs_info->mutually_exclusive_operation_running,
			1)) {
		mnt_drop_write_file(file);
		return BTRFS_ERROR_DEV_EXCL_RUN_IN_PROGRESS;
	}

	mutex_lock(&root->fs_info->volume_mutex);
	vol_args = memdup_user(arg, sizeof(*vol_args));
	if (IS_ERR(vol_args)) {
		ret = PTR_ERR(vol_args);
		goto out;
	}

	vol_args->name[BTRFS_PATH_NAME_MAX] = '\0';

	sizestr = vol_args->name;
	devstr = strchr(sizestr, ':');
	if (devstr) {
		sizestr = devstr + 1;
		*devstr = '\0';
		devstr = vol_args->name;
		ret = kstrtoull(devstr, 10, &devid);
		if (ret)
			goto out_free;
		if (!devid) {
			ret = -EINVAL;
			goto out_free;
		}
		btrfs_info(root->fs_info, "resizing devid %llu", devid);
	}

	device = btrfs_find_device(root->fs_info, devid, NULL, NULL);
	if (!device) {
		btrfs_info(root->fs_info, "resizer unable to find device %llu",
		       devid);
		ret = -ENODEV;
		goto out_free;
	}

	if (!device->writeable) {
		btrfs_info(root->fs_info,
			   "resizer unable to apply on readonly device %llu",
		       devid);
		ret = -EPERM;
		goto out_free;
	}

	if (!strcmp(sizestr, "max"))
		new_size = device->bdev->bd_inode->i_size;
	else {
		if (sizestr[0] == '-') {
			mod = -1;
			sizestr++;
		} else if (sizestr[0] == '+') {
			mod = 1;
			sizestr++;
		}
		new_size = memparse(sizestr, &retptr);
		if (*retptr != '\0' || new_size == 0) {
			ret = -EINVAL;
			goto out_free;
		}
	}

	if (device->is_tgtdev_for_dev_replace) {
		ret = -EPERM;
		goto out_free;
	}

	old_size = device->total_bytes;

	if (mod < 0) {
		if (new_size > old_size) {
			ret = -EINVAL;
			goto out_free;
		}
		new_size = old_size - new_size;
	} else if (mod > 0) {
		if (new_size > ULLONG_MAX - old_size) {
			ret = -ERANGE;
			goto out_free;
		}
		new_size = old_size + new_size;
	}

	if (new_size < 256 * 1024 * 1024) {
		ret = -EINVAL;
		goto out_free;
	}
	if (new_size > device->bdev->bd_inode->i_size) {
		ret = -EFBIG;
		goto out_free;
	}

	do_div(new_size, root->sectorsize);
	new_size *= root->sectorsize;

	printk_in_rcu(KERN_INFO "BTRFS: new size for %s is %llu\n",
		      rcu_str_deref(device->name), new_size);

	if (new_size > old_size) {
		trans = btrfs_start_transaction(root, 0);
		if (IS_ERR(trans)) {
			ret = PTR_ERR(trans);
			goto out_free;
		}
		ret = btrfs_grow_device(trans, device, new_size);
		btrfs_commit_transaction(trans, root);
	} else if (new_size < old_size) {
		ret = btrfs_shrink_device(device, new_size);
	} /* equal, nothing need to do */

out_free:
	kfree(vol_args);
out:
	mutex_unlock(&root->fs_info->volume_mutex);
	atomic_set(&root->fs_info->mutually_exclusive_operation_running, 0);
	mnt_drop_write_file(file);
	return ret;
}

static noinline int btrfs_ioctl_snap_create_transid(struct file *file,
				char *name, unsigned long fd, int subvol,
				u64 *transid, bool readonly,
				struct btrfs_qgroup_inherit *inherit)
{
	int namelen;
	int ret = 0;

	ret = mnt_want_write_file(file);
	if (ret)
		goto out;

	namelen = strlen(name);
	if (strchr(name, '/')) {
		ret = -EINVAL;
		goto out_drop_write;
	}

	if (name[0] == '.' &&
	   (namelen == 1 || (name[1] == '.' && namelen == 2))) {
		ret = -EEXIST;
		goto out_drop_write;
	}

	if (subvol) {
		ret = btrfs_mksubvol(&file->f_path, name, namelen,
				     NULL, transid, readonly, inherit);
	} else {
		struct fd src = fdget(fd);
		struct inode *src_inode;
		if (!src.file) {
			ret = -EINVAL;
			goto out_drop_write;
		}

		src_inode = file_inode(src.file);
		if (src_inode->i_sb != file_inode(file)->i_sb) {
			btrfs_info(BTRFS_I(src_inode)->root->fs_info,
				   "Snapshot src from another FS");
			ret = -EXDEV;
		} else if (!inode_owner_or_capable(src_inode)) {
			/*
			 * Subvolume creation is not restricted, but snapshots
			 * are limited to own subvolumes only
			 */
			ret = -EPERM;
		} else {
			ret = btrfs_mksubvol(&file->f_path, name, namelen,
					     BTRFS_I(src_inode)->root,
					     transid, readonly, inherit);
		}
		fdput(src);
	}
out_drop_write:
	mnt_drop_write_file(file);
out:
	return ret;
}

static noinline int btrfs_ioctl_snap_create(struct file *file,
					    void __user *arg, int subvol)
{
	struct btrfs_ioctl_vol_args *vol_args;
	int ret;

	vol_args = memdup_user(arg, sizeof(*vol_args));
	if (IS_ERR(vol_args))
		return PTR_ERR(vol_args);
	vol_args->name[BTRFS_PATH_NAME_MAX] = '\0';

	ret = btrfs_ioctl_snap_create_transid(file, vol_args->name,
					      vol_args->fd, subvol,
					      NULL, false, NULL);

	kfree(vol_args);
	return ret;
}

static noinline int btrfs_ioctl_snap_create_v2(struct file *file,
					       void __user *arg, int subvol)
{
	struct btrfs_ioctl_vol_args_v2 *vol_args;
	int ret;
	u64 transid = 0;
	u64 *ptr = NULL;
	bool readonly = false;
	struct btrfs_qgroup_inherit *inherit = NULL;

	vol_args = memdup_user(arg, sizeof(*vol_args));
	if (IS_ERR(vol_args))
		return PTR_ERR(vol_args);
	vol_args->name[BTRFS_SUBVOL_NAME_MAX] = '\0';

	if (vol_args->flags &
	    ~(BTRFS_SUBVOL_CREATE_ASYNC | BTRFS_SUBVOL_RDONLY |
	      BTRFS_SUBVOL_QGROUP_INHERIT)) {
		ret = -EOPNOTSUPP;
		goto out;
	}

	if (vol_args->flags & BTRFS_SUBVOL_CREATE_ASYNC)
		ptr = &transid;
	if (vol_args->flags & BTRFS_SUBVOL_RDONLY)
		readonly = true;
	if (vol_args->flags & BTRFS_SUBVOL_QGROUP_INHERIT) {
		if (vol_args->size > PAGE_CACHE_SIZE) {
			ret = -EINVAL;
			goto out;
		}
		inherit = memdup_user(vol_args->qgroup_inherit, vol_args->size);
		if (IS_ERR(inherit)) {
			ret = PTR_ERR(inherit);
			goto out;
		}
	}

	ret = btrfs_ioctl_snap_create_transid(file, vol_args->name,
					      vol_args->fd, subvol, ptr,
					      readonly, inherit);

	if (ret == 0 && ptr &&
	    copy_to_user(arg +
			 offsetof(struct btrfs_ioctl_vol_args_v2,
				  transid), ptr, sizeof(*ptr)))
		ret = -EFAULT;
out:
	kfree(vol_args);
	kfree(inherit);
	return ret;
}

static noinline int btrfs_ioctl_subvol_getflags(struct file *file,
						void __user *arg)
{
	struct inode *inode = file_inode(file);
	struct btrfs_root *root = BTRFS_I(inode)->root;
	int ret = 0;
	u64 flags = 0;

	if (btrfs_ino(inode) != BTRFS_FIRST_FREE_OBJECTID)
		return -EINVAL;

	down_read(&root->fs_info->subvol_sem);
	if (btrfs_root_readonly(root))
		flags |= BTRFS_SUBVOL_RDONLY;
	up_read(&root->fs_info->subvol_sem);

	if (copy_to_user(arg, &flags, sizeof(flags)))
		ret = -EFAULT;

	return ret;
}

static noinline int btrfs_ioctl_subvol_setflags(struct file *file,
					      void __user *arg)
{
	struct inode *inode = file_inode(file);
	struct btrfs_root *root = BTRFS_I(inode)->root;
	struct btrfs_trans_handle *trans;
	u64 root_flags;
	u64 flags;
	int ret = 0;

	if (!inode_owner_or_capable(inode))
		return -EPERM;

	ret = mnt_want_write_file(file);
	if (ret)
		goto out;

	if (btrfs_ino(inode) != BTRFS_FIRST_FREE_OBJECTID) {
		ret = -EINVAL;
		goto out_drop_write;
	}

	if (copy_from_user(&flags, arg, sizeof(flags))) {
		ret = -EFAULT;
		goto out_drop_write;
	}

	if (flags & BTRFS_SUBVOL_CREATE_ASYNC) {
		ret = -EINVAL;
		goto out_drop_write;
	}

	if (flags & ~BTRFS_SUBVOL_RDONLY) {
		ret = -EOPNOTSUPP;
		goto out_drop_write;
	}

	down_write(&root->fs_info->subvol_sem);

	/* nothing to do */
	if (!!(flags & BTRFS_SUBVOL_RDONLY) == btrfs_root_readonly(root))
		goto out_drop_sem;

	root_flags = btrfs_root_flags(&root->root_item);
	if (flags & BTRFS_SUBVOL_RDONLY) {
		btrfs_set_root_flags(&root->root_item,
				     root_flags | BTRFS_ROOT_SUBVOL_RDONLY);
	} else {
		/*
		 * Block RO -> RW transition if this subvolume is involved in
		 * send
		 */
		spin_lock(&root->root_item_lock);
		if (root->send_in_progress == 0) {
			btrfs_set_root_flags(&root->root_item,
				     root_flags & ~BTRFS_ROOT_SUBVOL_RDONLY);
			spin_unlock(&root->root_item_lock);
		} else {
			spin_unlock(&root->root_item_lock);
			btrfs_warn(root->fs_info,
			"Attempt to set subvolume %llu read-write during send",
					root->root_key.objectid);
			ret = -EPERM;
			goto out_drop_sem;
		}
	}

	trans = btrfs_start_transaction(root, 1);
	if (IS_ERR(trans)) {
		ret = PTR_ERR(trans);
		goto out_reset;
	}

	ret = btrfs_update_root(trans, root->fs_info->tree_root,
				&root->root_key, &root->root_item);

	btrfs_commit_transaction(trans, root);
out_reset:
	if (ret)
		btrfs_set_root_flags(&root->root_item, root_flags);
out_drop_sem:
	up_write(&root->fs_info->subvol_sem);
out_drop_write:
	mnt_drop_write_file(file);
out:
	return ret;
}

/*
 * helper to check if the subvolume references other subvolumes
 */
static noinline int may_destroy_subvol(struct btrfs_root *root)
{
	struct btrfs_path *path;
	struct btrfs_dir_item *di;
	struct btrfs_key key;
	u64 dir_id;
	int ret;

	path = btrfs_alloc_path();
	if (!path)
		return -ENOMEM;

	/* Make sure this root isn't set as the default subvol */
	dir_id = btrfs_super_root_dir(root->fs_info->super_copy);
	di = btrfs_lookup_dir_item(NULL, root->fs_info->tree_root, path,
				   dir_id, "default", 7, 0);
	if (di && !IS_ERR(di)) {
		btrfs_dir_item_key_to_cpu(path->nodes[0], di, &key);
		if (key.objectid == root->root_key.objectid) {
			ret = -EPERM;
			btrfs_err(root->fs_info, "deleting default subvolume "
				  "%llu is not allowed", key.objectid);
			goto out;
		}
		btrfs_release_path(path);
	}

	key.objectid = root->root_key.objectid;
	key.type = BTRFS_ROOT_REF_KEY;
	key.offset = (u64)-1;

	ret = btrfs_search_slot(NULL, root->fs_info->tree_root,
				&key, path, 0, 0);
	if (ret < 0)
		goto out;
	BUG_ON(ret == 0);

	ret = 0;
	if (path->slots[0] > 0) {
		path->slots[0]--;
		btrfs_item_key_to_cpu(path->nodes[0], &key, path->slots[0]);
		if (key.objectid == root->root_key.objectid &&
		    key.type == BTRFS_ROOT_REF_KEY)
			ret = -ENOTEMPTY;
	}
out:
	btrfs_free_path(path);
	return ret;
}

static noinline int key_in_sk(struct btrfs_key *key,
			      struct btrfs_ioctl_search_key *sk)
{
	struct btrfs_key test;
	int ret;

	test.objectid = sk->min_objectid;
	test.type = sk->min_type;
	test.offset = sk->min_offset;

	ret = btrfs_comp_cpu_keys(key, &test);
	if (ret < 0)
		return 0;

	test.objectid = sk->max_objectid;
	test.type = sk->max_type;
	test.offset = sk->max_offset;

	ret = btrfs_comp_cpu_keys(key, &test);
	if (ret > 0)
		return 0;
	return 1;
}

static noinline int copy_to_sk(struct btrfs_root *root,
			       struct btrfs_path *path,
			       struct btrfs_key *key,
			       struct btrfs_ioctl_search_key *sk,
			       size_t *buf_size,
			       char __user *ubuf,
			       unsigned long *sk_offset,
			       int *num_found)
{
	u64 found_transid;
	struct extent_buffer *leaf;
	struct btrfs_ioctl_search_header sh;
	unsigned long item_off;
	unsigned long item_len;
	int nritems;
	int i;
	int slot;
	int ret = 0;

	leaf = path->nodes[0];
	slot = path->slots[0];
	nritems = btrfs_header_nritems(leaf);

	if (btrfs_header_generation(leaf) > sk->max_transid) {
		i = nritems;
		goto advance_key;
	}
	found_transid = btrfs_header_generation(leaf);

	for (i = slot; i < nritems; i++) {
		item_off = btrfs_item_ptr_offset(leaf, i);
		item_len = btrfs_item_size_nr(leaf, i);

		btrfs_item_key_to_cpu(leaf, key, i);
		if (!key_in_sk(key, sk))
			continue;

		if (sizeof(sh) + item_len > *buf_size) {
			if (*num_found) {
				ret = 1;
				goto out;
			}

			/*
			 * return one empty item back for v1, which does not
			 * handle -EOVERFLOW
			 */

			*buf_size = sizeof(sh) + item_len;
			item_len = 0;
			ret = -EOVERFLOW;
		}

		if (sizeof(sh) + item_len + *sk_offset > *buf_size) {
			ret = 1;
			goto out;
		}

		sh.objectid = key->objectid;
		sh.offset = key->offset;
		sh.type = key->type;
		sh.len = item_len;
		sh.transid = found_transid;

		/* copy search result header */
		if (copy_to_user(ubuf + *sk_offset, &sh, sizeof(sh))) {
			ret = -EFAULT;
			goto out;
		}

		*sk_offset += sizeof(sh);

		if (item_len) {
			char __user *up = ubuf + *sk_offset;
			/* copy the item */
			if (read_extent_buffer_to_user(leaf, up,
						       item_off, item_len)) {
				ret = -EFAULT;
				goto out;
			}

			*sk_offset += item_len;
		}
		(*num_found)++;

		if (ret) /* -EOVERFLOW from above */
			goto out;

		if (*num_found >= sk->nr_items) {
			ret = 1;
			goto out;
		}
	}
advance_key:
	ret = 0;
	if (key->offset < (u64)-1 && key->offset < sk->max_offset)
		key->offset++;
	else if (key->type < (u8)-1 && key->type < sk->max_type) {
		key->offset = 0;
		key->type++;
	} else if (key->objectid < (u64)-1 && key->objectid < sk->max_objectid) {
		key->offset = 0;
		key->type = 0;
		key->objectid++;
	} else
		ret = 1;
out:
	/*
	 *  0: all items from this leaf copied, continue with next
	 *  1: * more items can be copied, but unused buffer is too small
	 *     * all items were found
	 *     Either way, it will stops the loop which iterates to the next
	 *     leaf
	 *  -EOVERFLOW: item was to large for buffer
	 *  -EFAULT: could not copy extent buffer back to userspace
	 */
	return ret;
}

static noinline int search_ioctl(struct inode *inode,
				 struct btrfs_ioctl_search_key *sk,
				 size_t *buf_size,
				 char __user *ubuf)
{
	struct btrfs_root *root;
	struct btrfs_key key;
	struct btrfs_path *path;
	struct btrfs_fs_info *info = BTRFS_I(inode)->root->fs_info;
	int ret;
	int num_found = 0;
	unsigned long sk_offset = 0;

	if (*buf_size < sizeof(struct btrfs_ioctl_search_header)) {
		*buf_size = sizeof(struct btrfs_ioctl_search_header);
		return -EOVERFLOW;
	}

	path = btrfs_alloc_path();
	if (!path)
		return -ENOMEM;

	if (sk->tree_id == 0) {
		/* search the root of the inode that was passed */
		root = BTRFS_I(inode)->root;
	} else {
		key.objectid = sk->tree_id;
		key.type = BTRFS_ROOT_ITEM_KEY;
		key.offset = (u64)-1;
		root = btrfs_read_fs_root_no_name(info, &key);
		if (IS_ERR(root)) {
			printk(KERN_ERR "BTRFS: could not find root %llu\n",
			       sk->tree_id);
			btrfs_free_path(path);
			return -ENOENT;
		}
	}

	key.objectid = sk->min_objectid;
	key.type = sk->min_type;
	key.offset = sk->min_offset;

	path->keep_locks = 1;

	while (1) {
		ret = btrfs_search_forward(root, &key, path, sk->min_transid);
		if (ret != 0) {
			if (ret > 0)
				ret = 0;
			goto err;
		}
		ret = copy_to_sk(root, path, &key, sk, buf_size, ubuf,
				 &sk_offset, &num_found);
		btrfs_release_path(path);
		if (ret)
			break;

	}
	if (ret > 0)
		ret = 0;
err:
	sk->nr_items = num_found;
	btrfs_free_path(path);
	return ret;
}

static noinline int btrfs_ioctl_tree_search(struct file *file,
					   void __user *argp)
{
	struct btrfs_ioctl_search_args __user *uargs;
	struct btrfs_ioctl_search_key sk;
	struct inode *inode;
	int ret;
	size_t buf_size;

	if (!capable(CAP_SYS_ADMIN))
		return -EPERM;

	uargs = (struct btrfs_ioctl_search_args __user *)argp;

	if (copy_from_user(&sk, &uargs->key, sizeof(sk)))
		return -EFAULT;

	buf_size = sizeof(uargs->buf);

	inode = file_inode(file);
	ret = search_ioctl(inode, &sk, &buf_size, uargs->buf);

	/*
	 * In the origin implementation an overflow is handled by returning a
	 * search header with a len of zero, so reset ret.
	 */
	if (ret == -EOVERFLOW)
		ret = 0;

	if (ret == 0 && copy_to_user(&uargs->key, &sk, sizeof(sk)))
		ret = -EFAULT;
	return ret;
}

static noinline int btrfs_ioctl_tree_search_v2(struct file *file,
					       void __user *argp)
{
	struct btrfs_ioctl_search_args_v2 __user *uarg;
	struct btrfs_ioctl_search_args_v2 args;
	struct inode *inode;
	int ret;
	size_t buf_size;
	const size_t buf_limit = 16 * 1024 * 1024;

	if (!capable(CAP_SYS_ADMIN))
		return -EPERM;

	/* copy search header and buffer size */
	uarg = (struct btrfs_ioctl_search_args_v2 __user *)argp;
	if (copy_from_user(&args, uarg, sizeof(args)))
		return -EFAULT;

	buf_size = args.buf_size;

	if (buf_size < sizeof(struct btrfs_ioctl_search_header))
		return -EOVERFLOW;

	/* limit result size to 16MB */
	if (buf_size > buf_limit)
		buf_size = buf_limit;

	inode = file_inode(file);
	ret = search_ioctl(inode, &args.key, &buf_size,
			   (char *)(&uarg->buf[0]));
	if (ret == 0 && copy_to_user(&uarg->key, &args.key, sizeof(args.key)))
		ret = -EFAULT;
	else if (ret == -EOVERFLOW &&
		copy_to_user(&uarg->buf_size, &buf_size, sizeof(buf_size)))
		ret = -EFAULT;

	return ret;
}

/*
 * Search INODE_REFs to identify path name of 'dirid' directory
 * in a 'tree_id' tree. and sets path name to 'name'.
 */
static noinline int btrfs_search_path_in_tree(struct btrfs_fs_info *info,
				u64 tree_id, u64 dirid, char *name)
{
	struct btrfs_root *root;
	struct btrfs_key key;
	char *ptr;
	int ret = -1;
	int slot;
	int len;
	int total_len = 0;
	struct btrfs_inode_ref *iref;
	struct extent_buffer *l;
	struct btrfs_path *path;

	if (dirid == BTRFS_FIRST_FREE_OBJECTID) {
		name[0]='\0';
		return 0;
	}

	path = btrfs_alloc_path();
	if (!path)
		return -ENOMEM;

	ptr = &name[BTRFS_INO_LOOKUP_PATH_MAX];

	key.objectid = tree_id;
	key.type = BTRFS_ROOT_ITEM_KEY;
	key.offset = (u64)-1;
	root = btrfs_read_fs_root_no_name(info, &key);
	if (IS_ERR(root)) {
		printk(KERN_ERR "BTRFS: could not find root %llu\n", tree_id);
		ret = -ENOENT;
		goto out;
	}

	key.objectid = dirid;
	key.type = BTRFS_INODE_REF_KEY;
	key.offset = (u64)-1;

	while (1) {
		ret = btrfs_search_slot(NULL, root, &key, path, 0, 0);
		if (ret < 0)
			goto out;
		else if (ret > 0) {
			ret = btrfs_previous_item(root, path, dirid,
						  BTRFS_INODE_REF_KEY);
			if (ret < 0)
				goto out;
			else if (ret > 0) {
				ret = -ENOENT;
				goto out;
			}
		}

		l = path->nodes[0];
		slot = path->slots[0];
		btrfs_item_key_to_cpu(l, &key, slot);

		iref = btrfs_item_ptr(l, slot, struct btrfs_inode_ref);
		len = btrfs_inode_ref_name_len(l, iref);
		ptr -= len + 1;
		total_len += len + 1;
		if (ptr < name) {
			ret = -ENAMETOOLONG;
			goto out;
		}

		*(ptr + len) = '/';
		read_extent_buffer(l, ptr, (unsigned long)(iref + 1), len);

		if (key.offset == BTRFS_FIRST_FREE_OBJECTID)
			break;

		btrfs_release_path(path);
		key.objectid = key.offset;
		key.offset = (u64)-1;
		dirid = key.objectid;
	}
	memmove(name, ptr, total_len);
	name[total_len] = '\0';
	ret = 0;
out:
	btrfs_free_path(path);
	return ret;
}

static noinline int btrfs_ioctl_ino_lookup(struct file *file,
					   void __user *argp)
{
	 struct btrfs_ioctl_ino_lookup_args *args;
	 struct inode *inode;
	 int ret;

	if (!capable(CAP_SYS_ADMIN))
		return -EPERM;

	args = memdup_user(argp, sizeof(*args));
	if (IS_ERR(args))
		return PTR_ERR(args);

	inode = file_inode(file);

	if (args->treeid == 0)
		args->treeid = BTRFS_I(inode)->root->root_key.objectid;

	ret = btrfs_search_path_in_tree(BTRFS_I(inode)->root->fs_info,
					args->treeid, args->objectid,
					args->name);

	if (ret == 0 && copy_to_user(argp, args, sizeof(*args)))
		ret = -EFAULT;

	kfree(args);
	return ret;
}

static noinline int btrfs_ioctl_snap_destroy(struct file *file,
					     void __user *arg)
{
	struct dentry *parent = file->f_path.dentry;
	struct dentry *dentry;
	struct inode *dir = parent->d_inode;
	struct inode *inode;
	struct btrfs_root *root = BTRFS_I(dir)->root;
	struct btrfs_root *dest = NULL;
	struct btrfs_ioctl_vol_args *vol_args;
	struct btrfs_trans_handle *trans;
	struct btrfs_block_rsv block_rsv;
	u64 root_flags;
	u64 qgroup_reserved;
	int namelen;
	int ret;
	int err = 0;

	vol_args = memdup_user(arg, sizeof(*vol_args));
	if (IS_ERR(vol_args))
		return PTR_ERR(vol_args);

	vol_args->name[BTRFS_PATH_NAME_MAX] = '\0';
	namelen = strlen(vol_args->name);
	if (strchr(vol_args->name, '/') ||
	    strncmp(vol_args->name, "..", namelen) == 0) {
		err = -EINVAL;
		goto out;
	}

	err = mnt_want_write_file(file);
	if (err)
		goto out;


	err = mutex_lock_killable_nested(&dir->i_mutex, I_MUTEX_PARENT);
	if (err == -EINTR)
		goto out_drop_write;
	dentry = lookup_one_len(vol_args->name, parent, namelen);
	if (IS_ERR(dentry)) {
		err = PTR_ERR(dentry);
		goto out_unlock_dir;
	}

	if (!dentry->d_inode) {
		err = -ENOENT;
		goto out_dput;
	}

	inode = dentry->d_inode;
	dest = BTRFS_I(inode)->root;
	if (!capable(CAP_SYS_ADMIN)) {
		/*
		 * Regular user.  Only allow this with a special mount
		 * option, when the user has write+exec access to the
		 * subvol root, and when rmdir(2) would have been
		 * allowed.
		 *
		 * Note that this is _not_ check that the subvol is
		 * empty or doesn't contain data that we wouldn't
		 * otherwise be able to delete.
		 *
		 * Users who want to delete empty subvols should try
		 * rmdir(2).
		 */
		err = -EPERM;
		if (!btrfs_test_opt(root, USER_SUBVOL_RM_ALLOWED))
			goto out_dput;

		/*
		 * Do not allow deletion if the parent dir is the same
		 * as the dir to be deleted.  That means the ioctl
		 * must be called on the dentry referencing the root
		 * of the subvol, not a random directory contained
		 * within it.
		 */
		err = -EINVAL;
		if (root == dest)
			goto out_dput;

		err = inode_permission(inode, MAY_WRITE | MAY_EXEC);
		if (err)
			goto out_dput;
	}

	/* check if subvolume may be deleted by a user */
	err = btrfs_may_delete(dir, dentry, 1);
	if (err)
		goto out_dput;

	if (btrfs_ino(inode) != BTRFS_FIRST_FREE_OBJECTID) {
		err = -EINVAL;
		goto out_dput;
	}

	mutex_lock(&inode->i_mutex);
<<<<<<< HEAD

	/*
	 * Don't allow to delete a subvolume with send in progress. This is
	 * inside the i_mutex so the error handling that has to drop the bit
	 * again is not run concurrently.
	 */
	spin_lock(&dest->root_item_lock);
	root_flags = btrfs_root_flags(&dest->root_item);
	if (dest->send_in_progress == 0) {
		btrfs_set_root_flags(&dest->root_item,
				root_flags | BTRFS_ROOT_SUBVOL_DEAD);
		spin_unlock(&dest->root_item_lock);
	} else {
		spin_unlock(&dest->root_item_lock);
		btrfs_warn(root->fs_info,
			"Attempt to delete subvolume %llu during send",
			dest->root_key.objectid);
		err = -EPERM;
		goto out_dput;
	}

	err = d_invalidate(dentry);
	if (err)
		goto out_unlock;
=======
	d_invalidate(dentry);
>>>>>>> 3efe1ac7

	down_write(&root->fs_info->subvol_sem);

	err = may_destroy_subvol(dest);
	if (err)
		goto out_up_write;

	btrfs_init_block_rsv(&block_rsv, BTRFS_BLOCK_RSV_TEMP);
	/*
	 * One for dir inode, two for dir entries, two for root
	 * ref/backref.
	 */
	err = btrfs_subvolume_reserve_metadata(root, &block_rsv,
					       5, &qgroup_reserved, true);
	if (err)
		goto out_up_write;

	trans = btrfs_start_transaction(root, 0);
	if (IS_ERR(trans)) {
		err = PTR_ERR(trans);
		goto out_release;
	}
	trans->block_rsv = &block_rsv;
	trans->bytes_reserved = block_rsv.size;

	ret = btrfs_unlink_subvol(trans, root, dir,
				dest->root_key.objectid,
				dentry->d_name.name,
				dentry->d_name.len);
	if (ret) {
		err = ret;
		btrfs_abort_transaction(trans, root, ret);
		goto out_end_trans;
	}

	btrfs_record_root_in_trans(trans, dest);

	memset(&dest->root_item.drop_progress, 0,
		sizeof(dest->root_item.drop_progress));
	dest->root_item.drop_level = 0;
	btrfs_set_root_refs(&dest->root_item, 0);

	if (!test_and_set_bit(BTRFS_ROOT_ORPHAN_ITEM_INSERTED, &dest->state)) {
		ret = btrfs_insert_orphan_item(trans,
					root->fs_info->tree_root,
					dest->root_key.objectid);
		if (ret) {
			btrfs_abort_transaction(trans, root, ret);
			err = ret;
			goto out_end_trans;
		}
	}

	ret = btrfs_uuid_tree_rem(trans, root->fs_info->uuid_root,
				  dest->root_item.uuid, BTRFS_UUID_KEY_SUBVOL,
				  dest->root_key.objectid);
	if (ret && ret != -ENOENT) {
		btrfs_abort_transaction(trans, root, ret);
		err = ret;
		goto out_end_trans;
	}
	if (!btrfs_is_empty_uuid(dest->root_item.received_uuid)) {
		ret = btrfs_uuid_tree_rem(trans, root->fs_info->uuid_root,
					  dest->root_item.received_uuid,
					  BTRFS_UUID_KEY_RECEIVED_SUBVOL,
					  dest->root_key.objectid);
		if (ret && ret != -ENOENT) {
			btrfs_abort_transaction(trans, root, ret);
			err = ret;
			goto out_end_trans;
		}
	}

out_end_trans:
	trans->block_rsv = NULL;
	trans->bytes_reserved = 0;
	ret = btrfs_end_transaction(trans, root);
	if (ret && !err)
		err = ret;
	inode->i_flags |= S_DEAD;
out_release:
	btrfs_subvolume_release_metadata(root, &block_rsv, qgroup_reserved);
out_up_write:
	up_write(&root->fs_info->subvol_sem);
<<<<<<< HEAD
out_unlock:
	if (err) {
		spin_lock(&dest->root_item_lock);
		root_flags = btrfs_root_flags(&dest->root_item);
		btrfs_set_root_flags(&dest->root_item,
				root_flags & ~BTRFS_ROOT_SUBVOL_DEAD);
		spin_unlock(&dest->root_item_lock);
	}
=======
>>>>>>> 3efe1ac7
	mutex_unlock(&inode->i_mutex);
	if (!err) {
		shrink_dcache_sb(root->fs_info->sb);
		btrfs_invalidate_inodes(dest);
		d_delete(dentry);
		ASSERT(dest->send_in_progress == 0);

		/* the last ref */
		if (dest->cache_inode) {
			iput(dest->cache_inode);
			dest->cache_inode = NULL;
		}
	}
out_dput:
	dput(dentry);
out_unlock_dir:
	mutex_unlock(&dir->i_mutex);
out_drop_write:
	mnt_drop_write_file(file);
out:
	kfree(vol_args);
	return err;
}

static int btrfs_ioctl_defrag(struct file *file, void __user *argp)
{
	struct inode *inode = file_inode(file);
	struct btrfs_root *root = BTRFS_I(inode)->root;
	struct btrfs_ioctl_defrag_range_args *range;
	int ret;

	ret = mnt_want_write_file(file);
	if (ret)
		return ret;

	if (btrfs_root_readonly(root)) {
		ret = -EROFS;
		goto out;
	}

	switch (inode->i_mode & S_IFMT) {
	case S_IFDIR:
		if (!capable(CAP_SYS_ADMIN)) {
			ret = -EPERM;
			goto out;
		}
		ret = btrfs_defrag_root(root);
		if (ret)
			goto out;
		ret = btrfs_defrag_root(root->fs_info->extent_root);
		break;
	case S_IFREG:
		if (!(file->f_mode & FMODE_WRITE)) {
			ret = -EINVAL;
			goto out;
		}

		range = kzalloc(sizeof(*range), GFP_KERNEL);
		if (!range) {
			ret = -ENOMEM;
			goto out;
		}

		if (argp) {
			if (copy_from_user(range, argp,
					   sizeof(*range))) {
				ret = -EFAULT;
				kfree(range);
				goto out;
			}
			/* compression requires us to start the IO */
			if ((range->flags & BTRFS_DEFRAG_RANGE_COMPRESS)) {
				range->flags |= BTRFS_DEFRAG_RANGE_START_IO;
				range->extent_thresh = (u32)-1;
			}
		} else {
			/* the rest are all set to zero by kzalloc */
			range->len = (u64)-1;
		}
		ret = btrfs_defrag_file(file_inode(file), file,
					range, 0, 0);
		if (ret > 0)
			ret = 0;
		kfree(range);
		break;
	default:
		ret = -EINVAL;
	}
out:
	mnt_drop_write_file(file);
	return ret;
}

static long btrfs_ioctl_add_dev(struct btrfs_root *root, void __user *arg)
{
	struct btrfs_ioctl_vol_args *vol_args;
	int ret;

	if (!capable(CAP_SYS_ADMIN))
		return -EPERM;

	if (atomic_xchg(&root->fs_info->mutually_exclusive_operation_running,
			1)) {
		return BTRFS_ERROR_DEV_EXCL_RUN_IN_PROGRESS;
	}

	mutex_lock(&root->fs_info->volume_mutex);
	vol_args = memdup_user(arg, sizeof(*vol_args));
	if (IS_ERR(vol_args)) {
		ret = PTR_ERR(vol_args);
		goto out;
	}

	vol_args->name[BTRFS_PATH_NAME_MAX] = '\0';
	ret = btrfs_init_new_device(root, vol_args->name);

	kfree(vol_args);
out:
	mutex_unlock(&root->fs_info->volume_mutex);
	atomic_set(&root->fs_info->mutually_exclusive_operation_running, 0);
	return ret;
}

static long btrfs_ioctl_rm_dev(struct file *file, void __user *arg)
{
	struct btrfs_root *root = BTRFS_I(file_inode(file))->root;
	struct btrfs_ioctl_vol_args *vol_args;
	int ret;

	if (!capable(CAP_SYS_ADMIN))
		return -EPERM;

	ret = mnt_want_write_file(file);
	if (ret)
		return ret;

	vol_args = memdup_user(arg, sizeof(*vol_args));
	if (IS_ERR(vol_args)) {
		ret = PTR_ERR(vol_args);
		goto out;
	}

	vol_args->name[BTRFS_PATH_NAME_MAX] = '\0';

	if (atomic_xchg(&root->fs_info->mutually_exclusive_operation_running,
			1)) {
		ret = BTRFS_ERROR_DEV_EXCL_RUN_IN_PROGRESS;
		goto out;
	}

	mutex_lock(&root->fs_info->volume_mutex);
	ret = btrfs_rm_device(root, vol_args->name);
	mutex_unlock(&root->fs_info->volume_mutex);
	atomic_set(&root->fs_info->mutually_exclusive_operation_running, 0);

out:
	kfree(vol_args);
	mnt_drop_write_file(file);
	return ret;
}

static long btrfs_ioctl_fs_info(struct btrfs_root *root, void __user *arg)
{
	struct btrfs_ioctl_fs_info_args *fi_args;
	struct btrfs_device *device;
	struct btrfs_device *next;
	struct btrfs_fs_devices *fs_devices = root->fs_info->fs_devices;
	int ret = 0;

	fi_args = kzalloc(sizeof(*fi_args), GFP_KERNEL);
	if (!fi_args)
		return -ENOMEM;

	mutex_lock(&fs_devices->device_list_mutex);
	fi_args->num_devices = fs_devices->num_devices;
	memcpy(&fi_args->fsid, root->fs_info->fsid, sizeof(fi_args->fsid));

	list_for_each_entry_safe(device, next, &fs_devices->devices, dev_list) {
		if (device->devid > fi_args->max_id)
			fi_args->max_id = device->devid;
	}
	mutex_unlock(&fs_devices->device_list_mutex);

	fi_args->nodesize = root->fs_info->super_copy->nodesize;
	fi_args->sectorsize = root->fs_info->super_copy->sectorsize;
	fi_args->clone_alignment = root->fs_info->super_copy->sectorsize;

	if (copy_to_user(arg, fi_args, sizeof(*fi_args)))
		ret = -EFAULT;

	kfree(fi_args);
	return ret;
}

static long btrfs_ioctl_dev_info(struct btrfs_root *root, void __user *arg)
{
	struct btrfs_ioctl_dev_info_args *di_args;
	struct btrfs_device *dev;
	struct btrfs_fs_devices *fs_devices = root->fs_info->fs_devices;
	int ret = 0;
	char *s_uuid = NULL;

	di_args = memdup_user(arg, sizeof(*di_args));
	if (IS_ERR(di_args))
		return PTR_ERR(di_args);

	if (!btrfs_is_empty_uuid(di_args->uuid))
		s_uuid = di_args->uuid;

	mutex_lock(&fs_devices->device_list_mutex);
	dev = btrfs_find_device(root->fs_info, di_args->devid, s_uuid, NULL);

	if (!dev) {
		ret = -ENODEV;
		goto out;
	}

	di_args->devid = dev->devid;
	di_args->bytes_used = dev->bytes_used;
	di_args->total_bytes = dev->total_bytes;
	memcpy(di_args->uuid, dev->uuid, sizeof(di_args->uuid));
	if (dev->name) {
		struct rcu_string *name;

		rcu_read_lock();
		name = rcu_dereference(dev->name);
		strncpy(di_args->path, name->str, sizeof(di_args->path));
		rcu_read_unlock();
		di_args->path[sizeof(di_args->path) - 1] = 0;
	} else {
		di_args->path[0] = '\0';
	}

out:
	mutex_unlock(&fs_devices->device_list_mutex);
	if (ret == 0 && copy_to_user(arg, di_args, sizeof(*di_args)))
		ret = -EFAULT;

	kfree(di_args);
	return ret;
}

static struct page *extent_same_get_page(struct inode *inode, u64 off)
{
	struct page *page;
	pgoff_t index;
	struct extent_io_tree *tree = &BTRFS_I(inode)->io_tree;

	index = off >> PAGE_CACHE_SHIFT;

	page = grab_cache_page(inode->i_mapping, index);
	if (!page)
		return NULL;

	if (!PageUptodate(page)) {
		if (extent_read_full_page_nolock(tree, page, btrfs_get_extent,
						 0))
			return NULL;
		lock_page(page);
		if (!PageUptodate(page)) {
			unlock_page(page);
			page_cache_release(page);
			return NULL;
		}
	}
	unlock_page(page);

	return page;
}

static inline void lock_extent_range(struct inode *inode, u64 off, u64 len)
{
	/* do any pending delalloc/csum calc on src, one way or
	   another, and lock file content */
	while (1) {
		struct btrfs_ordered_extent *ordered;
		lock_extent(&BTRFS_I(inode)->io_tree, off, off + len - 1);
		ordered = btrfs_lookup_first_ordered_extent(inode,
							    off + len - 1);
		if ((!ordered ||
		     ordered->file_offset + ordered->len <= off ||
		     ordered->file_offset >= off + len) &&
		    !test_range_bit(&BTRFS_I(inode)->io_tree, off,
				    off + len - 1, EXTENT_DELALLOC, 0, NULL)) {
			if (ordered)
				btrfs_put_ordered_extent(ordered);
			break;
		}
		unlock_extent(&BTRFS_I(inode)->io_tree, off, off + len - 1);
		if (ordered)
			btrfs_put_ordered_extent(ordered);
		btrfs_wait_ordered_range(inode, off, len);
	}
}

static void btrfs_double_unlock(struct inode *inode1, u64 loff1,
				struct inode *inode2, u64 loff2, u64 len)
{
	unlock_extent(&BTRFS_I(inode1)->io_tree, loff1, loff1 + len - 1);
	unlock_extent(&BTRFS_I(inode2)->io_tree, loff2, loff2 + len - 1);

	mutex_unlock(&inode1->i_mutex);
	mutex_unlock(&inode2->i_mutex);
}

static void btrfs_double_lock(struct inode *inode1, u64 loff1,
			      struct inode *inode2, u64 loff2, u64 len)
{
	if (inode1 < inode2) {
		swap(inode1, inode2);
		swap(loff1, loff2);
	}

	mutex_lock_nested(&inode1->i_mutex, I_MUTEX_PARENT);
	lock_extent_range(inode1, loff1, len);
	if (inode1 != inode2) {
		mutex_lock_nested(&inode2->i_mutex, I_MUTEX_CHILD);
		lock_extent_range(inode2, loff2, len);
	}
}

static int btrfs_cmp_data(struct inode *src, u64 loff, struct inode *dst,
			  u64 dst_loff, u64 len)
{
	int ret = 0;
	struct page *src_page, *dst_page;
	unsigned int cmp_len = PAGE_CACHE_SIZE;
	void *addr, *dst_addr;

	while (len) {
		if (len < PAGE_CACHE_SIZE)
			cmp_len = len;

		src_page = extent_same_get_page(src, loff);
		if (!src_page)
			return -EINVAL;
		dst_page = extent_same_get_page(dst, dst_loff);
		if (!dst_page) {
			page_cache_release(src_page);
			return -EINVAL;
		}
		addr = kmap_atomic(src_page);
		dst_addr = kmap_atomic(dst_page);

		flush_dcache_page(src_page);
		flush_dcache_page(dst_page);

		if (memcmp(addr, dst_addr, cmp_len))
			ret = BTRFS_SAME_DATA_DIFFERS;

		kunmap_atomic(addr);
		kunmap_atomic(dst_addr);
		page_cache_release(src_page);
		page_cache_release(dst_page);

		if (ret)
			break;

		loff += cmp_len;
		dst_loff += cmp_len;
		len -= cmp_len;
	}

	return ret;
}

static int extent_same_check_offsets(struct inode *inode, u64 off, u64 len)
{
	u64 bs = BTRFS_I(inode)->root->fs_info->sb->s_blocksize;

	if (off + len > inode->i_size || off + len < off)
		return -EINVAL;
	/* Check that we are block aligned - btrfs_clone() requires this */
	if (!IS_ALIGNED(off, bs) || !IS_ALIGNED(off + len, bs))
		return -EINVAL;

	return 0;
}

static int btrfs_extent_same(struct inode *src, u64 loff, u64 len,
			     struct inode *dst, u64 dst_loff)
{
	int ret;

	/*
	 * btrfs_clone() can't handle extents in the same file
	 * yet. Once that works, we can drop this check and replace it
	 * with a check for the same inode, but overlapping extents.
	 */
	if (src == dst)
		return -EINVAL;

	btrfs_double_lock(src, loff, dst, dst_loff, len);

	ret = extent_same_check_offsets(src, loff, len);
	if (ret)
		goto out_unlock;

	ret = extent_same_check_offsets(dst, dst_loff, len);
	if (ret)
		goto out_unlock;

	/* don't make the dst file partly checksummed */
	if ((BTRFS_I(src)->flags & BTRFS_INODE_NODATASUM) !=
	    (BTRFS_I(dst)->flags & BTRFS_INODE_NODATASUM)) {
		ret = -EINVAL;
		goto out_unlock;
	}

	ret = btrfs_cmp_data(src, loff, dst, dst_loff, len);
	if (ret == 0)
		ret = btrfs_clone(src, dst, loff, len, len, dst_loff);

out_unlock:
	btrfs_double_unlock(src, loff, dst, dst_loff, len);

	return ret;
}

#define BTRFS_MAX_DEDUPE_LEN	(16 * 1024 * 1024)

static long btrfs_ioctl_file_extent_same(struct file *file,
			struct btrfs_ioctl_same_args __user *argp)
{
	struct btrfs_ioctl_same_args *same;
	struct btrfs_ioctl_same_extent_info *info;
	struct inode *src = file_inode(file);
	u64 off;
	u64 len;
	int i;
	int ret;
	unsigned long size;
	u64 bs = BTRFS_I(src)->root->fs_info->sb->s_blocksize;
	bool is_admin = capable(CAP_SYS_ADMIN);
	u16 count;

	if (!(file->f_mode & FMODE_READ))
		return -EINVAL;

	ret = mnt_want_write_file(file);
	if (ret)
		return ret;

	if (get_user(count, &argp->dest_count)) {
		ret = -EFAULT;
		goto out;
	}

	size = offsetof(struct btrfs_ioctl_same_args __user, info[count]);

	same = memdup_user(argp, size);

	if (IS_ERR(same)) {
		ret = PTR_ERR(same);
		goto out;
	}

	off = same->logical_offset;
	len = same->length;

	/*
	 * Limit the total length we will dedupe for each operation.
	 * This is intended to bound the total time spent in this
	 * ioctl to something sane.
	 */
	if (len > BTRFS_MAX_DEDUPE_LEN)
		len = BTRFS_MAX_DEDUPE_LEN;

	if (WARN_ON_ONCE(bs < PAGE_CACHE_SIZE)) {
		/*
		 * Btrfs does not support blocksize < page_size. As a
		 * result, btrfs_cmp_data() won't correctly handle
		 * this situation without an update.
		 */
		ret = -EINVAL;
		goto out;
	}

	ret = -EISDIR;
	if (S_ISDIR(src->i_mode))
		goto out;

	ret = -EACCES;
	if (!S_ISREG(src->i_mode))
		goto out;

	/* pre-format output fields to sane values */
	for (i = 0; i < count; i++) {
		same->info[i].bytes_deduped = 0ULL;
		same->info[i].status = 0;
	}

	for (i = 0, info = same->info; i < count; i++, info++) {
		struct inode *dst;
		struct fd dst_file = fdget(info->fd);
		if (!dst_file.file) {
			info->status = -EBADF;
			continue;
		}
		dst = file_inode(dst_file.file);

		if (!(is_admin || (dst_file.file->f_mode & FMODE_WRITE))) {
			info->status = -EINVAL;
		} else if (file->f_path.mnt != dst_file.file->f_path.mnt) {
			info->status = -EXDEV;
		} else if (S_ISDIR(dst->i_mode)) {
			info->status = -EISDIR;
		} else if (!S_ISREG(dst->i_mode)) {
			info->status = -EACCES;
		} else {
			info->status = btrfs_extent_same(src, off, len, dst,
							info->logical_offset);
			if (info->status == 0)
				info->bytes_deduped += len;
		}
		fdput(dst_file);
	}

	ret = copy_to_user(argp, same, size);
	if (ret)
		ret = -EFAULT;

out:
	mnt_drop_write_file(file);
	return ret;
}

/* Helper to check and see if this root currently has a ref on the given disk
 * bytenr.  If it does then we need to update the quota for this root.  This
 * doesn't do anything if quotas aren't enabled.
 */
static int check_ref(struct btrfs_trans_handle *trans, struct btrfs_root *root,
		     u64 disko)
{
	struct seq_list tree_mod_seq_elem = {};
	struct ulist *roots;
	struct ulist_iterator uiter;
	struct ulist_node *root_node = NULL;
	int ret;

	if (!root->fs_info->quota_enabled)
		return 1;

	btrfs_get_tree_mod_seq(root->fs_info, &tree_mod_seq_elem);
	ret = btrfs_find_all_roots(trans, root->fs_info, disko,
				   tree_mod_seq_elem.seq, &roots);
	if (ret < 0)
		goto out;
	ret = 0;
	ULIST_ITER_INIT(&uiter);
	while ((root_node = ulist_next(roots, &uiter))) {
		if (root_node->val == root->objectid) {
			ret = 1;
			break;
		}
	}
	ulist_free(roots);
out:
	btrfs_put_tree_mod_seq(root->fs_info, &tree_mod_seq_elem);
	return ret;
}

static int clone_finish_inode_update(struct btrfs_trans_handle *trans,
				     struct inode *inode,
				     u64 endoff,
				     const u64 destoff,
				     const u64 olen)
{
	struct btrfs_root *root = BTRFS_I(inode)->root;
	int ret;

	inode_inc_iversion(inode);
	inode->i_mtime = inode->i_ctime = CURRENT_TIME;
	/*
	 * We round up to the block size at eof when determining which
	 * extents to clone above, but shouldn't round up the file size.
	 */
	if (endoff > destoff + olen)
		endoff = destoff + olen;
	if (endoff > inode->i_size)
		btrfs_i_size_write(inode, endoff);

	ret = btrfs_update_inode(trans, root, inode);
	if (ret) {
		btrfs_abort_transaction(trans, root, ret);
		btrfs_end_transaction(trans, root);
		goto out;
	}
	ret = btrfs_end_transaction(trans, root);
out:
	return ret;
}

static void clone_update_extent_map(struct inode *inode,
				    const struct btrfs_trans_handle *trans,
				    const struct btrfs_path *path,
				    const u64 hole_offset,
				    const u64 hole_len)
{
	struct extent_map_tree *em_tree = &BTRFS_I(inode)->extent_tree;
	struct extent_map *em;
	int ret;

	em = alloc_extent_map();
	if (!em) {
		set_bit(BTRFS_INODE_NEEDS_FULL_SYNC,
			&BTRFS_I(inode)->runtime_flags);
		return;
	}

	if (path) {
		struct btrfs_file_extent_item *fi;

		fi = btrfs_item_ptr(path->nodes[0], path->slots[0],
				    struct btrfs_file_extent_item);
		btrfs_extent_item_to_extent_map(inode, path, fi, false, em);
		em->generation = -1;
		if (btrfs_file_extent_type(path->nodes[0], fi) ==
		    BTRFS_FILE_EXTENT_INLINE)
			set_bit(BTRFS_INODE_NEEDS_FULL_SYNC,
				&BTRFS_I(inode)->runtime_flags);
	} else {
		em->start = hole_offset;
		em->len = hole_len;
		em->ram_bytes = em->len;
		em->orig_start = hole_offset;
		em->block_start = EXTENT_MAP_HOLE;
		em->block_len = 0;
		em->orig_block_len = 0;
		em->compress_type = BTRFS_COMPRESS_NONE;
		em->generation = trans->transid;
	}

	while (1) {
		write_lock(&em_tree->lock);
		ret = add_extent_mapping(em_tree, em, 1);
		write_unlock(&em_tree->lock);
		if (ret != -EEXIST) {
			free_extent_map(em);
			break;
		}
		btrfs_drop_extent_cache(inode, em->start,
					em->start + em->len - 1, 0);
	}

	if (unlikely(ret))
		set_bit(BTRFS_INODE_NEEDS_FULL_SYNC,
			&BTRFS_I(inode)->runtime_flags);
}

/**
 * btrfs_clone() - clone a range from inode file to another
 *
 * @src: Inode to clone from
 * @inode: Inode to clone to
 * @off: Offset within source to start clone from
 * @olen: Original length, passed by user, of range to clone
 * @olen_aligned: Block-aligned value of olen, extent_same uses
 *               identical values here
 * @destoff: Offset within @inode to start clone
 */
static int btrfs_clone(struct inode *src, struct inode *inode,
		       const u64 off, const u64 olen, const u64 olen_aligned,
		       const u64 destoff)
{
	struct btrfs_root *root = BTRFS_I(inode)->root;
	struct btrfs_path *path = NULL;
	struct extent_buffer *leaf;
	struct btrfs_trans_handle *trans;
	char *buf = NULL;
	struct btrfs_key key;
	u32 nritems;
	int slot;
	int ret;
	int no_quota;
	const u64 len = olen_aligned;
	u64 last_disko = 0;
	u64 last_dest_end = destoff;

	ret = -ENOMEM;
	buf = vmalloc(btrfs_level_size(root, 0));
	if (!buf)
		return ret;

	path = btrfs_alloc_path();
	if (!path) {
		vfree(buf);
		return ret;
	}

	path->reada = 2;
	/* clone data */
	key.objectid = btrfs_ino(src);
	key.type = BTRFS_EXTENT_DATA_KEY;
	key.offset = off;

	while (1) {
		/*
		 * note the key will change type as we walk through the
		 * tree.
		 */
		path->leave_spinning = 1;
		ret = btrfs_search_slot(NULL, BTRFS_I(src)->root, &key, path,
				0, 0);
		if (ret < 0)
			goto out;
		/*
		 * First search, if no extent item that starts at offset off was
		 * found but the previous item is an extent item, it's possible
		 * it might overlap our target range, therefore process it.
		 */
		if (key.offset == off && ret > 0 && path->slots[0] > 0) {
			btrfs_item_key_to_cpu(path->nodes[0], &key,
					      path->slots[0] - 1);
			if (key.type == BTRFS_EXTENT_DATA_KEY)
				path->slots[0]--;
		}

		nritems = btrfs_header_nritems(path->nodes[0]);
process_slot:
		no_quota = 1;
		if (path->slots[0] >= nritems) {
			ret = btrfs_next_leaf(BTRFS_I(src)->root, path);
			if (ret < 0)
				goto out;
			if (ret > 0)
				break;
			nritems = btrfs_header_nritems(path->nodes[0]);
		}
		leaf = path->nodes[0];
		slot = path->slots[0];

		btrfs_item_key_to_cpu(leaf, &key, slot);
		if (btrfs_key_type(&key) > BTRFS_EXTENT_DATA_KEY ||
		    key.objectid != btrfs_ino(src))
			break;

		if (btrfs_key_type(&key) == BTRFS_EXTENT_DATA_KEY) {
			struct btrfs_file_extent_item *extent;
			int type;
			u32 size;
			struct btrfs_key new_key;
			u64 disko = 0, diskl = 0;
			u64 datao = 0, datal = 0;
			u8 comp;
			u64 drop_start;

			extent = btrfs_item_ptr(leaf, slot,
						struct btrfs_file_extent_item);
			comp = btrfs_file_extent_compression(leaf, extent);
			type = btrfs_file_extent_type(leaf, extent);
			if (type == BTRFS_FILE_EXTENT_REG ||
			    type == BTRFS_FILE_EXTENT_PREALLOC) {
				disko = btrfs_file_extent_disk_bytenr(leaf,
								      extent);
				diskl = btrfs_file_extent_disk_num_bytes(leaf,
								 extent);
				datao = btrfs_file_extent_offset(leaf, extent);
				datal = btrfs_file_extent_num_bytes(leaf,
								    extent);
			} else if (type == BTRFS_FILE_EXTENT_INLINE) {
				/* take upper bound, may be compressed */
				datal = btrfs_file_extent_ram_bytes(leaf,
								    extent);
			}

			/*
			 * The first search might have left us at an extent
			 * item that ends before our target range's start, can
			 * happen if we have holes and NO_HOLES feature enabled.
			 */
			if (key.offset + datal <= off) {
				path->slots[0]++;
				goto process_slot;
			} else if (key.offset >= off + len) {
				break;
			}

			size = btrfs_item_size_nr(leaf, slot);
			read_extent_buffer(leaf, buf,
					   btrfs_item_ptr_offset(leaf, slot),
					   size);

			btrfs_release_path(path);
			path->leave_spinning = 0;

			memcpy(&new_key, &key, sizeof(new_key));
			new_key.objectid = btrfs_ino(inode);
			if (off <= key.offset)
				new_key.offset = key.offset + destoff - off;
			else
				new_key.offset = destoff;

			/*
			 * Deal with a hole that doesn't have an extent item
			 * that represents it (NO_HOLES feature enabled).
			 * This hole is either in the middle of the cloning
			 * range or at the beginning (fully overlaps it or
			 * partially overlaps it).
			 */
			if (new_key.offset != last_dest_end)
				drop_start = last_dest_end;
			else
				drop_start = new_key.offset;

			/*
			 * 1 - adjusting old extent (we may have to split it)
			 * 1 - add new extent
			 * 1 - inode update
			 */
			trans = btrfs_start_transaction(root, 3);
			if (IS_ERR(trans)) {
				ret = PTR_ERR(trans);
				goto out;
			}

			if (type == BTRFS_FILE_EXTENT_REG ||
			    type == BTRFS_FILE_EXTENT_PREALLOC) {
				/*
				 *    a  | --- range to clone ---|  b
				 * | ------------- extent ------------- |
				 */

				/* subtract range b */
				if (key.offset + datal > off + len)
					datal = off + len - key.offset;

				/* subtract range a */
				if (off > key.offset) {
					datao += off - key.offset;
					datal -= off - key.offset;
				}

				ret = btrfs_drop_extents(trans, root, inode,
							 drop_start,
							 new_key.offset + datal,
							 1);
				if (ret) {
					if (ret != -EOPNOTSUPP)
						btrfs_abort_transaction(trans,
								root, ret);
					btrfs_end_transaction(trans, root);
					goto out;
				}

				ret = btrfs_insert_empty_item(trans, root, path,
							      &new_key, size);
				if (ret) {
					btrfs_abort_transaction(trans, root,
								ret);
					btrfs_end_transaction(trans, root);
					goto out;
				}

				leaf = path->nodes[0];
				slot = path->slots[0];
				write_extent_buffer(leaf, buf,
					    btrfs_item_ptr_offset(leaf, slot),
					    size);

				extent = btrfs_item_ptr(leaf, slot,
						struct btrfs_file_extent_item);

				/* disko == 0 means it's a hole */
				if (!disko)
					datao = 0;

				btrfs_set_file_extent_offset(leaf, extent,
							     datao);
				btrfs_set_file_extent_num_bytes(leaf, extent,
								datal);

				/*
				 * We need to look up the roots that point at
				 * this bytenr and see if the new root does.  If
				 * it does not we need to make sure we update
				 * quotas appropriately.
				 */
				if (disko && root != BTRFS_I(src)->root &&
				    disko != last_disko) {
					no_quota = check_ref(trans, root,
							     disko);
					if (no_quota < 0) {
						btrfs_abort_transaction(trans,
									root,
									ret);
						btrfs_end_transaction(trans,
								      root);
						ret = no_quota;
						goto out;
					}
				}

				if (disko) {
					inode_add_bytes(inode, datal);
					ret = btrfs_inc_extent_ref(trans, root,
							disko, diskl, 0,
							root->root_key.objectid,
							btrfs_ino(inode),
							new_key.offset - datao,
							no_quota);
					if (ret) {
						btrfs_abort_transaction(trans,
									root,
									ret);
						btrfs_end_transaction(trans,
								      root);
						goto out;

					}
				}
			} else if (type == BTRFS_FILE_EXTENT_INLINE) {
				u64 skip = 0;
				u64 trim = 0;
				u64 aligned_end = 0;

				if (off > key.offset) {
					skip = off - key.offset;
					new_key.offset += skip;
				}

				if (key.offset + datal > off + len)
					trim = key.offset + datal - (off + len);

				if (comp && (skip || trim)) {
					ret = -EINVAL;
					btrfs_end_transaction(trans, root);
					goto out;
				}
				size -= skip + trim;
				datal -= skip + trim;

				aligned_end = ALIGN(new_key.offset + datal,
						    root->sectorsize);
				ret = btrfs_drop_extents(trans, root, inode,
							 drop_start,
							 aligned_end,
							 1);
				if (ret) {
					if (ret != -EOPNOTSUPP)
						btrfs_abort_transaction(trans,
							root, ret);
					btrfs_end_transaction(trans, root);
					goto out;
				}

				ret = btrfs_insert_empty_item(trans, root, path,
							      &new_key, size);
				if (ret) {
					btrfs_abort_transaction(trans, root,
								ret);
					btrfs_end_transaction(trans, root);
					goto out;
				}

				if (skip) {
					u32 start =
					  btrfs_file_extent_calc_inline_size(0);
					memmove(buf+start, buf+start+skip,
						datal);
				}

				leaf = path->nodes[0];
				slot = path->slots[0];
				write_extent_buffer(leaf, buf,
					    btrfs_item_ptr_offset(leaf, slot),
					    size);
				inode_add_bytes(inode, datal);
			}

			/* If we have an implicit hole (NO_HOLES feature). */
			if (drop_start < new_key.offset)
				clone_update_extent_map(inode, trans,
						NULL, drop_start,
						new_key.offset - drop_start);

			clone_update_extent_map(inode, trans, path, 0, 0);

			btrfs_mark_buffer_dirty(leaf);
			btrfs_release_path(path);

			last_dest_end = new_key.offset + datal;
			ret = clone_finish_inode_update(trans, inode,
							last_dest_end,
							destoff, olen);
			if (ret)
				goto out;
			if (new_key.offset + datal >= destoff + len)
				break;
		}
		btrfs_release_path(path);
		key.offset++;
	}
	ret = 0;

	if (last_dest_end < destoff + len) {
		/*
		 * We have an implicit hole (NO_HOLES feature is enabled) that
		 * fully or partially overlaps our cloning range at its end.
		 */
		btrfs_release_path(path);

		/*
		 * 1 - remove extent(s)
		 * 1 - inode update
		 */
		trans = btrfs_start_transaction(root, 2);
		if (IS_ERR(trans)) {
			ret = PTR_ERR(trans);
			goto out;
		}
		ret = btrfs_drop_extents(trans, root, inode,
					 last_dest_end, destoff + len, 1);
		if (ret) {
			if (ret != -EOPNOTSUPP)
				btrfs_abort_transaction(trans, root, ret);
			btrfs_end_transaction(trans, root);
			goto out;
		}
		clone_update_extent_map(inode, trans, NULL, last_dest_end,
					destoff + len - last_dest_end);
		ret = clone_finish_inode_update(trans, inode, destoff + len,
						destoff, olen);
	}

out:
	btrfs_free_path(path);
	vfree(buf);
	return ret;
}

static noinline long btrfs_ioctl_clone(struct file *file, unsigned long srcfd,
				       u64 off, u64 olen, u64 destoff)
{
	struct inode *inode = file_inode(file);
	struct btrfs_root *root = BTRFS_I(inode)->root;
	struct fd src_file;
	struct inode *src;
	int ret;
	u64 len = olen;
	u64 bs = root->fs_info->sb->s_blocksize;
	int same_inode = 0;

	/*
	 * TODO:
	 * - split compressed inline extents.  annoying: we need to
	 *   decompress into destination's address_space (the file offset
	 *   may change, so source mapping won't do), then recompress (or
	 *   otherwise reinsert) a subrange.
	 *
	 * - split destination inode's inline extents.  The inline extents can
	 *   be either compressed or non-compressed.
	 */

	/* the destination must be opened for writing */
	if (!(file->f_mode & FMODE_WRITE) || (file->f_flags & O_APPEND))
		return -EINVAL;

	if (btrfs_root_readonly(root))
		return -EROFS;

	ret = mnt_want_write_file(file);
	if (ret)
		return ret;

	src_file = fdget(srcfd);
	if (!src_file.file) {
		ret = -EBADF;
		goto out_drop_write;
	}

	ret = -EXDEV;
	if (src_file.file->f_path.mnt != file->f_path.mnt)
		goto out_fput;

	src = file_inode(src_file.file);

	ret = -EINVAL;
	if (src == inode)
		same_inode = 1;

	/* the src must be open for reading */
	if (!(src_file.file->f_mode & FMODE_READ))
		goto out_fput;

	/* don't make the dst file partly checksummed */
	if ((BTRFS_I(src)->flags & BTRFS_INODE_NODATASUM) !=
	    (BTRFS_I(inode)->flags & BTRFS_INODE_NODATASUM))
		goto out_fput;

	ret = -EISDIR;
	if (S_ISDIR(src->i_mode) || S_ISDIR(inode->i_mode))
		goto out_fput;

	ret = -EXDEV;
	if (src->i_sb != inode->i_sb)
		goto out_fput;

	if (!same_inode) {
		if (inode < src) {
			mutex_lock_nested(&inode->i_mutex, I_MUTEX_PARENT);
			mutex_lock_nested(&src->i_mutex, I_MUTEX_CHILD);
		} else {
			mutex_lock_nested(&src->i_mutex, I_MUTEX_PARENT);
			mutex_lock_nested(&inode->i_mutex, I_MUTEX_CHILD);
		}
	} else {
		mutex_lock(&src->i_mutex);
	}

	/* determine range to clone */
	ret = -EINVAL;
	if (off + len > src->i_size || off + len < off)
		goto out_unlock;
	if (len == 0)
		olen = len = src->i_size - off;
	/* if we extend to eof, continue to block boundary */
	if (off + len == src->i_size)
		len = ALIGN(src->i_size, bs) - off;

	/* verify the end result is block aligned */
	if (!IS_ALIGNED(off, bs) || !IS_ALIGNED(off + len, bs) ||
	    !IS_ALIGNED(destoff, bs))
		goto out_unlock;

	/* verify if ranges are overlapped within the same file */
	if (same_inode) {
		if (destoff + len > off && destoff < off + len)
			goto out_unlock;
	}

	if (destoff > inode->i_size) {
		ret = btrfs_cont_expand(inode, inode->i_size, destoff);
		if (ret)
			goto out_unlock;
	}

	/*
	 * Lock the target range too. Right after we replace the file extent
	 * items in the fs tree (which now point to the cloned data), we might
	 * have a worker replace them with extent items relative to a write
	 * operation that was issued before this clone operation (i.e. confront
	 * with inode.c:btrfs_finish_ordered_io).
	 */
	if (same_inode) {
		u64 lock_start = min_t(u64, off, destoff);
		u64 lock_len = max_t(u64, off, destoff) + len - lock_start;

		lock_extent_range(src, lock_start, lock_len);
	} else {
		lock_extent_range(src, off, len);
		lock_extent_range(inode, destoff, len);
	}

	ret = btrfs_clone(src, inode, off, olen, len, destoff);

	if (same_inode) {
		u64 lock_start = min_t(u64, off, destoff);
		u64 lock_end = max_t(u64, off, destoff) + len - 1;

		unlock_extent(&BTRFS_I(src)->io_tree, lock_start, lock_end);
	} else {
		unlock_extent(&BTRFS_I(src)->io_tree, off, off + len - 1);
		unlock_extent(&BTRFS_I(inode)->io_tree, destoff,
			      destoff + len - 1);
	}
	/*
	 * Truncate page cache pages so that future reads will see the cloned
	 * data immediately and not the previous data.
	 */
	truncate_inode_pages_range(&inode->i_data, destoff,
				   PAGE_CACHE_ALIGN(destoff + len) - 1);
out_unlock:
	if (!same_inode) {
		if (inode < src) {
			mutex_unlock(&src->i_mutex);
			mutex_unlock(&inode->i_mutex);
		} else {
			mutex_unlock(&inode->i_mutex);
			mutex_unlock(&src->i_mutex);
		}
	} else {
		mutex_unlock(&src->i_mutex);
	}
out_fput:
	fdput(src_file);
out_drop_write:
	mnt_drop_write_file(file);
	return ret;
}

static long btrfs_ioctl_clone_range(struct file *file, void __user *argp)
{
	struct btrfs_ioctl_clone_range_args args;

	if (copy_from_user(&args, argp, sizeof(args)))
		return -EFAULT;
	return btrfs_ioctl_clone(file, args.src_fd, args.src_offset,
				 args.src_length, args.dest_offset);
}

/*
 * there are many ways the trans_start and trans_end ioctls can lead
 * to deadlocks.  They should only be used by applications that
 * basically own the machine, and have a very in depth understanding
 * of all the possible deadlocks and enospc problems.
 */
static long btrfs_ioctl_trans_start(struct file *file)
{
	struct inode *inode = file_inode(file);
	struct btrfs_root *root = BTRFS_I(inode)->root;
	struct btrfs_trans_handle *trans;
	int ret;

	ret = -EPERM;
	if (!capable(CAP_SYS_ADMIN))
		goto out;

	ret = -EINPROGRESS;
	if (file->private_data)
		goto out;

	ret = -EROFS;
	if (btrfs_root_readonly(root))
		goto out;

	ret = mnt_want_write_file(file);
	if (ret)
		goto out;

	atomic_inc(&root->fs_info->open_ioctl_trans);

	ret = -ENOMEM;
	trans = btrfs_start_ioctl_transaction(root);
	if (IS_ERR(trans))
		goto out_drop;

	file->private_data = trans;
	return 0;

out_drop:
	atomic_dec(&root->fs_info->open_ioctl_trans);
	mnt_drop_write_file(file);
out:
	return ret;
}

static long btrfs_ioctl_default_subvol(struct file *file, void __user *argp)
{
	struct inode *inode = file_inode(file);
	struct btrfs_root *root = BTRFS_I(inode)->root;
	struct btrfs_root *new_root;
	struct btrfs_dir_item *di;
	struct btrfs_trans_handle *trans;
	struct btrfs_path *path;
	struct btrfs_key location;
	struct btrfs_disk_key disk_key;
	u64 objectid = 0;
	u64 dir_id;
	int ret;

	if (!capable(CAP_SYS_ADMIN))
		return -EPERM;

	ret = mnt_want_write_file(file);
	if (ret)
		return ret;

	if (copy_from_user(&objectid, argp, sizeof(objectid))) {
		ret = -EFAULT;
		goto out;
	}

	if (!objectid)
		objectid = BTRFS_FS_TREE_OBJECTID;

	location.objectid = objectid;
	location.type = BTRFS_ROOT_ITEM_KEY;
	location.offset = (u64)-1;

	new_root = btrfs_read_fs_root_no_name(root->fs_info, &location);
	if (IS_ERR(new_root)) {
		ret = PTR_ERR(new_root);
		goto out;
	}

	path = btrfs_alloc_path();
	if (!path) {
		ret = -ENOMEM;
		goto out;
	}
	path->leave_spinning = 1;

	trans = btrfs_start_transaction(root, 1);
	if (IS_ERR(trans)) {
		btrfs_free_path(path);
		ret = PTR_ERR(trans);
		goto out;
	}

	dir_id = btrfs_super_root_dir(root->fs_info->super_copy);
	di = btrfs_lookup_dir_item(trans, root->fs_info->tree_root, path,
				   dir_id, "default", 7, 1);
	if (IS_ERR_OR_NULL(di)) {
		btrfs_free_path(path);
		btrfs_end_transaction(trans, root);
		btrfs_err(new_root->fs_info, "Umm, you don't have the default dir"
			   "item, this isn't going to work");
		ret = -ENOENT;
		goto out;
	}

	btrfs_cpu_key_to_disk(&disk_key, &new_root->root_key);
	btrfs_set_dir_item_key(path->nodes[0], di, &disk_key);
	btrfs_mark_buffer_dirty(path->nodes[0]);
	btrfs_free_path(path);

	btrfs_set_fs_incompat(root->fs_info, DEFAULT_SUBVOL);
	btrfs_end_transaction(trans, root);
out:
	mnt_drop_write_file(file);
	return ret;
}

void btrfs_get_block_group_info(struct list_head *groups_list,
				struct btrfs_ioctl_space_info *space)
{
	struct btrfs_block_group_cache *block_group;

	space->total_bytes = 0;
	space->used_bytes = 0;
	space->flags = 0;
	list_for_each_entry(block_group, groups_list, list) {
		space->flags = block_group->flags;
		space->total_bytes += block_group->key.offset;
		space->used_bytes +=
			btrfs_block_group_used(&block_group->item);
	}
}

static long btrfs_ioctl_space_info(struct btrfs_root *root, void __user *arg)
{
	struct btrfs_ioctl_space_args space_args;
	struct btrfs_ioctl_space_info space;
	struct btrfs_ioctl_space_info *dest;
	struct btrfs_ioctl_space_info *dest_orig;
	struct btrfs_ioctl_space_info __user *user_dest;
	struct btrfs_space_info *info;
	u64 types[] = {BTRFS_BLOCK_GROUP_DATA,
		       BTRFS_BLOCK_GROUP_SYSTEM,
		       BTRFS_BLOCK_GROUP_METADATA,
		       BTRFS_BLOCK_GROUP_DATA | BTRFS_BLOCK_GROUP_METADATA};
	int num_types = 4;
	int alloc_size;
	int ret = 0;
	u64 slot_count = 0;
	int i, c;

	if (copy_from_user(&space_args,
			   (struct btrfs_ioctl_space_args __user *)arg,
			   sizeof(space_args)))
		return -EFAULT;

	for (i = 0; i < num_types; i++) {
		struct btrfs_space_info *tmp;

		info = NULL;
		rcu_read_lock();
		list_for_each_entry_rcu(tmp, &root->fs_info->space_info,
					list) {
			if (tmp->flags == types[i]) {
				info = tmp;
				break;
			}
		}
		rcu_read_unlock();

		if (!info)
			continue;

		down_read(&info->groups_sem);
		for (c = 0; c < BTRFS_NR_RAID_TYPES; c++) {
			if (!list_empty(&info->block_groups[c]))
				slot_count++;
		}
		up_read(&info->groups_sem);
	}

	/*
	 * Global block reserve, exported as a space_info
	 */
	slot_count++;

	/* space_slots == 0 means they are asking for a count */
	if (space_args.space_slots == 0) {
		space_args.total_spaces = slot_count;
		goto out;
	}

	slot_count = min_t(u64, space_args.space_slots, slot_count);

	alloc_size = sizeof(*dest) * slot_count;

	/* we generally have at most 6 or so space infos, one for each raid
	 * level.  So, a whole page should be more than enough for everyone
	 */
	if (alloc_size > PAGE_CACHE_SIZE)
		return -ENOMEM;

	space_args.total_spaces = 0;
	dest = kmalloc(alloc_size, GFP_NOFS);
	if (!dest)
		return -ENOMEM;
	dest_orig = dest;

	/* now we have a buffer to copy into */
	for (i = 0; i < num_types; i++) {
		struct btrfs_space_info *tmp;

		if (!slot_count)
			break;

		info = NULL;
		rcu_read_lock();
		list_for_each_entry_rcu(tmp, &root->fs_info->space_info,
					list) {
			if (tmp->flags == types[i]) {
				info = tmp;
				break;
			}
		}
		rcu_read_unlock();

		if (!info)
			continue;
		down_read(&info->groups_sem);
		for (c = 0; c < BTRFS_NR_RAID_TYPES; c++) {
			if (!list_empty(&info->block_groups[c])) {
				btrfs_get_block_group_info(
					&info->block_groups[c], &space);
				memcpy(dest, &space, sizeof(space));
				dest++;
				space_args.total_spaces++;
				slot_count--;
			}
			if (!slot_count)
				break;
		}
		up_read(&info->groups_sem);
	}

	/*
	 * Add global block reserve
	 */
	if (slot_count) {
		struct btrfs_block_rsv *block_rsv = &root->fs_info->global_block_rsv;

		spin_lock(&block_rsv->lock);
		space.total_bytes = block_rsv->size;
		space.used_bytes = block_rsv->size - block_rsv->reserved;
		spin_unlock(&block_rsv->lock);
		space.flags = BTRFS_SPACE_INFO_GLOBAL_RSV;
		memcpy(dest, &space, sizeof(space));
		space_args.total_spaces++;
	}

	user_dest = (struct btrfs_ioctl_space_info __user *)
		(arg + sizeof(struct btrfs_ioctl_space_args));

	if (copy_to_user(user_dest, dest_orig, alloc_size))
		ret = -EFAULT;

	kfree(dest_orig);
out:
	if (ret == 0 && copy_to_user(arg, &space_args, sizeof(space_args)))
		ret = -EFAULT;

	return ret;
}

/*
 * there are many ways the trans_start and trans_end ioctls can lead
 * to deadlocks.  They should only be used by applications that
 * basically own the machine, and have a very in depth understanding
 * of all the possible deadlocks and enospc problems.
 */
long btrfs_ioctl_trans_end(struct file *file)
{
	struct inode *inode = file_inode(file);
	struct btrfs_root *root = BTRFS_I(inode)->root;
	struct btrfs_trans_handle *trans;

	trans = file->private_data;
	if (!trans)
		return -EINVAL;
	file->private_data = NULL;

	btrfs_end_transaction(trans, root);

	atomic_dec(&root->fs_info->open_ioctl_trans);

	mnt_drop_write_file(file);
	return 0;
}

static noinline long btrfs_ioctl_start_sync(struct btrfs_root *root,
					    void __user *argp)
{
	struct btrfs_trans_handle *trans;
	u64 transid;
	int ret;

	trans = btrfs_attach_transaction_barrier(root);
	if (IS_ERR(trans)) {
		if (PTR_ERR(trans) != -ENOENT)
			return PTR_ERR(trans);

		/* No running transaction, don't bother */
		transid = root->fs_info->last_trans_committed;
		goto out;
	}
	transid = trans->transid;
	ret = btrfs_commit_transaction_async(trans, root, 0);
	if (ret) {
		btrfs_end_transaction(trans, root);
		return ret;
	}
out:
	if (argp)
		if (copy_to_user(argp, &transid, sizeof(transid)))
			return -EFAULT;
	return 0;
}

static noinline long btrfs_ioctl_wait_sync(struct btrfs_root *root,
					   void __user *argp)
{
	u64 transid;

	if (argp) {
		if (copy_from_user(&transid, argp, sizeof(transid)))
			return -EFAULT;
	} else {
		transid = 0;  /* current trans */
	}
	return btrfs_wait_for_commit(root, transid);
}

static long btrfs_ioctl_scrub(struct file *file, void __user *arg)
{
	struct btrfs_root *root = BTRFS_I(file_inode(file))->root;
	struct btrfs_ioctl_scrub_args *sa;
	int ret;

	if (!capable(CAP_SYS_ADMIN))
		return -EPERM;

	sa = memdup_user(arg, sizeof(*sa));
	if (IS_ERR(sa))
		return PTR_ERR(sa);

	if (!(sa->flags & BTRFS_SCRUB_READONLY)) {
		ret = mnt_want_write_file(file);
		if (ret)
			goto out;
	}

	ret = btrfs_scrub_dev(root->fs_info, sa->devid, sa->start, sa->end,
			      &sa->progress, sa->flags & BTRFS_SCRUB_READONLY,
			      0);

	if (copy_to_user(arg, sa, sizeof(*sa)))
		ret = -EFAULT;

	if (!(sa->flags & BTRFS_SCRUB_READONLY))
		mnt_drop_write_file(file);
out:
	kfree(sa);
	return ret;
}

static long btrfs_ioctl_scrub_cancel(struct btrfs_root *root, void __user *arg)
{
	if (!capable(CAP_SYS_ADMIN))
		return -EPERM;

	return btrfs_scrub_cancel(root->fs_info);
}

static long btrfs_ioctl_scrub_progress(struct btrfs_root *root,
				       void __user *arg)
{
	struct btrfs_ioctl_scrub_args *sa;
	int ret;

	if (!capable(CAP_SYS_ADMIN))
		return -EPERM;

	sa = memdup_user(arg, sizeof(*sa));
	if (IS_ERR(sa))
		return PTR_ERR(sa);

	ret = btrfs_scrub_progress(root, sa->devid, &sa->progress);

	if (copy_to_user(arg, sa, sizeof(*sa)))
		ret = -EFAULT;

	kfree(sa);
	return ret;
}

static long btrfs_ioctl_get_dev_stats(struct btrfs_root *root,
				      void __user *arg)
{
	struct btrfs_ioctl_get_dev_stats *sa;
	int ret;

	sa = memdup_user(arg, sizeof(*sa));
	if (IS_ERR(sa))
		return PTR_ERR(sa);

	if ((sa->flags & BTRFS_DEV_STATS_RESET) && !capable(CAP_SYS_ADMIN)) {
		kfree(sa);
		return -EPERM;
	}

	ret = btrfs_get_dev_stats(root, sa);

	if (copy_to_user(arg, sa, sizeof(*sa)))
		ret = -EFAULT;

	kfree(sa);
	return ret;
}

static long btrfs_ioctl_dev_replace(struct btrfs_root *root, void __user *arg)
{
	struct btrfs_ioctl_dev_replace_args *p;
	int ret;

	if (!capable(CAP_SYS_ADMIN))
		return -EPERM;

	p = memdup_user(arg, sizeof(*p));
	if (IS_ERR(p))
		return PTR_ERR(p);

	switch (p->cmd) {
	case BTRFS_IOCTL_DEV_REPLACE_CMD_START:
		if (root->fs_info->sb->s_flags & MS_RDONLY) {
			ret = -EROFS;
			goto out;
		}
		if (atomic_xchg(
			&root->fs_info->mutually_exclusive_operation_running,
			1)) {
			ret = BTRFS_ERROR_DEV_EXCL_RUN_IN_PROGRESS;
		} else {
			ret = btrfs_dev_replace_start(root, p);
			atomic_set(
			 &root->fs_info->mutually_exclusive_operation_running,
			 0);
		}
		break;
	case BTRFS_IOCTL_DEV_REPLACE_CMD_STATUS:
		btrfs_dev_replace_status(root->fs_info, p);
		ret = 0;
		break;
	case BTRFS_IOCTL_DEV_REPLACE_CMD_CANCEL:
		ret = btrfs_dev_replace_cancel(root->fs_info, p);
		break;
	default:
		ret = -EINVAL;
		break;
	}

	if (copy_to_user(arg, p, sizeof(*p)))
		ret = -EFAULT;
out:
	kfree(p);
	return ret;
}

static long btrfs_ioctl_ino_to_path(struct btrfs_root *root, void __user *arg)
{
	int ret = 0;
	int i;
	u64 rel_ptr;
	int size;
	struct btrfs_ioctl_ino_path_args *ipa = NULL;
	struct inode_fs_paths *ipath = NULL;
	struct btrfs_path *path;

	if (!capable(CAP_DAC_READ_SEARCH))
		return -EPERM;

	path = btrfs_alloc_path();
	if (!path) {
		ret = -ENOMEM;
		goto out;
	}

	ipa = memdup_user(arg, sizeof(*ipa));
	if (IS_ERR(ipa)) {
		ret = PTR_ERR(ipa);
		ipa = NULL;
		goto out;
	}

	size = min_t(u32, ipa->size, 4096);
	ipath = init_ipath(size, root, path);
	if (IS_ERR(ipath)) {
		ret = PTR_ERR(ipath);
		ipath = NULL;
		goto out;
	}

	ret = paths_from_inode(ipa->inum, ipath);
	if (ret < 0)
		goto out;

	for (i = 0; i < ipath->fspath->elem_cnt; ++i) {
		rel_ptr = ipath->fspath->val[i] -
			  (u64)(unsigned long)ipath->fspath->val;
		ipath->fspath->val[i] = rel_ptr;
	}

	ret = copy_to_user((void *)(unsigned long)ipa->fspath,
			   (void *)(unsigned long)ipath->fspath, size);
	if (ret) {
		ret = -EFAULT;
		goto out;
	}

out:
	btrfs_free_path(path);
	free_ipath(ipath);
	kfree(ipa);

	return ret;
}

static int build_ino_list(u64 inum, u64 offset, u64 root, void *ctx)
{
	struct btrfs_data_container *inodes = ctx;
	const size_t c = 3 * sizeof(u64);

	if (inodes->bytes_left >= c) {
		inodes->bytes_left -= c;
		inodes->val[inodes->elem_cnt] = inum;
		inodes->val[inodes->elem_cnt + 1] = offset;
		inodes->val[inodes->elem_cnt + 2] = root;
		inodes->elem_cnt += 3;
	} else {
		inodes->bytes_missing += c - inodes->bytes_left;
		inodes->bytes_left = 0;
		inodes->elem_missed += 3;
	}

	return 0;
}

static long btrfs_ioctl_logical_to_ino(struct btrfs_root *root,
					void __user *arg)
{
	int ret = 0;
	int size;
	struct btrfs_ioctl_logical_ino_args *loi;
	struct btrfs_data_container *inodes = NULL;
	struct btrfs_path *path = NULL;

	if (!capable(CAP_SYS_ADMIN))
		return -EPERM;

	loi = memdup_user(arg, sizeof(*loi));
	if (IS_ERR(loi)) {
		ret = PTR_ERR(loi);
		loi = NULL;
		goto out;
	}

	path = btrfs_alloc_path();
	if (!path) {
		ret = -ENOMEM;
		goto out;
	}

	size = min_t(u32, loi->size, 64 * 1024);
	inodes = init_data_container(size);
	if (IS_ERR(inodes)) {
		ret = PTR_ERR(inodes);
		inodes = NULL;
		goto out;
	}

	ret = iterate_inodes_from_logical(loi->logical, root->fs_info, path,
					  build_ino_list, inodes);
	if (ret == -EINVAL)
		ret = -ENOENT;
	if (ret < 0)
		goto out;

	ret = copy_to_user((void *)(unsigned long)loi->inodes,
			   (void *)(unsigned long)inodes, size);
	if (ret)
		ret = -EFAULT;

out:
	btrfs_free_path(path);
	vfree(inodes);
	kfree(loi);

	return ret;
}

void update_ioctl_balance_args(struct btrfs_fs_info *fs_info, int lock,
			       struct btrfs_ioctl_balance_args *bargs)
{
	struct btrfs_balance_control *bctl = fs_info->balance_ctl;

	bargs->flags = bctl->flags;

	if (atomic_read(&fs_info->balance_running))
		bargs->state |= BTRFS_BALANCE_STATE_RUNNING;
	if (atomic_read(&fs_info->balance_pause_req))
		bargs->state |= BTRFS_BALANCE_STATE_PAUSE_REQ;
	if (atomic_read(&fs_info->balance_cancel_req))
		bargs->state |= BTRFS_BALANCE_STATE_CANCEL_REQ;

	memcpy(&bargs->data, &bctl->data, sizeof(bargs->data));
	memcpy(&bargs->meta, &bctl->meta, sizeof(bargs->meta));
	memcpy(&bargs->sys, &bctl->sys, sizeof(bargs->sys));

	if (lock) {
		spin_lock(&fs_info->balance_lock);
		memcpy(&bargs->stat, &bctl->stat, sizeof(bargs->stat));
		spin_unlock(&fs_info->balance_lock);
	} else {
		memcpy(&bargs->stat, &bctl->stat, sizeof(bargs->stat));
	}
}

static long btrfs_ioctl_balance(struct file *file, void __user *arg)
{
	struct btrfs_root *root = BTRFS_I(file_inode(file))->root;
	struct btrfs_fs_info *fs_info = root->fs_info;
	struct btrfs_ioctl_balance_args *bargs;
	struct btrfs_balance_control *bctl;
	bool need_unlock; /* for mut. excl. ops lock */
	int ret;

	if (!capable(CAP_SYS_ADMIN))
		return -EPERM;

	ret = mnt_want_write_file(file);
	if (ret)
		return ret;

again:
	if (!atomic_xchg(&fs_info->mutually_exclusive_operation_running, 1)) {
		mutex_lock(&fs_info->volume_mutex);
		mutex_lock(&fs_info->balance_mutex);
		need_unlock = true;
		goto locked;
	}

	/*
	 * mut. excl. ops lock is locked.  Three possibilites:
	 *   (1) some other op is running
	 *   (2) balance is running
	 *   (3) balance is paused -- special case (think resume)
	 */
	mutex_lock(&fs_info->balance_mutex);
	if (fs_info->balance_ctl) {
		/* this is either (2) or (3) */
		if (!atomic_read(&fs_info->balance_running)) {
			mutex_unlock(&fs_info->balance_mutex);
			if (!mutex_trylock(&fs_info->volume_mutex))
				goto again;
			mutex_lock(&fs_info->balance_mutex);

			if (fs_info->balance_ctl &&
			    !atomic_read(&fs_info->balance_running)) {
				/* this is (3) */
				need_unlock = false;
				goto locked;
			}

			mutex_unlock(&fs_info->balance_mutex);
			mutex_unlock(&fs_info->volume_mutex);
			goto again;
		} else {
			/* this is (2) */
			mutex_unlock(&fs_info->balance_mutex);
			ret = -EINPROGRESS;
			goto out;
		}
	} else {
		/* this is (1) */
		mutex_unlock(&fs_info->balance_mutex);
		ret = BTRFS_ERROR_DEV_EXCL_RUN_IN_PROGRESS;
		goto out;
	}

locked:
	BUG_ON(!atomic_read(&fs_info->mutually_exclusive_operation_running));

	if (arg) {
		bargs = memdup_user(arg, sizeof(*bargs));
		if (IS_ERR(bargs)) {
			ret = PTR_ERR(bargs);
			goto out_unlock;
		}

		if (bargs->flags & BTRFS_BALANCE_RESUME) {
			if (!fs_info->balance_ctl) {
				ret = -ENOTCONN;
				goto out_bargs;
			}

			bctl = fs_info->balance_ctl;
			spin_lock(&fs_info->balance_lock);
			bctl->flags |= BTRFS_BALANCE_RESUME;
			spin_unlock(&fs_info->balance_lock);

			goto do_balance;
		}
	} else {
		bargs = NULL;
	}

	if (fs_info->balance_ctl) {
		ret = -EINPROGRESS;
		goto out_bargs;
	}

	bctl = kzalloc(sizeof(*bctl), GFP_NOFS);
	if (!bctl) {
		ret = -ENOMEM;
		goto out_bargs;
	}

	bctl->fs_info = fs_info;
	if (arg) {
		memcpy(&bctl->data, &bargs->data, sizeof(bctl->data));
		memcpy(&bctl->meta, &bargs->meta, sizeof(bctl->meta));
		memcpy(&bctl->sys, &bargs->sys, sizeof(bctl->sys));

		bctl->flags = bargs->flags;
	} else {
		/* balance everything - no filters */
		bctl->flags |= BTRFS_BALANCE_TYPE_MASK;
	}

do_balance:
	/*
	 * Ownership of bctl and mutually_exclusive_operation_running
	 * goes to to btrfs_balance.  bctl is freed in __cancel_balance,
	 * or, if restriper was paused all the way until unmount, in
	 * free_fs_info.  mutually_exclusive_operation_running is
	 * cleared in __cancel_balance.
	 */
	need_unlock = false;

	ret = btrfs_balance(bctl, bargs);

	if (arg) {
		if (copy_to_user(arg, bargs, sizeof(*bargs)))
			ret = -EFAULT;
	}

out_bargs:
	kfree(bargs);
out_unlock:
	mutex_unlock(&fs_info->balance_mutex);
	mutex_unlock(&fs_info->volume_mutex);
	if (need_unlock)
		atomic_set(&fs_info->mutually_exclusive_operation_running, 0);
out:
	mnt_drop_write_file(file);
	return ret;
}

static long btrfs_ioctl_balance_ctl(struct btrfs_root *root, int cmd)
{
	if (!capable(CAP_SYS_ADMIN))
		return -EPERM;

	switch (cmd) {
	case BTRFS_BALANCE_CTL_PAUSE:
		return btrfs_pause_balance(root->fs_info);
	case BTRFS_BALANCE_CTL_CANCEL:
		return btrfs_cancel_balance(root->fs_info);
	}

	return -EINVAL;
}

static long btrfs_ioctl_balance_progress(struct btrfs_root *root,
					 void __user *arg)
{
	struct btrfs_fs_info *fs_info = root->fs_info;
	struct btrfs_ioctl_balance_args *bargs;
	int ret = 0;

	if (!capable(CAP_SYS_ADMIN))
		return -EPERM;

	mutex_lock(&fs_info->balance_mutex);
	if (!fs_info->balance_ctl) {
		ret = -ENOTCONN;
		goto out;
	}

	bargs = kzalloc(sizeof(*bargs), GFP_NOFS);
	if (!bargs) {
		ret = -ENOMEM;
		goto out;
	}

	update_ioctl_balance_args(fs_info, 1, bargs);

	if (copy_to_user(arg, bargs, sizeof(*bargs)))
		ret = -EFAULT;

	kfree(bargs);
out:
	mutex_unlock(&fs_info->balance_mutex);
	return ret;
}

static long btrfs_ioctl_quota_ctl(struct file *file, void __user *arg)
{
	struct btrfs_root *root = BTRFS_I(file_inode(file))->root;
	struct btrfs_ioctl_quota_ctl_args *sa;
	struct btrfs_trans_handle *trans = NULL;
	int ret;
	int err;

	if (!capable(CAP_SYS_ADMIN))
		return -EPERM;

	ret = mnt_want_write_file(file);
	if (ret)
		return ret;

	sa = memdup_user(arg, sizeof(*sa));
	if (IS_ERR(sa)) {
		ret = PTR_ERR(sa);
		goto drop_write;
	}

	down_write(&root->fs_info->subvol_sem);
	trans = btrfs_start_transaction(root->fs_info->tree_root, 2);
	if (IS_ERR(trans)) {
		ret = PTR_ERR(trans);
		goto out;
	}

	switch (sa->cmd) {
	case BTRFS_QUOTA_CTL_ENABLE:
		ret = btrfs_quota_enable(trans, root->fs_info);
		break;
	case BTRFS_QUOTA_CTL_DISABLE:
		ret = btrfs_quota_disable(trans, root->fs_info);
		break;
	default:
		ret = -EINVAL;
		break;
	}

	err = btrfs_commit_transaction(trans, root->fs_info->tree_root);
	if (err && !ret)
		ret = err;
out:
	kfree(sa);
	up_write(&root->fs_info->subvol_sem);
drop_write:
	mnt_drop_write_file(file);
	return ret;
}

static long btrfs_ioctl_qgroup_assign(struct file *file, void __user *arg)
{
	struct btrfs_root *root = BTRFS_I(file_inode(file))->root;
	struct btrfs_ioctl_qgroup_assign_args *sa;
	struct btrfs_trans_handle *trans;
	int ret;
	int err;

	if (!capable(CAP_SYS_ADMIN))
		return -EPERM;

	ret = mnt_want_write_file(file);
	if (ret)
		return ret;

	sa = memdup_user(arg, sizeof(*sa));
	if (IS_ERR(sa)) {
		ret = PTR_ERR(sa);
		goto drop_write;
	}

	trans = btrfs_join_transaction(root);
	if (IS_ERR(trans)) {
		ret = PTR_ERR(trans);
		goto out;
	}

	/* FIXME: check if the IDs really exist */
	if (sa->assign) {
		ret = btrfs_add_qgroup_relation(trans, root->fs_info,
						sa->src, sa->dst);
	} else {
		ret = btrfs_del_qgroup_relation(trans, root->fs_info,
						sa->src, sa->dst);
	}

	err = btrfs_end_transaction(trans, root);
	if (err && !ret)
		ret = err;

out:
	kfree(sa);
drop_write:
	mnt_drop_write_file(file);
	return ret;
}

static long btrfs_ioctl_qgroup_create(struct file *file, void __user *arg)
{
	struct btrfs_root *root = BTRFS_I(file_inode(file))->root;
	struct btrfs_ioctl_qgroup_create_args *sa;
	struct btrfs_trans_handle *trans;
	int ret;
	int err;

	if (!capable(CAP_SYS_ADMIN))
		return -EPERM;

	ret = mnt_want_write_file(file);
	if (ret)
		return ret;

	sa = memdup_user(arg, sizeof(*sa));
	if (IS_ERR(sa)) {
		ret = PTR_ERR(sa);
		goto drop_write;
	}

	if (!sa->qgroupid) {
		ret = -EINVAL;
		goto out;
	}

	trans = btrfs_join_transaction(root);
	if (IS_ERR(trans)) {
		ret = PTR_ERR(trans);
		goto out;
	}

	/* FIXME: check if the IDs really exist */
	if (sa->create) {
		ret = btrfs_create_qgroup(trans, root->fs_info, sa->qgroupid,
					  NULL);
	} else {
		ret = btrfs_remove_qgroup(trans, root->fs_info, sa->qgroupid);
	}

	err = btrfs_end_transaction(trans, root);
	if (err && !ret)
		ret = err;

out:
	kfree(sa);
drop_write:
	mnt_drop_write_file(file);
	return ret;
}

static long btrfs_ioctl_qgroup_limit(struct file *file, void __user *arg)
{
	struct btrfs_root *root = BTRFS_I(file_inode(file))->root;
	struct btrfs_ioctl_qgroup_limit_args *sa;
	struct btrfs_trans_handle *trans;
	int ret;
	int err;
	u64 qgroupid;

	if (!capable(CAP_SYS_ADMIN))
		return -EPERM;

	ret = mnt_want_write_file(file);
	if (ret)
		return ret;

	sa = memdup_user(arg, sizeof(*sa));
	if (IS_ERR(sa)) {
		ret = PTR_ERR(sa);
		goto drop_write;
	}

	trans = btrfs_join_transaction(root);
	if (IS_ERR(trans)) {
		ret = PTR_ERR(trans);
		goto out;
	}

	qgroupid = sa->qgroupid;
	if (!qgroupid) {
		/* take the current subvol as qgroup */
		qgroupid = root->root_key.objectid;
	}

	/* FIXME: check if the IDs really exist */
	ret = btrfs_limit_qgroup(trans, root->fs_info, qgroupid, &sa->lim);

	err = btrfs_end_transaction(trans, root);
	if (err && !ret)
		ret = err;

out:
	kfree(sa);
drop_write:
	mnt_drop_write_file(file);
	return ret;
}

static long btrfs_ioctl_quota_rescan(struct file *file, void __user *arg)
{
	struct btrfs_root *root = BTRFS_I(file_inode(file))->root;
	struct btrfs_ioctl_quota_rescan_args *qsa;
	int ret;

	if (!capable(CAP_SYS_ADMIN))
		return -EPERM;

	ret = mnt_want_write_file(file);
	if (ret)
		return ret;

	qsa = memdup_user(arg, sizeof(*qsa));
	if (IS_ERR(qsa)) {
		ret = PTR_ERR(qsa);
		goto drop_write;
	}

	if (qsa->flags) {
		ret = -EINVAL;
		goto out;
	}

	ret = btrfs_qgroup_rescan(root->fs_info);

out:
	kfree(qsa);
drop_write:
	mnt_drop_write_file(file);
	return ret;
}

static long btrfs_ioctl_quota_rescan_status(struct file *file, void __user *arg)
{
	struct btrfs_root *root = BTRFS_I(file_inode(file))->root;
	struct btrfs_ioctl_quota_rescan_args *qsa;
	int ret = 0;

	if (!capable(CAP_SYS_ADMIN))
		return -EPERM;

	qsa = kzalloc(sizeof(*qsa), GFP_NOFS);
	if (!qsa)
		return -ENOMEM;

	if (root->fs_info->qgroup_flags & BTRFS_QGROUP_STATUS_FLAG_RESCAN) {
		qsa->flags = 1;
		qsa->progress = root->fs_info->qgroup_rescan_progress.objectid;
	}

	if (copy_to_user(arg, qsa, sizeof(*qsa)))
		ret = -EFAULT;

	kfree(qsa);
	return ret;
}

static long btrfs_ioctl_quota_rescan_wait(struct file *file, void __user *arg)
{
	struct btrfs_root *root = BTRFS_I(file_inode(file))->root;

	if (!capable(CAP_SYS_ADMIN))
		return -EPERM;

	return btrfs_qgroup_wait_for_completion(root->fs_info);
}

static long _btrfs_ioctl_set_received_subvol(struct file *file,
					    struct btrfs_ioctl_received_subvol_args *sa)
{
	struct inode *inode = file_inode(file);
	struct btrfs_root *root = BTRFS_I(inode)->root;
	struct btrfs_root_item *root_item = &root->root_item;
	struct btrfs_trans_handle *trans;
	struct timespec ct = CURRENT_TIME;
	int ret = 0;
	int received_uuid_changed;

	if (!inode_owner_or_capable(inode))
		return -EPERM;

	ret = mnt_want_write_file(file);
	if (ret < 0)
		return ret;

	down_write(&root->fs_info->subvol_sem);

	if (btrfs_ino(inode) != BTRFS_FIRST_FREE_OBJECTID) {
		ret = -EINVAL;
		goto out;
	}

	if (btrfs_root_readonly(root)) {
		ret = -EROFS;
		goto out;
	}

	/*
	 * 1 - root item
	 * 2 - uuid items (received uuid + subvol uuid)
	 */
	trans = btrfs_start_transaction(root, 3);
	if (IS_ERR(trans)) {
		ret = PTR_ERR(trans);
		trans = NULL;
		goto out;
	}

	sa->rtransid = trans->transid;
	sa->rtime.sec = ct.tv_sec;
	sa->rtime.nsec = ct.tv_nsec;

	received_uuid_changed = memcmp(root_item->received_uuid, sa->uuid,
				       BTRFS_UUID_SIZE);
	if (received_uuid_changed &&
	    !btrfs_is_empty_uuid(root_item->received_uuid))
		btrfs_uuid_tree_rem(trans, root->fs_info->uuid_root,
				    root_item->received_uuid,
				    BTRFS_UUID_KEY_RECEIVED_SUBVOL,
				    root->root_key.objectid);
	memcpy(root_item->received_uuid, sa->uuid, BTRFS_UUID_SIZE);
	btrfs_set_root_stransid(root_item, sa->stransid);
	btrfs_set_root_rtransid(root_item, sa->rtransid);
	btrfs_set_stack_timespec_sec(&root_item->stime, sa->stime.sec);
	btrfs_set_stack_timespec_nsec(&root_item->stime, sa->stime.nsec);
	btrfs_set_stack_timespec_sec(&root_item->rtime, sa->rtime.sec);
	btrfs_set_stack_timespec_nsec(&root_item->rtime, sa->rtime.nsec);

	ret = btrfs_update_root(trans, root->fs_info->tree_root,
				&root->root_key, &root->root_item);
	if (ret < 0) {
		btrfs_end_transaction(trans, root);
		goto out;
	}
	if (received_uuid_changed && !btrfs_is_empty_uuid(sa->uuid)) {
		ret = btrfs_uuid_tree_add(trans, root->fs_info->uuid_root,
					  sa->uuid,
					  BTRFS_UUID_KEY_RECEIVED_SUBVOL,
					  root->root_key.objectid);
		if (ret < 0 && ret != -EEXIST) {
			btrfs_abort_transaction(trans, root, ret);
			goto out;
		}
	}
	ret = btrfs_commit_transaction(trans, root);
	if (ret < 0) {
		btrfs_abort_transaction(trans, root, ret);
		goto out;
	}

out:
	up_write(&root->fs_info->subvol_sem);
	mnt_drop_write_file(file);
	return ret;
}

#ifdef CONFIG_64BIT
static long btrfs_ioctl_set_received_subvol_32(struct file *file,
						void __user *arg)
{
	struct btrfs_ioctl_received_subvol_args_32 *args32 = NULL;
	struct btrfs_ioctl_received_subvol_args *args64 = NULL;
	int ret = 0;

	args32 = memdup_user(arg, sizeof(*args32));
	if (IS_ERR(args32)) {
		ret = PTR_ERR(args32);
		args32 = NULL;
		goto out;
	}

	args64 = kmalloc(sizeof(*args64), GFP_NOFS);
	if (!args64) {
		ret = -ENOMEM;
		goto out;
	}

	memcpy(args64->uuid, args32->uuid, BTRFS_UUID_SIZE);
	args64->stransid = args32->stransid;
	args64->rtransid = args32->rtransid;
	args64->stime.sec = args32->stime.sec;
	args64->stime.nsec = args32->stime.nsec;
	args64->rtime.sec = args32->rtime.sec;
	args64->rtime.nsec = args32->rtime.nsec;
	args64->flags = args32->flags;

	ret = _btrfs_ioctl_set_received_subvol(file, args64);
	if (ret)
		goto out;

	memcpy(args32->uuid, args64->uuid, BTRFS_UUID_SIZE);
	args32->stransid = args64->stransid;
	args32->rtransid = args64->rtransid;
	args32->stime.sec = args64->stime.sec;
	args32->stime.nsec = args64->stime.nsec;
	args32->rtime.sec = args64->rtime.sec;
	args32->rtime.nsec = args64->rtime.nsec;
	args32->flags = args64->flags;

	ret = copy_to_user(arg, args32, sizeof(*args32));
	if (ret)
		ret = -EFAULT;

out:
	kfree(args32);
	kfree(args64);
	return ret;
}
#endif

static long btrfs_ioctl_set_received_subvol(struct file *file,
					    void __user *arg)
{
	struct btrfs_ioctl_received_subvol_args *sa = NULL;
	int ret = 0;

	sa = memdup_user(arg, sizeof(*sa));
	if (IS_ERR(sa)) {
		ret = PTR_ERR(sa);
		sa = NULL;
		goto out;
	}

	ret = _btrfs_ioctl_set_received_subvol(file, sa);

	if (ret)
		goto out;

	ret = copy_to_user(arg, sa, sizeof(*sa));
	if (ret)
		ret = -EFAULT;

out:
	kfree(sa);
	return ret;
}

static int btrfs_ioctl_get_fslabel(struct file *file, void __user *arg)
{
	struct btrfs_root *root = BTRFS_I(file_inode(file))->root;
	size_t len;
	int ret;
	char label[BTRFS_LABEL_SIZE];

	spin_lock(&root->fs_info->super_lock);
	memcpy(label, root->fs_info->super_copy->label, BTRFS_LABEL_SIZE);
	spin_unlock(&root->fs_info->super_lock);

	len = strnlen(label, BTRFS_LABEL_SIZE);

	if (len == BTRFS_LABEL_SIZE) {
		btrfs_warn(root->fs_info,
			"label is too long, return the first %zu bytes", --len);
	}

	ret = copy_to_user(arg, label, len);

	return ret ? -EFAULT : 0;
}

static int btrfs_ioctl_set_fslabel(struct file *file, void __user *arg)
{
	struct btrfs_root *root = BTRFS_I(file_inode(file))->root;
	struct btrfs_super_block *super_block = root->fs_info->super_copy;
	struct btrfs_trans_handle *trans;
	char label[BTRFS_LABEL_SIZE];
	int ret;

	if (!capable(CAP_SYS_ADMIN))
		return -EPERM;

	if (copy_from_user(label, arg, sizeof(label)))
		return -EFAULT;

	if (strnlen(label, BTRFS_LABEL_SIZE) == BTRFS_LABEL_SIZE) {
		btrfs_err(root->fs_info, "unable to set label with more than %d bytes",
		       BTRFS_LABEL_SIZE - 1);
		return -EINVAL;
	}

	ret = mnt_want_write_file(file);
	if (ret)
		return ret;

	trans = btrfs_start_transaction(root, 0);
	if (IS_ERR(trans)) {
		ret = PTR_ERR(trans);
		goto out_unlock;
	}

	spin_lock(&root->fs_info->super_lock);
	strcpy(super_block->label, label);
	spin_unlock(&root->fs_info->super_lock);
	ret = btrfs_commit_transaction(trans, root);

out_unlock:
	mnt_drop_write_file(file);
	return ret;
}

#define INIT_FEATURE_FLAGS(suffix) \
	{ .compat_flags = BTRFS_FEATURE_COMPAT_##suffix, \
	  .compat_ro_flags = BTRFS_FEATURE_COMPAT_RO_##suffix, \
	  .incompat_flags = BTRFS_FEATURE_INCOMPAT_##suffix }

static int btrfs_ioctl_get_supported_features(struct file *file,
					      void __user *arg)
{
	static struct btrfs_ioctl_feature_flags features[3] = {
		INIT_FEATURE_FLAGS(SUPP),
		INIT_FEATURE_FLAGS(SAFE_SET),
		INIT_FEATURE_FLAGS(SAFE_CLEAR)
	};

	if (copy_to_user(arg, &features, sizeof(features)))
		return -EFAULT;

	return 0;
}

static int btrfs_ioctl_get_features(struct file *file, void __user *arg)
{
	struct btrfs_root *root = BTRFS_I(file_inode(file))->root;
	struct btrfs_super_block *super_block = root->fs_info->super_copy;
	struct btrfs_ioctl_feature_flags features;

	features.compat_flags = btrfs_super_compat_flags(super_block);
	features.compat_ro_flags = btrfs_super_compat_ro_flags(super_block);
	features.incompat_flags = btrfs_super_incompat_flags(super_block);

	if (copy_to_user(arg, &features, sizeof(features)))
		return -EFAULT;

	return 0;
}

static int check_feature_bits(struct btrfs_root *root,
			      enum btrfs_feature_set set,
			      u64 change_mask, u64 flags, u64 supported_flags,
			      u64 safe_set, u64 safe_clear)
{
	const char *type = btrfs_feature_set_names[set];
	char *names;
	u64 disallowed, unsupported;
	u64 set_mask = flags & change_mask;
	u64 clear_mask = ~flags & change_mask;

	unsupported = set_mask & ~supported_flags;
	if (unsupported) {
		names = btrfs_printable_features(set, unsupported);
		if (names) {
			btrfs_warn(root->fs_info,
			   "this kernel does not support the %s feature bit%s",
			   names, strchr(names, ',') ? "s" : "");
			kfree(names);
		} else
			btrfs_warn(root->fs_info,
			   "this kernel does not support %s bits 0x%llx",
			   type, unsupported);
		return -EOPNOTSUPP;
	}

	disallowed = set_mask & ~safe_set;
	if (disallowed) {
		names = btrfs_printable_features(set, disallowed);
		if (names) {
			btrfs_warn(root->fs_info,
			   "can't set the %s feature bit%s while mounted",
			   names, strchr(names, ',') ? "s" : "");
			kfree(names);
		} else
			btrfs_warn(root->fs_info,
			   "can't set %s bits 0x%llx while mounted",
			   type, disallowed);
		return -EPERM;
	}

	disallowed = clear_mask & ~safe_clear;
	if (disallowed) {
		names = btrfs_printable_features(set, disallowed);
		if (names) {
			btrfs_warn(root->fs_info,
			   "can't clear the %s feature bit%s while mounted",
			   names, strchr(names, ',') ? "s" : "");
			kfree(names);
		} else
			btrfs_warn(root->fs_info,
			   "can't clear %s bits 0x%llx while mounted",
			   type, disallowed);
		return -EPERM;
	}

	return 0;
}

#define check_feature(root, change_mask, flags, mask_base)	\
check_feature_bits(root, FEAT_##mask_base, change_mask, flags,	\
		   BTRFS_FEATURE_ ## mask_base ## _SUPP,	\
		   BTRFS_FEATURE_ ## mask_base ## _SAFE_SET,	\
		   BTRFS_FEATURE_ ## mask_base ## _SAFE_CLEAR)

static int btrfs_ioctl_set_features(struct file *file, void __user *arg)
{
	struct btrfs_root *root = BTRFS_I(file_inode(file))->root;
	struct btrfs_super_block *super_block = root->fs_info->super_copy;
	struct btrfs_ioctl_feature_flags flags[2];
	struct btrfs_trans_handle *trans;
	u64 newflags;
	int ret;

	if (!capable(CAP_SYS_ADMIN))
		return -EPERM;

	if (copy_from_user(flags, arg, sizeof(flags)))
		return -EFAULT;

	/* Nothing to do */
	if (!flags[0].compat_flags && !flags[0].compat_ro_flags &&
	    !flags[0].incompat_flags)
		return 0;

	ret = check_feature(root, flags[0].compat_flags,
			    flags[1].compat_flags, COMPAT);
	if (ret)
		return ret;

	ret = check_feature(root, flags[0].compat_ro_flags,
			    flags[1].compat_ro_flags, COMPAT_RO);
	if (ret)
		return ret;

	ret = check_feature(root, flags[0].incompat_flags,
			    flags[1].incompat_flags, INCOMPAT);
	if (ret)
		return ret;

	trans = btrfs_start_transaction(root, 0);
	if (IS_ERR(trans))
		return PTR_ERR(trans);

	spin_lock(&root->fs_info->super_lock);
	newflags = btrfs_super_compat_flags(super_block);
	newflags |= flags[0].compat_flags & flags[1].compat_flags;
	newflags &= ~(flags[0].compat_flags & ~flags[1].compat_flags);
	btrfs_set_super_compat_flags(super_block, newflags);

	newflags = btrfs_super_compat_ro_flags(super_block);
	newflags |= flags[0].compat_ro_flags & flags[1].compat_ro_flags;
	newflags &= ~(flags[0].compat_ro_flags & ~flags[1].compat_ro_flags);
	btrfs_set_super_compat_ro_flags(super_block, newflags);

	newflags = btrfs_super_incompat_flags(super_block);
	newflags |= flags[0].incompat_flags & flags[1].incompat_flags;
	newflags &= ~(flags[0].incompat_flags & ~flags[1].incompat_flags);
	btrfs_set_super_incompat_flags(super_block, newflags);
	spin_unlock(&root->fs_info->super_lock);

	return btrfs_commit_transaction(trans, root);
}

long btrfs_ioctl(struct file *file, unsigned int
		cmd, unsigned long arg)
{
	struct btrfs_root *root = BTRFS_I(file_inode(file))->root;
	void __user *argp = (void __user *)arg;

	switch (cmd) {
	case FS_IOC_GETFLAGS:
		return btrfs_ioctl_getflags(file, argp);
	case FS_IOC_SETFLAGS:
		return btrfs_ioctl_setflags(file, argp);
	case FS_IOC_GETVERSION:
		return btrfs_ioctl_getversion(file, argp);
	case FITRIM:
		return btrfs_ioctl_fitrim(file, argp);
	case BTRFS_IOC_SNAP_CREATE:
		return btrfs_ioctl_snap_create(file, argp, 0);
	case BTRFS_IOC_SNAP_CREATE_V2:
		return btrfs_ioctl_snap_create_v2(file, argp, 0);
	case BTRFS_IOC_SUBVOL_CREATE:
		return btrfs_ioctl_snap_create(file, argp, 1);
	case BTRFS_IOC_SUBVOL_CREATE_V2:
		return btrfs_ioctl_snap_create_v2(file, argp, 1);
	case BTRFS_IOC_SNAP_DESTROY:
		return btrfs_ioctl_snap_destroy(file, argp);
	case BTRFS_IOC_SUBVOL_GETFLAGS:
		return btrfs_ioctl_subvol_getflags(file, argp);
	case BTRFS_IOC_SUBVOL_SETFLAGS:
		return btrfs_ioctl_subvol_setflags(file, argp);
	case BTRFS_IOC_DEFAULT_SUBVOL:
		return btrfs_ioctl_default_subvol(file, argp);
	case BTRFS_IOC_DEFRAG:
		return btrfs_ioctl_defrag(file, NULL);
	case BTRFS_IOC_DEFRAG_RANGE:
		return btrfs_ioctl_defrag(file, argp);
	case BTRFS_IOC_RESIZE:
		return btrfs_ioctl_resize(file, argp);
	case BTRFS_IOC_ADD_DEV:
		return btrfs_ioctl_add_dev(root, argp);
	case BTRFS_IOC_RM_DEV:
		return btrfs_ioctl_rm_dev(file, argp);
	case BTRFS_IOC_FS_INFO:
		return btrfs_ioctl_fs_info(root, argp);
	case BTRFS_IOC_DEV_INFO:
		return btrfs_ioctl_dev_info(root, argp);
	case BTRFS_IOC_BALANCE:
		return btrfs_ioctl_balance(file, NULL);
	case BTRFS_IOC_CLONE:
		return btrfs_ioctl_clone(file, arg, 0, 0, 0);
	case BTRFS_IOC_CLONE_RANGE:
		return btrfs_ioctl_clone_range(file, argp);
	case BTRFS_IOC_TRANS_START:
		return btrfs_ioctl_trans_start(file);
	case BTRFS_IOC_TRANS_END:
		return btrfs_ioctl_trans_end(file);
	case BTRFS_IOC_TREE_SEARCH:
		return btrfs_ioctl_tree_search(file, argp);
	case BTRFS_IOC_TREE_SEARCH_V2:
		return btrfs_ioctl_tree_search_v2(file, argp);
	case BTRFS_IOC_INO_LOOKUP:
		return btrfs_ioctl_ino_lookup(file, argp);
	case BTRFS_IOC_INO_PATHS:
		return btrfs_ioctl_ino_to_path(root, argp);
	case BTRFS_IOC_LOGICAL_INO:
		return btrfs_ioctl_logical_to_ino(root, argp);
	case BTRFS_IOC_SPACE_INFO:
		return btrfs_ioctl_space_info(root, argp);
	case BTRFS_IOC_SYNC: {
		int ret;

		ret = btrfs_start_delalloc_roots(root->fs_info, 0, -1);
		if (ret)
			return ret;
		ret = btrfs_sync_fs(file->f_dentry->d_sb, 1);
		return ret;
	}
	case BTRFS_IOC_START_SYNC:
		return btrfs_ioctl_start_sync(root, argp);
	case BTRFS_IOC_WAIT_SYNC:
		return btrfs_ioctl_wait_sync(root, argp);
	case BTRFS_IOC_SCRUB:
		return btrfs_ioctl_scrub(file, argp);
	case BTRFS_IOC_SCRUB_CANCEL:
		return btrfs_ioctl_scrub_cancel(root, argp);
	case BTRFS_IOC_SCRUB_PROGRESS:
		return btrfs_ioctl_scrub_progress(root, argp);
	case BTRFS_IOC_BALANCE_V2:
		return btrfs_ioctl_balance(file, argp);
	case BTRFS_IOC_BALANCE_CTL:
		return btrfs_ioctl_balance_ctl(root, arg);
	case BTRFS_IOC_BALANCE_PROGRESS:
		return btrfs_ioctl_balance_progress(root, argp);
	case BTRFS_IOC_SET_RECEIVED_SUBVOL:
		return btrfs_ioctl_set_received_subvol(file, argp);
#ifdef CONFIG_64BIT
	case BTRFS_IOC_SET_RECEIVED_SUBVOL_32:
		return btrfs_ioctl_set_received_subvol_32(file, argp);
#endif
	case BTRFS_IOC_SEND:
		return btrfs_ioctl_send(file, argp);
	case BTRFS_IOC_GET_DEV_STATS:
		return btrfs_ioctl_get_dev_stats(root, argp);
	case BTRFS_IOC_QUOTA_CTL:
		return btrfs_ioctl_quota_ctl(file, argp);
	case BTRFS_IOC_QGROUP_ASSIGN:
		return btrfs_ioctl_qgroup_assign(file, argp);
	case BTRFS_IOC_QGROUP_CREATE:
		return btrfs_ioctl_qgroup_create(file, argp);
	case BTRFS_IOC_QGROUP_LIMIT:
		return btrfs_ioctl_qgroup_limit(file, argp);
	case BTRFS_IOC_QUOTA_RESCAN:
		return btrfs_ioctl_quota_rescan(file, argp);
	case BTRFS_IOC_QUOTA_RESCAN_STATUS:
		return btrfs_ioctl_quota_rescan_status(file, argp);
	case BTRFS_IOC_QUOTA_RESCAN_WAIT:
		return btrfs_ioctl_quota_rescan_wait(file, argp);
	case BTRFS_IOC_DEV_REPLACE:
		return btrfs_ioctl_dev_replace(root, argp);
	case BTRFS_IOC_GET_FSLABEL:
		return btrfs_ioctl_get_fslabel(file, argp);
	case BTRFS_IOC_SET_FSLABEL:
		return btrfs_ioctl_set_fslabel(file, argp);
	case BTRFS_IOC_FILE_EXTENT_SAME:
		return btrfs_ioctl_file_extent_same(file, argp);
	case BTRFS_IOC_GET_SUPPORTED_FEATURES:
		return btrfs_ioctl_get_supported_features(file, argp);
	case BTRFS_IOC_GET_FEATURES:
		return btrfs_ioctl_get_features(file, argp);
	case BTRFS_IOC_SET_FEATURES:
		return btrfs_ioctl_set_features(file, argp);
	}

	return -ENOTTY;
}<|MERGE_RESOLUTION|>--- conflicted
+++ resolved
@@ -2430,7 +2430,6 @@
 	}
 
 	mutex_lock(&inode->i_mutex);
-<<<<<<< HEAD
 
 	/*
 	 * Don't allow to delete a subvolume with send in progress. This is
@@ -2452,12 +2451,7 @@
 		goto out_dput;
 	}
 
-	err = d_invalidate(dentry);
-	if (err)
-		goto out_unlock;
-=======
 	d_invalidate(dentry);
->>>>>>> 3efe1ac7
 
 	down_write(&root->fs_info->subvol_sem);
 
@@ -2542,8 +2536,7 @@
 	btrfs_subvolume_release_metadata(root, &block_rsv, qgroup_reserved);
 out_up_write:
 	up_write(&root->fs_info->subvol_sem);
-<<<<<<< HEAD
-out_unlock:
+
 	if (err) {
 		spin_lock(&dest->root_item_lock);
 		root_flags = btrfs_root_flags(&dest->root_item);
@@ -2551,8 +2544,6 @@
 				root_flags & ~BTRFS_ROOT_SUBVOL_DEAD);
 		spin_unlock(&dest->root_item_lock);
 	}
-=======
->>>>>>> 3efe1ac7
 	mutex_unlock(&inode->i_mutex);
 	if (!err) {
 		shrink_dcache_sb(root->fs_info->sb);
