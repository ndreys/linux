--- conflicted
+++ resolved
@@ -8451,11 +8451,7 @@
 	ca0132_exit_chip(codec);
 
 	snd_hda_power_down(codec);
-<<<<<<< HEAD
-	if (spec->mem_base)
-=======
 	if (IS_ENABLED(CONFIG_PCI) && spec->mem_base)
->>>>>>> cf26057a
 		pci_iounmap(codec->bus->pci, spec->mem_base);
 	kfree(spec->spec_init_verbs);
 	kfree(codec->spec);
@@ -8532,11 +8528,8 @@
 	case QUIRK_AE5:
 		codec_dbg(codec, "%s: QUIRK_AE5 applied.\n", __func__);
 		snd_hda_apply_pincfgs(codec, ae5_pincfgs);
-<<<<<<< HEAD
-=======
 		break;
 	default:
->>>>>>> cf26057a
 		break;
 	}
 
