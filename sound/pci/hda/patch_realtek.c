--- conflicted
+++ resolved
@@ -5906,15 +5906,11 @@
 	ALC256_FIXUP_ASUS_MIC_NO_PRESENCE,
 	ALC299_FIXUP_PREDATOR_SPK,
 	ALC256_FIXUP_MEDION_HEADSET_NO_PRESENCE,
-<<<<<<< HEAD
-	ALC294_FIXUP_ASUS_INTSPK_GPIO,
-=======
 	ALC289_FIXUP_DELL_SPK2,
 	ALC289_FIXUP_DUAL_SPK,
 	ALC294_FIXUP_SPK2_TO_DAC1,
 	ALC294_FIXUP_ASUS_DUAL_SPK,
 
->>>>>>> 7288c8fd
 };
 
 static const struct hda_fixup alc269_fixups[] = {
@@ -7008,9 +7004,6 @@
 		.chained = true,
 		.chain_id = ALC269_FIXUP_DELL4_MIC_NO_PRESENCE
 	},
-<<<<<<< HEAD
-	[ALC294_FIXUP_ASUS_INTSPK_GPIO] = {
-=======
 	[ALC289_FIXUP_DUAL_SPK] = {
 		.type = HDA_FIXUP_FUNC,
 		.v.func = alc285_fixup_speaker2_to_dac1,
@@ -7024,19 +7017,13 @@
 		.chain_id = ALC294_FIXUP_ASUS_HEADSET_MIC
 	},
 	[ALC294_FIXUP_ASUS_DUAL_SPK] = {
->>>>>>> 7288c8fd
 		.type = HDA_FIXUP_FUNC,
 		/* The GPIO must be pulled to initialize the AMP */
 		.v.func = alc_fixup_gpio4,
 		.chained = true,
-<<<<<<< HEAD
-		.chain_id = ALC294_FIXUP_ASUS_INTSPK_HEADSET_MIC
-	},
-=======
 		.chain_id = ALC294_FIXUP_SPK2_TO_DAC1
 	},
 
->>>>>>> 7288c8fd
 };
 
 static const struct snd_pci_quirk alc269_fixup_tbl[] = {
@@ -7198,11 +7185,7 @@
 	SND_PCI_QUIRK(0x1043, 0x1427, "Asus Zenbook UX31E", ALC269VB_FIXUP_ASUS_ZENBOOK),
 	SND_PCI_QUIRK(0x1043, 0x1517, "Asus Zenbook UX31A", ALC269VB_FIXUP_ASUS_ZENBOOK_UX31A),
 	SND_PCI_QUIRK(0x1043, 0x16e3, "ASUS UX50", ALC269_FIXUP_STEREO_DMIC),
-<<<<<<< HEAD
-	SND_PCI_QUIRK(0x1043, 0x17d1, "ASUS UX431FL", ALC294_FIXUP_ASUS_INTSPK_GPIO),
-=======
 	SND_PCI_QUIRK(0x1043, 0x17d1, "ASUS UX431FL", ALC294_FIXUP_ASUS_DUAL_SPK),
->>>>>>> 7288c8fd
 	SND_PCI_QUIRK(0x1043, 0x18b1, "Asus MJ401TA", ALC256_FIXUP_ASUS_HEADSET_MIC),
 	SND_PCI_QUIRK(0x1043, 0x1a13, "Asus G73Jw", ALC269_FIXUP_ASUS_G73JW),
 	SND_PCI_QUIRK(0x1043, 0x1a30, "ASUS X705UD", ALC256_FIXUP_ASUS_MIC),
