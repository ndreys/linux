/*
 * ASoC simple sound card support
 *
 * Copyright (C) 2012 Renesas Solutions Corp.
 * Kuninori Morimoto <kuninori.morimoto.gx@renesas.com>
 *
 * This program is free software; you can redistribute it and/or modify
 * it under the terms of the GNU General Public License version 2 as
 * published by the Free Software Foundation.
 */
#include <linux/clk.h>
#include <linux/device.h>
#include <linux/module.h>
#include <linux/of.h>
#include <linux/platform_device.h>
#include <linux/string.h>
#include <sound/simple_card.h>
#include <sound/soc-dai.h>
#include <sound/soc.h>

struct simple_card_data {
	struct snd_soc_card snd_card;
<<<<<<< HEAD
	unsigned int daifmt;
	struct asoc_simple_dai cpu_dai;
	struct asoc_simple_dai codec_dai;
	struct snd_soc_dai_link snd_link;
=======
	struct simple_dai_props {
		struct asoc_simple_dai cpu_dai;
		struct asoc_simple_dai codec_dai;
	} *dai_props;
	struct snd_soc_dai_link dai_link[];	/* dynamically allocated */
>>>>>>> c31b0cb1
};

static int __asoc_simple_card_dai_init(struct snd_soc_dai *dai,
				       struct asoc_simple_dai *set)
{
	int ret;

	if (set->fmt) {
		ret = snd_soc_dai_set_fmt(dai, set->fmt);
		if (ret && ret != -ENOTSUPP) {
			dev_err(dai->dev, "simple-card: set_fmt error\n");
			goto err;
		}
	}

	if (set->sysclk) {
		ret = snd_soc_dai_set_sysclk(dai, 0, set->sysclk, 0);
		if (ret && ret != -ENOTSUPP) {
			dev_err(dai->dev, "simple-card: set_sysclk error\n");
			goto err;
		}
	}

	if (set->slots) {
		ret = snd_soc_dai_set_tdm_slot(dai, 0, 0,
						set->slots,
						set->slot_width);
		if (ret && ret != -ENOTSUPP) {
			dev_err(dai->dev, "simple-card: set_tdm_slot error\n");
			goto err;
		}
	}

	ret = 0;

err:
	return ret;
}

static int asoc_simple_card_dai_init(struct snd_soc_pcm_runtime *rtd)
{
	struct simple_card_data *priv =
				snd_soc_card_get_drvdata(rtd->card);
	struct snd_soc_dai *codec = rtd->codec_dai;
	struct snd_soc_dai *cpu = rtd->cpu_dai;
<<<<<<< HEAD
	int ret;

	ret = __asoc_simple_card_dai_init(codec, &priv->codec_dai);
	if (ret < 0)
		return ret;

	ret = __asoc_simple_card_dai_init(cpu, &priv->cpu_dai);
=======
	struct simple_dai_props *dai_props;
	int num, ret;

	num = rtd - rtd->card->rtd;
	dai_props = &priv->dai_props[num];
	ret = __asoc_simple_card_dai_init(codec, &dai_props->codec_dai);
	if (ret < 0)
		return ret;

	ret = __asoc_simple_card_dai_init(cpu, &dai_props->cpu_dai);
>>>>>>> c31b0cb1
	if (ret < 0)
		return ret;

	return 0;
}

static int
asoc_simple_card_sub_parse_of(struct device_node *np,
			      unsigned int daifmt,
			      struct asoc_simple_dai *dai,
			      const struct device_node **p_node,
			      const char **name)
{
	struct device_node *node;
	struct clk *clk;
	int ret;

	/*
	 * get node via "sound-dai = <&phandle port>"
	 * it will be used as xxx_of_node on soc_bind_dai_link()
	 */
	node = of_parse_phandle(np, "sound-dai", 0);
	if (!node)
		return -ENODEV;
	*p_node = node;

	/* get dai->name */
	ret = snd_soc_of_get_dai_name(np, name);
	if (ret < 0)
		return ret;

	/* parse TDM slot */
	ret = snd_soc_of_parse_tdm_slot(np, &dai->slots, &dai->slot_width);
	if (ret)
		return ret;

	/* parse TDM slot */
	ret = snd_soc_of_parse_tdm_slot(np, &dai->slots, &dai->slot_width);
	if (ret)
		goto parse_error;

	/*
	 * bitclock-inversion, frame-inversion
	 * bitclock-master,    frame-master
	 * and specific "format" if it has
	 */
	dai->fmt = snd_soc_of_parse_daifmt(np, NULL);
	dai->fmt |= daifmt;

	/*
	 * dai->sysclk come from
	 *  "clocks = <&xxx>" (if system has common clock)
	 *  or "system-clock-frequency = <xxx>"
	 *  or device's module clock.
	 */
	if (of_property_read_bool(np, "clocks")) {
		clk = of_clk_get(np, 0);
		if (IS_ERR(clk)) {
			ret = PTR_ERR(clk);
			return ret;
		}

		dai->sysclk = clk_get_rate(clk);
	} else if (of_property_read_bool(np, "system-clock-frequency")) {
		of_property_read_u32(np,
				     "system-clock-frequency",
				     &dai->sysclk);
	} else {
		clk = of_clk_get(node, 0);
		if (!IS_ERR(clk))
			dai->sysclk = clk_get_rate(clk);
	}

	return 0;
}

static int simple_card_cpu_codec_of(struct device_node *node,
				int daifmt,
				struct snd_soc_dai_link *dai_link,
				struct simple_dai_props *dai_props)
{
	struct device_node *np;
	int ret;

<<<<<<< HEAD
parse_error:
	of_node_put(node);
=======
	/* CPU sub-node */
	ret = -EINVAL;
	np = of_get_child_by_name(node, "simple-audio-card,cpu");
	if (np) {
		ret = asoc_simple_card_sub_parse_of(np, daifmt,
						&dai_props->cpu_dai,
						&dai_link->cpu_of_node,
						&dai_link->cpu_dai_name);
		of_node_put(np);
	}
	if (ret < 0)
		return ret;
>>>>>>> c31b0cb1

	/* CODEC sub-node */
	ret = -EINVAL;
	np = of_get_child_by_name(node, "simple-audio-card,codec");
	if (np) {
		ret = asoc_simple_card_sub_parse_of(np, daifmt,
						&dai_props->codec_dai,
						&dai_link->codec_of_node,
						&dai_link->codec_dai_name);
		of_node_put(np);
	}
	return ret;
}

static int asoc_simple_card_parse_of(struct device_node *node,
				     struct simple_card_data *priv,
<<<<<<< HEAD
				     struct device *dev)
{
	struct snd_soc_dai_link *dai_link = priv->snd_card.dai_link;
=======
				     struct device *dev,
				     int multi)
{
	struct snd_soc_dai_link *dai_link = priv->snd_card.dai_link;
	struct simple_dai_props *dai_props = priv->dai_props;
>>>>>>> c31b0cb1
	struct device_node *np;
	char *name;
	unsigned int daifmt;
	int ret;

	/* parsing the card name from DT */
	snd_soc_of_parse_card_name(&priv->snd_card, "simple-audio-card,name");

	/* get CPU/CODEC common format via simple-audio-card,format */
<<<<<<< HEAD
	priv->daifmt = snd_soc_of_parse_daifmt(node, "simple-audio-card,") &
=======
	daifmt = snd_soc_of_parse_daifmt(node, "simple-audio-card,") &
>>>>>>> c31b0cb1
		(SND_SOC_DAIFMT_FORMAT_MASK | SND_SOC_DAIFMT_INV_MASK);

	/* off-codec widgets */
	if (of_property_read_bool(node, "simple-audio-card,widgets")) {
		ret = snd_soc_of_parse_audio_simple_widgets(&priv->snd_card,
					"simple-audio-card,widgets");
		if (ret)
			return ret;
	}

	/* DAPM routes */
	if (of_property_read_bool(node, "simple-audio-card,routing")) {
		ret = snd_soc_of_parse_audio_routing(&priv->snd_card,
					"simple-audio-card,routing");
		if (ret)
			return ret;
	}

<<<<<<< HEAD
	/* CPU sub-node */
	ret = -EINVAL;
	np = of_get_child_by_name(node, "simple-audio-card,cpu");
	if (np)
		ret = asoc_simple_card_sub_parse_of(np, priv->daifmt,
						  &priv->cpu_dai,
						  &dai_link->cpu_of_node,
						  &dai_link->cpu_dai_name);
	if (ret < 0)
		return ret;

	/* CODEC sub-node */
	ret = -EINVAL;
	np = of_get_child_by_name(node, "simple-audio-card,codec");
	if (np)
		ret = asoc_simple_card_sub_parse_of(np, priv->daifmt,
						  &priv->codec_dai,
						  &dai_link->codec_of_node,
						  &dai_link->codec_dai_name);
	if (ret < 0)
		return ret;

	if (!dai_link->cpu_dai_name || !dai_link->codec_dai_name)
		return -EINVAL;

	/* card name is created from CPU/CODEC dai name */
	name = devm_kzalloc(dev,
			    strlen(dai_link->cpu_dai_name)   +
			    strlen(dai_link->codec_dai_name) + 2,
			    GFP_KERNEL);
	sprintf(name, "%s-%s", dai_link->cpu_dai_name,
				dai_link->codec_dai_name);
	if (!priv->snd_card.name)
		priv->snd_card.name = name;
	dai_link->name = dai_link->stream_name = name;

	/* simple-card assumes platform == cpu */
	dai_link->platform_of_node = dai_link->cpu_of_node;

	dev_dbg(dev, "card-name : %s\n", name);
	dev_dbg(dev, "platform : %04x\n", priv->daifmt);
	dev_dbg(dev, "cpu : %s / %04x / %d\n",
		dai_link->cpu_dai_name,
		priv->cpu_dai.fmt,
		priv->cpu_dai.sysclk);
	dev_dbg(dev, "codec : %s / %04x / %d\n",
		dai_link->codec_dai_name,
		priv->codec_dai.fmt,
		priv->codec_dai.sysclk);

	/*
	 * soc_bind_dai_link() will check cpu name
	 * after of_node matching if dai_link has cpu_dai_name.
	 * but, it will never match if name was created by fmt_single_name()
	 * remove cpu_dai_name to escape name matching.
	 * see
	 *	fmt_single_name()
	 *	fmt_multiple_name()
	 */
	dai_link->cpu_dai_name = NULL;
=======
	/* loop on the DAI links */
	np = NULL;
	for (;;) {
		if (multi) {
			np = of_get_next_child(node, np);
			if (!np)
				break;
		}

		ret = simple_card_cpu_codec_of(multi ? np : node,
					daifmt, dai_link, dai_props);
		if (ret < 0)
			goto err;

		/*
		 * overwrite cpu_dai->fmt as its DAIFMT_MASTER bit is based on CODEC
		 * while the other bits should be identical unless buggy SW/HW design.
		 */
		dai_props->cpu_dai.fmt = dai_props->codec_dai.fmt;

		if (!dai_link->cpu_dai_name || !dai_link->codec_dai_name) {
			ret = -EINVAL;
			goto err;
		}

		/* simple-card assumes platform == cpu */
		dai_link->platform_of_node = dai_link->cpu_of_node;

		name = devm_kzalloc(dev,
				    strlen(dai_link->cpu_dai_name)   +
				    strlen(dai_link->codec_dai_name) + 2,
				    GFP_KERNEL);
		sprintf(name, "%s-%s", dai_link->cpu_dai_name,
					dai_link->codec_dai_name);
		dai_link->name = dai_link->stream_name = name;

		if (!multi)
			break;

		dai_link++;
		dai_props++;
	}

	/* card name is created from CPU/CODEC dai name */
	dai_link = priv->snd_card.dai_link;
	if (!priv->snd_card.name)
		priv->snd_card.name = dai_link->name;

	dev_dbg(dev, "card-name : %s\n", priv->snd_card.name);
	dev_dbg(dev, "platform : %04x\n", daifmt);
	dai_props = priv->dai_props;
	dev_dbg(dev, "cpu : %s / %04x / %d\n",
		dai_link->cpu_dai_name,
		dai_props->cpu_dai.fmt,
		dai_props->cpu_dai.sysclk);
	dev_dbg(dev, "codec : %s / %04x / %d\n",
		dai_link->codec_dai_name,
		dai_props->codec_dai.fmt,
		dai_props->codec_dai.sysclk);
>>>>>>> c31b0cb1

	return 0;

err:
	of_node_put(np);
	return ret;
}

/* update the reference count of the devices nodes at end of probe */
static int asoc_simple_card_unref(struct platform_device *pdev)
{
	struct snd_soc_card *card = platform_get_drvdata(pdev);
	struct snd_soc_dai_link *dai_link;
	struct device_node *np;
	int num_links;

	for (num_links = 0, dai_link = card->dai_link;
	     num_links < card->num_links;
	     num_links++, dai_link++) {
		np = (struct device_node *) dai_link->cpu_of_node;
		if (np)
			of_node_put(np);
		np = (struct device_node *) dai_link->codec_of_node;
		if (np)
			of_node_put(np);
	}
	return 0;
}

static int asoc_simple_card_probe(struct platform_device *pdev)
{
	struct simple_card_data *priv;
	struct snd_soc_dai_link *dai_link;
	struct device_node *np = pdev->dev.of_node;
	struct device *dev = &pdev->dev;
	int num_links, multi, ret;

	/* get the number of DAI links */
	if (np && of_get_child_by_name(np, "simple-audio-card,dai-link")) {
		num_links = of_get_child_count(np);
		multi = 1;
	} else {
		num_links = 1;
		multi = 0;
	}

<<<<<<< HEAD
	priv = devm_kzalloc(dev, sizeof(*priv), GFP_KERNEL);
	if (!priv)
=======
	/* allocate the private data and the DAI link array */
	priv = devm_kzalloc(dev,
			sizeof(*priv) + sizeof(*dai_link) * num_links,
			GFP_KERNEL);
	if (!priv)
		return -ENOMEM;

	/*
	 * init snd_soc_card
	 */
	priv->snd_card.owner = THIS_MODULE;
	priv->snd_card.dev = dev;
	dai_link = priv->dai_link;
	priv->snd_card.dai_link = dai_link;
	priv->snd_card.num_links = num_links;

	/* get room for the other properties */
	priv->dai_props = devm_kzalloc(dev,
			sizeof(*priv->dai_props) * num_links,
			GFP_KERNEL);
	if (!priv->dai_props)
>>>>>>> c31b0cb1
		return -ENOMEM;

	/*
	 * init snd_soc_card
	 */
	priv->snd_card.owner = THIS_MODULE;
	priv->snd_card.dev = dev;
	dai_link = &priv->snd_link;
	priv->snd_card.dai_link = dai_link;
	priv->snd_card.num_links = 1;

	if (np && of_device_is_available(np)) {

<<<<<<< HEAD
		ret = asoc_simple_card_parse_of(np, priv, dev);
=======
		ret = asoc_simple_card_parse_of(np, priv, dev, multi);
>>>>>>> c31b0cb1
		if (ret < 0) {
			if (ret != -EPROBE_DEFER)
				dev_err(dev, "parse error %d\n", ret);
			goto err;
		}

		/*
		 * soc_bind_dai_link() will check cpu name
		 * after of_node matching if dai_link has cpu_dai_name.
		 * but, it will never match if name was created by fmt_single_name()
		 * remove cpu_dai_name to escape name matching.
		 * see
		 *	fmt_single_name()
		 *	fmt_multiple_name()
		 */
		if (num_links == 1)
			dai_link->cpu_dai_name = NULL;

	} else {
		struct asoc_simple_card_info *cinfo;

		cinfo = dev->platform_data;
		if (!cinfo) {
			dev_err(dev, "no info for asoc-simple-card\n");
			return -EINVAL;
		}

		if (!cinfo->name	||
		    !cinfo->codec_dai.name	||
		    !cinfo->codec	||
		    !cinfo->platform	||
		    !cinfo->cpu_dai.name) {
			dev_err(dev, "insufficient asoc_simple_card_info settings\n");
			return -EINVAL;
		}

		priv->snd_card.name	= (cinfo->card) ? cinfo->card : cinfo->name;
		dai_link->name		= cinfo->name;
		dai_link->stream_name	= cinfo->name;
		dai_link->platform_name	= cinfo->platform;
		dai_link->codec_name	= cinfo->codec;
		dai_link->cpu_dai_name	= cinfo->cpu_dai.name;
		dai_link->codec_dai_name = cinfo->codec_dai.name;
<<<<<<< HEAD
		memcpy(&priv->cpu_dai, &cinfo->cpu_dai,
						sizeof(priv->cpu_dai));
		memcpy(&priv->codec_dai, &cinfo->codec_dai,
						sizeof(priv->codec_dai));

		priv->cpu_dai.fmt	|= cinfo->daifmt;
		priv->codec_dai.fmt	|= cinfo->daifmt;
=======
		memcpy(&priv->dai_props->cpu_dai, &cinfo->cpu_dai,
					sizeof(priv->dai_props->cpu_dai));
		memcpy(&priv->dai_props->codec_dai, &cinfo->codec_dai,
					sizeof(priv->dai_props->codec_dai));

		priv->dai_props->cpu_dai.fmt	|= cinfo->daifmt;
		priv->dai_props->codec_dai.fmt	|= cinfo->daifmt;
>>>>>>> c31b0cb1
	}

	/*
	 * init snd_soc_dai_link
	 */
	dai_link->init = asoc_simple_card_dai_init;
<<<<<<< HEAD

	snd_soc_card_set_drvdata(&priv->snd_card, priv);

	return devm_snd_soc_register_card(&pdev->dev, &priv->snd_card);
=======

	snd_soc_card_set_drvdata(&priv->snd_card, priv);

	ret = devm_snd_soc_register_card(&pdev->dev, &priv->snd_card);

err:
	asoc_simple_card_unref(pdev);
	return ret;
>>>>>>> c31b0cb1
}

static const struct of_device_id asoc_simple_of_match[] = {
	{ .compatible = "simple-audio-card", },
	{},
};
MODULE_DEVICE_TABLE(of, asoc_simple_of_match);

static struct platform_driver asoc_simple_card = {
	.driver = {
		.name	= "asoc-simple-card",
		.owner = THIS_MODULE,
		.of_match_table = asoc_simple_of_match,
	},
	.probe		= asoc_simple_card_probe,
};

module_platform_driver(asoc_simple_card);

MODULE_ALIAS("platform:asoc-simple-card");
MODULE_LICENSE("GPL");
MODULE_DESCRIPTION("ASoC Simple Sound Card");
MODULE_AUTHOR("Kuninori Morimoto <kuninori.morimoto.gx@renesas.com>");<|MERGE_RESOLUTION|>--- conflicted
+++ resolved
@@ -20,18 +20,11 @@
 
 struct simple_card_data {
 	struct snd_soc_card snd_card;
-<<<<<<< HEAD
-	unsigned int daifmt;
-	struct asoc_simple_dai cpu_dai;
-	struct asoc_simple_dai codec_dai;
-	struct snd_soc_dai_link snd_link;
-=======
 	struct simple_dai_props {
 		struct asoc_simple_dai cpu_dai;
 		struct asoc_simple_dai codec_dai;
 	} *dai_props;
 	struct snd_soc_dai_link dai_link[];	/* dynamically allocated */
->>>>>>> c31b0cb1
 };
 
 static int __asoc_simple_card_dai_init(struct snd_soc_dai *dai,
@@ -77,15 +70,6 @@
 				snd_soc_card_get_drvdata(rtd->card);
 	struct snd_soc_dai *codec = rtd->codec_dai;
 	struct snd_soc_dai *cpu = rtd->cpu_dai;
-<<<<<<< HEAD
-	int ret;
-
-	ret = __asoc_simple_card_dai_init(codec, &priv->codec_dai);
-	if (ret < 0)
-		return ret;
-
-	ret = __asoc_simple_card_dai_init(cpu, &priv->cpu_dai);
-=======
 	struct simple_dai_props *dai_props;
 	int num, ret;
 
@@ -96,7 +80,6 @@
 		return ret;
 
 	ret = __asoc_simple_card_dai_init(cpu, &dai_props->cpu_dai);
->>>>>>> c31b0cb1
 	if (ret < 0)
 		return ret;
 
@@ -132,11 +115,6 @@
 	ret = snd_soc_of_parse_tdm_slot(np, &dai->slots, &dai->slot_width);
 	if (ret)
 		return ret;
-
-	/* parse TDM slot */
-	ret = snd_soc_of_parse_tdm_slot(np, &dai->slots, &dai->slot_width);
-	if (ret)
-		goto parse_error;
 
 	/*
 	 * bitclock-inversion, frame-inversion
@@ -181,10 +159,6 @@
 	struct device_node *np;
 	int ret;
 
-<<<<<<< HEAD
-parse_error:
-	of_node_put(node);
-=======
 	/* CPU sub-node */
 	ret = -EINVAL;
 	np = of_get_child_by_name(node, "simple-audio-card,cpu");
@@ -197,7 +171,6 @@
 	}
 	if (ret < 0)
 		return ret;
->>>>>>> c31b0cb1
 
 	/* CODEC sub-node */
 	ret = -EINVAL;
@@ -214,17 +187,11 @@
 
 static int asoc_simple_card_parse_of(struct device_node *node,
 				     struct simple_card_data *priv,
-<<<<<<< HEAD
-				     struct device *dev)
-{
-	struct snd_soc_dai_link *dai_link = priv->snd_card.dai_link;
-=======
 				     struct device *dev,
 				     int multi)
 {
 	struct snd_soc_dai_link *dai_link = priv->snd_card.dai_link;
 	struct simple_dai_props *dai_props = priv->dai_props;
->>>>>>> c31b0cb1
 	struct device_node *np;
 	char *name;
 	unsigned int daifmt;
@@ -234,11 +201,7 @@
 	snd_soc_of_parse_card_name(&priv->snd_card, "simple-audio-card,name");
 
 	/* get CPU/CODEC common format via simple-audio-card,format */
-<<<<<<< HEAD
-	priv->daifmt = snd_soc_of_parse_daifmt(node, "simple-audio-card,") &
-=======
 	daifmt = snd_soc_of_parse_daifmt(node, "simple-audio-card,") &
->>>>>>> c31b0cb1
 		(SND_SOC_DAIFMT_FORMAT_MASK | SND_SOC_DAIFMT_INV_MASK);
 
 	/* off-codec widgets */
@@ -257,68 +220,6 @@
 			return ret;
 	}
 
-<<<<<<< HEAD
-	/* CPU sub-node */
-	ret = -EINVAL;
-	np = of_get_child_by_name(node, "simple-audio-card,cpu");
-	if (np)
-		ret = asoc_simple_card_sub_parse_of(np, priv->daifmt,
-						  &priv->cpu_dai,
-						  &dai_link->cpu_of_node,
-						  &dai_link->cpu_dai_name);
-	if (ret < 0)
-		return ret;
-
-	/* CODEC sub-node */
-	ret = -EINVAL;
-	np = of_get_child_by_name(node, "simple-audio-card,codec");
-	if (np)
-		ret = asoc_simple_card_sub_parse_of(np, priv->daifmt,
-						  &priv->codec_dai,
-						  &dai_link->codec_of_node,
-						  &dai_link->codec_dai_name);
-	if (ret < 0)
-		return ret;
-
-	if (!dai_link->cpu_dai_name || !dai_link->codec_dai_name)
-		return -EINVAL;
-
-	/* card name is created from CPU/CODEC dai name */
-	name = devm_kzalloc(dev,
-			    strlen(dai_link->cpu_dai_name)   +
-			    strlen(dai_link->codec_dai_name) + 2,
-			    GFP_KERNEL);
-	sprintf(name, "%s-%s", dai_link->cpu_dai_name,
-				dai_link->codec_dai_name);
-	if (!priv->snd_card.name)
-		priv->snd_card.name = name;
-	dai_link->name = dai_link->stream_name = name;
-
-	/* simple-card assumes platform == cpu */
-	dai_link->platform_of_node = dai_link->cpu_of_node;
-
-	dev_dbg(dev, "card-name : %s\n", name);
-	dev_dbg(dev, "platform : %04x\n", priv->daifmt);
-	dev_dbg(dev, "cpu : %s / %04x / %d\n",
-		dai_link->cpu_dai_name,
-		priv->cpu_dai.fmt,
-		priv->cpu_dai.sysclk);
-	dev_dbg(dev, "codec : %s / %04x / %d\n",
-		dai_link->codec_dai_name,
-		priv->codec_dai.fmt,
-		priv->codec_dai.sysclk);
-
-	/*
-	 * soc_bind_dai_link() will check cpu name
-	 * after of_node matching if dai_link has cpu_dai_name.
-	 * but, it will never match if name was created by fmt_single_name()
-	 * remove cpu_dai_name to escape name matching.
-	 * see
-	 *	fmt_single_name()
-	 *	fmt_multiple_name()
-	 */
-	dai_link->cpu_dai_name = NULL;
-=======
 	/* loop on the DAI links */
 	np = NULL;
 	for (;;) {
@@ -378,7 +279,6 @@
 		dai_link->codec_dai_name,
 		dai_props->codec_dai.fmt,
 		dai_props->codec_dai.sysclk);
->>>>>>> c31b0cb1
 
 	return 0;
 
@@ -425,10 +325,6 @@
 		multi = 0;
 	}
 
-<<<<<<< HEAD
-	priv = devm_kzalloc(dev, sizeof(*priv), GFP_KERNEL);
-	if (!priv)
-=======
 	/* allocate the private data and the DAI link array */
 	priv = devm_kzalloc(dev,
 			sizeof(*priv) + sizeof(*dai_link) * num_links,
@@ -450,25 +346,11 @@
 			sizeof(*priv->dai_props) * num_links,
 			GFP_KERNEL);
 	if (!priv->dai_props)
->>>>>>> c31b0cb1
 		return -ENOMEM;
 
-	/*
-	 * init snd_soc_card
-	 */
-	priv->snd_card.owner = THIS_MODULE;
-	priv->snd_card.dev = dev;
-	dai_link = &priv->snd_link;
-	priv->snd_card.dai_link = dai_link;
-	priv->snd_card.num_links = 1;
-
 	if (np && of_device_is_available(np)) {
 
-<<<<<<< HEAD
-		ret = asoc_simple_card_parse_of(np, priv, dev);
-=======
 		ret = asoc_simple_card_parse_of(np, priv, dev, multi);
->>>>>>> c31b0cb1
 		if (ret < 0) {
 			if (ret != -EPROBE_DEFER)
 				dev_err(dev, "parse error %d\n", ret);
@@ -512,15 +394,6 @@
 		dai_link->codec_name	= cinfo->codec;
 		dai_link->cpu_dai_name	= cinfo->cpu_dai.name;
 		dai_link->codec_dai_name = cinfo->codec_dai.name;
-<<<<<<< HEAD
-		memcpy(&priv->cpu_dai, &cinfo->cpu_dai,
-						sizeof(priv->cpu_dai));
-		memcpy(&priv->codec_dai, &cinfo->codec_dai,
-						sizeof(priv->codec_dai));
-
-		priv->cpu_dai.fmt	|= cinfo->daifmt;
-		priv->codec_dai.fmt	|= cinfo->daifmt;
-=======
 		memcpy(&priv->dai_props->cpu_dai, &cinfo->cpu_dai,
 					sizeof(priv->dai_props->cpu_dai));
 		memcpy(&priv->dai_props->codec_dai, &cinfo->codec_dai,
@@ -528,19 +401,12 @@
 
 		priv->dai_props->cpu_dai.fmt	|= cinfo->daifmt;
 		priv->dai_props->codec_dai.fmt	|= cinfo->daifmt;
->>>>>>> c31b0cb1
 	}
 
 	/*
 	 * init snd_soc_dai_link
 	 */
 	dai_link->init = asoc_simple_card_dai_init;
-<<<<<<< HEAD
-
-	snd_soc_card_set_drvdata(&priv->snd_card, priv);
-
-	return devm_snd_soc_register_card(&pdev->dev, &priv->snd_card);
-=======
 
 	snd_soc_card_set_drvdata(&priv->snd_card, priv);
 
@@ -549,7 +415,6 @@
 err:
 	asoc_simple_card_unref(pdev);
 	return ret;
->>>>>>> c31b0cb1
 }
 
 static const struct of_device_id asoc_simple_of_match[] = {
