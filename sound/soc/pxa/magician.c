/*
 * SoC audio for HTC Magician
 *
 * Copyright (c) 2006 Philipp Zabel <philipp.zabel@gmail.com>
 *
 * based on spitz.c,
 * Authors: Liam Girdwood <lrg@slimlogic.co.uk>
 *          Richard Purdie <richard@openedhand.com>
 *
 *  This program is free software; you can redistribute  it and/or modify it
 *  under  the terms of  the GNU General  Public License as published by the
 *  Free Software Foundation;  either version 2 of the  License, or (at your
 *  option) any later version.
 *
 */

#include <linux/module.h>
#include <linux/timer.h>
#include <linux/interrupt.h>
#include <linux/platform_device.h>
#include <linux/delay.h>
#include <linux/gpio.h>
#include <linux/i2c.h>

#include <sound/core.h>
#include <sound/pcm.h>
#include <sound/pcm_params.h>
#include <sound/soc.h>
#include <sound/uda1380.h>

#include <mach/magician.h>
#include <asm/mach-types.h>
#include "../codecs/uda1380.h"
#include "pxa2xx-i2s.h"
#include "pxa-ssp.h"

#define MAGICIAN_MIC       0
#define MAGICIAN_MIC_EXT   1

static int magician_hp_switch;
static int magician_spk_switch = 1;
static int magician_in_sel = MAGICIAN_MIC;

static void magician_ext_control(struct snd_soc_dapm_context *dapm)
{

	snd_soc_dapm_mutex_lock(dapm);

	snd_soc_dapm_mutex_lock(dapm);

	if (magician_spk_switch)
		snd_soc_dapm_enable_pin_unlocked(dapm, "Speaker");
	else
		snd_soc_dapm_disable_pin_unlocked(dapm, "Speaker");
	if (magician_hp_switch)
		snd_soc_dapm_enable_pin_unlocked(dapm, "Headphone Jack");
	else
		snd_soc_dapm_disable_pin_unlocked(dapm, "Headphone Jack");

	switch (magician_in_sel) {
	case MAGICIAN_MIC:
		snd_soc_dapm_disable_pin_unlocked(dapm, "Headset Mic");
		snd_soc_dapm_enable_pin_unlocked(dapm, "Call Mic");
		break;
	case MAGICIAN_MIC_EXT:
		snd_soc_dapm_disable_pin_unlocked(dapm, "Call Mic");
		snd_soc_dapm_enable_pin_unlocked(dapm, "Headset Mic");
		break;
	}

	snd_soc_dapm_sync_unlocked(dapm);

	snd_soc_dapm_mutex_unlock(dapm);
}

static int magician_startup(struct snd_pcm_substream *substream)
{
	struct snd_soc_pcm_runtime *rtd = substream->private_data;
<<<<<<< HEAD
	struct snd_soc_codec *codec = rtd->codec;

	/* check the jack status at stream startup */
	magician_ext_control(codec);
=======

	/* check the jack status at stream startup */
	magician_ext_control(&rtd->card->dapm);
>>>>>>> c31b0cb1

	return 0;
}

/*
 * Magician uses SSP port for playback.
 */
static int magician_playback_hw_params(struct snd_pcm_substream *substream,
				       struct snd_pcm_hw_params *params)
{
	struct snd_soc_pcm_runtime *rtd = substream->private_data;
	struct snd_soc_dai *codec_dai = rtd->codec_dai;
	struct snd_soc_dai *cpu_dai = rtd->cpu_dai;
	unsigned int acps, acds, width;
	unsigned int div4 = PXA_SSP_CLK_SCDB_4;
	int ret = 0;

	width = snd_pcm_format_physical_width(params_format(params));

	/*
	 * rate = SSPSCLK / (2 * width(16 or 32))
	 * SSPSCLK = (ACPS / ACDS) / SSPSCLKDIV(div4 or div1)
	 */
	switch (params_rate(params)) {
	case 8000:
		/* off by a factor of 2: bug in the PXA27x audio clock? */
		acps = 32842000;
		switch (width) {
		case 16:
			/* 513156 Hz ~= _2_ * 8000 Hz * 32 (+0.23%) */
			acds = PXA_SSP_CLK_AUDIO_DIV_16;
			break;
		default: /* 32 */
			/* 1026312 Hz ~= _2_ * 8000 Hz * 64 (+0.23%) */
			acds = PXA_SSP_CLK_AUDIO_DIV_8;
		}
		break;
	case 11025:
		acps = 5622000;
		switch (width) {
		case 16:
			/* 351375 Hz ~= 11025 Hz * 32 (-0.41%) */
			acds = PXA_SSP_CLK_AUDIO_DIV_4;
			break;
		default: /* 32 */
			/* 702750 Hz ~= 11025 Hz * 64 (-0.41%) */
			acds = PXA_SSP_CLK_AUDIO_DIV_2;
		}
		break;
	case 22050:
		acps = 5622000;
		switch (width) {
		case 16:
			/* 702750 Hz ~= 22050 Hz * 32 (-0.41%) */
			acds = PXA_SSP_CLK_AUDIO_DIV_2;
			break;
		default: /* 32 */
			/* 1405500 Hz ~= 22050 Hz * 64 (-0.41%) */
			acds = PXA_SSP_CLK_AUDIO_DIV_1;
		}
		break;
	case 44100:
		acps = 5622000;
		switch (width) {
		case 16:
			/* 1405500 Hz ~= 44100 Hz * 32 (-0.41%) */
			acds = PXA_SSP_CLK_AUDIO_DIV_2;
			break;
		default: /* 32 */
			/* 2811000 Hz ~= 44100 Hz * 64 (-0.41%) */
			acds = PXA_SSP_CLK_AUDIO_DIV_1;
		}
		break;
	case 48000:
		acps = 12235000;
		switch (width) {
		case 16:
			/* 1529375 Hz ~= 48000 Hz * 32 (-0.44%) */
			acds = PXA_SSP_CLK_AUDIO_DIV_2;
			break;
		default: /* 32 */
			/* 3058750 Hz ~= 48000 Hz * 64 (-0.44%) */
			acds = PXA_SSP_CLK_AUDIO_DIV_1;
		}
		break;
	case 96000:
	default:
		acps = 12235000;
		switch (width) {
		case 16:
			/* 3058750 Hz ~= 96000 Hz * 32 (-0.44%) */
			acds = PXA_SSP_CLK_AUDIO_DIV_1;
			break;
		default: /* 32 */
			/* 6117500 Hz ~= 96000 Hz * 64 (-0.44%) */
			acds = PXA_SSP_CLK_AUDIO_DIV_2;
			div4 = PXA_SSP_CLK_SCDB_1;
			break;
		}
		break;
	}

	/* set codec DAI configuration */
	ret = snd_soc_dai_set_fmt(codec_dai, SND_SOC_DAIFMT_MSB |
			SND_SOC_DAIFMT_NB_NF | SND_SOC_DAIFMT_CBS_CFS);
	if (ret < 0)
		return ret;

	/* set cpu DAI configuration */
	ret = snd_soc_dai_set_fmt(cpu_dai, SND_SOC_DAIFMT_DSP_A |
			SND_SOC_DAIFMT_NB_IF | SND_SOC_DAIFMT_CBS_CFS);
	if (ret < 0)
		return ret;

	ret = snd_soc_dai_set_tdm_slot(cpu_dai, 1, 0, 1, width);
	if (ret < 0)
		return ret;

	/* set audio clock as clock source */
	ret = snd_soc_dai_set_sysclk(cpu_dai, PXA_SSP_CLK_AUDIO, 0,
			SND_SOC_CLOCK_OUT);
	if (ret < 0)
		return ret;

	/* set the SSP audio system clock ACDS divider */
	ret = snd_soc_dai_set_clkdiv(cpu_dai,
			PXA_SSP_AUDIO_DIV_ACDS, acds);
	if (ret < 0)
		return ret;

	/* set the SSP audio system clock SCDB divider4 */
	ret = snd_soc_dai_set_clkdiv(cpu_dai,
			PXA_SSP_AUDIO_DIV_SCDB, div4);
	if (ret < 0)
		return ret;

	/* set SSP audio pll clock */
	ret = snd_soc_dai_set_pll(cpu_dai, 0, 0, 0, acps);
	if (ret < 0)
		return ret;

	return 0;
}

/*
 * Magician uses I2S for capture.
 */
static int magician_capture_hw_params(struct snd_pcm_substream *substream,
				      struct snd_pcm_hw_params *params)
{
	struct snd_soc_pcm_runtime *rtd = substream->private_data;
	struct snd_soc_dai *codec_dai = rtd->codec_dai;
	struct snd_soc_dai *cpu_dai = rtd->cpu_dai;
	int ret = 0;

	/* set codec DAI configuration */
	ret = snd_soc_dai_set_fmt(codec_dai,
			SND_SOC_DAIFMT_MSB | SND_SOC_DAIFMT_NB_NF |
			SND_SOC_DAIFMT_CBS_CFS);
	if (ret < 0)
		return ret;

	/* set cpu DAI configuration */
	ret = snd_soc_dai_set_fmt(cpu_dai,
			SND_SOC_DAIFMT_MSB | SND_SOC_DAIFMT_NB_NF |
			SND_SOC_DAIFMT_CBS_CFS);
	if (ret < 0)
		return ret;

	/* set the I2S system clock as output */
	ret = snd_soc_dai_set_sysclk(cpu_dai, PXA2XX_I2S_SYSCLK, 0,
			SND_SOC_CLOCK_OUT);
	if (ret < 0)
		return ret;

	return 0;
}

static struct snd_soc_ops magician_capture_ops = {
	.startup = magician_startup,
	.hw_params = magician_capture_hw_params,
};

static struct snd_soc_ops magician_playback_ops = {
	.startup = magician_startup,
	.hw_params = magician_playback_hw_params,
};

static int magician_get_hp(struct snd_kcontrol *kcontrol,
			     struct snd_ctl_elem_value *ucontrol)
{
	ucontrol->value.integer.value[0] = magician_hp_switch;
	return 0;
}

static int magician_set_hp(struct snd_kcontrol *kcontrol,
			     struct snd_ctl_elem_value *ucontrol)
{
	struct snd_soc_card *card = snd_kcontrol_chip(kcontrol);

	if (magician_hp_switch == ucontrol->value.integer.value[0])
		return 0;

	magician_hp_switch = ucontrol->value.integer.value[0];
	magician_ext_control(&card->dapm);
	return 1;
}

static int magician_get_spk(struct snd_kcontrol *kcontrol,
			    struct snd_ctl_elem_value *ucontrol)
{
	ucontrol->value.integer.value[0] = magician_spk_switch;
	return 0;
}

static int magician_set_spk(struct snd_kcontrol *kcontrol,
			    struct snd_ctl_elem_value *ucontrol)
{
	struct snd_soc_card *card = snd_kcontrol_chip(kcontrol);

	if (magician_spk_switch == ucontrol->value.integer.value[0])
		return 0;

	magician_spk_switch = ucontrol->value.integer.value[0];
	magician_ext_control(&card->dapm);
	return 1;
}

static int magician_get_input(struct snd_kcontrol *kcontrol,
			      struct snd_ctl_elem_value *ucontrol)
{
	ucontrol->value.integer.value[0] = magician_in_sel;
	return 0;
}

static int magician_set_input(struct snd_kcontrol *kcontrol,
			      struct snd_ctl_elem_value *ucontrol)
{
	if (magician_in_sel == ucontrol->value.integer.value[0])
		return 0;

	magician_in_sel = ucontrol->value.integer.value[0];

	switch (magician_in_sel) {
	case MAGICIAN_MIC:
		gpio_set_value(EGPIO_MAGICIAN_IN_SEL1, 1);
		break;
	case MAGICIAN_MIC_EXT:
		gpio_set_value(EGPIO_MAGICIAN_IN_SEL1, 0);
	}

	return 1;
}

static int magician_spk_power(struct snd_soc_dapm_widget *w,
				struct snd_kcontrol *k, int event)
{
	gpio_set_value(EGPIO_MAGICIAN_SPK_POWER, SND_SOC_DAPM_EVENT_ON(event));
	return 0;
}

static int magician_hp_power(struct snd_soc_dapm_widget *w,
				struct snd_kcontrol *k, int event)
{
	gpio_set_value(EGPIO_MAGICIAN_EP_POWER, SND_SOC_DAPM_EVENT_ON(event));
	return 0;
}

static int magician_mic_bias(struct snd_soc_dapm_widget *w,
				struct snd_kcontrol *k, int event)
{
	gpio_set_value(EGPIO_MAGICIAN_MIC_POWER, SND_SOC_DAPM_EVENT_ON(event));
	return 0;
}

/* magician machine dapm widgets */
static const struct snd_soc_dapm_widget uda1380_dapm_widgets[] = {
	SND_SOC_DAPM_HP("Headphone Jack", magician_hp_power),
	SND_SOC_DAPM_SPK("Speaker", magician_spk_power),
	SND_SOC_DAPM_MIC("Call Mic", magician_mic_bias),
	SND_SOC_DAPM_MIC("Headset Mic", magician_mic_bias),
};

/* magician machine audio_map */
static const struct snd_soc_dapm_route audio_map[] = {

	/* Headphone connected to VOUTL, VOUTR */
	{"Headphone Jack", NULL, "VOUTL"},
	{"Headphone Jack", NULL, "VOUTR"},

	/* Speaker connected to VOUTL, VOUTR */
	{"Speaker", NULL, "VOUTL"},
	{"Speaker", NULL, "VOUTR"},

	/* Mics are connected to VINM */
	{"VINM", NULL, "Headset Mic"},
	{"VINM", NULL, "Call Mic"},
};

static const char *input_select[] = {"Call Mic", "Headset Mic"};
static const struct soc_enum magician_in_sel_enum =
	SOC_ENUM_SINGLE_EXT(2, input_select);

static const struct snd_kcontrol_new uda1380_magician_controls[] = {
	SOC_SINGLE_BOOL_EXT("Headphone Switch",
			(unsigned long)&magician_hp_switch,
			magician_get_hp, magician_set_hp),
	SOC_SINGLE_BOOL_EXT("Speaker Switch",
			(unsigned long)&magician_spk_switch,
			magician_get_spk, magician_set_spk),
	SOC_ENUM_EXT("Input Select", magician_in_sel_enum,
			magician_get_input, magician_set_input),
};

/*
 * Logic for a uda1380 as connected on a HTC Magician
 */
static int magician_uda1380_init(struct snd_soc_pcm_runtime *rtd)
{
	struct snd_soc_codec *codec = rtd->codec;
	struct snd_soc_dapm_context *dapm = &codec->dapm;

	/* NC codec pins */
	snd_soc_dapm_nc_pin(dapm, "VOUTLHP");
	snd_soc_dapm_nc_pin(dapm, "VOUTRHP");

	/* FIXME: is anything connected here? */
	snd_soc_dapm_nc_pin(dapm, "VINL");
	snd_soc_dapm_nc_pin(dapm, "VINR");

	return 0;
}

/* magician digital audio interface glue - connects codec <--> CPU */
static struct snd_soc_dai_link magician_dai[] = {
{
	.name = "uda1380",
	.stream_name = "UDA1380 Playback",
	.cpu_dai_name = "pxa-ssp-dai.0",
	.codec_dai_name = "uda1380-hifi-playback",
	.platform_name = "pxa-pcm-audio",
	.codec_name = "uda1380-codec.0-0018",
	.init = magician_uda1380_init,
	.ops = &magician_playback_ops,
},
{
	.name = "uda1380",
	.stream_name = "UDA1380 Capture",
	.cpu_dai_name = "pxa2xx-i2s",
	.codec_dai_name = "uda1380-hifi-capture",
	.platform_name = "pxa-pcm-audio",
	.codec_name = "uda1380-codec.0-0018",
	.ops = &magician_capture_ops,
}
};

/* magician audio machine driver */
static struct snd_soc_card snd_soc_card_magician = {
	.name = "Magician",
	.owner = THIS_MODULE,
	.dai_link = magician_dai,
	.num_links = ARRAY_SIZE(magician_dai),

	.controls = uda1380_magician_controls,
	.num_controls = ARRAY_SIZE(uda1380_magician_controls),
	.dapm_widgets = uda1380_dapm_widgets,
	.num_dapm_widgets = ARRAY_SIZE(uda1380_dapm_widgets),
	.dapm_routes = audio_map,
	.num_dapm_routes = ARRAY_SIZE(audio_map),
};

static struct platform_device *magician_snd_device;

/*
 * FIXME: move into magician board file once merged into the pxa tree
 */
static struct uda1380_platform_data uda1380_info = {
	.gpio_power = EGPIO_MAGICIAN_CODEC_POWER,
	.gpio_reset = EGPIO_MAGICIAN_CODEC_RESET,
	.dac_clk    = UDA1380_DAC_CLK_WSPLL,
};

static struct i2c_board_info i2c_board_info[] = {
	{
		I2C_BOARD_INFO("uda1380", 0x18),
		.platform_data = &uda1380_info,
	},
};

static int __init magician_init(void)
{
	int ret;
	struct i2c_adapter *adapter;
	struct i2c_client *client;

	if (!machine_is_magician())
		return -ENODEV;

	adapter = i2c_get_adapter(0);
	if (!adapter)
		return -ENODEV;
	client = i2c_new_device(adapter, i2c_board_info);
	i2c_put_adapter(adapter);
	if (!client)
		return -ENODEV;

	ret = gpio_request(EGPIO_MAGICIAN_SPK_POWER, "SPK_POWER");
	if (ret)
		goto err_request_spk;
	ret = gpio_request(EGPIO_MAGICIAN_EP_POWER, "EP_POWER");
	if (ret)
		goto err_request_ep;
	ret = gpio_request(EGPIO_MAGICIAN_MIC_POWER, "MIC_POWER");
	if (ret)
		goto err_request_mic;
	ret = gpio_request(EGPIO_MAGICIAN_IN_SEL0, "IN_SEL0");
	if (ret)
		goto err_request_in_sel0;
	ret = gpio_request(EGPIO_MAGICIAN_IN_SEL1, "IN_SEL1");
	if (ret)
		goto err_request_in_sel1;

	gpio_set_value(EGPIO_MAGICIAN_IN_SEL0, 0);

	magician_snd_device = platform_device_alloc("soc-audio", -1);
	if (!magician_snd_device) {
		ret = -ENOMEM;
		goto err_pdev;
	}

	platform_set_drvdata(magician_snd_device, &snd_soc_card_magician);
	ret = platform_device_add(magician_snd_device);
	if (ret) {
		platform_device_put(magician_snd_device);
		goto err_pdev;
	}

	return 0;

err_pdev:
	gpio_free(EGPIO_MAGICIAN_IN_SEL1);
err_request_in_sel1:
	gpio_free(EGPIO_MAGICIAN_IN_SEL0);
err_request_in_sel0:
	gpio_free(EGPIO_MAGICIAN_MIC_POWER);
err_request_mic:
	gpio_free(EGPIO_MAGICIAN_EP_POWER);
err_request_ep:
	gpio_free(EGPIO_MAGICIAN_SPK_POWER);
err_request_spk:
	return ret;
}

static void __exit magician_exit(void)
{
	platform_device_unregister(magician_snd_device);

	gpio_set_value(EGPIO_MAGICIAN_SPK_POWER, 0);
	gpio_set_value(EGPIO_MAGICIAN_EP_POWER, 0);
	gpio_set_value(EGPIO_MAGICIAN_MIC_POWER, 0);

	gpio_free(EGPIO_MAGICIAN_IN_SEL1);
	gpio_free(EGPIO_MAGICIAN_IN_SEL0);
	gpio_free(EGPIO_MAGICIAN_MIC_POWER);
	gpio_free(EGPIO_MAGICIAN_EP_POWER);
	gpio_free(EGPIO_MAGICIAN_SPK_POWER);
}

module_init(magician_init);
module_exit(magician_exit);

MODULE_AUTHOR("Philipp Zabel");
MODULE_DESCRIPTION("ALSA SoC Magician");
MODULE_LICENSE("GPL");<|MERGE_RESOLUTION|>--- conflicted
+++ resolved
@@ -46,8 +46,6 @@
 
 	snd_soc_dapm_mutex_lock(dapm);
 
-	snd_soc_dapm_mutex_lock(dapm);
-
 	if (magician_spk_switch)
 		snd_soc_dapm_enable_pin_unlocked(dapm, "Speaker");
 	else
@@ -76,16 +74,9 @@
 static int magician_startup(struct snd_pcm_substream *substream)
 {
 	struct snd_soc_pcm_runtime *rtd = substream->private_data;
-<<<<<<< HEAD
-	struct snd_soc_codec *codec = rtd->codec;
-
-	/* check the jack status at stream startup */
-	magician_ext_control(codec);
-=======
 
 	/* check the jack status at stream startup */
 	magician_ext_control(&rtd->card->dapm);
->>>>>>> c31b0cb1
 
 	return 0;
 }
