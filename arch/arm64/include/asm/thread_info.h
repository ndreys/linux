--- conflicted
+++ resolved
@@ -65,10 +65,7 @@
  *  TIF_SYSCALL_TRACEPOINT - syscall tracepoint for ftrace
  *  TIF_SYSCALL_AUDIT	- syscall auditing
  *  TIF_SECCOMP		- syscall secure computing
-<<<<<<< HEAD
-=======
  *  TIF_SYSCALL_EMU     - syscall emulation active
->>>>>>> 6fb08f1a
  *  TIF_SIGPENDING	- signal pending
  *  TIF_NEED_RESCHED	- rescheduling necessary
  *  TIF_NOTIFY_RESUME	- callback before returning to user
