--- conflicted
+++ resolved
@@ -58,15 +58,4 @@
 	.endm
 #endif
 
-<<<<<<< HEAD
-/*
- * Remove the address tag from a virtual address, if present.
- */
-	.macro	untagged_addr, dst, addr
-	sbfx	\dst, \addr, #0, #56
-	and	\dst, \dst, \addr
-	.endm
-
-=======
->>>>>>> 3366a1b8
 #endif