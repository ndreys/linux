/*
 * Power Management Service Unit(PMSU) support for Armada 370/XP platforms.
 *
 * Copyright (C) 2012 Marvell
 *
 * Yehuda Yitschak <yehuday@marvell.com>
 * Gregory Clement <gregory.clement@free-electrons.com>
 * Thomas Petazzoni <thomas.petazzoni@free-electrons.com>
 *
 * This file is licensed under the terms of the GNU General Public
 * License version 2.  This program is licensed "as is" without any
 * warranty of any kind, whether express or implied.
 *
 * The Armada 370 and Armada XP SOCs have a power management service
 * unit which is responsible for powering down and waking up CPUs and
 * other SOC units
 */

#define pr_fmt(fmt) "mvebu-pmsu: " fmt

#include <linux/clk.h>
#include <linux/cpu_pm.h>
#include <linux/delay.h>
#include <linux/init.h>
#include <linux/io.h>
#include <linux/kernel.h>
#include <linux/mbus.h>
#include <linux/of_address.h>
#include <linux/of_device.h>
#include <linux/platform_device.h>
#include <linux/pm_opp.h>
#include <linux/resource.h>
#include <linux/slab.h>
#include <linux/smp.h>
#include <asm/cacheflush.h>
#include <asm/cp15.h>
#include <asm/smp_scu.h>
#include <asm/smp_plat.h>
#include <asm/suspend.h>
#include <asm/tlbflush.h>
#include "common.h"
#include "armada-370-xp.h"


#define PMSU_BASE_OFFSET    0x100
#define PMSU_REG_SIZE	    0x1000

/* PMSU MP registers */
#define PMSU_CONTROL_AND_CONFIG(cpu)	    ((cpu * 0x100) + 0x104)
#define PMSU_CONTROL_AND_CONFIG_DFS_REQ		BIT(18)
#define PMSU_CONTROL_AND_CONFIG_PWDDN_REQ	BIT(16)
#define PMSU_CONTROL_AND_CONFIG_L2_PWDDN	BIT(20)

#define PMSU_CPU_POWER_DOWN_CONTROL(cpu)    ((cpu * 0x100) + 0x108)

#define PMSU_CPU_POWER_DOWN_DIS_SNP_Q_SKIP	BIT(0)

#define PMSU_STATUS_AND_MASK(cpu)	    ((cpu * 0x100) + 0x10c)
#define PMSU_STATUS_AND_MASK_CPU_IDLE_WAIT	BIT(16)
#define PMSU_STATUS_AND_MASK_SNP_Q_EMPTY_WAIT	BIT(17)
#define PMSU_STATUS_AND_MASK_IRQ_WAKEUP		BIT(20)
#define PMSU_STATUS_AND_MASK_FIQ_WAKEUP		BIT(21)
#define PMSU_STATUS_AND_MASK_DBG_WAKEUP		BIT(22)
#define PMSU_STATUS_AND_MASK_IRQ_MASK		BIT(24)
#define PMSU_STATUS_AND_MASK_FIQ_MASK		BIT(25)

#define PMSU_EVENT_STATUS_AND_MASK(cpu)     ((cpu * 0x100) + 0x120)
#define PMSU_EVENT_STATUS_AND_MASK_DFS_DONE        BIT(1)
#define PMSU_EVENT_STATUS_AND_MASK_DFS_DONE_MASK   BIT(17)

#define PMSU_BOOT_ADDR_REDIRECT_OFFSET(cpu) ((cpu * 0x100) + 0x124)

/* PMSU fabric registers */
#define L2C_NFABRIC_PM_CTL		    0x4
#define L2C_NFABRIC_PM_CTL_PWR_DOWN		BIT(20)

/* PMSU delay registers */
#define PMSU_POWERDOWN_DELAY		    0xF04
#define PMSU_POWERDOWN_DELAY_PMU		BIT(1)
#define PMSU_POWERDOWN_DELAY_MASK		0xFFFE
#define PMSU_DFLT_ARMADA38X_DELAY	        0x64

/* CA9 MPcore SoC Control registers */

#define MPCORE_RESET_CTL		    0x64
#define MPCORE_RESET_CTL_L2			BIT(0)
#define MPCORE_RESET_CTL_DEBUG			BIT(16)

#define SRAM_PHYS_BASE  0xFFFF0000
#define BOOTROM_BASE    0xFFF00000
#define BOOTROM_SIZE    0x100000

#define ARMADA_370_CRYPT0_ENG_TARGET   0x9
#define ARMADA_370_CRYPT0_ENG_ATTR     0x1

extern void ll_disable_coherency(void);
extern void ll_enable_coherency(void);

extern void armada_370_xp_cpu_resume(void);
extern void armada_38x_cpu_resume(void);

static phys_addr_t pmsu_mp_phys_base;
static void __iomem *pmsu_mp_base;

static void *mvebu_cpu_resume;

static struct of_device_id of_pmsu_table[] = {
	{ .compatible = "marvell,armada-370-pmsu", },
	{ .compatible = "marvell,armada-370-xp-pmsu", },
	{ .compatible = "marvell,armada-380-pmsu", },
	{ /* end of list */ },
};

void mvebu_pmsu_set_cpu_boot_addr(int hw_cpu, void *boot_addr)
{
	writel(virt_to_phys(boot_addr), pmsu_mp_base +
		PMSU_BOOT_ADDR_REDIRECT_OFFSET(hw_cpu));
}

extern unsigned char mvebu_boot_wa_start;
extern unsigned char mvebu_boot_wa_end;

/*
 * This function sets up the boot address workaround needed for SMP
 * boot on Armada 375 Z1 and cpuidle on Armada 370. It unmaps the
 * BootROM Mbus window, and instead remaps a crypto SRAM into which a
 * custom piece of code is copied to replace the problematic BootROM.
 */
int mvebu_setup_boot_addr_wa(unsigned int crypto_eng_target,
			     unsigned int crypto_eng_attribute,
			     phys_addr_t resume_addr_reg)
{
	void __iomem *sram_virt_base;
	u32 code_len = &mvebu_boot_wa_end - &mvebu_boot_wa_start;

	mvebu_mbus_del_window(BOOTROM_BASE, BOOTROM_SIZE);
	mvebu_mbus_add_window_by_id(crypto_eng_target, crypto_eng_attribute,
				    SRAM_PHYS_BASE, SZ_64K);

	sram_virt_base = ioremap(SRAM_PHYS_BASE, SZ_64K);
	if (!sram_virt_base) {
		pr_err("Unable to map SRAM to setup the boot address WA\n");
		return -ENOMEM;
	}

	memcpy(sram_virt_base, &mvebu_boot_wa_start, code_len);

	/*
	 * The last word of the code copied in SRAM must contain the
	 * physical base address of the PMSU register. We
	 * intentionally store this address in the native endianness
	 * of the system.
	 */
	__raw_writel((unsigned long)resume_addr_reg,
		     sram_virt_base + code_len - 4);

	iounmap(sram_virt_base);

	return 0;
}

static int __init mvebu_v7_pmsu_init(void)
{
	struct device_node *np;
	struct resource res;
	int ret = 0;

	np = of_find_matching_node(NULL, of_pmsu_table);
	if (!np)
		return 0;

	pr_info("Initializing Power Management Service Unit\n");

	if (of_address_to_resource(np, 0, &res)) {
		pr_err("unable to get resource\n");
		ret = -ENOENT;
		goto out;
	}

	if (of_device_is_compatible(np, "marvell,armada-370-xp-pmsu")) {
		pr_warn(FW_WARN "deprecated pmsu binding\n");
		res.start = res.start - PMSU_BASE_OFFSET;
		res.end = res.start + PMSU_REG_SIZE - 1;
	}

	if (!request_mem_region(res.start, resource_size(&res),
				np->full_name)) {
		pr_err("unable to request region\n");
		ret = -EBUSY;
		goto out;
	}

	pmsu_mp_phys_base = res.start;

	pmsu_mp_base = ioremap(res.start, resource_size(&res));
	if (!pmsu_mp_base) {
		pr_err("unable to map registers\n");
		release_mem_region(res.start, resource_size(&res));
		ret = -ENOMEM;
		goto out;
	}

 out:
	of_node_put(np);
	return ret;
}

static void mvebu_v7_pmsu_enable_l2_powerdown_onidle(void)
{
	u32 reg;

	if (pmsu_mp_base == NULL)
		return;

	/* Enable L2 & Fabric powerdown in Deep-Idle mode - Fabric */
	reg = readl(pmsu_mp_base + L2C_NFABRIC_PM_CTL);
	reg |= L2C_NFABRIC_PM_CTL_PWR_DOWN;
	writel(reg, pmsu_mp_base + L2C_NFABRIC_PM_CTL);
}

enum pmsu_idle_prepare_flags {
	PMSU_PREPARE_NORMAL = 0,
	PMSU_PREPARE_DEEP_IDLE = BIT(0),
	PMSU_PREPARE_SNOOP_DISABLE = BIT(1),
};

/* No locking is needed because we only access per-CPU registers */
<<<<<<< HEAD
int armada_370_xp_pmsu_idle_enter(unsigned long deepidle)
=======
static int mvebu_v7_pmsu_idle_prepare(unsigned long flags)
>>>>>>> 39fbf984
{
	unsigned int hw_cpu = cpu_logical_map(smp_processor_id());
	u32 reg;

	if (pmsu_mp_base == NULL)
		return -EINVAL;

	/*
	 * Adjust the PMSU configuration to wait for WFI signal, enable
	 * IRQ and FIQ as wakeup events, set wait for snoop queue empty
	 * indication and mask IRQ and FIQ from CPU
	 */
	reg = readl(pmsu_mp_base + PMSU_STATUS_AND_MASK(hw_cpu));
	reg |= PMSU_STATUS_AND_MASK_CPU_IDLE_WAIT    |
	       PMSU_STATUS_AND_MASK_IRQ_WAKEUP       |
	       PMSU_STATUS_AND_MASK_FIQ_WAKEUP       |
	       PMSU_STATUS_AND_MASK_SNP_Q_EMPTY_WAIT |
	       PMSU_STATUS_AND_MASK_IRQ_MASK         |
	       PMSU_STATUS_AND_MASK_FIQ_MASK;
	writel(reg, pmsu_mp_base + PMSU_STATUS_AND_MASK(hw_cpu));

	reg = readl(pmsu_mp_base + PMSU_CONTROL_AND_CONFIG(hw_cpu));
	/* ask HW to power down the L2 Cache if needed */
	if (flags & PMSU_PREPARE_DEEP_IDLE)
		reg |= PMSU_CONTROL_AND_CONFIG_L2_PWDDN;

	/* request power down */
	reg |= PMSU_CONTROL_AND_CONFIG_PWDDN_REQ;
	writel(reg, pmsu_mp_base + PMSU_CONTROL_AND_CONFIG(hw_cpu));

<<<<<<< HEAD
	/* Disable snoop disable by HW - SW is taking care of it */
	reg = readl(pmsu_mp_base + PMSU_CPU_POWER_DOWN_CONTROL(hw_cpu));
	reg |= PMSU_CPU_POWER_DOWN_DIS_SNP_Q_SKIP;
	writel(reg, pmsu_mp_base + PMSU_CPU_POWER_DOWN_CONTROL(hw_cpu));
=======
	if (flags & PMSU_PREPARE_SNOOP_DISABLE) {
		/* Disable snoop disable by HW - SW is taking care of it */
		reg = readl(pmsu_mp_base + PMSU_CPU_POWER_DOWN_CONTROL(hw_cpu));
		reg |= PMSU_CPU_POWER_DOWN_DIS_SNP_Q_SKIP;
		writel(reg, pmsu_mp_base + PMSU_CPU_POWER_DOWN_CONTROL(hw_cpu));
	}

	return 0;
}

int armada_370_xp_pmsu_idle_enter(unsigned long deepidle)
{
	unsigned long flags = PMSU_PREPARE_SNOOP_DISABLE;
	int ret;

	if (deepidle)
		flags |= PMSU_PREPARE_DEEP_IDLE;

	ret = mvebu_v7_pmsu_idle_prepare(flags);
	if (ret)
		return ret;
>>>>>>> 39fbf984

	v7_exit_coherency_flush(all);

	ll_disable_coherency();

	dsb();

	wfi();

	/* If we are here, wfi failed. As processors run out of
	 * coherency for some time, tlbs might be stale, so flush them
	 */
	local_flush_tlb_all();

	ll_enable_coherency();

	/* Test the CR_C bit and set it if it was cleared */
	asm volatile(
	"mrc	p15, 0, r0, c1, c0, 0 \n\t"
	"tst	r0, #(1 << 2) \n\t"
	"orreq	r0, r0, #(1 << 2) \n\t"
	"mcreq	p15, 0, r0, c1, c0, 0 \n\t"
	"isb	"
	: : : "r0");

	pr_debug("Failed to suspend the system\n");

	return 0;
}

static int armada_370_xp_cpu_suspend(unsigned long deepidle)
{
	return cpu_suspend(deepidle, armada_370_xp_pmsu_idle_enter);
<<<<<<< HEAD
}

/* No locking is needed because we only access per-CPU registers */
void armada_370_xp_pmsu_idle_exit(void)
=======
}

static int armada_38x_do_cpu_suspend(unsigned long deepidle)
{
	unsigned long flags = 0;

	if (deepidle)
		flags |= PMSU_PREPARE_DEEP_IDLE;

	mvebu_v7_pmsu_idle_prepare(flags);
	/*
	 * Already flushed cache, but do it again as the outer cache
	 * functions dirty the cache with spinlocks
	 */
	v7_exit_coherency_flush(louis);

	scu_power_mode(mvebu_get_scu_base(), SCU_PM_POWEROFF);

	cpu_do_idle();

	return 1;
}

static int armada_38x_cpu_suspend(unsigned long deepidle)
{
	return cpu_suspend(false, armada_38x_do_cpu_suspend);
}

/* No locking is needed because we only access per-CPU registers */
void mvebu_v7_pmsu_idle_exit(void)
>>>>>>> 39fbf984
{
	unsigned int hw_cpu = cpu_logical_map(smp_processor_id());
	u32 reg;

	if (pmsu_mp_base == NULL)
		return;
	/* cancel ask HW to power down the L2 Cache if possible */
	reg = readl(pmsu_mp_base + PMSU_CONTROL_AND_CONFIG(hw_cpu));
	reg &= ~PMSU_CONTROL_AND_CONFIG_L2_PWDDN;
	writel(reg, pmsu_mp_base + PMSU_CONTROL_AND_CONFIG(hw_cpu));

	/* cancel Enable wakeup events and mask interrupts */
	reg = readl(pmsu_mp_base + PMSU_STATUS_AND_MASK(hw_cpu));
	reg &= ~(PMSU_STATUS_AND_MASK_IRQ_WAKEUP | PMSU_STATUS_AND_MASK_FIQ_WAKEUP);
	reg &= ~PMSU_STATUS_AND_MASK_CPU_IDLE_WAIT;
	reg &= ~PMSU_STATUS_AND_MASK_SNP_Q_EMPTY_WAIT;
	reg &= ~(PMSU_STATUS_AND_MASK_IRQ_MASK | PMSU_STATUS_AND_MASK_FIQ_MASK);
	writel(reg, pmsu_mp_base + PMSU_STATUS_AND_MASK(hw_cpu));
}

static int mvebu_v7_cpu_pm_notify(struct notifier_block *self,
				    unsigned long action, void *hcpu)
{
	if (action == CPU_PM_ENTER) {
		unsigned int hw_cpu = cpu_logical_map(smp_processor_id());
		mvebu_pmsu_set_cpu_boot_addr(hw_cpu, mvebu_cpu_resume);
	} else if (action == CPU_PM_EXIT) {
<<<<<<< HEAD
		armada_370_xp_pmsu_idle_exit();
=======
		mvebu_v7_pmsu_idle_exit();
>>>>>>> 39fbf984
	}

	return NOTIFY_OK;
}

static struct notifier_block mvebu_v7_cpu_pm_notifier = {
	.notifier_call = mvebu_v7_cpu_pm_notify,
};

<<<<<<< HEAD
static int __init armada_370_xp_cpu_pm_init(void)
=======
static struct platform_device mvebu_v7_cpuidle_device;

static __init int armada_370_cpuidle_init(void)
>>>>>>> 39fbf984
{
	struct device_node *np;
	phys_addr_t redirect_reg;

	np = of_find_compatible_node(NULL, NULL, "marvell,coherency-fabric");
	if (!np)
		return -ENODEV;
	of_node_put(np);

	/*
	 * On Armada 370, there is "a slow exit process from the deep
	 * idle state due to heavy L1/L2 cache cleanup operations
	 * performed by the BootROM software". To avoid this, we
	 * replace the restart code of the bootrom by a a simple jump
	 * to the boot address. Then the code located at this boot
	 * address will take care of the initialization.
	 */
	redirect_reg = pmsu_mp_phys_base + PMSU_BOOT_ADDR_REDIRECT_OFFSET(0);
	mvebu_setup_boot_addr_wa(ARMADA_370_CRYPT0_ENG_TARGET,
				 ARMADA_370_CRYPT0_ENG_ATTR,
				 redirect_reg);

	mvebu_cpu_resume = armada_370_xp_cpu_resume;
	mvebu_v7_cpuidle_device.dev.platform_data = armada_370_xp_cpu_suspend;
	mvebu_v7_cpuidle_device.name = "cpuidle-armada-370";

	return 0;
}

static __init int armada_38x_cpuidle_init(void)
{
	struct device_node *np;
	void __iomem *mpsoc_base;
	u32 reg;

	np = of_find_compatible_node(NULL, NULL,
				     "marvell,armada-380-coherency-fabric");
	if (!np)
		return -ENODEV;
	of_node_put(np);

	np = of_find_compatible_node(NULL, NULL,
				     "marvell,armada-380-mpcore-soc-ctrl");
	if (!np)
		return -ENODEV;
	mpsoc_base = of_iomap(np, 0);
	BUG_ON(!mpsoc_base);
	of_node_put(np);

	/* Set up reset mask when powering down the cpus */
	reg = readl(mpsoc_base + MPCORE_RESET_CTL);
	reg |= MPCORE_RESET_CTL_L2;
	reg |= MPCORE_RESET_CTL_DEBUG;
	writel(reg, mpsoc_base + MPCORE_RESET_CTL);
	iounmap(mpsoc_base);

	/* Set up delay */
	reg = readl(pmsu_mp_base + PMSU_POWERDOWN_DELAY);
	reg &= ~PMSU_POWERDOWN_DELAY_MASK;
	reg |= PMSU_DFLT_ARMADA38X_DELAY;
	reg |= PMSU_POWERDOWN_DELAY_PMU;
	writel(reg, pmsu_mp_base + PMSU_POWERDOWN_DELAY);

	mvebu_cpu_resume = armada_38x_cpu_resume;
	mvebu_v7_cpuidle_device.dev.platform_data = armada_38x_cpu_suspend;
	mvebu_v7_cpuidle_device.name = "cpuidle-armada-38x";

	return 0;
}

static __init int armada_xp_cpuidle_init(void)
{
	struct device_node *np;

	np = of_find_compatible_node(NULL, NULL, "marvell,coherency-fabric");
	if (!np)
		return -ENODEV;
	of_node_put(np);

	mvebu_cpu_resume = armada_370_xp_cpu_resume;
	mvebu_v7_cpuidle_device.dev.platform_data = armada_370_xp_cpu_suspend;
	mvebu_v7_cpuidle_device.name = "cpuidle-armada-xp";

	return 0;
}

static int __init mvebu_v7_cpu_pm_init(void)
{
	struct device_node *np;
	int ret;

	np = of_find_matching_node(NULL, of_pmsu_table);
	if (!np)
		return 0;
	of_node_put(np);

	if (of_machine_is_compatible("marvell,armadaxp"))
		ret = armada_xp_cpuidle_init();
	else if (of_machine_is_compatible("marvell,armada370"))
		ret = armada_370_cpuidle_init();
	else if (of_machine_is_compatible("marvell,armada380"))
		ret = armada_38x_cpuidle_init();
	else
		return 0;

	if (ret)
		return ret;

	mvebu_v7_pmsu_enable_l2_powerdown_onidle();
	platform_device_register(&mvebu_v7_cpuidle_device);
	cpu_pm_register_notifier(&mvebu_v7_cpu_pm_notifier);

	return 0;
}

arch_initcall(mvebu_v7_cpu_pm_init);
early_initcall(mvebu_v7_pmsu_init);

static void mvebu_pmsu_dfs_request_local(void *data)
{
	u32 reg;
	u32 cpu = smp_processor_id();
	unsigned long flags;

	local_irq_save(flags);

	/* Prepare to enter idle */
	reg = readl(pmsu_mp_base + PMSU_STATUS_AND_MASK(cpu));
	reg |= PMSU_STATUS_AND_MASK_CPU_IDLE_WAIT |
	       PMSU_STATUS_AND_MASK_IRQ_MASK     |
	       PMSU_STATUS_AND_MASK_FIQ_MASK;
	writel(reg, pmsu_mp_base + PMSU_STATUS_AND_MASK(cpu));

	/* Request the DFS transition */
	reg = readl(pmsu_mp_base + PMSU_CONTROL_AND_CONFIG(cpu));
	reg |= PMSU_CONTROL_AND_CONFIG_DFS_REQ;
	writel(reg, pmsu_mp_base + PMSU_CONTROL_AND_CONFIG(cpu));

	/* The fact of entering idle will trigger the DFS transition */
	wfi();

	/*
	 * We're back from idle, the DFS transition has completed,
	 * clear the idle wait indication.
	 */
	reg = readl(pmsu_mp_base + PMSU_STATUS_AND_MASK(cpu));
	reg &= ~PMSU_STATUS_AND_MASK_CPU_IDLE_WAIT;
	writel(reg, pmsu_mp_base + PMSU_STATUS_AND_MASK(cpu));

	local_irq_restore(flags);
}

int mvebu_pmsu_dfs_request(int cpu)
{
	unsigned long timeout;
	int hwcpu = cpu_logical_map(cpu);
	u32 reg;

	/* Clear any previous DFS DONE event */
	reg = readl(pmsu_mp_base + PMSU_EVENT_STATUS_AND_MASK(hwcpu));
	reg &= ~PMSU_EVENT_STATUS_AND_MASK_DFS_DONE;
	writel(reg, pmsu_mp_base + PMSU_EVENT_STATUS_AND_MASK(hwcpu));

	/* Mask the DFS done interrupt, since we are going to poll */
	reg = readl(pmsu_mp_base + PMSU_EVENT_STATUS_AND_MASK(hwcpu));
	reg |= PMSU_EVENT_STATUS_AND_MASK_DFS_DONE_MASK;
	writel(reg, pmsu_mp_base + PMSU_EVENT_STATUS_AND_MASK(hwcpu));

	/* Trigger the DFS on the appropriate CPU */
	smp_call_function_single(cpu, mvebu_pmsu_dfs_request_local,
				 NULL, false);

	/* Poll until the DFS done event is generated */
	timeout = jiffies + HZ;
	while (time_before(jiffies, timeout)) {
		reg = readl(pmsu_mp_base + PMSU_EVENT_STATUS_AND_MASK(hwcpu));
		if (reg & PMSU_EVENT_STATUS_AND_MASK_DFS_DONE)
			break;
		udelay(10);
	}

	if (time_after(jiffies, timeout))
		return -ETIME;

	/* Restore the DFS mask to its original state */
	reg = readl(pmsu_mp_base + PMSU_EVENT_STATUS_AND_MASK(hwcpu));
	reg &= ~PMSU_EVENT_STATUS_AND_MASK_DFS_DONE_MASK;
	writel(reg, pmsu_mp_base + PMSU_EVENT_STATUS_AND_MASK(hwcpu));

	return 0;
}

static int __init armada_xp_pmsu_cpufreq_init(void)
{
	struct device_node *np;
	struct resource res;
	int ret, cpu;

	if (!of_machine_is_compatible("marvell,armadaxp"))
		return 0;

	/*
	 * In order to have proper cpufreq handling, we need to ensure
	 * that the Device Tree description of the CPU clock includes
	 * the definition of the PMU DFS registers. If not, we do not
	 * register the clock notifier and the cpufreq driver. This
	 * piece of code is only for compatibility with old Device
	 * Trees.
	 */
	np = of_find_compatible_node(NULL, NULL, "marvell,armada-xp-cpu-clock");
	if (!np)
		return 0;

	ret = of_address_to_resource(np, 1, &res);
	if (ret) {
		pr_warn(FW_WARN "not enabling cpufreq, deprecated armada-xp-cpu-clock binding\n");
		of_node_put(np);
		return 0;
	}

	of_node_put(np);

	/*
	 * For each CPU, this loop registers the operating points
	 * supported (which are the nominal CPU frequency and half of
	 * it), and registers the clock notifier that will take care
	 * of doing the PMSU part of a frequency transition.
	 */
	for_each_possible_cpu(cpu) {
		struct device *cpu_dev;
		struct clk *clk;
		int ret;

		cpu_dev = get_cpu_device(cpu);
		if (!cpu_dev) {
			pr_err("Cannot get CPU %d\n", cpu);
			continue;
		}

		clk = clk_get(cpu_dev, 0);
		if (IS_ERR(clk)) {
			pr_err("Cannot get clock for CPU %d\n", cpu);
			return PTR_ERR(clk);
		}

		/*
		 * In case of a failure of dev_pm_opp_add(), we don't
		 * bother with cleaning up the registered OPP (there's
		 * no function to do so), and simply cancel the
		 * registration of the cpufreq device.
		 */
		ret = dev_pm_opp_add(cpu_dev, clk_get_rate(clk), 0);
		if (ret) {
			clk_put(clk);
			return ret;
		}

		ret = dev_pm_opp_add(cpu_dev, clk_get_rate(clk) / 2, 0);
		if (ret) {
			clk_put(clk);
			return ret;
		}
	}

	platform_device_register_simple("cpufreq-generic", -1, NULL, 0);
	return 0;
}

device_initcall(armada_xp_pmsu_cpufreq_init);<|MERGE_RESOLUTION|>--- conflicted
+++ resolved
@@ -225,11 +225,7 @@
 };
 
 /* No locking is needed because we only access per-CPU registers */
-<<<<<<< HEAD
-int armada_370_xp_pmsu_idle_enter(unsigned long deepidle)
-=======
 static int mvebu_v7_pmsu_idle_prepare(unsigned long flags)
->>>>>>> 39fbf984
 {
 	unsigned int hw_cpu = cpu_logical_map(smp_processor_id());
 	u32 reg;
@@ -260,12 +256,6 @@
 	reg |= PMSU_CONTROL_AND_CONFIG_PWDDN_REQ;
 	writel(reg, pmsu_mp_base + PMSU_CONTROL_AND_CONFIG(hw_cpu));
 
-<<<<<<< HEAD
-	/* Disable snoop disable by HW - SW is taking care of it */
-	reg = readl(pmsu_mp_base + PMSU_CPU_POWER_DOWN_CONTROL(hw_cpu));
-	reg |= PMSU_CPU_POWER_DOWN_DIS_SNP_Q_SKIP;
-	writel(reg, pmsu_mp_base + PMSU_CPU_POWER_DOWN_CONTROL(hw_cpu));
-=======
 	if (flags & PMSU_PREPARE_SNOOP_DISABLE) {
 		/* Disable snoop disable by HW - SW is taking care of it */
 		reg = readl(pmsu_mp_base + PMSU_CPU_POWER_DOWN_CONTROL(hw_cpu));
@@ -287,7 +277,6 @@
 	ret = mvebu_v7_pmsu_idle_prepare(flags);
 	if (ret)
 		return ret;
->>>>>>> 39fbf984
 
 	v7_exit_coherency_flush(all);
 
@@ -321,12 +310,6 @@
 static int armada_370_xp_cpu_suspend(unsigned long deepidle)
 {
 	return cpu_suspend(deepidle, armada_370_xp_pmsu_idle_enter);
-<<<<<<< HEAD
-}
-
-/* No locking is needed because we only access per-CPU registers */
-void armada_370_xp_pmsu_idle_exit(void)
-=======
 }
 
 static int armada_38x_do_cpu_suspend(unsigned long deepidle)
@@ -357,7 +340,6 @@
 
 /* No locking is needed because we only access per-CPU registers */
 void mvebu_v7_pmsu_idle_exit(void)
->>>>>>> 39fbf984
 {
 	unsigned int hw_cpu = cpu_logical_map(smp_processor_id());
 	u32 reg;
@@ -385,11 +367,7 @@
 		unsigned int hw_cpu = cpu_logical_map(smp_processor_id());
 		mvebu_pmsu_set_cpu_boot_addr(hw_cpu, mvebu_cpu_resume);
 	} else if (action == CPU_PM_EXIT) {
-<<<<<<< HEAD
-		armada_370_xp_pmsu_idle_exit();
-=======
 		mvebu_v7_pmsu_idle_exit();
->>>>>>> 39fbf984
 	}
 
 	return NOTIFY_OK;
@@ -399,13 +377,9 @@
 	.notifier_call = mvebu_v7_cpu_pm_notify,
 };
 
-<<<<<<< HEAD
-static int __init armada_370_xp_cpu_pm_init(void)
-=======
 static struct platform_device mvebu_v7_cpuidle_device;
 
 static __init int armada_370_cpuidle_init(void)
->>>>>>> 39fbf984
 {
 	struct device_node *np;
 	phys_addr_t redirect_reg;
