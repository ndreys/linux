/*
 * Samsung's Exynos5420 based Arndale Octa board device tree source
 *
 * Copyright (c) 2013 Samsung Electronics Co., Ltd.
 *		http://www.samsung.com
 *
 * This program is free software; you can redistribute it and/or modify
 * it under the terms of the GNU General Public License version 2 as
 * published by the Free Software Foundation.
*/

/dts-v1/;
#include "exynos5420.dtsi"
#include <dt-bindings/interrupt-controller/irq.h>
#include <dt-bindings/input/input.h>

/ {
	model = "Insignal Arndale Octa evaluation board based on EXYNOS5420";
	compatible = "insignal,arndale-octa", "samsung,exynos5420", "samsung,exynos5";

	memory {
		reg = <0x20000000 0x80000000>;
	};

	chosen {
		bootargs = "console=ttySAC3,115200";
	};

	fixed-rate-clocks {
		oscclk {
			compatible = "samsung,exynos5420-oscclk";
			clock-frequency = <24000000>;
		};
	};

	rtc@101E0000 {
		status = "okay";
	};

	mmc@12200000 {
		status = "okay";
		broken-cd;
		supports-highspeed;
		card-detect-delay = <200>;
		samsung,dw-mshc-ciu-div = <3>;
		samsung,dw-mshc-sdr-timing = <0 4>;
		samsung,dw-mshc-ddr-timing = <0 2>;
		pinctrl-names = "default";
		pinctrl-0 = <&sd0_clk &sd0_cmd &sd0_bus4 &sd0_bus8>;
		vmmc-supply = <&ldo10_reg>;

		slot@0 {
			reg = <0>;
			bus-width = <8>;
		};
	};

	mmc@12220000 {
		status = "okay";
		supports-highspeed;
		card-detect-delay = <200>;
		samsung,dw-mshc-ciu-div = <3>;
		samsung,dw-mshc-sdr-timing = <2 3>;
		samsung,dw-mshc-ddr-timing = <1 2>;
		pinctrl-names = "default";
		pinctrl-0 = <&sd2_clk &sd2_cmd &sd2_cd &sd2_bus4>;
		vmmc-supply = <&ldo10_reg>;

		slot@0 {
			reg = <0>;
			bus-width = <4>;
		};
	};

	hsi2c_4: i2c@12CA0000 {
		status = "okay";

		s2mps11_pmic@66 {
			compatible = "samsung,s2mps11-pmic";
			reg = <0x66>;
			s2mps11,buck2-ramp-delay = <12>;
			s2mps11,buck34-ramp-delay = <12>;
			s2mps11,buck16-ramp-delay = <12>;
			s2mps11,buck6-ramp-enable = <1>;
			s2mps11,buck2-ramp-enable = <1>;
			s2mps11,buck3-ramp-enable = <1>;
			s2mps11,buck4-ramp-enable = <1>;

			interrupt-parent = <&gpx3>;
			interrupts = <2 IRQ_TYPE_LEVEL_HIGH>;

			s2mps11_osc: clocks {
				#clock-cells = <1>;
				clock-output-names = "s2mps11_ap",
						"s2mps11_cp", "s2mps11_bt";
			};

			regulators {
				ldo1_reg: LDO1 {
					regulator-name = "PVDD_ALIVE_1V0";
					regulator-min-microvolt = <1000000>;
					regulator-max-microvolt = <1000000>;
					regulator-always-on;
				};

				ldo2_reg: LDO2 {
					regulator-name = "PVDD_APIO_1V8";
					regulator-min-microvolt = <1800000>;
					regulator-max-microvolt = <1800000>;
				};

				ldo3_reg: LDO3 {
					regulator-name = "PVDD_APIO_MMCON_1V8";
					regulator-min-microvolt = <1800000>;
					regulator-max-microvolt = <1800000>;
<<<<<<< HEAD
=======
					regulator-always-on;
>>>>>>> 9dfbff16
				};

				ldo4_reg: LDO4 {
					regulator-name = "PVDD_ADC_1V8";
					regulator-min-microvolt = <1800000>;
					regulator-max-microvolt = <1800000>;
				};

				ldo5_reg: LDO5 {
					regulator-name = "PVDD_PLL_1V8";
					regulator-min-microvolt = <1800000>;
					regulator-max-microvolt = <1800000>;
					regulator-always-on;
				};

				ldo6_reg: LDO6 {
					regulator-name = "PVDD_ANAIP_1V0";
					regulator-min-microvolt = <1000000>;
					regulator-max-microvolt = <1000000>;
				};

				ldo7_reg: LDO7 {
					regulator-name = "PVDD_ANAIP_1V8";
					regulator-min-microvolt = <1800000>;
					regulator-max-microvolt = <1800000>;
				};

				ldo8_reg: LDO8 {
					regulator-name = "PVDD_ABB_1V8";
					regulator-min-microvolt = <1800000>;
					regulator-max-microvolt = <1800000>;
				};

				ldo9_reg: LDO9 {
					regulator-name = "PVDD_USB_3V3";
					regulator-min-microvolt = <3000000>;
					regulator-max-microvolt = <3000000>;
<<<<<<< HEAD
=======
					regulator-always-on;
>>>>>>> 9dfbff16
				};

				ldo10_reg: LDO10 {
					regulator-name = "PVDD_PRE_1V8";
					regulator-min-microvolt = <1800000>;
					regulator-max-microvolt = <1800000>;
					regulator-always-on;
				};

				ldo11_reg: LDO11 {
					regulator-name = "PVDD_USB_1V0";
					regulator-min-microvolt = <1000000>;
					regulator-max-microvolt = <1000000>;
					regulator-always-on;
				};

				ldo12_reg: LDO12 {
					regulator-name = "PVDD_HSIC_1V8";
					regulator-min-microvolt = <1800000>;
					regulator-max-microvolt = <1800000>;
				};

				ldo13_reg: LDO13 {
					regulator-name = "PVDD_APIO_MMCOFF_2V8";
					regulator-min-microvolt = <2800000>;
					regulator-max-microvolt = <2800000>;
				};

				ldo15_reg: LDO15 {
					regulator-name = "PVDD_PERI_2V8";
					regulator-min-microvolt = <3300000>;
					regulator-max-microvolt = <3300000>;
				};

				ldo16_reg: LDO16 {
					regulator-name = "PVDD_PERI_3V3";
					regulator-min-microvolt = <2200000>;
					regulator-max-microvolt = <2200000>;
				};

				ldo18_reg: LDO18 {
					regulator-name = "PVDD_EMMC_1V8";
					regulator-min-microvolt = <1800000>;
					regulator-max-microvolt = <1800000>;
				};

				ldo19_reg: LDO19 {
					regulator-name = "PVDD_TFLASH_2V8";
					regulator-min-microvolt = <2800000>;
					regulator-max-microvolt = <2800000>;
				};

				ldo20_reg: LDO20 {
					regulator-name = "PVDD_BTWIFI_1V8";
					regulator-min-microvolt = <1800000>;
					regulator-max-microvolt = <1800000>;
				};

				ldo21_reg: LDO21 {
					regulator-name = "PVDD_CAM1IO_1V8";
					regulator-min-microvolt = <1800000>;
					regulator-max-microvolt = <1800000>;
				};

				ldo23_reg: LDO23 {
					regulator-name = "PVDD_MIFS_1V1";
					regulator-min-microvolt = <1200000>;
					regulator-max-microvolt = <1200000>;
<<<<<<< HEAD
=======
					regulator-always-on;
>>>>>>> 9dfbff16
				};

				ldo24_reg: LDO24 {
					regulator-name = "PVDD_CAM1_AVDD_2V8";
					regulator-min-microvolt = <2800000>;
					regulator-max-microvolt = <2800000>;
				};

				ldo26_reg: LDO26 {
					regulator-name = "PVDD_CAM0_AF_2V8";
					regulator-min-microvolt = <3000000>;
					regulator-max-microvolt = <3000000>;
				};

				ldo27_reg: LDO27 {
					regulator-name = "PVDD_G3DS_1V0";
					regulator-min-microvolt = <1200000>;
					regulator-max-microvolt = <1200000>;
				};

				ldo28_reg: LDO28 {
					regulator-name = "PVDD_TSP_3V3";
					regulator-min-microvolt = <3300000>;
					regulator-max-microvolt = <3300000>;
				};

				ldo29_reg: LDO29 {
					regulator-name = "PVDD_AUDIO_1V8";
					regulator-min-microvolt = <1800000>;
					regulator-max-microvolt = <1800000>;
				};

				ldo31_reg: LDO31 {
					regulator-name = "PVDD_PERI_1V8";
					regulator-min-microvolt = <1800000>;
					regulator-max-microvolt = <1800000>;
				};

				ldo32_reg: LDO32 {
					regulator-name = "PVDD_LCD_1V8";
					regulator-min-microvolt = <1800000>;
					regulator-max-microvolt = <1800000>;
				};

				ldo33_reg: LDO33 {
					regulator-name = "PVDD_CAM0IO_1V8";
					regulator-min-microvolt = <1800000>;
					regulator-max-microvolt = <1800000>;
				};

				ldo35_reg: LDO35 {
					regulator-name = "PVDD_CAM0_DVDD_1V2";
					regulator-min-microvolt = <1200000>;
					regulator-max-microvolt = <1200000>;
				};

				ldo38_reg: LDO38 {
					regulator-name = "PVDD_CAM0_AVDD_2V8";
					regulator-min-microvolt = <2800000>;
					regulator-max-microvolt = <2800000>;
				};

				buck1_reg: BUCK1 {
					regulator-name = "PVDD_MIF_1V1";
					regulator-min-microvolt = <800000>;
					regulator-max-microvolt = <1100000>;
					regulator-always-on;
				};

				buck2_reg: BUCK2 {
					regulator-name = "vdd_arm";
					regulator-min-microvolt = <800000>;
					regulator-max-microvolt = <1000000>;
					regulator-always-on;
				};

				buck3_reg: BUCK3 {
					regulator-name = "PVDD_INT_1V0";
					regulator-min-microvolt = <800000>;
					regulator-max-microvolt = <1000000>;
					regulator-always-on;
				};

				buck4_reg: BUCK4 {
					regulator-name = "PVDD_G3D_1V0";
					regulator-min-microvolt = <800000>;
					regulator-max-microvolt = <1000000>;
				};

				buck5_reg: BUCK5 {
					regulator-name = "PVDD_LPDDR3_1V2";
					regulator-min-microvolt = <800000>;
					regulator-max-microvolt = <1200000>;
					regulator-always-on;
				};

				buck6_reg: BUCK6 {
					regulator-name = "PVDD_KFC_1V0";
					regulator-min-microvolt = <800000>;
					regulator-max-microvolt = <1000000>;
					regulator-always-on;
				};

				buck7_reg: BUCK7 {
					regulator-name = "VIN_LLDO_1V4";
					regulator-min-microvolt = <800000>;
					regulator-max-microvolt = <1400000>;
					regulator-always-on;
				};

				buck8_reg: BUCK8 {
					regulator-name = "VIN_MLDO_2V0";
					regulator-min-microvolt = <800000>;
					regulator-max-microvolt = <2000000>;
					regulator-always-on;
				};

				buck9_reg: BUCK9 {
					regulator-name = "VIN_HLDO_3V5";
					regulator-min-microvolt = <3000000>;
					regulator-max-microvolt = <3500000>;
					regulator-always-on;
				};

				buck10_reg: BUCK10 {
					regulator-name = "PVDD_EMMCF_2V8";
					regulator-min-microvolt = <2800000>;
					regulator-max-microvolt = <2800000>;
				};
			};
		};
	};

	gpio_keys {
		compatible = "gpio-keys";

		wakeup {
			label = "SW-TACT1";
			gpios = <&gpx2 7 1>;
			linux,code = <KEY_WAKEUP>;
			gpio-key,wakeup;
		};
	};
<<<<<<< HEAD
=======

	amba {
		mdma1: mdma@11C10000 {
			/*
			 * MDMA1 can support both secure and non-secure
			 * AXI transactions. When this is enabled in the kernel
			 * for boards that run in secure mode, we are getting
			 * imprecise external aborts causing the kernel to oops.
			 */
			status = "disabled";
		};
	};
>>>>>>> 9dfbff16
};<|MERGE_RESOLUTION|>--- conflicted
+++ resolved
@@ -113,10 +113,7 @@
 					regulator-name = "PVDD_APIO_MMCON_1V8";
 					regulator-min-microvolt = <1800000>;
 					regulator-max-microvolt = <1800000>;
-<<<<<<< HEAD
-=======
-					regulator-always-on;
->>>>>>> 9dfbff16
+					regulator-always-on;
 				};
 
 				ldo4_reg: LDO4 {
@@ -154,10 +151,7 @@
 					regulator-name = "PVDD_USB_3V3";
 					regulator-min-microvolt = <3000000>;
 					regulator-max-microvolt = <3000000>;
-<<<<<<< HEAD
-=======
-					regulator-always-on;
->>>>>>> 9dfbff16
+					regulator-always-on;
 				};
 
 				ldo10_reg: LDO10 {
@@ -226,10 +220,7 @@
 					regulator-name = "PVDD_MIFS_1V1";
 					regulator-min-microvolt = <1200000>;
 					regulator-max-microvolt = <1200000>;
-<<<<<<< HEAD
-=======
-					regulator-always-on;
->>>>>>> 9dfbff16
+					regulator-always-on;
 				};
 
 				ldo24_reg: LDO24 {
@@ -373,8 +364,6 @@
 			gpio-key,wakeup;
 		};
 	};
-<<<<<<< HEAD
-=======
 
 	amba {
 		mdma1: mdma@11C10000 {
@@ -387,5 +376,4 @@
 			status = "disabled";
 		};
 	};
->>>>>>> 9dfbff16
 };