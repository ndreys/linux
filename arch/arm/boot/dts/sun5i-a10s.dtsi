--- conflicted
+++ resolved
@@ -200,8 +200,6 @@
 		allwinner,function = "mmc1";
 		allwinner,drive = <SUN4I_PINCTRL_30_MA>;
 		allwinner,pull = <SUN4I_PINCTRL_NO_PULL>;
-<<<<<<< HEAD
-=======
 	};
 };
 
@@ -210,6 +208,5 @@
 		compatible = "allwinner,sun4i-a10-sram-a3-a4";
 		reg = <0x8000 0x4000>;
 		status = "disabled";
->>>>>>> 1647e3c7
 	};
 };