/*
 * Device Tree Source for the Koelsch board
 *
 * Copyright (C) 2013 Renesas Electronics Corporation
 * Copyright (C) 2013-2014 Renesas Solutions Corp.
 * Copyright (C) 2014 Cogent Embedded, Inc.
 *
 * This file is licensed under the terms of the GNU General Public License
 * version 2.  This program is licensed "as is" without any warranty of any
 * kind, whether express or implied.
 */

/dts-v1/;
#include "r8a7791.dtsi"
#include <dt-bindings/gpio/gpio.h>
#include <dt-bindings/input/input.h>

/ {
	model = "Koelsch";
	compatible = "renesas,koelsch", "renesas,r8a7791";

	aliases {
		serial6 = &scif0;
		serial7 = &scif1;
	};

	chosen {
		bootargs = "console=ttySC6,115200 ignore_loglevel rw root=/dev/nfs ip=dhcp";
	};

	memory@40000000 {
		device_type = "memory";
		reg = <0 0x40000000 0 0x40000000>;
	};

	memory@200000000 {
		device_type = "memory";
		reg = <2 0x00000000 0 0x40000000>;
	};

	lbsc {
		#address-cells = <1>;
		#size-cells = <1>;
	};

	gpio-keys {
		compatible = "gpio-keys";

		key-1 {
			gpios = <&gpio5 0 GPIO_ACTIVE_LOW>;
			linux,code = <KEY_1>;
			label = "SW2-1";
			gpio-key,wakeup;
			debounce-interval = <20>;
		};
		key-2 {
			gpios = <&gpio5 1 GPIO_ACTIVE_LOW>;
			linux,code = <KEY_2>;
			label = "SW2-2";
			gpio-key,wakeup;
			debounce-interval = <20>;
		};
		key-3 {
			gpios = <&gpio5 2 GPIO_ACTIVE_LOW>;
			linux,code = <KEY_3>;
			label = "SW2-3";
			gpio-key,wakeup;
			debounce-interval = <20>;
		};
		key-4 {
			gpios = <&gpio5 3 GPIO_ACTIVE_LOW>;
			linux,code = <KEY_4>;
			label = "SW2-4";
			gpio-key,wakeup;
			debounce-interval = <20>;
		};
		key-a {
			gpios = <&gpio7 0 GPIO_ACTIVE_LOW>;
			linux,code = <KEY_A>;
			label = "SW30";
			gpio-key,wakeup;
			debounce-interval = <20>;
		};
		key-b {
			gpios = <&gpio7 1 GPIO_ACTIVE_LOW>;
			linux,code = <KEY_B>;
			label = "SW31";
			gpio-key,wakeup;
			debounce-interval = <20>;
		};
		key-c {
			gpios = <&gpio7 2 GPIO_ACTIVE_LOW>;
			linux,code = <KEY_C>;
			label = "SW32";
			gpio-key,wakeup;
			debounce-interval = <20>;
		};
		key-d {
			gpios = <&gpio7 3 GPIO_ACTIVE_LOW>;
			linux,code = <KEY_D>;
			label = "SW33";
			gpio-key,wakeup;
			debounce-interval = <20>;
		};
		key-e {
			gpios = <&gpio7 4 GPIO_ACTIVE_LOW>;
			linux,code = <KEY_E>;
			label = "SW34";
			gpio-key,wakeup;
			debounce-interval = <20>;
		};
		key-f {
			gpios = <&gpio7 5 GPIO_ACTIVE_LOW>;
			linux,code = <KEY_F>;
			label = "SW35";
			gpio-key,wakeup;
			debounce-interval = <20>;
		};
		key-g {
			gpios = <&gpio7 6 GPIO_ACTIVE_LOW>;
			linux,code = <KEY_G>;
			label = "SW36";
			gpio-key,wakeup;
			debounce-interval = <20>;
		};
	};

	leds {
		compatible = "gpio-leds";
		led6 {
			gpios = <&gpio2 19 GPIO_ACTIVE_HIGH>;
		};
		led7 {
			gpios = <&gpio2 20 GPIO_ACTIVE_HIGH>;
		};
		led8 {
			gpios = <&gpio2 21 GPIO_ACTIVE_HIGH>;
		};
	};

	vcc_sdhi0: regulator@0 {
		compatible = "regulator-fixed";

		regulator-name = "SDHI0 Vcc";
		regulator-min-microvolt = <3300000>;
		regulator-max-microvolt = <3300000>;

		gpio = <&gpio7 17 GPIO_ACTIVE_HIGH>;
		enable-active-high;
	};

	vccq_sdhi0: regulator@1 {
		compatible = "regulator-gpio";

		regulator-name = "SDHI0 VccQ";
		regulator-min-microvolt = <1800000>;
		regulator-max-microvolt = <3300000>;

		gpios = <&gpio2 12 GPIO_ACTIVE_HIGH>;
		gpios-states = <1>;
		states = <3300000 1
			  1800000 0>;
	};

	vcc_sdhi1: regulator@2 {
		compatible = "regulator-fixed";

		regulator-name = "SDHI1 Vcc";
		regulator-min-microvolt = <3300000>;
		regulator-max-microvolt = <3300000>;

		gpio = <&gpio7 18 GPIO_ACTIVE_HIGH>;
		enable-active-high;
	};

	vccq_sdhi1: regulator@3 {
		compatible = "regulator-gpio";

		regulator-name = "SDHI1 VccQ";
		regulator-min-microvolt = <1800000>;
		regulator-max-microvolt = <3300000>;

		gpios = <&gpio2 13 GPIO_ACTIVE_HIGH>;
		gpios-states = <1>;
		states = <3300000 1
			  1800000 0>;
	};

	vcc_sdhi2: regulator@4 {
		compatible = "regulator-fixed";

		regulator-name = "SDHI2 Vcc";
		regulator-min-microvolt = <3300000>;
		regulator-max-microvolt = <3300000>;

		gpio = <&gpio7 19 GPIO_ACTIVE_HIGH>;
		enable-active-high;
	};

	vccq_sdhi2: regulator@5 {
		compatible = "regulator-gpio";

		regulator-name = "SDHI2 VccQ";
		regulator-min-microvolt = <1800000>;
		regulator-max-microvolt = <3300000>;

		gpios = <&gpio2 26 GPIO_ACTIVE_HIGH>;
		gpios-states = <1>;
		states = <3300000 1
			  1800000 0>;
	};
};

&extal_clk {
	clock-frequency = <20000000>;
};

&pfc {
	pinctrl-0 = <&du_pins>;
	pinctrl-names = "default";

	i2c2_pins: i2c2 {
		renesas,groups = "i2c2";
		renesas,function = "i2c2";
	};

	du_pins: du {
		renesas,groups = "du_rgb666", "du_sync", "du_clk_out_0";
		renesas,function = "du";
	};

	scif0_pins: serial0 {
		renesas,groups = "scif0_data_d";
		renesas,function = "scif0";
	};

	scif1_pins: serial1 {
		renesas,groups = "scif1_data_d";
		renesas,function = "scif1";
	};

	ether_pins: ether {
		renesas,groups = "eth_link", "eth_mdio", "eth_rmii";
		renesas,function = "eth";
	};

	phy1_pins: phy1 {
		renesas,groups = "intc_irq0";
		renesas,function = "intc";
	};

	sdhi0_pins: sd0 {
		renesas,groups = "sdhi0_data4", "sdhi0_ctrl";
		renesas,function = "sdhi0";
	};

	sdhi1_pins: sd1 {
		renesas,groups = "sdhi1_data4", "sdhi1_ctrl";
		renesas,function = "sdhi1";
	};

	sdhi2_pins: sd2 {
		renesas,groups = "sdhi2_data4", "sdhi2_ctrl";
		renesas,function = "sdhi2";
	};

	qspi_pins: spi0 {
		renesas,groups = "qspi_ctrl", "qspi_data4";
		renesas,function = "qspi";
	};

	msiof0_pins: spi1 {
		renesas,groups = "msiof0_clk", "msiof0_sync", "msiof0_rx",
				 "msiof0_tx";
		renesas,function = "msiof0";
	};

	i2c6_pins: i2c6 {
		renesas,groups = "i2c6";
		renesas,function = "i2c6";
	};
<<<<<<< HEAD
=======

	usb0_pins: usb0 {
		renesas,groups = "usb0";
		renesas,function = "usb0";
	};

	usb1_pins: usb1 {
		renesas,groups = "usb1";
		renesas,function = "usb1";
	};
>>>>>>> f637615f
};

&ether {
	pinctrl-0 = <&ether_pins &phy1_pins>;
	pinctrl-names = "default";

	phy-handle = <&phy1>;
	renesas,ether-link-active-low;
	status = "ok";

	phy1: ethernet-phy@1 {
		reg = <1>;
		interrupt-parent = <&irqc0>;
		interrupts = <0 IRQ_TYPE_LEVEL_LOW>;
		micrel,led-mode = <1>;
	};
};

&sata0 {
	status = "okay";
};

&scif0 {
	pinctrl-0 = <&scif0_pins>;
	pinctrl-names = "default";

	status = "okay";
};

&scif1 {
	pinctrl-0 = <&scif1_pins>;
	pinctrl-names = "default";

	status = "okay";
};

&sdhi0 {
	pinctrl-0 = <&sdhi0_pins>;
	pinctrl-names = "default";

	vmmc-supply = <&vcc_sdhi0>;
	vqmmc-supply = <&vccq_sdhi0>;
	cd-gpios = <&gpio6 6 GPIO_ACTIVE_LOW>;
	wp-gpios = <&gpio6 7 GPIO_ACTIVE_HIGH>;
	status = "okay";
};

&sdhi1 {
	pinctrl-0 = <&sdhi1_pins>;
	pinctrl-names = "default";

	vmmc-supply = <&vcc_sdhi1>;
	vqmmc-supply = <&vccq_sdhi1>;
	cd-gpios = <&gpio6 14 GPIO_ACTIVE_LOW>;
	wp-gpios = <&gpio6 15 GPIO_ACTIVE_HIGH>;
	status = "okay";
};

&sdhi2 {
	pinctrl-0 = <&sdhi2_pins>;
	pinctrl-names = "default";

	vmmc-supply = <&vcc_sdhi2>;
	vqmmc-supply = <&vccq_sdhi2>;
	cd-gpios = <&gpio6 22 GPIO_ACTIVE_LOW>;
	status = "okay";
};

&qspi {
	pinctrl-0 = <&qspi_pins>;
	pinctrl-names = "default";

	status = "okay";

	flash: flash@0 {
		#address-cells = <1>;
		#size-cells = <1>;
		compatible = "spansion,s25fl512s";
		reg = <0>;
		spi-max-frequency = <30000000>;
		spi-tx-bus-width = <4>;
		spi-rx-bus-width = <4>;
		m25p,fast-read;

		partition@0 {
			label = "loader";
			reg = <0x00000000 0x00080000>;
			read-only;
		};
		partition@80000 {
			label = "bootenv";
			reg = <0x00080000 0x00080000>;
			read-only;
		};
		partition@100000 {
			label = "data";
			reg = <0x00100000 0x03f00000>;
		};
	};
};

&msiof0 {
	pinctrl-0 = <&msiof0_pins>;
	pinctrl-names = "default";

	status = "okay";

	pmic: pmic@0 {
		compatible = "renesas,r2a11302ft";
		reg = <0>;
		spi-max-frequency = <6000000>;
		spi-cpol;
		spi-cpha;
	};
};

&i2c2 {
	pinctrl-0 = <&i2c2_pins>;
	pinctrl-names = "default";

	status = "okay";
	clock-frequency = <400000>;

	eeprom@50 {
		compatible = "renesas,24c02";
		reg = <0x50>;
		pagesize = <16>;
	};
};

&i2c6 {
	pinctrl-names = "default";
	pinctrl-0 = <&i2c6_pins>;
	status = "okay";
	clock-frequency = <100000>;

	vdd_dvfs: regulator@68 {
		compatible = "diasemi,da9210";
		reg = <0x68>;

		regulator-min-microvolt = <1000000>;
		regulator-max-microvolt = <1000000>;
		regulator-boot-on;
		regulator-always-on;
	};
};

<<<<<<< HEAD
=======
&pci0 {
	status = "okay";
	pinctrl-0 = <&usb0_pins>;
	pinctrl-names = "default";
};

&pci1 {
	status = "okay";
	pinctrl-0 = <&usb1_pins>;
	pinctrl-names = "default";
};

>>>>>>> f637615f
&pcie_bus_clk {
	status = "okay";
};

&pciec {
	status = "okay";
};

&cpu0 {
	cpu0-supply = <&vdd_dvfs>;
};<|MERGE_RESOLUTION|>--- conflicted
+++ resolved
@@ -279,8 +279,6 @@
 		renesas,groups = "i2c6";
 		renesas,function = "i2c6";
 	};
-<<<<<<< HEAD
-=======
 
 	usb0_pins: usb0 {
 		renesas,groups = "usb0";
@@ -291,7 +289,6 @@
 		renesas,groups = "usb1";
 		renesas,function = "usb1";
 	};
->>>>>>> f637615f
 };
 
 &ether {
@@ -439,8 +436,6 @@
 	};
 };
 
-<<<<<<< HEAD
-=======
 &pci0 {
 	status = "okay";
 	pinctrl-0 = <&usb0_pins>;
@@ -453,7 +448,6 @@
 	pinctrl-names = "default";
 };
 
->>>>>>> f637615f
 &pcie_bus_clk {
 	status = "okay";
 };
