/*
 * Device Tree Source for the Lager board
 *
 * Copyright (C) 2013-2014 Renesas Solutions Corp.
 * Copyright (C) 2014 Cogent Embedded, Inc.
 *
 * This file is licensed under the terms of the GNU General Public License
 * version 2.  This program is licensed "as is" without any warranty of any
 * kind, whether express or implied.
 */

/dts-v1/;
#include "r8a7790.dtsi"
#include <dt-bindings/gpio/gpio.h>
#include <dt-bindings/input/input.h>

/ {
	model = "Lager";
	compatible = "renesas,lager", "renesas,r8a7790";

	aliases {
		serial6 = &scif0;
		serial7 = &scif1;
	};

	chosen {
		bootargs = "console=ttySC6,115200 ignore_loglevel rw root=/dev/nfs ip=dhcp";
	};

	memory@40000000 {
		device_type = "memory";
		reg = <0 0x40000000 0 0x40000000>;
	};

	memory@180000000 {
		device_type = "memory";
		reg = <1 0x40000000 0 0xc0000000>;
	};

	lbsc {
		#address-cells = <1>;
		#size-cells = <1>;
	};

	gpio_keys {
		compatible = "gpio-keys";

		button@1 {
			linux,code = <KEY_1>;
			label = "SW2-1";
			gpio-key,wakeup;
			debounce-interval = <20>;
			gpios = <&gpio1 14 GPIO_ACTIVE_LOW>;
		};
		button@2 {
			linux,code = <KEY_2>;
			label = "SW2-2";
			gpio-key,wakeup;
			debounce-interval = <20>;
			gpios = <&gpio1 24 GPIO_ACTIVE_LOW>;
		};
		button@3 {
			linux,code = <KEY_3>;
			label = "SW2-3";
			gpio-key,wakeup;
			debounce-interval = <20>;
			gpios = <&gpio1 26 GPIO_ACTIVE_LOW>;
		};
		button@4 {
			linux,code = <KEY_4>;
			label = "SW2-4";
			gpio-key,wakeup;
			debounce-interval = <20>;
			gpios = <&gpio1 28 GPIO_ACTIVE_LOW>;
		};
	};

	leds {
		compatible = "gpio-leds";
		led6 {
			gpios = <&gpio4 22 GPIO_ACTIVE_HIGH>;
		};
		led7 {
			gpios = <&gpio4 23 GPIO_ACTIVE_HIGH>;
		};
		led8 {
			gpios = <&gpio5 17 GPIO_ACTIVE_HIGH>;
		};
	};

	fixedregulator3v3: fixedregulator@0 {
		compatible = "regulator-fixed";
		regulator-name = "fixed-3.3V";
		regulator-min-microvolt = <3300000>;
		regulator-max-microvolt = <3300000>;
		regulator-boot-on;
		regulator-always-on;
	};

	vcc_sdhi0: regulator@1 {
		compatible = "regulator-fixed";

		regulator-name = "SDHI0 Vcc";
		regulator-min-microvolt = <3300000>;
		regulator-max-microvolt = <3300000>;

		gpio = <&gpio5 24 GPIO_ACTIVE_HIGH>;
		enable-active-high;
	};

	vccq_sdhi0: regulator@2 {
		compatible = "regulator-gpio";

		regulator-name = "SDHI0 VccQ";
		regulator-min-microvolt = <1800000>;
		regulator-max-microvolt = <3300000>;

		gpios = <&gpio5 29 GPIO_ACTIVE_HIGH>;
		gpios-states = <1>;
		states = <3300000 1
			  1800000 0>;
	};

	vcc_sdhi2: regulator@3 {
		compatible = "regulator-fixed";

		regulator-name = "SDHI2 Vcc";
		regulator-min-microvolt = <3300000>;
		regulator-max-microvolt = <3300000>;

		gpio = <&gpio5 25 GPIO_ACTIVE_HIGH>;
		enable-active-high;
	};

	vccq_sdhi2: regulator@4 {
		compatible = "regulator-gpio";

		regulator-name = "SDHI2 VccQ";
		regulator-min-microvolt = <1800000>;
		regulator-max-microvolt = <3300000>;

		gpios = <&gpio5 30 GPIO_ACTIVE_HIGH>;
		gpios-states = <1>;
		states = <3300000 1
			  1800000 0>;
	};
};

&extal_clk {
	clock-frequency = <20000000>;
};

&pfc {
	pinctrl-0 = <&du_pins>;
	pinctrl-names = "default";

	du_pins: du {
		renesas,groups = "du_rgb666", "du_sync_1", "du_clk_out_0";
		renesas,function = "du";
	};

	scif0_pins: serial0 {
		renesas,groups = "scif0_data";
		renesas,function = "scif0";
	};

	ether_pins: ether {
		renesas,groups = "eth_link", "eth_mdio", "eth_rmii";
		renesas,function = "eth";
	};

	phy1_pins: phy1 {
		renesas,groups = "intc_irq0";
		renesas,function = "intc";
	};

	scif1_pins: serial1 {
		renesas,groups = "scif1_data";
		renesas,function = "scif1";
	};

	sdhi0_pins: sd0 {
		renesas,groups = "sdhi0_data4", "sdhi0_ctrl";
		renesas,function = "sdhi0";
	};

	sdhi2_pins: sd2 {
		renesas,groups = "sdhi2_data4", "sdhi2_ctrl";
		renesas,function = "sdhi2";
	};

	mmc1_pins: mmc1 {
		renesas,groups = "mmc1_data8", "mmc1_ctrl";
		renesas,function = "mmc1";
	};

	qspi_pins: spi0 {
		renesas,groups = "qspi_ctrl", "qspi_data4";
		renesas,function = "qspi";
	};

	msiof1_pins: spi2 {
		renesas,groups = "msiof1_clk", "msiof1_sync", "msiof1_rx",
				 "msiof1_tx";
		renesas,function = "msiof1";
	};

	i2c1_pins: i2c1 {
		renesas,groups = "i2c1";
		renesas,function = "i2c1";
	};

	i2c2_pins: i2c2 {
		renesas,groups = "i2c2";
		renesas,function = "i2c2";
	};

	i2c3_pins: i2c3 {
		renesas,groups = "i2c3";
		renesas,function = "i2c3";
	};
<<<<<<< HEAD
=======

	usb0_pins: usb0 {
		renesas,groups = "usb0";
		renesas,function = "usb0";
	};

	usb1_pins: usb1 {
		renesas,groups = "usb1";
		renesas,function = "usb1";
	};

	usb2_pins: usb2 {
		renesas,groups = "usb2";
		renesas,function = "usb2";
	};
>>>>>>> f637615f
};

&ether {
	pinctrl-0 = <&ether_pins &phy1_pins>;
	pinctrl-names = "default";

	phy-handle = <&phy1>;
	renesas,ether-link-active-low;
	status = "ok";

	phy1: ethernet-phy@1 {
		reg = <1>;
		interrupt-parent = <&irqc0>;
		interrupts = <0 IRQ_TYPE_LEVEL_LOW>;
		micrel,led-mode = <1>;
	};
};

&mmcif1 {
	pinctrl-0 = <&mmc1_pins>;
	pinctrl-names = "default";

	vmmc-supply = <&fixedregulator3v3>;
	bus-width = <8>;
	non-removable;
	status = "okay";
};

&sata1 {
	status = "okay";
};

&qspi {
	pinctrl-0 = <&qspi_pins>;
	pinctrl-names = "default";

	status = "okay";

	flash: flash@0 {
		#address-cells = <1>;
		#size-cells = <1>;
		compatible = "spansion,s25fl512s";
		reg = <0>;
		spi-max-frequency = <30000000>;
		spi-tx-bus-width = <4>;
		spi-rx-bus-width = <4>;
		m25p,fast-read;

		partition@0 {
			label = "loader";
			reg = <0x00000000 0x00040000>;
			read-only;
		};
		partition@40000 {
			label = "user";
			reg = <0x00040000 0x00400000>;
			read-only;
		};
		partition@440000 {
			label = "flash";
			reg = <0x00440000 0x03bc0000>;
		};
	};
};

&scif0 {
	pinctrl-0 = <&scif0_pins>;
	pinctrl-names = "default";

	status = "okay";
};

&scif1 {
	pinctrl-0 = <&scif1_pins>;
	pinctrl-names = "default";

	status = "okay";
};

&msiof1 {
	pinctrl-0 = <&msiof1_pins>;
	pinctrl-names = "default";

	status = "okay";

	pmic: pmic@0 {
		compatible = "renesas,r2a11302ft";
		reg = <0>;
		spi-max-frequency = <6000000>;
		spi-cpol;
		spi-cpha;
	};
};

&sdhi0 {
	pinctrl-0 = <&sdhi0_pins>;
	pinctrl-names = "default";

	vmmc-supply = <&vcc_sdhi0>;
	vqmmc-supply = <&vccq_sdhi0>;
	cd-gpios = <&gpio3 6 GPIO_ACTIVE_LOW>;
	status = "okay";
};

&sdhi2 {
	pinctrl-0 = <&sdhi2_pins>;
	pinctrl-names = "default";

	vmmc-supply = <&vcc_sdhi2>;
	vqmmc-supply = <&vccq_sdhi2>;
	cd-gpios = <&gpio3 22 GPIO_ACTIVE_LOW>;
	status = "okay";
};

&cpu0 {
	cpu0-supply = <&vdd_dvfs>;
};

&i2c0	{
	status = "ok";
};

&i2c1	{
	status = "ok";
	pinctrl-0 = <&i2c1_pins>;
	pinctrl-names = "default";
};

&i2c2	{
	status = "ok";
	pinctrl-0 = <&i2c2_pins>;
	pinctrl-names = "default";
};

&i2c3 {
	pinctrl-names = "default";
	pinctrl-0 = <&i2c3_pins>;
	status = "okay";

	vdd_dvfs: regulator@68 {
		compatible = "diasemi,da9210";
		reg = <0x68>;

		regulator-min-microvolt = <1000000>;
		regulator-max-microvolt = <1000000>;
		regulator-boot-on;
		regulator-always-on;
	};
<<<<<<< HEAD
=======
};

&pci0 {
	status = "okay";
	pinctrl-0 = <&usb0_pins>;
	pinctrl-names = "default";
};

&pci1 {
	status = "okay";
	pinctrl-0 = <&usb1_pins>;
	pinctrl-names = "default";
};

&pci2 {
	status = "okay";
	pinctrl-0 = <&usb2_pins>;
	pinctrl-names = "default";
>>>>>>> f637615f
};<|MERGE_RESOLUTION|>--- conflicted
+++ resolved
@@ -219,8 +219,6 @@
 		renesas,groups = "i2c3";
 		renesas,function = "i2c3";
 	};
-<<<<<<< HEAD
-=======
 
 	usb0_pins: usb0 {
 		renesas,groups = "usb0";
@@ -236,7 +234,6 @@
 		renesas,groups = "usb2";
 		renesas,function = "usb2";
 	};
->>>>>>> f637615f
 };
 
 &ether {
@@ -385,8 +382,6 @@
 		regulator-boot-on;
 		regulator-always-on;
 	};
-<<<<<<< HEAD
-=======
 };
 
 &pci0 {
@@ -405,5 +400,4 @@
 	status = "okay";
 	pinctrl-0 = <&usb2_pins>;
 	pinctrl-names = "default";
->>>>>>> f637615f
 };