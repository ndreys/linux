/*
 * marzen board support - Reference DT implementation
 *
 * Copyright (C) 2011  Renesas Solutions Corp.
 * Copyright (C) 2011  Magnus Damm
 * Copyright (C) 2013  Simon Horman
 *
 * This program is free software; you can redistribute it and/or modify
 * it under the terms of the GNU General Public License as published by
 * the Free Software Foundation; version 2 of the License.
 *
 * This program is distributed in the hope that it will be useful,
 * but WITHOUT ANY WARRANTY; without even the implied warranty of
 * MERCHANTABILITY or FITNESS FOR A PARTICULAR PURPOSE.  See the
 * GNU General Public License for more details.
 *
 * You should have received a copy of the GNU General Public License
 * along with this program; if not, write to the Free Software
 * Foundation, Inc., 51 Franklin St, Fifth Floor, Boston, MA  02110-1301  USA
 */

#include <linux/clk/shmobile.h>
#include <linux/clocksource.h>
#include <linux/of_platform.h>
<<<<<<< HEAD
#include <mach/r8a7779.h>
#include <asm/irq.h>
#include <asm/mach/arch.h>
=======

#include <asm/irq.h>
#include <asm/mach/arch.h>

>>>>>>> f637615f
#include "clock.h"
#include "common.h"
#include "irqs.h"
#include "r8a7779.h"

static void __init marzen_init_timer(void)
{
	r8a7779_clocks_init(r8a7779_read_mode_pins());
	clocksource_of_init();
}

/*
 * This is a really crude hack to provide clkdev support to platform
 * devices until they get moved to DT.
 */
static const struct clk_name clk_names[] __initconst = {
	{ "tmu0", "fck", "sh-tmu.0" },
};

static void __init marzen_init_timer(void)
{
	r8a7779_clocks_init(r8a7779_read_mode_pins());
	clocksource_of_init();
}

/*
 * This is a really crude hack to provide clkdev support to platform
 * devices until they get moved to DT.
 */
static const struct clk_name clk_names[] __initconst = {
	{ "tmu0", "fck", "sh-tmu.0" },
};

static void __init marzen_init(void)
{
	shmobile_clk_workaround(clk_names, ARRAY_SIZE(clk_names), false);
	r8a7779_add_standard_devices_dt();
	of_platform_populate(NULL, of_default_bus_match_table, NULL, NULL);
	r8a7779_init_irq_extpin_dt(1); /* IRQ1 as individual interrupt */
}

static const char *marzen_boards_compat_dt[] __initdata = {
	"renesas,marzen",
	"renesas,marzen-reference",
	NULL,
};

DT_MACHINE_START(MARZEN, "marzen")
	.smp		= smp_ops(r8a7779_smp_ops),
	.map_io		= r8a7779_map_io,
	.init_early	= shmobile_init_delay,
	.init_time	= marzen_init_timer,
	.nr_irqs	= NR_IRQS_LEGACY,
	.init_irq	= r8a7779_init_irq_dt,
	.init_machine	= marzen_init,
	.dt_compat	= marzen_boards_compat_dt,
MACHINE_END<|MERGE_RESOLUTION|>--- conflicted
+++ resolved
@@ -22,34 +22,14 @@
 #include <linux/clk/shmobile.h>
 #include <linux/clocksource.h>
 #include <linux/of_platform.h>
-<<<<<<< HEAD
-#include <mach/r8a7779.h>
-#include <asm/irq.h>
-#include <asm/mach/arch.h>
-=======
 
 #include <asm/irq.h>
 #include <asm/mach/arch.h>
 
->>>>>>> f637615f
 #include "clock.h"
 #include "common.h"
 #include "irqs.h"
 #include "r8a7779.h"
-
-static void __init marzen_init_timer(void)
-{
-	r8a7779_clocks_init(r8a7779_read_mode_pins());
-	clocksource_of_init();
-}
-
-/*
- * This is a really crude hack to provide clkdev support to platform
- * devices until they get moved to DT.
- */
-static const struct clk_name clk_names[] __initconst = {
-	{ "tmu0", "fck", "sh-tmu.0" },
-};
 
 static void __init marzen_init_timer(void)
 {
