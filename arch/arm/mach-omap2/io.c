/*
 * linux/arch/arm/mach-omap2/io.c
 *
 * OMAP2 I/O mapping code
 *
 * Copyright (C) 2005 Nokia Corporation
 * Copyright (C) 2007-2009 Texas Instruments
 *
 * Author:
 *	Juha Yrjola <juha.yrjola@nokia.com>
 *	Syed Khasim <x0khasim@ti.com>
 *
 * Added OMAP4 support - Santosh Shilimkar <santosh.shilimkar@ti.com>
 *
 * This program is free software; you can redistribute it and/or modify
 * it under the terms of the GNU General Public License version 2 as
 * published by the Free Software Foundation.
 */

#include <linux/module.h>
#include <linux/kernel.h>
#include <linux/init.h>
#include <linux/io.h>
#include <linux/clk.h>
#include <linux/omapfb.h>

#include <asm/tlb.h>

#include <asm/mach/map.h>

#include <plat/mux.h>
#include <plat/sram.h>
#include <plat/sdrc.h>
#include <plat/gpmc.h>
#include <plat/serial.h>
#include <plat/vram.h>

#include "clock2xxx.h"
#include "clock3xxx.h"
#include "clock44xx.h"

#include <plat/omap-pm.h>
#include <plat/powerdomain.h>
#include "powerdomains.h"

#include <plat/clockdomain.h>
#include "clockdomains.h"
#include <plat/omap_device.h>

#include "omap3-opp.h"
/*
 * The machine specific code may provide the extra mapping besides the
 * default mapping provided here.
 */

#ifdef CONFIG_ARCH_OMAP2
static struct map_desc omap24xx_io_desc[] __initdata = {
	{
		.virtual	= L3_24XX_VIRT,
		.pfn		= __phys_to_pfn(L3_24XX_PHYS),
		.length		= L3_24XX_SIZE,
		.type		= MT_DEVICE
	},
	{
		.virtual	= L4_24XX_VIRT,
		.pfn		= __phys_to_pfn(L4_24XX_PHYS),
		.length		= L4_24XX_SIZE,
		.type		= MT_DEVICE
	},
};

#ifdef CONFIG_ARCH_OMAP2420
static struct map_desc omap242x_io_desc[] __initdata = {
	{
		.virtual	= DSP_MEM_2420_VIRT,
		.pfn		= __phys_to_pfn(DSP_MEM_2420_PHYS),
		.length		= DSP_MEM_2420_SIZE,
		.type		= MT_DEVICE
	},
	{
		.virtual	= DSP_IPI_2420_VIRT,
		.pfn		= __phys_to_pfn(DSP_IPI_2420_PHYS),
		.length		= DSP_IPI_2420_SIZE,
		.type		= MT_DEVICE
	},
	{
		.virtual	= DSP_MMU_2420_VIRT,
		.pfn		= __phys_to_pfn(DSP_MMU_2420_PHYS),
		.length		= DSP_MMU_2420_SIZE,
		.type		= MT_DEVICE
	},
};

#endif

#ifdef CONFIG_ARCH_OMAP2430
static struct map_desc omap243x_io_desc[] __initdata = {
	{
		.virtual	= L4_WK_243X_VIRT,
		.pfn		= __phys_to_pfn(L4_WK_243X_PHYS),
		.length		= L4_WK_243X_SIZE,
		.type		= MT_DEVICE
	},
	{
		.virtual	= OMAP243X_GPMC_VIRT,
		.pfn		= __phys_to_pfn(OMAP243X_GPMC_PHYS),
		.length		= OMAP243X_GPMC_SIZE,
		.type		= MT_DEVICE
	},
	{
		.virtual	= OMAP243X_SDRC_VIRT,
		.pfn		= __phys_to_pfn(OMAP243X_SDRC_PHYS),
		.length		= OMAP243X_SDRC_SIZE,
		.type		= MT_DEVICE
	},
	{
		.virtual	= OMAP243X_SMS_VIRT,
		.pfn		= __phys_to_pfn(OMAP243X_SMS_PHYS),
		.length		= OMAP243X_SMS_SIZE,
		.type		= MT_DEVICE
	},
};
#endif
#endif

#ifdef	CONFIG_ARCH_OMAP3
static struct map_desc omap34xx_io_desc[] __initdata = {
	{
		.virtual	= L3_34XX_VIRT,
		.pfn		= __phys_to_pfn(L3_34XX_PHYS),
		.length		= L3_34XX_SIZE,
		.type		= MT_DEVICE
	},
	{
		.virtual	= L4_34XX_VIRT,
		.pfn		= __phys_to_pfn(L4_34XX_PHYS),
		.length		= L4_34XX_SIZE,
		.type		= MT_DEVICE
	},
	{
		.virtual	= OMAP34XX_GPMC_VIRT,
		.pfn		= __phys_to_pfn(OMAP34XX_GPMC_PHYS),
		.length		= OMAP34XX_GPMC_SIZE,
		.type		= MT_DEVICE
	},
	{
		.virtual	= OMAP343X_SMS_VIRT,
		.pfn		= __phys_to_pfn(OMAP343X_SMS_PHYS),
		.length		= OMAP343X_SMS_SIZE,
		.type		= MT_DEVICE
	},
	{
		.virtual	= OMAP343X_SDRC_VIRT,
		.pfn		= __phys_to_pfn(OMAP343X_SDRC_PHYS),
		.length		= OMAP343X_SDRC_SIZE,
		.type		= MT_DEVICE
	},
	{
		.virtual	= L4_PER_34XX_VIRT,
		.pfn		= __phys_to_pfn(L4_PER_34XX_PHYS),
		.length		= L4_PER_34XX_SIZE,
		.type		= MT_DEVICE
	},
	{
		.virtual	= L4_EMU_34XX_VIRT,
		.pfn		= __phys_to_pfn(L4_EMU_34XX_PHYS),
		.length		= L4_EMU_34XX_SIZE,
		.type		= MT_DEVICE
	},
#if defined(CONFIG_DEBUG_LL) &&							\
	(defined(CONFIG_MACH_OMAP_ZOOM2) || defined(CONFIG_MACH_OMAP_ZOOM3))
	{
		.virtual	= ZOOM_UART_VIRT,
		.pfn		= __phys_to_pfn(ZOOM_UART_BASE),
		.length		= SZ_1M,
		.type		= MT_DEVICE
	},
#endif
};
#endif
#ifdef	CONFIG_ARCH_OMAP4
static struct map_desc omap44xx_io_desc[] __initdata = {
	{
		.virtual	= L3_44XX_VIRT,
		.pfn		= __phys_to_pfn(L3_44XX_PHYS),
		.length		= L3_44XX_SIZE,
		.type		= MT_DEVICE,
	},
	{
		.virtual	= L4_44XX_VIRT,
		.pfn		= __phys_to_pfn(L4_44XX_PHYS),
		.length		= L4_44XX_SIZE,
		.type		= MT_DEVICE,
	},
	{
		.virtual	= OMAP44XX_GPMC_VIRT,
		.pfn		= __phys_to_pfn(OMAP44XX_GPMC_PHYS),
		.length		= OMAP44XX_GPMC_SIZE,
		.type		= MT_DEVICE,
	},
	{
		.virtual	= OMAP44XX_EMIF1_VIRT,
		.pfn		= __phys_to_pfn(OMAP44XX_EMIF1_PHYS),
		.length		= OMAP44XX_EMIF1_SIZE,
		.type		= MT_DEVICE,
	},
	{
		.virtual	= OMAP44XX_EMIF2_VIRT,
		.pfn		= __phys_to_pfn(OMAP44XX_EMIF2_PHYS),
		.length		= OMAP44XX_EMIF2_SIZE,
		.type		= MT_DEVICE,
	},
	{
		.virtual	= OMAP44XX_DMM_VIRT,
		.pfn		= __phys_to_pfn(OMAP44XX_DMM_PHYS),
		.length		= OMAP44XX_DMM_SIZE,
		.type		= MT_DEVICE,
	},
	{
		.virtual	= L4_PER_44XX_VIRT,
		.pfn		= __phys_to_pfn(L4_PER_44XX_PHYS),
		.length		= L4_PER_44XX_SIZE,
		.type		= MT_DEVICE,
	},
	{
		.virtual	= L4_EMU_44XX_VIRT,
		.pfn		= __phys_to_pfn(L4_EMU_44XX_PHYS),
		.length		= L4_EMU_44XX_SIZE,
		.type		= MT_DEVICE,
	},
};
#endif

static void __init _omap2_map_common_io(void)
{
	/* Normally devicemaps_init() would flush caches and tlb after
	 * mdesc->map_io(), but we must also do it here because of the CPU
	 * revision check below.
	 */
	local_flush_tlb_all();
	flush_cache_all();

	omap2_check_revision();
	omap_sram_init();
	omapfb_reserve_sdram();
	omap_vram_reserve_sdram();
}

#ifdef CONFIG_ARCH_OMAP2420
void __init omap242x_map_common_io(void)
{
	iotable_init(omap24xx_io_desc, ARRAY_SIZE(omap24xx_io_desc));
	iotable_init(omap242x_io_desc, ARRAY_SIZE(omap242x_io_desc));
	_omap2_map_common_io();
}
#endif

#ifdef CONFIG_ARCH_OMAP2430
void __init omap243x_map_common_io(void)
{
	iotable_init(omap24xx_io_desc, ARRAY_SIZE(omap24xx_io_desc));
	iotable_init(omap243x_io_desc, ARRAY_SIZE(omap243x_io_desc));
	_omap2_map_common_io();
}
#endif

#ifdef CONFIG_ARCH_OMAP3
void __init omap34xx_map_common_io(void)
{
	iotable_init(omap34xx_io_desc, ARRAY_SIZE(omap34xx_io_desc));
	_omap2_map_common_io();
}
#endif

#ifdef CONFIG_ARCH_OMAP4
void __init omap44xx_map_common_io(void)
{
	iotable_init(omap44xx_io_desc, ARRAY_SIZE(omap44xx_io_desc));
	_omap2_map_common_io();
}
#endif

/*
 * omap2_init_reprogram_sdrc - reprogram SDRC timing parameters
 *
 * Sets the CORE DPLL3 M2 divider to the same value that it's at
 * currently.  This has the effect of setting the SDRC SDRAM AC timing
 * registers to the values currently defined by the kernel.  Currently
 * only defined for OMAP3; will return 0 if called on OMAP2.  Returns
 * -EINVAL if the dpll3_m2_ck cannot be found, 0 if called on OMAP2,
 * or passes along the return value of clk_set_rate().
 */
static int __init _omap2_init_reprogram_sdrc(void)
{
	struct clk *dpll3_m2_ck;
	int v = -EINVAL;
	long rate;

	if (!cpu_is_omap34xx())
		return 0;

	dpll3_m2_ck = clk_get(NULL, "dpll3_m2_ck");
	if (!dpll3_m2_ck)
		return -EINVAL;

	rate = clk_get_rate(dpll3_m2_ck);
	pr_info("Reprogramming SDRC clock to %ld Hz\n", rate);
	v = clk_set_rate(dpll3_m2_ck, rate);
	if (v)
		pr_err("dpll3_m2_clk rate change failed: %d\n", v);

	clk_put(dpll3_m2_ck);

	return v;
}

static struct omap_device_pm_latency *pm_lats;

static struct device *mpu_dev;  /* FIXME: needs clean SMP support */
static struct device *dsp_dev;
static struct device *l3_dev;

struct device *omap_get_mpu_device(void)
{
	WARN_ON_ONCE(!mpu_dev);
	return mpu_dev;
}

struct device *omap_get_dsp_device(void)
{
	WARN_ON_ONCE(!dsp_dev);
	return dsp_dev;
}

struct device *omap_get_l3_device(void)
{
	WARN_ON_ONCE(!l3_dev);
	return l3_dev;
}

static int _init_omap_device(struct omap_hwmod *oh, void *user)
{
	struct omap_device *od;
	const char *name = oh->name;
	struct device **new_dev = (struct device **)user;

	od = omap_device_build(name, 0, oh, NULL, 0, pm_lats, 0, true);
	if (WARN(IS_ERR(od), "Could not build omap_device for %s\n", name))
		return -ENODEV;

	*new_dev = &od->pdev.dev;

	return 0;
}

/*
 * Build omap_devices for processors and bus.
 */
static void omap_init_processor_devices(void)
{
	omap_hwmod_for_each_by_class("mpu", _init_omap_device, &mpu_dev);
	omap_hwmod_for_each_by_class("dsp", _init_omap_device, &dsp_dev);
	omap_hwmod_for_each_by_class("l3", _init_omap_device, &l3_dev);
}

void __init omap2_init_common_hw(struct omap_sdrc_params *sdrc_cs0,
				 struct omap_sdrc_params *sdrc_cs1)
{
	pwrdm_init(powerdomains_omap);
	clkdm_init(clockdomains_omap, clkdm_autodeps);
	if (cpu_is_omap242x())
		omap2420_hwmod_init();
	else if (cpu_is_omap243x())
		omap2430_hwmod_init();
	else if (cpu_is_omap34xx())
		omap3xxx_hwmod_init();
	omap2_mux_init();
	omap_pm_if_early_init();

	if (cpu_is_omap2420())
		omap2420_clk_init();
	else if (cpu_is_omap2430())
		omap2430_clk_init();
	else if (cpu_is_omap34xx())
		omap3xxx_clk_init();
	else if (cpu_is_omap44xx())
		omap4xxx_clk_init();
	else
		pr_err("Could not init clock framework - unknown CPU\n");

	omap_serial_early_init();
	if (cpu_is_omap24xx() || cpu_is_omap34xx())   /* FIXME: OMAP4 */
		omap_hwmod_late_init();
<<<<<<< HEAD
	omap3_pm_init_opp_table();
=======
	omap_init_processor_devices();
>>>>>>> 5969183d
	omap_pm_if_init();
	if (cpu_is_omap24xx() || cpu_is_omap34xx()) {
		omap2_sdrc_init(sdrc_cs0, sdrc_cs1);
		_omap2_init_reprogram_sdrc();
	}
	gpmc_init();
}<|MERGE_RESOLUTION|>--- conflicted
+++ resolved
@@ -391,11 +391,8 @@
 	omap_serial_early_init();
 	if (cpu_is_omap24xx() || cpu_is_omap34xx())   /* FIXME: OMAP4 */
 		omap_hwmod_late_init();
-<<<<<<< HEAD
+	omap_init_processor_devices();
 	omap3_pm_init_opp_table();
-=======
-	omap_init_processor_devices();
->>>>>>> 5969183d
 	omap_pm_if_init();
 	if (cpu_is_omap24xx() || cpu_is_omap34xx()) {
 		omap2_sdrc_init(sdrc_cs0, sdrc_cs1);
