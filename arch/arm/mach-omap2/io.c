/*
 * linux/arch/arm/mach-omap2/io.c
 *
 * OMAP2 I/O mapping code
 *
 * Copyright (C) 2005 Nokia Corporation
 * Copyright (C) 2007-2009 Texas Instruments
 *
 * Author:
 *	Juha Yrjola <juha.yrjola@nokia.com>
 *	Syed Khasim <x0khasim@ti.com>
 *
 * Added OMAP4 support - Santosh Shilimkar <santosh.shilimkar@ti.com>
 *
 * This program is free software; you can redistribute it and/or modify
 * it under the terms of the GNU General Public License version 2 as
 * published by the Free Software Foundation.
 */

#include <linux/module.h>
#include <linux/kernel.h>
#include <linux/init.h>
#include <linux/io.h>
#include <linux/clk.h>
#include <linux/omapfb.h>

#include <asm/tlb.h>

#include <asm/mach/map.h>

#include <plat/mux.h>
#include <plat/sram.h>
#include <plat/sdrc.h>
#include <plat/gpmc.h>
#include <plat/serial.h>
#include <plat/vram.h>

#include "clock2xxx.h"
#include "clock3xxx.h"
#include "clock44xx.h"

#include <plat/omap-pm.h>
#include <plat/powerdomain.h>
#include "powerdomains.h"

#include <plat/clockdomain.h>
#include "clockdomains.h"
#include <plat/omap_device.h>

#include "omap3-opp.h"
/*
 * The machine specific code may provide the extra mapping besides the
 * default mapping provided here.
 */

#ifdef CONFIG_ARCH_OMAP2
static struct map_desc omap24xx_io_desc[] __initdata = {
	{
		.virtual	= L3_24XX_VIRT,
		.pfn		= __phys_to_pfn(L3_24XX_PHYS),
		.length		= L3_24XX_SIZE,
		.type		= MT_DEVICE
	},
	{
		.virtual	= L4_24XX_VIRT,
		.pfn		= __phys_to_pfn(L4_24XX_PHYS),
		.length		= L4_24XX_SIZE,
		.type		= MT_DEVICE
	},
};

#ifdef CONFIG_ARCH_OMAP2420
static struct map_desc omap242x_io_desc[] __initdata = {
	{
		.virtual	= DSP_MEM_2420_VIRT,
		.pfn		= __phys_to_pfn(DSP_MEM_2420_PHYS),
		.length		= DSP_MEM_2420_SIZE,
		.type		= MT_DEVICE
	},
	{
		.virtual	= DSP_IPI_2420_VIRT,
		.pfn		= __phys_to_pfn(DSP_IPI_2420_PHYS),
		.length		= DSP_IPI_2420_SIZE,
		.type		= MT_DEVICE
	},
	{
		.virtual	= DSP_MMU_2420_VIRT,
		.pfn		= __phys_to_pfn(DSP_MMU_2420_PHYS),
		.length		= DSP_MMU_2420_SIZE,
		.type		= MT_DEVICE
	},
};

#endif

#ifdef CONFIG_ARCH_OMAP2430
static struct map_desc omap243x_io_desc[] __initdata = {
	{
		.virtual	= L4_WK_243X_VIRT,
		.pfn		= __phys_to_pfn(L4_WK_243X_PHYS),
		.length		= L4_WK_243X_SIZE,
		.type		= MT_DEVICE
	},
	{
		.virtual	= OMAP243X_GPMC_VIRT,
		.pfn		= __phys_to_pfn(OMAP243X_GPMC_PHYS),
		.length		= OMAP243X_GPMC_SIZE,
		.type		= MT_DEVICE
	},
	{
		.virtual	= OMAP243X_SDRC_VIRT,
		.pfn		= __phys_to_pfn(OMAP243X_SDRC_PHYS),
		.length		= OMAP243X_SDRC_SIZE,
		.type		= MT_DEVICE
	},
	{
		.virtual	= OMAP243X_SMS_VIRT,
		.pfn		= __phys_to_pfn(OMAP243X_SMS_PHYS),
		.length		= OMAP243X_SMS_SIZE,
		.type		= MT_DEVICE
	},
};
#endif
#endif

#ifdef	CONFIG_ARCH_OMAP3
static struct map_desc omap34xx_io_desc[] __initdata = {
	{
		.virtual	= L3_34XX_VIRT,
		.pfn		= __phys_to_pfn(L3_34XX_PHYS),
		.length		= L3_34XX_SIZE,
		.type		= MT_DEVICE
	},
	{
		.virtual	= L4_34XX_VIRT,
		.pfn		= __phys_to_pfn(L4_34XX_PHYS),
		.length		= L4_34XX_SIZE,
		.type		= MT_DEVICE
	},
	{
		.virtual	= OMAP34XX_GPMC_VIRT,
		.pfn		= __phys_to_pfn(OMAP34XX_GPMC_PHYS),
		.length		= OMAP34XX_GPMC_SIZE,
		.type		= MT_DEVICE
	},
	{
		.virtual	= OMAP343X_SMS_VIRT,
		.pfn		= __phys_to_pfn(OMAP343X_SMS_PHYS),
		.length		= OMAP343X_SMS_SIZE,
		.type		= MT_DEVICE
	},
	{
		.virtual	= OMAP343X_SDRC_VIRT,
		.pfn		= __phys_to_pfn(OMAP343X_SDRC_PHYS),
		.length		= OMAP343X_SDRC_SIZE,
		.type		= MT_DEVICE
	},
	{
		.virtual	= L4_PER_34XX_VIRT,
		.pfn		= __phys_to_pfn(L4_PER_34XX_PHYS),
		.length		= L4_PER_34XX_SIZE,
		.type		= MT_DEVICE
	},
	{
		.virtual	= L4_EMU_34XX_VIRT,
		.pfn		= __phys_to_pfn(L4_EMU_34XX_PHYS),
		.length		= L4_EMU_34XX_SIZE,
		.type		= MT_DEVICE
	},
#if defined(CONFIG_DEBUG_LL) &&							\
	(defined(CONFIG_MACH_OMAP_ZOOM2) || defined(CONFIG_MACH_OMAP_ZOOM3))
	{
		.virtual	= ZOOM_UART_VIRT,
		.pfn		= __phys_to_pfn(ZOOM_UART_BASE),
		.length		= SZ_1M,
		.type		= MT_DEVICE
	},
#endif
};
#endif
#ifdef	CONFIG_ARCH_OMAP4
static struct map_desc omap44xx_io_desc[] __initdata = {
	{
		.virtual	= L3_44XX_VIRT,
		.pfn		= __phys_to_pfn(L3_44XX_PHYS),
		.length		= L3_44XX_SIZE,
		.type		= MT_DEVICE,
	},
	{
		.virtual	= L4_44XX_VIRT,
		.pfn		= __phys_to_pfn(L4_44XX_PHYS),
		.length		= L4_44XX_SIZE,
		.type		= MT_DEVICE,
	},
	{
		.virtual	= OMAP44XX_GPMC_VIRT,
		.pfn		= __phys_to_pfn(OMAP44XX_GPMC_PHYS),
		.length		= OMAP44XX_GPMC_SIZE,
		.type		= MT_DEVICE,
	},
	{
		.virtual	= OMAP44XX_EMIF1_VIRT,
		.pfn		= __phys_to_pfn(OMAP44XX_EMIF1_PHYS),
		.length		= OMAP44XX_EMIF1_SIZE,
		.type		= MT_DEVICE,
	},
	{
		.virtual	= OMAP44XX_EMIF2_VIRT,
		.pfn		= __phys_to_pfn(OMAP44XX_EMIF2_PHYS),
		.length		= OMAP44XX_EMIF2_SIZE,
		.type		= MT_DEVICE,
	},
	{
		.virtual	= OMAP44XX_DMM_VIRT,
		.pfn		= __phys_to_pfn(OMAP44XX_DMM_PHYS),
		.length		= OMAP44XX_DMM_SIZE,
		.type		= MT_DEVICE,
	},
	{
		.virtual	= L4_PER_44XX_VIRT,
		.pfn		= __phys_to_pfn(L4_PER_44XX_PHYS),
		.length		= L4_PER_44XX_SIZE,
		.type		= MT_DEVICE,
	},
	{
		.virtual	= L4_EMU_44XX_VIRT,
		.pfn		= __phys_to_pfn(L4_EMU_44XX_PHYS),
		.length		= L4_EMU_44XX_SIZE,
		.type		= MT_DEVICE,
	},
};
#endif

static void __init _omap2_map_common_io(void)
{
	/* Normally devicemaps_init() would flush caches and tlb after
	 * mdesc->map_io(), but we must also do it here because of the CPU
	 * revision check below.
	 */
	local_flush_tlb_all();
	flush_cache_all();

	omap2_check_revision();
	omap_sram_init();
	omapfb_reserve_sdram();
	omap_vram_reserve_sdram();
}

#ifdef CONFIG_ARCH_OMAP2420
void __init omap242x_map_common_io(void)
{
	iotable_init(omap24xx_io_desc, ARRAY_SIZE(omap24xx_io_desc));
	iotable_init(omap242x_io_desc, ARRAY_SIZE(omap242x_io_desc));
	_omap2_map_common_io();
}
#endif

#ifdef CONFIG_ARCH_OMAP2430
void __init omap243x_map_common_io(void)
{
	iotable_init(omap24xx_io_desc, ARRAY_SIZE(omap24xx_io_desc));
	iotable_init(omap243x_io_desc, ARRAY_SIZE(omap243x_io_desc));
	_omap2_map_common_io();
}
#endif

#ifdef CONFIG_ARCH_OMAP3
void __init omap34xx_map_common_io(void)
{
	iotable_init(omap34xx_io_desc, ARRAY_SIZE(omap34xx_io_desc));
	_omap2_map_common_io();
}
#endif

#ifdef CONFIG_ARCH_OMAP4
void __init omap44xx_map_common_io(void)
{
	iotable_init(omap44xx_io_desc, ARRAY_SIZE(omap44xx_io_desc));
	_omap2_map_common_io();
}
#endif

/*
 * omap2_init_reprogram_sdrc - reprogram SDRC timing parameters
 *
 * Sets the CORE DPLL3 M2 divider to the same value that it's at
 * currently.  This has the effect of setting the SDRC SDRAM AC timing
 * registers to the values currently defined by the kernel.  Currently
 * only defined for OMAP3; will return 0 if called on OMAP2.  Returns
 * -EINVAL if the dpll3_m2_ck cannot be found, 0 if called on OMAP2,
 * or passes along the return value of clk_set_rate().
 */
static int __init _omap2_init_reprogram_sdrc(void)
{
	struct clk *dpll3_m2_ck;
	int v = -EINVAL;
	long rate;

	if (!cpu_is_omap34xx())
		return 0;

	dpll3_m2_ck = clk_get(NULL, "dpll3_m2_ck");
	if (!dpll3_m2_ck)
		return -EINVAL;

	rate = clk_get_rate(dpll3_m2_ck);
	pr_info("Reprogramming SDRC clock to %ld Hz\n", rate);
	v = clk_set_rate(dpll3_m2_ck, rate);
	if (v)
		pr_err("dpll3_m2_clk rate change failed: %d\n", v);

	clk_put(dpll3_m2_ck);

	return v;
}

static struct omap_device_pm_latency *pm_lats;

static struct device *mpu_dev;
static struct device *dsp_dev;
static struct device *l3_dev;

struct device *omap_get_mpuss_device(void)
{
	WARN_ON_ONCE(!mpu_dev);
	return mpu_dev;
}

struct device *omap_get_dsp_device(void)
{
	WARN_ON_ONCE(!dsp_dev);
	return dsp_dev;
}

struct device *omap_get_l3_device(void)
{
	WARN_ON_ONCE(!l3_dev);
	return l3_dev;
}

/* static int _init_omap_device(struct omap_hwmod *oh, void *user) */
static int _init_omap_device(char *name, struct device **new_dev)
{
	struct omap_hwmod *oh;
	struct omap_device *od;

	oh = omap_hwmod_lookup(name);
	if (WARN(!oh, "%s: could not find omap_hwmod for %s\n",
		 __func__, name))
		return -ENODEV;

	od = omap_device_build(oh->name, 0, oh, NULL, 0, pm_lats, 0, true);
	if (WARN(IS_ERR(od), "%s: could not build omap_device for %s\n",
		 __func__, name))
		return -ENODEV;

	*new_dev = &od->pdev.dev;

	return 0;
}

/*
 * Build omap_devices for processors and bus.
 */
static void omap_init_processor_devices(void)
{
	_init_omap_device("mpu", &mpu_dev);
	_init_omap_device("iva", &dsp_dev);
	_init_omap_device("l3_main", &l3_dev);
}

void __init omap2_init_common_hw(struct omap_sdrc_params *sdrc_cs0,
				 struct omap_sdrc_params *sdrc_cs1)
{
	pwrdm_init(powerdomains_omap);
	clkdm_init(clockdomains_omap, clkdm_autodeps);
	if (cpu_is_omap242x())
		omap2420_hwmod_init();
	else if (cpu_is_omap243x())
		omap2430_hwmod_init();
	else if (cpu_is_omap34xx())
		omap3xxx_hwmod_init();
	omap2_mux_init();
	omap_pm_if_early_init();

	if (cpu_is_omap2420())
		omap2420_clk_init();
	else if (cpu_is_omap2430())
		omap2430_clk_init();
	else if (cpu_is_omap34xx())
		omap3xxx_clk_init();
	else if (cpu_is_omap44xx())
		omap4xxx_clk_init();
	else
		pr_err("Could not init clock framework - unknown CPU\n");

	omap_serial_early_init();
	if (cpu_is_omap24xx() || cpu_is_omap34xx())   /* FIXME: OMAP4 */
		omap_hwmod_late_init();
<<<<<<< HEAD
	omap3_pm_init_opp_table();
=======
	omap_init_processor_devices();
>>>>>>> e57460cf
	omap_pm_if_init();
	if (cpu_is_omap24xx() || cpu_is_omap34xx()) {
		omap2_sdrc_init(sdrc_cs0, sdrc_cs1);
		_omap2_init_reprogram_sdrc();
	}
	gpmc_init();
}<|MERGE_RESOLUTION|>--- conflicted
+++ resolved
@@ -397,11 +397,8 @@
 	omap_serial_early_init();
 	if (cpu_is_omap24xx() || cpu_is_omap34xx())   /* FIXME: OMAP4 */
 		omap_hwmod_late_init();
-<<<<<<< HEAD
+	omap_init_processor_devices();
 	omap3_pm_init_opp_table();
-=======
-	omap_init_processor_devices();
->>>>>>> e57460cf
 	omap_pm_if_init();
 	if (cpu_is_omap24xx() || cpu_is_omap34xx()) {
 		omap2_sdrc_init(sdrc_cs0, sdrc_cs1);
