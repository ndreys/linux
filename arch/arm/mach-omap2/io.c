/*
 * linux/arch/arm/mach-omap2/io.c
 *
 * OMAP2 I/O mapping code
 *
 * Copyright (C) 2005 Nokia Corporation
 * Copyright (C) 2007-2009 Texas Instruments
 *
 * Author:
 *	Juha Yrjola <juha.yrjola@nokia.com>
 *	Syed Khasim <x0khasim@ti.com>
 *
 * Added OMAP4 support - Santosh Shilimkar <santosh.shilimkar@ti.com>
 *
 * This program is free software; you can redistribute it and/or modify
 * it under the terms of the GNU General Public License version 2 as
 * published by the Free Software Foundation.
 */

#include <linux/module.h>
#include <linux/kernel.h>
#include <linux/init.h>
#include <linux/io.h>
#include <linux/clk.h>
#include <linux/omapfb.h>

#include <asm/tlb.h>

#include <asm/mach/map.h>

#include <plat/sram.h>
#include <plat/sdrc.h>
#include <plat/gpmc.h>
#include <plat/serial.h>

#include "clock2xxx.h"
#include "clock3xxx.h"
#include "clock44xx.h"
#include "io.h"

#include <plat/omap-pm.h>
#include <plat/powerdomain.h>

#include <plat/clockdomain.h>
#include <plat/omap_hwmod.h>

/*
 * The machine specific code may provide the extra mapping besides the
 * default mapping provided here.
 */

#ifdef CONFIG_ARCH_OMAP2
static struct map_desc omap24xx_io_desc[] __initdata = {
	{
		.virtual	= L3_24XX_VIRT,
		.pfn		= __phys_to_pfn(L3_24XX_PHYS),
		.length		= L3_24XX_SIZE,
		.type		= MT_DEVICE
	},
	{
		.virtual	= L4_24XX_VIRT,
		.pfn		= __phys_to_pfn(L4_24XX_PHYS),
		.length		= L4_24XX_SIZE,
		.type		= MT_DEVICE
	},
};

#ifdef CONFIG_ARCH_OMAP2420
static struct map_desc omap242x_io_desc[] __initdata = {
	{
		.virtual	= DSP_MEM_2420_VIRT,
		.pfn		= __phys_to_pfn(DSP_MEM_2420_PHYS),
		.length		= DSP_MEM_2420_SIZE,
		.type		= MT_DEVICE
	},
	{
		.virtual	= DSP_IPI_2420_VIRT,
		.pfn		= __phys_to_pfn(DSP_IPI_2420_PHYS),
		.length		= DSP_IPI_2420_SIZE,
		.type		= MT_DEVICE
	},
	{
		.virtual	= DSP_MMU_2420_VIRT,
		.pfn		= __phys_to_pfn(DSP_MMU_2420_PHYS),
		.length		= DSP_MMU_2420_SIZE,
		.type		= MT_DEVICE
	},
};

#endif

#ifdef CONFIG_ARCH_OMAP2430
static struct map_desc omap243x_io_desc[] __initdata = {
	{
		.virtual	= L4_WK_243X_VIRT,
		.pfn		= __phys_to_pfn(L4_WK_243X_PHYS),
		.length		= L4_WK_243X_SIZE,
		.type		= MT_DEVICE
	},
	{
		.virtual	= OMAP243X_GPMC_VIRT,
		.pfn		= __phys_to_pfn(OMAP243X_GPMC_PHYS),
		.length		= OMAP243X_GPMC_SIZE,
		.type		= MT_DEVICE
	},
	{
		.virtual	= OMAP243X_SDRC_VIRT,
		.pfn		= __phys_to_pfn(OMAP243X_SDRC_PHYS),
		.length		= OMAP243X_SDRC_SIZE,
		.type		= MT_DEVICE
	},
	{
		.virtual	= OMAP243X_SMS_VIRT,
		.pfn		= __phys_to_pfn(OMAP243X_SMS_PHYS),
		.length		= OMAP243X_SMS_SIZE,
		.type		= MT_DEVICE
	},
};
#endif
#endif

#ifdef	CONFIG_ARCH_OMAP3
static struct map_desc omap34xx_io_desc[] __initdata = {
	{
		.virtual	= L3_34XX_VIRT,
		.pfn		= __phys_to_pfn(L3_34XX_PHYS),
		.length		= L3_34XX_SIZE,
		.type		= MT_DEVICE
	},
	{
		.virtual	= L4_34XX_VIRT,
		.pfn		= __phys_to_pfn(L4_34XX_PHYS),
		.length		= L4_34XX_SIZE,
		.type		= MT_DEVICE
	},
	{
		.virtual	= OMAP34XX_GPMC_VIRT,
		.pfn		= __phys_to_pfn(OMAP34XX_GPMC_PHYS),
		.length		= OMAP34XX_GPMC_SIZE,
		.type		= MT_DEVICE
	},
	{
		.virtual	= OMAP343X_SMS_VIRT,
		.pfn		= __phys_to_pfn(OMAP343X_SMS_PHYS),
		.length		= OMAP343X_SMS_SIZE,
		.type		= MT_DEVICE
	},
	{
		.virtual	= OMAP343X_SDRC_VIRT,
		.pfn		= __phys_to_pfn(OMAP343X_SDRC_PHYS),
		.length		= OMAP343X_SDRC_SIZE,
		.type		= MT_DEVICE
	},
	{
		.virtual	= L4_PER_34XX_VIRT,
		.pfn		= __phys_to_pfn(L4_PER_34XX_PHYS),
		.length		= L4_PER_34XX_SIZE,
		.type		= MT_DEVICE
	},
	{
		.virtual	= L4_EMU_34XX_VIRT,
		.pfn		= __phys_to_pfn(L4_EMU_34XX_PHYS),
		.length		= L4_EMU_34XX_SIZE,
		.type		= MT_DEVICE
	},
#if defined(CONFIG_DEBUG_LL) &&							\
	(defined(CONFIG_MACH_OMAP_ZOOM2) || defined(CONFIG_MACH_OMAP_ZOOM3))
	{
		.virtual	= ZOOM_UART_VIRT,
		.pfn		= __phys_to_pfn(ZOOM_UART_BASE),
		.length		= SZ_1M,
		.type		= MT_DEVICE
	},
#endif
};
#endif
#ifdef	CONFIG_ARCH_OMAP4
static struct map_desc omap44xx_io_desc[] __initdata = {
	{
		.virtual	= L3_44XX_VIRT,
		.pfn		= __phys_to_pfn(L3_44XX_PHYS),
		.length		= L3_44XX_SIZE,
		.type		= MT_DEVICE,
	},
	{
		.virtual	= L4_44XX_VIRT,
		.pfn		= __phys_to_pfn(L4_44XX_PHYS),
		.length		= L4_44XX_SIZE,
		.type		= MT_DEVICE,
	},
	{
		.virtual	= OMAP44XX_GPMC_VIRT,
		.pfn		= __phys_to_pfn(OMAP44XX_GPMC_PHYS),
		.length		= OMAP44XX_GPMC_SIZE,
		.type		= MT_DEVICE,
	},
	{
		.virtual	= OMAP44XX_EMIF1_VIRT,
		.pfn		= __phys_to_pfn(OMAP44XX_EMIF1_PHYS),
		.length		= OMAP44XX_EMIF1_SIZE,
		.type		= MT_DEVICE,
	},
	{
		.virtual	= OMAP44XX_EMIF2_VIRT,
		.pfn		= __phys_to_pfn(OMAP44XX_EMIF2_PHYS),
		.length		= OMAP44XX_EMIF2_SIZE,
		.type		= MT_DEVICE,
	},
	{
		.virtual	= OMAP44XX_DMM_VIRT,
		.pfn		= __phys_to_pfn(OMAP44XX_DMM_PHYS),
		.length		= OMAP44XX_DMM_SIZE,
		.type		= MT_DEVICE,
	},
	{
		.virtual	= L4_PER_44XX_VIRT,
		.pfn		= __phys_to_pfn(L4_PER_44XX_PHYS),
		.length		= L4_PER_44XX_SIZE,
		.type		= MT_DEVICE,
	},
	{
		.virtual	= L4_EMU_44XX_VIRT,
		.pfn		= __phys_to_pfn(L4_EMU_44XX_PHYS),
		.length		= L4_EMU_44XX_SIZE,
		.type		= MT_DEVICE,
	},
};
#endif

static void __init _omap2_map_common_io(void)
{
	/* Normally devicemaps_init() would flush caches and tlb after
	 * mdesc->map_io(), but we must also do it here because of the CPU
	 * revision check below.
	 */
	local_flush_tlb_all();
	flush_cache_all();

	omap2_check_revision();
	omap_sram_init();
}

#ifdef CONFIG_ARCH_OMAP2420
void __init omap242x_map_common_io(void)
{
	iotable_init(omap24xx_io_desc, ARRAY_SIZE(omap24xx_io_desc));
	iotable_init(omap242x_io_desc, ARRAY_SIZE(omap242x_io_desc));
	_omap2_map_common_io();
}
#endif

#ifdef CONFIG_ARCH_OMAP2430
void __init omap243x_map_common_io(void)
{
	iotable_init(omap24xx_io_desc, ARRAY_SIZE(omap24xx_io_desc));
	iotable_init(omap243x_io_desc, ARRAY_SIZE(omap243x_io_desc));
	_omap2_map_common_io();
}
#endif

#ifdef CONFIG_ARCH_OMAP3
void __init omap34xx_map_common_io(void)
{
	iotable_init(omap34xx_io_desc, ARRAY_SIZE(omap34xx_io_desc));
	_omap2_map_common_io();
}
#endif

#ifdef CONFIG_ARCH_OMAP4
void __init omap44xx_map_common_io(void)
{
	iotable_init(omap44xx_io_desc, ARRAY_SIZE(omap44xx_io_desc));
	_omap2_map_common_io();
}
#endif

/*
 * omap2_init_reprogram_sdrc - reprogram SDRC timing parameters
 *
 * Sets the CORE DPLL3 M2 divider to the same value that it's at
 * currently.  This has the effect of setting the SDRC SDRAM AC timing
 * registers to the values currently defined by the kernel.  Currently
 * only defined for OMAP3; will return 0 if called on OMAP2.  Returns
 * -EINVAL if the dpll3_m2_ck cannot be found, 0 if called on OMAP2,
 * or passes along the return value of clk_set_rate().
 */
static int __init _omap2_init_reprogram_sdrc(void)
{
	struct clk *dpll3_m2_ck;
	int v = -EINVAL;
	long rate;

	if (!cpu_is_omap34xx())
		return 0;

	dpll3_m2_ck = clk_get(NULL, "dpll3_m2_ck");
	if (IS_ERR(dpll3_m2_ck))
		return -EINVAL;

	rate = clk_get_rate(dpll3_m2_ck);
	pr_info("Reprogramming SDRC clock to %ld Hz\n", rate);
	v = clk_set_rate(dpll3_m2_ck, rate);
	if (v)
		pr_err("dpll3_m2_clk rate change failed: %d\n", v);

	clk_put(dpll3_m2_ck);

	return v;
}

static int _set_hwmod_postsetup_state(struct omap_hwmod *oh, void *data)
{
	return omap_hwmod_set_postsetup_state(oh, *(u8 *)data);
}

void __init omap2_init_common_infrastructure(void)
{
	u8 postsetup_state;

	if (cpu_is_omap242x()) {
		omap2xxx_powerdomains_init();
		omap2_clockdomains_init();
		omap2420_hwmod_init();
	} else if (cpu_is_omap243x()) {
		omap2xxx_powerdomains_init();
		omap2_clockdomains_init();
		omap2430_hwmod_init();
	} else if (cpu_is_omap34xx()) {
		omap3xxx_powerdomains_init();
		omap2_clockdomains_init();
		omap3xxx_hwmod_init();
	} else if (cpu_is_omap44xx()) {
		omap44xx_powerdomains_init();
		omap44xx_clockdomains_init();
		omap44xx_hwmod_init();
<<<<<<< HEAD
	else
		pr_err("Could not init hwmod data - unknown SoC\n");

	/* Set the default postsetup state for all hwmods */
#ifdef CONFIG_PM_RUNTIME
	postsetup_state = _HWMOD_STATE_IDLE;
#else
	postsetup_state = _HWMOD_STATE_ENABLED;
#endif
	omap_hwmod_for_each(_set_hwmod_postsetup_state, &postsetup_state);

	/*
	 * Set the default postsetup state for unusual modules (like
	 * MPU WDT).
	 *
	 * The postsetup_state is not actually used until
	 * omap_hwmod_late_init(), so boards that desire full watchdog
	 * coverage of kernel initialization can reprogram the
	 * postsetup_state between the calls to
	 * omap2_init_common_infra() and omap2_init_common_devices().
	 *
	 * XXX ideally we could detect whether the MPU WDT was currently
	 * enabled here and make this conditional
	 */
	postsetup_state = _HWMOD_STATE_DISABLED;
	omap_hwmod_for_each_by_class("wd_timer",
				     _set_hwmod_postsetup_state,
				     &postsetup_state);
=======
	}
>>>>>>> f9b4b4a1

	/* The OPP tables have to be registered before a clk init */
	omap_pm_if_early_init(mpu_opps, dsp_opps, l3_opps);

	if (cpu_is_omap2420())
		omap2420_clk_init();
	else if (cpu_is_omap2430())
		omap2430_clk_init();
	else if (cpu_is_omap34xx())
		omap3xxx_clk_init();
	else if (cpu_is_omap44xx())
		omap4xxx_clk_init();
	else
		pr_err("Could not init clock framework - unknown SoC\n");
}

void __init omap2_init_common_devices(struct omap_sdrc_params *sdrc_cs0,
				      struct omap_sdrc_params *sdrc_cs1)
{
	omap_serial_early_init();

	omap_hwmod_late_init();

	if (cpu_is_omap24xx() || cpu_is_omap34xx()) {
		omap2_sdrc_init(sdrc_cs0, sdrc_cs1);
		_omap2_init_reprogram_sdrc();
	}
	gpmc_init();
}<|MERGE_RESOLUTION|>--- conflicted
+++ resolved
@@ -333,8 +333,7 @@
 		omap44xx_powerdomains_init();
 		omap44xx_clockdomains_init();
 		omap44xx_hwmod_init();
-<<<<<<< HEAD
-	else
+	} else
 		pr_err("Could not init hwmod data - unknown SoC\n");
 
 	/* Set the default postsetup state for all hwmods */
@@ -362,9 +361,6 @@
 	omap_hwmod_for_each_by_class("wd_timer",
 				     _set_hwmod_postsetup_state,
 				     &postsetup_state);
-=======
-	}
->>>>>>> f9b4b4a1
 
 	/* The OPP tables have to be registered before a clk init */
 	omap_pm_if_early_init(mpu_opps, dsp_opps, l3_opps);
