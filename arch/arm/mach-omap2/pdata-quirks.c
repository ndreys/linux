--- conflicted
+++ resolved
@@ -196,7 +196,6 @@
 	omap_ctrl_readl(AM35XX_CONTROL_IP_SW_RESET); /* OCP barrier */
 }
 
-<<<<<<< HEAD
 static void __init nokia_n900_legacy_init(void)
 {
 	hsmmc2_internal_input_clk();
@@ -211,7 +210,8 @@
 			pr_warning("Thumb binaries may crash randomly without this workaround\n");
 		}
 	}
-=======
+}
+
 static struct gpio cm_t3517_wlan_gpios[] __initdata = {
 	{ 56,	GPIOF_OUT_INIT_HIGH,	"wlan pwr" },
 	{ 4,	GPIOF_OUT_INIT_HIGH,	"xcvr noe" },
@@ -247,7 +247,6 @@
 static void __init am3517_evm_legacy_init(void)
 {
 	am35xx_emac_reset();
->>>>>>> 20bb4685
 }
 #endif /* CONFIG_ARCH_OMAP3 */
 
