--- conflicted
+++ resolved
@@ -58,13 +58,11 @@
 AFLAGS_sleep24xx.o			:=-Wa,-march=armv6
 AFLAGS_sleep34xx.o			:=-Wa,-march=armv7-a
 
-<<<<<<< HEAD
 ifeq ($(CONFIG_PM_VERBOSE),y)
 CFLAGS_pm_bus.o				+= -DDEBUG
 endif
-=======
+
 obj-$(CONFIG_ARCH_OMAP3)		+= opp3xxx_data.o
->>>>>>> 9754e49e
 
 endif
 
