/*
 * omap_hwmod implementation for OMAP2/3/4
 *
 * Copyright (C) 2009-2010 Nokia Corporation
 *
 * Paul Walmsley, Benoît Cousson, Kevin Hilman
 *
 * Created in collaboration with (alphabetical order): Thara Gopinath,
 * Tony Lindgren, Rajendra Nayak, Vikram Pandita, Sakari Poussa, Anand
 * Sawant, Santosh Shilimkar, Richard Woodruff
 *
 * This program is free software; you can redistribute it and/or modify
 * it under the terms of the GNU General Public License version 2 as
 * published by the Free Software Foundation.
 *
 * This code manages "OMAP modules" (on-chip devices) and their
 * integration with Linux device driver and bus code.
 *
 * References:
 * - OMAP2420 Multimedia Processor Silicon Revision 2.1.1, 2.2 (SWPU064)
 * - OMAP2430 Multimedia Device POP Silicon Revision 2.1 (SWPU090)
 * - OMAP34xx Multimedia Device Silicon Revision 3.1 (SWPU108)
 * - OMAP4430 Multimedia Device Silicon Revision 1.0 (SWPU140)
 * - Open Core Protocol Specification 2.2
 *
 * To do:
 * - pin mux handling
 * - handle IO mapping
 * - bus throughput & module latency measurement code
 *
 * XXX add tests at the beginning of each function to ensure the hwmod is
 * in the appropriate state
 * XXX error return values should be checked to ensure that they are
 * appropriate
 */
#undef DEBUG

#include <linux/kernel.h>
#include <linux/errno.h>
#include <linux/io.h>
#include <linux/clk.h>
#include <linux/delay.h>
#include <linux/err.h>
#include <linux/list.h>
#include <linux/mutex.h>

#include <plat/common.h>
#include <plat/cpu.h>
#include <plat/clockdomain.h>
#include <plat/powerdomain.h>
#include <plat/clock.h>
#include <plat/omap_hwmod.h>
#include <plat/prcm.h>

#include "cm.h"

/* Maximum microseconds to wait for OMAP module to reset */
#define MAX_MODULE_RESET_WAIT		10000

/* Name of the OMAP hwmod for the MPU */
#define MPU_INITIATOR_NAME		"mpu"

/* omap_hwmod_list contains all registered struct omap_hwmods */
static LIST_HEAD(omap_hwmod_list);

static DEFINE_MUTEX(omap_hwmod_mutex);

/* mpu_oh: used to add/remove MPU initiator from sleepdep list */
static struct omap_hwmod *mpu_oh;

/* inited: 0 if omap_hwmod_init() has not yet been called; 1 otherwise */
static u8 inited;


/* Private functions */

/**
 * _update_sysc_cache - return the module OCP_SYSCONFIG register, keep copy
 * @oh: struct omap_hwmod *
 *
 * Load the current value of the hwmod OCP_SYSCONFIG register into the
 * struct omap_hwmod for later use.  Returns -EINVAL if the hwmod has no
 * OCP_SYSCONFIG register or 0 upon success.
 */
static int _update_sysc_cache(struct omap_hwmod *oh)
{
	if (!oh->class->sysc) {
		WARN(1, "omap_hwmod: %s: cannot read OCP_SYSCONFIG: not defined on hwmod's class\n", oh->name);
		return -EINVAL;
	}

	/* XXX ensure module interface clock is up */

	oh->_sysc_cache = omap_hwmod_readl(oh, oh->class->sysc->sysc_offs);

	if (!(oh->class->sysc->sysc_flags & SYSC_NO_CACHE))
		oh->_int_flags |= _HWMOD_SYSCONFIG_LOADED;

	return 0;
}

/**
 * _write_sysconfig - write a value to the module's OCP_SYSCONFIG register
 * @v: OCP_SYSCONFIG value to write
 * @oh: struct omap_hwmod *
 *
 * Write @v into the module class' OCP_SYSCONFIG register, if it has
 * one.  No return value.
 */
static void _write_sysconfig(u32 v, struct omap_hwmod *oh)
{
	if (!oh->class->sysc) {
		WARN(1, "omap_hwmod: %s: cannot write OCP_SYSCONFIG: not defined on hwmod's class\n", oh->name);
		return;
	}

	/* XXX ensure module interface clock is up */

	if (oh->_sysc_cache != v) {
		oh->_sysc_cache = v;
		omap_hwmod_writel(v, oh, oh->class->sysc->sysc_offs);
	}
}

/**
 * _set_master_standbymode: set the OCP_SYSCONFIG MIDLEMODE field in @v
 * @oh: struct omap_hwmod *
 * @standbymode: MIDLEMODE field bits
 * @v: pointer to register contents to modify
 *
 * Update the master standby mode bits in @v to be @standbymode for
 * the @oh hwmod.  Does not write to the hardware.  Returns -EINVAL
 * upon error or 0 upon success.
 */
static int _set_master_standbymode(struct omap_hwmod *oh, u8 standbymode,
				   u32 *v)
{
	u32 mstandby_mask;
	u8 mstandby_shift;

	if (!oh->class->sysc ||
	    !(oh->class->sysc->sysc_flags & SYSC_HAS_MIDLEMODE))
		return -EINVAL;

	if (!oh->class->sysc->sysc_fields) {
		WARN(1, "omap_hwmod: %s: offset struct for sysconfig not provided in class\n", oh->name);
		return -EINVAL;
	}

	mstandby_shift = oh->class->sysc->sysc_fields->midle_shift;
	mstandby_mask = (0x3 << mstandby_shift);

	*v &= ~mstandby_mask;
	*v |= __ffs(standbymode) << mstandby_shift;

	return 0;
}

/**
 * _set_slave_idlemode: set the OCP_SYSCONFIG SIDLEMODE field in @v
 * @oh: struct omap_hwmod *
 * @idlemode: SIDLEMODE field bits
 * @v: pointer to register contents to modify
 *
 * Update the slave idle mode bits in @v to be @idlemode for the @oh
 * hwmod.  Does not write to the hardware.  Returns -EINVAL upon error
 * or 0 upon success.
 */
static int _set_slave_idlemode(struct omap_hwmod *oh, u8 idlemode, u32 *v)
{
	u32 sidle_mask;
	u8 sidle_shift;

	if (!oh->class->sysc ||
	    !(oh->class->sysc->sysc_flags & SYSC_HAS_SIDLEMODE))
		return -EINVAL;

	if (!oh->class->sysc->sysc_fields) {
		WARN(1, "omap_hwmod: %s: offset struct for sysconfig not provided in class\n", oh->name);
		return -EINVAL;
	}

	sidle_shift = oh->class->sysc->sysc_fields->sidle_shift;
	sidle_mask = (0x3 << sidle_shift);

	*v &= ~sidle_mask;
	*v |= __ffs(idlemode) << sidle_shift;

	return 0;
}

/**
 * _set_clockactivity: set OCP_SYSCONFIG.CLOCKACTIVITY bits in @v
 * @oh: struct omap_hwmod *
 * @clockact: CLOCKACTIVITY field bits
 * @v: pointer to register contents to modify
 *
 * Update the clockactivity mode bits in @v to be @clockact for the
 * @oh hwmod.  Used for additional powersaving on some modules.  Does
 * not write to the hardware.  Returns -EINVAL upon error or 0 upon
 * success.
 */
static int _set_clockactivity(struct omap_hwmod *oh, u8 clockact, u32 *v)
{
	u32 clkact_mask;
	u8  clkact_shift;

	if (!oh->class->sysc ||
	    !(oh->class->sysc->sysc_flags & SYSC_HAS_CLOCKACTIVITY))
		return -EINVAL;

	if (!oh->class->sysc->sysc_fields) {
		WARN(1, "omap_hwmod: %s: offset struct for sysconfig not provided in class\n", oh->name);
		return -EINVAL;
	}

	clkact_shift = oh->class->sysc->sysc_fields->clkact_shift;
	clkact_mask = (0x3 << clkact_shift);

	*v &= ~clkact_mask;
	*v |= clockact << clkact_shift;

	return 0;
}

/**
 * _set_softreset: set OCP_SYSCONFIG.CLOCKACTIVITY bits in @v
 * @oh: struct omap_hwmod *
 * @v: pointer to register contents to modify
 *
 * Set the SOFTRESET bit in @v for hwmod @oh.  Returns -EINVAL upon
 * error or 0 upon success.
 */
static int _set_softreset(struct omap_hwmod *oh, u32 *v)
{
	u32 softrst_mask;

	if (!oh->class->sysc ||
	    !(oh->class->sysc->sysc_flags & SYSC_HAS_SOFTRESET))
		return -EINVAL;

	if (!oh->class->sysc->sysc_fields) {
		WARN(1, "omap_hwmod: %s: offset struct for sysconfig not provided in class\n", oh->name);
		return -EINVAL;
	}

	softrst_mask = (0x1 << oh->class->sysc->sysc_fields->srst_shift);

	*v |= softrst_mask;

	return 0;
}

/**
 * _set_module_autoidle: set the OCP_SYSCONFIG AUTOIDLE field in @v
 * @oh: struct omap_hwmod *
 * @autoidle: desired AUTOIDLE bitfield value (0 or 1)
 * @v: pointer to register contents to modify
 *
 * Update the module autoidle bit in @v to be @autoidle for the @oh
 * hwmod.  The autoidle bit controls whether the module can gate
 * internal clocks automatically when it isn't doing anything; the
 * exact function of this bit varies on a per-module basis.  This
 * function does not write to the hardware.  Returns -EINVAL upon
 * error or 0 upon success.
 */
static int _set_module_autoidle(struct omap_hwmod *oh, u8 autoidle,
				u32 *v)
{
	u32 autoidle_mask;
	u8 autoidle_shift;

	if (!oh->class->sysc ||
	    !(oh->class->sysc->sysc_flags & SYSC_HAS_AUTOIDLE))
		return -EINVAL;

	if (!oh->class->sysc->sysc_fields) {
		WARN(1, "omap_hwmod: %s: offset struct for sysconfig not provided in class\n", oh->name);
		return -EINVAL;
	}

	autoidle_shift = oh->class->sysc->sysc_fields->autoidle_shift;
	autoidle_mask = (0x3 << autoidle_shift);

	*v &= ~autoidle_mask;
	*v |= autoidle << autoidle_shift;

	return 0;
}

/**
 * _enable_wakeup: set OCP_SYSCONFIG.ENAWAKEUP bit in the hardware
 * @oh: struct omap_hwmod *
 *
 * Allow the hardware module @oh to send wakeups.  Returns -EINVAL
 * upon error or 0 upon success.
 */
static int _enable_wakeup(struct omap_hwmod *oh)
{
	u32 v, wakeup_mask;

	if (!oh->class->sysc ||
	    !(oh->class->sysc->sysc_flags & SYSC_HAS_ENAWAKEUP))
		return -EINVAL;

	if (!oh->class->sysc->sysc_fields) {
		WARN(1, "omap_hwmod: %s: offset struct for sysconfig not provided in class\n", oh->name);
		return -EINVAL;
	}

	wakeup_mask = (0x1 << oh->class->sysc->sysc_fields->enwkup_shift);

	v = oh->_sysc_cache;
	v |= wakeup_mask;
	_write_sysconfig(v, oh);

	/* XXX test pwrdm_get_wken for this hwmod's subsystem */

	oh->_int_flags |= _HWMOD_WAKEUP_ENABLED;

	return 0;
}

/**
 * _disable_wakeup: clear OCP_SYSCONFIG.ENAWAKEUP bit in the hardware
 * @oh: struct omap_hwmod *
 *
 * Prevent the hardware module @oh to send wakeups.  Returns -EINVAL
 * upon error or 0 upon success.
 */
static int _disable_wakeup(struct omap_hwmod *oh)
{
	u32 v, wakeup_mask;

	if (!oh->class->sysc ||
	    !(oh->class->sysc->sysc_flags & SYSC_HAS_ENAWAKEUP))
		return -EINVAL;

	if (!oh->class->sysc->sysc_fields) {
		WARN(1, "omap_hwmod: %s: offset struct for sysconfig not provided in class\n", oh->name);
		return -EINVAL;
	}

	wakeup_mask = (0x1 << oh->class->sysc->sysc_fields->enwkup_shift);

	v = oh->_sysc_cache;
	v &= ~wakeup_mask;
	_write_sysconfig(v, oh);

	/* XXX test pwrdm_get_wken for this hwmod's subsystem */

	oh->_int_flags &= ~_HWMOD_WAKEUP_ENABLED;

	return 0;
}

/**
 * _add_initiator_dep: prevent @oh from smart-idling while @init_oh is active
 * @oh: struct omap_hwmod *
 *
 * Prevent the hardware module @oh from entering idle while the
 * hardare module initiator @init_oh is active.  Useful when a module
 * will be accessed by a particular initiator (e.g., if a module will
 * be accessed by the IVA, there should be a sleepdep between the IVA
 * initiator and the module).  Only applies to modules in smart-idle
 * mode.  Returns -EINVAL upon error or passes along
 * clkdm_add_sleepdep() value upon success.
 */
static int _add_initiator_dep(struct omap_hwmod *oh, struct omap_hwmod *init_oh)
{
	if (!oh->_clk)
		return -EINVAL;

	return clkdm_add_sleepdep(oh->_clk->clkdm, init_oh->_clk->clkdm);
}

/**
 * _del_initiator_dep: allow @oh to smart-idle even if @init_oh is active
 * @oh: struct omap_hwmod *
 *
 * Allow the hardware module @oh to enter idle while the hardare
 * module initiator @init_oh is active.  Useful when a module will not
 * be accessed by a particular initiator (e.g., if a module will not
 * be accessed by the IVA, there should be no sleepdep between the IVA
 * initiator and the module).  Only applies to modules in smart-idle
 * mode.  Returns -EINVAL upon error or passes along
 * clkdm_del_sleepdep() value upon success.
 */
static int _del_initiator_dep(struct omap_hwmod *oh, struct omap_hwmod *init_oh)
{
	if (!oh->_clk)
		return -EINVAL;

	return clkdm_del_sleepdep(oh->_clk->clkdm, init_oh->_clk->clkdm);
}

/**
 * _init_main_clk - get a struct clk * for the the hwmod's main functional clk
 * @oh: struct omap_hwmod *
 *
 * Called from _init_clocks().  Populates the @oh _clk (main
 * functional clock pointer) if a main_clk is present.  Returns 0 on
 * success or -EINVAL on error.
 */
static int _init_main_clk(struct omap_hwmod *oh)
{
	int ret = 0;

	if (!oh->main_clk)
		return 0;

	oh->_clk = omap_clk_get_by_name(oh->main_clk);
	if (!oh->_clk) {
		pr_warning("omap_hwmod: %s: cannot clk_get main_clk %s\n",
			   oh->name, oh->main_clk);
		return -EINVAL;
	}

	if (!oh->_clk->clkdm)
		pr_warning("omap_hwmod: %s: missing clockdomain for %s.\n",
			   oh->main_clk, oh->_clk->name);

	return ret;
}

/**
 * _init_interface_clks - get a struct clk * for the the hwmod's interface clks
 * @oh: struct omap_hwmod *
 *
 * Called from _init_clocks().  Populates the @oh OCP slave interface
 * clock pointers.  Returns 0 on success or -EINVAL on error.
 */
static int _init_interface_clks(struct omap_hwmod *oh)
{
	struct clk *c;
	int i;
	int ret = 0;

	if (oh->slaves_cnt == 0)
		return 0;

	for (i = 0; i < oh->slaves_cnt; i++) {
		struct omap_hwmod_ocp_if *os = oh->slaves[i];

		if (!os->clk)
			continue;

		c = omap_clk_get_by_name(os->clk);
		if (!c) {
			pr_warning("omap_hwmod: %s: cannot clk_get interface_clk %s\n",
				   oh->name, os->clk);
			ret = -EINVAL;
		}
		os->_clk = c;
	}

	return ret;
}

/**
 * _init_opt_clk - get a struct clk * for the the hwmod's optional clocks
 * @oh: struct omap_hwmod *
 *
 * Called from _init_clocks().  Populates the @oh omap_hwmod_opt_clk
 * clock pointers.  Returns 0 on success or -EINVAL on error.
 */
static int _init_opt_clks(struct omap_hwmod *oh)
{
	struct omap_hwmod_opt_clk *oc;
	struct clk *c;
	int i;
	int ret = 0;

	for (i = oh->opt_clks_cnt, oc = oh->opt_clks; i > 0; i--, oc++) {
		c = omap_clk_get_by_name(oc->clk);
		if (!c) {
			pr_warning("omap_hwmod: %s: cannot clk_get opt_clk %s\n",
				   oh->name, oc->clk);
			ret = -EINVAL;
		}
		oc->_clk = c;
	}

	return ret;
}

/**
 * _enable_clocks - enable hwmod main clock and interface clocks
 * @oh: struct omap_hwmod *
 *
 * Enables all clocks necessary for register reads and writes to succeed
 * on the hwmod @oh.  Returns 0.
 */
static int _enable_clocks(struct omap_hwmod *oh)
{
	int i;

	pr_debug("omap_hwmod: %s: enabling clocks\n", oh->name);

	if (oh->_clk)
		clk_enable(oh->_clk);

	if (oh->slaves_cnt > 0) {
		for (i = 0; i < oh->slaves_cnt; i++) {
			struct omap_hwmod_ocp_if *os = oh->slaves[i];
			struct clk *c = os->_clk;

			if (c && (os->flags & OCPIF_SWSUP_IDLE))
				clk_enable(c);
		}
	}

	/* The opt clocks are controlled by the device driver. */

	return 0;
}

/**
 * _disable_clocks - disable hwmod main clock and interface clocks
 * @oh: struct omap_hwmod *
 *
 * Disables the hwmod @oh main functional and interface clocks.  Returns 0.
 */
static int _disable_clocks(struct omap_hwmod *oh)
{
	int i;

	pr_debug("omap_hwmod: %s: disabling clocks\n", oh->name);

	if (oh->_clk)
		clk_disable(oh->_clk);

	if (oh->slaves_cnt > 0) {
		for (i = 0; i < oh->slaves_cnt; i++) {
			struct omap_hwmod_ocp_if *os = oh->slaves[i];
			struct clk *c = os->_clk;

			if (c && (os->flags & OCPIF_SWSUP_IDLE))
				clk_disable(c);
		}
	}

	/* The opt clocks are controlled by the device driver. */

	return 0;
}

/**
 * _find_mpu_port_index - find hwmod OCP slave port ID intended for MPU use
 * @oh: struct omap_hwmod *
 *
 * Returns the array index of the OCP slave port that the MPU
 * addresses the device on, or -EINVAL upon error or not found.
 */
static int _find_mpu_port_index(struct omap_hwmod *oh)
{
	int i;
	int found = 0;

	if (!oh || oh->slaves_cnt == 0)
		return -EINVAL;

	for (i = 0; i < oh->slaves_cnt; i++) {
		struct omap_hwmod_ocp_if *os = oh->slaves[i];

		if (os->user & OCP_USER_MPU) {
			found = 1;
			break;
		}
	}

	if (found)
		pr_debug("omap_hwmod: %s: MPU OCP slave port ID  %d\n",
			 oh->name, i);
	else
		pr_debug("omap_hwmod: %s: no MPU OCP slave port found\n",
			 oh->name);

	return (found) ? i : -EINVAL;
}

/**
 * _find_mpu_rt_base - find hwmod register target base addr accessible by MPU
 * @oh: struct omap_hwmod *
 *
 * Return the virtual address of the base of the register target of
 * device @oh, or NULL on error.
 */
static void __iomem *_find_mpu_rt_base(struct omap_hwmod *oh, u8 index)
{
	struct omap_hwmod_ocp_if *os;
	struct omap_hwmod_addr_space *mem;
	int i;
	int found = 0;
	void __iomem *va_start;

	if (!oh || oh->slaves_cnt == 0)
		return NULL;

	os = oh->slaves[index];

	for (i = 0, mem = os->addr; i < os->addr_cnt; i++, mem++) {
		if (mem->flags & ADDR_TYPE_RT) {
			found = 1;
			break;
		}
	}

	if (found) {
		va_start = ioremap(mem->pa_start, mem->pa_end - mem->pa_start);
		if (!va_start) {
			pr_err("omap_hwmod: %s: Could not ioremap\n", oh->name);
			return NULL;
		}
		pr_debug("omap_hwmod: %s: MPU register target at va %p\n",
			 oh->name, va_start);
	} else {
		pr_debug("omap_hwmod: %s: no MPU register target found\n",
			 oh->name);
	}

	return (found) ? va_start : NULL;
}

/**
 * _sysc_enable - try to bring a module out of idle via OCP_SYSCONFIG
 * @oh: struct omap_hwmod *
 *
 * If module is marked as SWSUP_SIDLE, force the module out of slave
 * idle; otherwise, configure it for smart-idle.  If module is marked
 * as SWSUP_MSUSPEND, force the module out of master standby;
 * otherwise, configure it for smart-standby.  No return value.
 */
static void _sysc_enable(struct omap_hwmod *oh)
{
	u8 idlemode, sf;
	u32 v;

	if (!oh->class->sysc)
		return;

	v = oh->_sysc_cache;
	sf = oh->class->sysc->sysc_flags;

	if (sf & SYSC_HAS_SIDLEMODE) {
		idlemode = (oh->flags & HWMOD_SWSUP_SIDLE) ?
			HWMOD_IDLEMODE_NO : HWMOD_IDLEMODE_SMART;
		_set_slave_idlemode(oh, idlemode, &v);
	}

	if (sf & SYSC_HAS_MIDLEMODE) {
		idlemode = (oh->flags & HWMOD_SWSUP_MSTANDBY) ?
			HWMOD_IDLEMODE_NO : HWMOD_IDLEMODE_SMART;
		_set_master_standbymode(oh, idlemode, &v);
	}

	if (sf & SYSC_HAS_AUTOIDLE) {
		idlemode = (oh->flags & HWMOD_NO_OCP_AUTOIDLE) ?
			0 : 1;
		_set_module_autoidle(oh, idlemode, &v);
	}

	/* XXX OCP ENAWAKEUP bit? */

	/*
	 * XXX The clock framework should handle this, by
	 * calling into this code.  But this must wait until the
	 * clock structures are tagged with omap_hwmod entries
	 */
	if ((oh->flags & HWMOD_SET_DEFAULT_CLOCKACT) &&
	    (sf & SYSC_HAS_CLOCKACTIVITY))
		_set_clockactivity(oh, oh->class->sysc->clockact, &v);

	_write_sysconfig(v, oh);
}

/**
 * _sysc_idle - try to put a module into idle via OCP_SYSCONFIG
 * @oh: struct omap_hwmod *
 *
 * If module is marked as SWSUP_SIDLE, force the module into slave
 * idle; otherwise, configure it for smart-idle.  If module is marked
 * as SWSUP_MSUSPEND, force the module into master standby; otherwise,
 * configure it for smart-standby.  No return value.
 */
static void _sysc_idle(struct omap_hwmod *oh)
{
	u8 idlemode, sf;
	u32 v;

	if (!oh->class->sysc)
		return;

	v = oh->_sysc_cache;
	sf = oh->class->sysc->sysc_flags;

	if (sf & SYSC_HAS_SIDLEMODE) {
		idlemode = (oh->flags & HWMOD_SWSUP_SIDLE) ?
			HWMOD_IDLEMODE_FORCE : HWMOD_IDLEMODE_SMART;
		_set_slave_idlemode(oh, idlemode, &v);
	}

	if (sf & SYSC_HAS_MIDLEMODE) {
		idlemode = (oh->flags & HWMOD_SWSUP_MSTANDBY) ?
			HWMOD_IDLEMODE_FORCE : HWMOD_IDLEMODE_SMART;
		_set_master_standbymode(oh, idlemode, &v);
	}

	_write_sysconfig(v, oh);
}

/**
 * _sysc_shutdown - force a module into idle via OCP_SYSCONFIG
 * @oh: struct omap_hwmod *
 *
 * Force the module into slave idle and master suspend. No return
 * value.
 */
static void _sysc_shutdown(struct omap_hwmod *oh)
{
	u32 v;
	u8 sf;

	if (!oh->class->sysc)
		return;

	v = oh->_sysc_cache;
	sf = oh->class->sysc->sysc_flags;

	if (sf & SYSC_HAS_SIDLEMODE)
		_set_slave_idlemode(oh, HWMOD_IDLEMODE_FORCE, &v);

	if (sf & SYSC_HAS_MIDLEMODE)
		_set_master_standbymode(oh, HWMOD_IDLEMODE_FORCE, &v);

	if (sf & SYSC_HAS_AUTOIDLE)
		_set_module_autoidle(oh, 1, &v);

	_write_sysconfig(v, oh);
}

/**
 * _lookup - find an omap_hwmod by name
 * @name: find an omap_hwmod by name
 *
 * Return a pointer to an omap_hwmod by name, or NULL if not found.
 * Caller must hold omap_hwmod_mutex.
 */
static struct omap_hwmod *_lookup(const char *name)
{
	struct omap_hwmod *oh, *temp_oh;

	oh = NULL;

	list_for_each_entry(temp_oh, &omap_hwmod_list, node) {
		if (!strcmp(name, temp_oh->name)) {
			oh = temp_oh;
			break;
		}
	}

	return oh;
}

/**
 * _init_clocks - clk_get() all clocks associated with this hwmod
 * @oh: struct omap_hwmod *
 * @data: not used; pass NULL
 *
 * Called by omap_hwmod_late_init() (after omap2_clk_init()).
 * Resolves all clock names embedded in the hwmod.  Returns -EINVAL if
 * the omap_hwmod has not yet been registered or if the clocks have
 * already been initialized, 0 on success, or a non-zero error on
 * failure.
 */
static int _init_clocks(struct omap_hwmod *oh, void *data)
{
	int ret = 0;

	if (!oh || (oh->_state != _HWMOD_STATE_REGISTERED))
		return -EINVAL;

	pr_debug("omap_hwmod: %s: looking up clocks\n", oh->name);

	ret |= _init_main_clk(oh);
	ret |= _init_interface_clks(oh);
	ret |= _init_opt_clks(oh);

	if (!ret)
		oh->_state = _HWMOD_STATE_CLKS_INITED;

	return 0;
}

/**
 * _wait_target_ready - wait for a module to leave slave idle
 * @oh: struct omap_hwmod *
 *
 * Wait for a module @oh to leave slave idle.  Returns 0 if the module
 * does not have an IDLEST bit or if the module successfully leaves
 * slave idle; otherwise, pass along the return value of the
 * appropriate *_cm_wait_module_ready() function.
 */
static int _wait_target_ready(struct omap_hwmod *oh)
{
	struct omap_hwmod_ocp_if *os;
	int ret;

	if (!oh)
		return -EINVAL;

	if (oh->_int_flags & _HWMOD_NO_MPU_PORT)
		return 0;

	os = oh->slaves[oh->_mpu_port_index];

	if (oh->flags & HWMOD_NO_IDLEST)
		return 0;

	/* XXX check module SIDLEMODE */

	/* XXX check clock enable states */

	if (cpu_is_omap24xx() || cpu_is_omap34xx()) {
		ret = omap2_cm_wait_module_ready(oh->prcm.omap2.module_offs,
						 oh->prcm.omap2.idlest_reg_id,
						 oh->prcm.omap2.idlest_idle_bit);
	} else if (cpu_is_omap44xx()) {
		ret = omap4_cm_wait_module_ready(oh->prcm.omap4.clkctrl_reg);
	} else {
		BUG();
	};

	return ret;
}

/**
 * _reset - reset an omap_hwmod
 * @oh: struct omap_hwmod *
 *
 * Resets an omap_hwmod @oh via the OCP_SYSCONFIG bit.  hwmod must be
 * enabled for this to work.  Returns -EINVAL if the hwmod cannot be
 * reset this way or if the hwmod is in the wrong state, -ETIMEDOUT if
 * the module did not reset in time, or 0 upon success.
 */
static int _reset(struct omap_hwmod *oh)
{
	u32 r, v;
	int c = 0;

	if (!oh->class->sysc ||
	    !(oh->class->sysc->sysc_flags & SYSC_HAS_SOFTRESET) ||
	    (oh->class->sysc->sysc_flags & SYSS_MISSING))
		return -EINVAL;

	/* clocks must be on for this operation */
	if (oh->_state != _HWMOD_STATE_ENABLED) {
		pr_warning("omap_hwmod: %s: reset can only be entered from "
			   "enabled state\n", oh->name);
		return -EINVAL;
	}

	pr_debug("omap_hwmod: %s: resetting\n", oh->name);

	v = oh->_sysc_cache;
	r = _set_softreset(oh, &v);
	if (r)
		return r;
	_write_sysconfig(v, oh);

	omap_test_timeout((omap_hwmod_readl(oh, oh->class->sysc->syss_offs) &
			   SYSS_RESETDONE_MASK),
			  MAX_MODULE_RESET_WAIT, c);

	if (c == MAX_MODULE_RESET_WAIT)
		pr_warning("omap_hwmod: %s: failed to reset in %d usec\n",
			   oh->name, MAX_MODULE_RESET_WAIT);
	else
		pr_debug("omap_hwmod: %s: reset in %d usec\n", oh->name, c);

	/*
	 * XXX add _HWMOD_STATE_WEDGED for modules that don't come back from
	 * _wait_target_ready() or _reset()
	 */

	return (c == MAX_MODULE_RESET_WAIT) ? -ETIMEDOUT : 0;
}

/**
 * _omap_hwmod_enable - enable an omap_hwmod
 * @oh: struct omap_hwmod *
 *
 * Enables an omap_hwmod @oh such that the MPU can access the hwmod's
 * register target.  Returns -EINVAL if the hwmod is in the wrong
 * state or passes along the return value of _wait_target_ready().
 */
int _omap_hwmod_enable(struct omap_hwmod *oh)
{
	int r;

	if (oh->_state != _HWMOD_STATE_INITIALIZED &&
	    oh->_state != _HWMOD_STATE_IDLE &&
	    oh->_state != _HWMOD_STATE_DISABLED) {
		WARN(1, "omap_hwmod: %s: enabled state can only be entered "
		     "from initialized, idle, or disabled state\n", oh->name);
		return -EINVAL;
	}

	pr_debug("omap_hwmod: %s: enabling\n", oh->name);

	/*
	 * If an IP contains only one HW reset line, then de-assert it in order
	 * to allow to enable the clocks. Otherwise the PRCM will return
	 * Intransition status, and the init will failed.
	 */
	if ((oh->_state == _HWMOD_STATE_INITIALIZED ||
	     oh->_state == _HWMOD_STATE_DISABLED) && oh->rst_lines_cnt == 1)
		omap_hwmod_hardreset_deassert(oh, oh->rst_lines[0].name);

	/* XXX mux balls */

	_add_initiator_dep(oh, mpu_oh);
	_enable_clocks(oh);

	r = _wait_target_ready(oh);
	if (!r) {
		oh->_state = _HWMOD_STATE_ENABLED;

		/* Access the sysconfig only if the target is ready */
		if (oh->class->sysc) {
			if (!(oh->_int_flags & _HWMOD_SYSCONFIG_LOADED))
				_update_sysc_cache(oh);
			_sysc_enable(oh);
		}
	} else {
		pr_debug("omap_hwmod: %s: _wait_target_ready: %d\n",
			 oh->name, r);
	}

	return r;
}

/**
 * _idle - idle an omap_hwmod
 * @oh: struct omap_hwmod *
 *
 * Idles an omap_hwmod @oh.  This should be called once the hwmod has
 * no further work.  Returns -EINVAL if the hwmod is in the wrong
 * state or returns 0.
 */
int _omap_hwmod_idle(struct omap_hwmod *oh)
{
	if (oh->_state != _HWMOD_STATE_ENABLED) {
		WARN(1, "omap_hwmod: %s: idle state can only be entered from "
		     "enabled state\n", oh->name);
		return -EINVAL;
	}

	pr_debug("omap_hwmod: %s: idling\n", oh->name);

	if (oh->class->sysc)
		_sysc_idle(oh);
	_del_initiator_dep(oh, mpu_oh);
	_disable_clocks(oh);

	oh->_state = _HWMOD_STATE_IDLE;

	return 0;
}

/**
 * _shutdown - shutdown an omap_hwmod
 * @oh: struct omap_hwmod *
 *
 * Shut down an omap_hwmod @oh.  This should be called when the driver
 * used for the hwmod is removed or unloaded or if the driver is not
 * used by the system.  Returns -EINVAL if the hwmod is in the wrong
 * state or returns 0.
 */
static int _shutdown(struct omap_hwmod *oh)
{
	if (oh->_state != _HWMOD_STATE_IDLE &&
	    oh->_state != _HWMOD_STATE_ENABLED) {
		WARN(1, "omap_hwmod: %s: disabled state can only be entered "
		     "from idle, or enabled state\n", oh->name);
		return -EINVAL;
	}

	pr_debug("omap_hwmod: %s: disabling\n", oh->name);

	if (oh->class->sysc)
		_sysc_shutdown(oh);
<<<<<<< HEAD
=======
	/*
	 * If an IP contains only one HW reset line, then assert it
	 * before disabling the clocks and shutting down the IP.
	 */
	if (oh->rst_lines_cnt == 1)
		omap_hwmod_hardreset_assert(oh, oh->rst_lines[0].name);
>>>>>>> 4b55a0d5

	/* clocks and deps are already disabled in idle */
	if (oh->_state == _HWMOD_STATE_ENABLED) {
		_del_initiator_dep(oh, mpu_oh);
		/* XXX what about the other system initiators here? dma, dsp */
		_disable_clocks(oh);
	}
	/* XXX Should this code also force-disable the optional clocks? */

	/* XXX mux any associated balls to safe mode */

	oh->_state = _HWMOD_STATE_DISABLED;

	return 0;
}

/**
 * _setup - do initial configuration of omap_hwmod
 * @oh: struct omap_hwmod *
 * @skip_setup_idle_p: do not idle hwmods at the end of the fn if 1
 *
 * Writes the CLOCKACTIVITY bits @clockact to the hwmod @oh
 * OCP_SYSCONFIG register.  @skip_setup_idle is intended to be used on
 * a system that will not call omap_hwmod_enable() to enable devices
 * (e.g., a system without PM runtime).  Returns -EINVAL if the hwmod
 * is in the wrong state or returns 0.
 */
static int _setup(struct omap_hwmod *oh, void *data)
{
	int i, r;
	u8 skip_setup_idle;

	if (!oh || !data)
		return -EINVAL;

	skip_setup_idle = *(u8 *)data;

	/* Set iclk autoidle mode */
	if (oh->slaves_cnt > 0) {
		for (i = 0; i < oh->slaves_cnt; i++) {
			struct omap_hwmod_ocp_if *os = oh->slaves[i];
			struct clk *c = os->_clk;

			if (!c)
				continue;

			if (os->flags & OCPIF_SWSUP_IDLE) {
				/* XXX omap_iclk_deny_idle(c); */
			} else {
				/* XXX omap_iclk_allow_idle(c); */
				clk_enable(c);
			}
		}
	}

	mutex_init(&oh->mutex);
	oh->_state = _HWMOD_STATE_INITIALIZED;

	/*
	 * In the case of hwmod with hardreset that should not be
	 * de-assert at boot time, we have to keep the module
	 * initialized, because we cannot enable it properly with the
	 * reset asserted. Exit without warning because that behavior is
	 * expected.
	 */
	if ((oh->flags & HWMOD_INIT_NO_RESET) && oh->rst_lines_cnt == 1)
		return 0;

	r = _omap_hwmod_enable(oh);
	if (r) {
		pr_warning("omap_hwmod: %s: cannot be enabled (%d)\n",
			   oh->name, oh->_state);
		return 0;
	}

	if (!(oh->flags & HWMOD_INIT_NO_RESET)) {
		_reset(oh);
		/*
		 * OCP_SYSCONFIG bits need to be reprogrammed after a softreset.
		 * The _omap_hwmod_enable() function should be split to
		 * avoid the rewrite of the OCP_SYSCONFIG register.
		 */
		if (oh->class->sysc) {
			_update_sysc_cache(oh);
			_sysc_enable(oh);
		}
	}

	if (!(oh->flags & HWMOD_INIT_NO_IDLE) && !skip_setup_idle)
		_omap_hwmod_idle(oh);

	return 0;
}



/* Public functions */

u32 omap_hwmod_readl(struct omap_hwmod *oh, u16 reg_offs)
{
	return __raw_readl(oh->_mpu_rt_va + reg_offs);
}

void omap_hwmod_writel(u32 v, struct omap_hwmod *oh, u16 reg_offs)
{
	__raw_writel(v, oh->_mpu_rt_va + reg_offs);
}

/**
 * omap_hwmod_set_slave_idlemode - set the hwmod's OCP slave idlemode
 * @oh: struct omap_hwmod *
 * @idlemode: SIDLEMODE field bits (shifted to bit 0)
 *
 * Sets the IP block's OCP slave idlemode in hardware, and updates our
 * local copy.  Intended to be used by drivers that have some erratum
 * that requires direct manipulation of the SIDLEMODE bits.  Returns
 * -EINVAL if @oh is null, or passes along the return value from
 * _set_slave_idlemode().
 *
 * XXX Does this function have any current users?  If not, we should
 * remove it; it is better to let the rest of the hwmod code handle this.
 * Any users of this function should be scrutinized carefully.
 */
int omap_hwmod_set_slave_idlemode(struct omap_hwmod *oh, u8 idlemode)
{
	u32 v;
	int retval = 0;

	if (!oh)
		return -EINVAL;

	v = oh->_sysc_cache;

	retval = _set_slave_idlemode(oh, idlemode, &v);
	if (!retval)
		_write_sysconfig(v, oh);

	return retval;
}

/**
 * omap_hwmod_register - register a struct omap_hwmod
 * @oh: struct omap_hwmod *
 *
 * Registers the omap_hwmod @oh.  Returns -EEXIST if an omap_hwmod
 * already has been registered by the same name; -EINVAL if the
 * omap_hwmod is in the wrong state, if @oh is NULL, if the
 * omap_hwmod's class field is NULL; if the omap_hwmod is missing a
 * name, or if the omap_hwmod's class is missing a name; or 0 upon
 * success.
 *
 * XXX The data should be copied into bootmem, so the original data
 * should be marked __initdata and freed after init.  This would allow
 * unneeded omap_hwmods to be freed on multi-OMAP configurations.  Note
 * that the copy process would be relatively complex due to the large number
 * of substructures.
 */
int omap_hwmod_register(struct omap_hwmod *oh)
{
	int ret, ms_id;

	if (!oh || !oh->name || !oh->class || !oh->class->name ||
	    (oh->_state != _HWMOD_STATE_UNKNOWN))
		return -EINVAL;

	mutex_lock(&omap_hwmod_mutex);

	pr_debug("omap_hwmod: %s: registering\n", oh->name);

	if (_lookup(oh->name)) {
		ret = -EEXIST;
		goto ohr_unlock;
	}

	ms_id = _find_mpu_port_index(oh);
	if (!IS_ERR_VALUE(ms_id)) {
		oh->_mpu_port_index = ms_id;
		oh->_mpu_rt_va = _find_mpu_rt_base(oh, oh->_mpu_port_index);
	} else {
		oh->_int_flags |= _HWMOD_NO_MPU_PORT;
	}

	list_add_tail(&oh->node, &omap_hwmod_list);

	oh->_state = _HWMOD_STATE_REGISTERED;

	ret = 0;

ohr_unlock:
	mutex_unlock(&omap_hwmod_mutex);
	return ret;
}

/**
 * omap_hwmod_lookup - look up a registered omap_hwmod by name
 * @name: name of the omap_hwmod to look up
 *
 * Given a @name of an omap_hwmod, return a pointer to the registered
 * struct omap_hwmod *, or NULL upon error.
 */
struct omap_hwmod *omap_hwmod_lookup(const char *name)
{
	struct omap_hwmod *oh;

	if (!name)
		return NULL;

	mutex_lock(&omap_hwmod_mutex);
	oh = _lookup(name);
	mutex_unlock(&omap_hwmod_mutex);

	return oh;
}

/**
 * omap_hwmod_for_each - call function for each registered omap_hwmod
 * @fn: pointer to a callback function
 * @data: void * data to pass to callback function
 *
 * Call @fn for each registered omap_hwmod, passing @data to each
 * function.  @fn must return 0 for success or any other value for
 * failure.  If @fn returns non-zero, the iteration across omap_hwmods
 * will stop and the non-zero return value will be passed to the
 * caller of omap_hwmod_for_each().  @fn is called with
 * omap_hwmod_for_each() held.
 */
int omap_hwmod_for_each(int (*fn)(struct omap_hwmod *oh, void *data),
			void *data)
{
	struct omap_hwmod *temp_oh;
	int ret;

	if (!fn)
		return -EINVAL;

	mutex_lock(&omap_hwmod_mutex);
	list_for_each_entry(temp_oh, &omap_hwmod_list, node) {
		ret = (*fn)(temp_oh, data);
		if (ret)
			break;
	}
	mutex_unlock(&omap_hwmod_mutex);

	return ret;
}


/**
 * omap_hwmod_init - init omap_hwmod code and register hwmods
 * @ohs: pointer to an array of omap_hwmods to register
 *
 * Intended to be called early in boot before the clock framework is
 * initialized.  If @ohs is not null, will register all omap_hwmods
 * listed in @ohs that are valid for this chip.  Returns -EINVAL if
 * omap_hwmod_init() has already been called or 0 otherwise.
 */
int omap_hwmod_init(struct omap_hwmod **ohs)
{
	struct omap_hwmod *oh;
	int r;

	if (inited)
		return -EINVAL;

	inited = 1;

	if (!ohs)
		return 0;

	oh = *ohs;
	while (oh) {
		if (omap_chip_is(oh->omap_chip)) {
			r = omap_hwmod_register(oh);
			WARN(r, "omap_hwmod: %s: omap_hwmod_register returned "
			     "%d\n", oh->name, r);
		}
		oh = *++ohs;
	}

	return 0;
}

/**
 * omap_hwmod_late_init - do some post-clock framework initialization
 * @skip_setup_idle: if 1, do not idle hwmods in _setup()
 *
 * Must be called after omap2_clk_init().  Resolves the struct clk names
 * to struct clk pointers for each registered omap_hwmod.  Also calls
 * _setup() on each hwmod.  Returns 0.
 */
int omap_hwmod_late_init(u8 skip_setup_idle)
{
	int r;

	/* XXX check return value */
	r = omap_hwmod_for_each(_init_clocks, NULL);
	WARN(r, "omap_hwmod: omap_hwmod_late_init(): _init_clocks failed\n");

	mpu_oh = omap_hwmod_lookup(MPU_INITIATOR_NAME);
	WARN(!mpu_oh, "omap_hwmod: could not find MPU initiator hwmod %s\n",
	     MPU_INITIATOR_NAME);

	if (skip_setup_idle)
		pr_debug("omap_hwmod: will leave hwmods enabled during setup\n");

	omap_hwmod_for_each(_setup, &skip_setup_idle);

	return 0;
}

/**
 * omap_hwmod_unregister - unregister an omap_hwmod
 * @oh: struct omap_hwmod *
 *
 * Unregisters a previously-registered omap_hwmod @oh.  There's probably
 * no use case for this, so it is likely to be removed in a later version.
 *
 * XXX Free all of the bootmem-allocated structures here when that is
 * implemented.  Make it clear that core code is the only code that is
 * expected to unregister modules.
 */
int omap_hwmod_unregister(struct omap_hwmod *oh)
{
	if (!oh)
		return -EINVAL;

	pr_debug("omap_hwmod: %s: unregistering\n", oh->name);

	mutex_lock(&omap_hwmod_mutex);
	iounmap(oh->_mpu_rt_va);
	list_del(&oh->node);
	mutex_unlock(&omap_hwmod_mutex);

	return 0;
}

/**
 * omap_hwmod_enable - enable an omap_hwmod
 * @oh: struct omap_hwmod *
 *
 * Enable an omap_hwomd @oh.  Intended to be called by omap_device_enable().
 * Returns -EINVAL on error or passes along the return value from _enable().
 */
int omap_hwmod_enable(struct omap_hwmod *oh)
{
	int r;

	if (!oh)
		return -EINVAL;

	mutex_lock(&oh->mutex);
	r = _omap_hwmod_enable(oh);
	mutex_unlock(&oh->mutex);

	return r;
}


/**
 * omap_hwmod_idle - idle an omap_hwmod
 * @oh: struct omap_hwmod *
 *
 * Idle an omap_hwomd @oh.  Intended to be called by omap_device_idle().
 * Returns -EINVAL on error or passes along the return value from _idle().
 */
int omap_hwmod_idle(struct omap_hwmod *oh)
{
	if (!oh)
		return -EINVAL;

	mutex_lock(&oh->mutex);
	_omap_hwmod_idle(oh);
	mutex_unlock(&oh->mutex);

	return 0;
}

/**
 * omap_hwmod_shutdown - shutdown an omap_hwmod
 * @oh: struct omap_hwmod *
 *
 * Shutdown an omap_hwomd @oh.  Intended to be called by
 * omap_device_shutdown().  Returns -EINVAL on error or passes along
 * the return value from _shutdown().
 */
int omap_hwmod_shutdown(struct omap_hwmod *oh)
{
	if (!oh)
		return -EINVAL;

	mutex_lock(&oh->mutex);
	_shutdown(oh);
	mutex_unlock(&oh->mutex);

	return 0;
}

/**
 * omap_hwmod_enable_clocks - enable main_clk, all interface clocks
 * @oh: struct omap_hwmod *oh
 *
 * Intended to be called by the omap_device code.
 */
int omap_hwmod_enable_clocks(struct omap_hwmod *oh)
{
	mutex_lock(&oh->mutex);
	_enable_clocks(oh);
	mutex_unlock(&oh->mutex);

	return 0;
}

/**
 * omap_hwmod_disable_clocks - disable main_clk, all interface clocks
 * @oh: struct omap_hwmod *oh
 *
 * Intended to be called by the omap_device code.
 */
int omap_hwmod_disable_clocks(struct omap_hwmod *oh)
{
	mutex_lock(&oh->mutex);
	_disable_clocks(oh);
	mutex_unlock(&oh->mutex);

	return 0;
}

/**
 * omap_hwmod_ocp_barrier - wait for posted writes against the hwmod to complete
 * @oh: struct omap_hwmod *oh
 *
 * Intended to be called by drivers and core code when all posted
 * writes to a device must complete before continuing further
 * execution (for example, after clearing some device IRQSTATUS
 * register bits)
 *
 * XXX what about targets with multiple OCP threads?
 */
void omap_hwmod_ocp_barrier(struct omap_hwmod *oh)
{
	BUG_ON(!oh);

	if (!oh->class->sysc || !oh->class->sysc->sysc_flags) {
		WARN(1, "omap_device: %s: OCP barrier impossible due to "
		      "device configuration\n", oh->name);
		return;
	}

	/*
	 * Forces posted writes to complete on the OCP thread handling
	 * register writes
	 */
	omap_hwmod_readl(oh, oh->class->sysc->sysc_offs);
}

/**
 * omap_hwmod_reset - reset the hwmod
 * @oh: struct omap_hwmod *
 *
 * Under some conditions, a driver may wish to reset the entire device.
 * Called from omap_device code.  Returns -EINVAL on error or passes along
 * the return value from _reset().
 */
int omap_hwmod_reset(struct omap_hwmod *oh)
{
	int r;

	if (!oh)
		return -EINVAL;

	mutex_lock(&oh->mutex);
	r = _reset(oh);
<<<<<<< HEAD
	if (!r)
		r = _omap_hwmod_enable(oh);
	mutex_unlock(&oh->mutex);
=======
	mutex_unlock(&omap_hwmod_mutex);
>>>>>>> 4b55a0d5

	return r;
}

/* offset between the reset control and the reset status registers */
#define RST_CTRL_ST_OFFSET 4

/**
 * _lookup_reset - reset the hwmod
 * @oh: struct omap_hwmod *
 * @name: name of the reset line in the context of this hwmod
 *
 * Return the bit position of the reset line that match the
 * input name. Return -ENOENT if not found.
 */
u8 _lookup_reset(struct omap_hwmod *oh, const char *name)
{
	int i;

	for (i = 0; i < oh->rst_lines_cnt; i++) {
		const char *rst_line = oh->rst_lines[i].name;
		if (!strcmp(rst_line, name)) {
			u8 shift = oh->rst_lines[i].rst_shift;
			pr_debug("omap_hwmod: %s: _lookup_reset: %s: %d\n",
				 oh->name, rst_line, shift);

			return shift;
		}
	}

	return -ENOENT;
}

/**
 * omap_hwmod_reset_assert - assert the HW reset line of submodules
 * contained in the hwmod module.
 * @oh: struct omap_hwmod *
 * @name: name of the reset line to lookup and assert
 *
 * Some IP like dsp, ipu or iva contain processor that require
 * an HW reset line to be assert / deassert in order to enable fully
 * the IP.
 */
int omap_hwmod_hardreset_assert(struct omap_hwmod *oh, const char *name)
{
	u8 shift;
	u32 mask;

	if (!oh)
		return -EINVAL;

	/* XXX For the moment only OMAP4 is supported */
	if (!cpu_is_omap44xx()) {
		pr_warning("%s only supported on OMAP4\n", __func__);
		return -EINVAL;
	}

	shift = _lookup_reset(oh, name);
	if (IS_ERR_VALUE(shift))
		return shift;

	mask = 1 << shift;
	omap4_prm_rmw_reg_bits(mask, mask, oh->prcm.omap4.rstctrl_reg);

	return 0;
}

/**
 * omap_hwmod_hardreset_deassert - deassert the HW reset line of submodules
 * contained in the hwmod module.
 * @oh: struct omap_hwmod *
 * @name: name of the reset line to look up and deassert
 *
 * Some IP like dsp, ipu or iva contain processor that require
 * an HW reset line to be assert / deassert in order to enable fully
 * the IP.
 */
int omap_hwmod_hardreset_deassert(struct omap_hwmod *oh, const char *name)
{
	u8 shift;
	u32 mask;
	int c = 0;

	if (!oh)
		return -EINVAL;

	/* XXX For the moment only OMAP4 is supported */
	if (!cpu_is_omap44xx()) {
		pr_warning("%s only supported on OMAP4\n", __func__);
		return -EINVAL;
	}

	shift = _lookup_reset(oh, name);
	if (IS_ERR_VALUE(shift))
		return shift;

	mask = 1 << shift;

	/* Check the current status to avoid de-asserting the line twice */
	if (omap4_prm_read_bits_shift(oh->prcm.omap4.rstctrl_reg, mask) == 0) {
		pr_warning("omap_hwmod: %s: reset already de-asserted\n",
			   oh->name);
		return 0;
	}

	/* Clear the reset status by writing 1 to the status bit */
	omap4_prm_rmw_reg_bits(0xffffffff, mask, oh->prcm.omap4.rstctrl_reg
						 + RST_CTRL_ST_OFFSET);
	/* de-assert the reset control line */
	omap4_prm_rmw_reg_bits(mask, 0, oh->prcm.omap4.rstctrl_reg);
	/* wait the status to be set */
	omap_test_timeout(omap4_prm_read_bits_shift(oh->prcm.omap4.rstctrl_reg
						    + RST_CTRL_ST_OFFSET, mask),
			  MAX_MODULE_RESET_WAIT, c);

	if (c == MAX_MODULE_RESET_WAIT) {
		pr_warning("omap_hwmod: %s: failed to reset in %d usec\n",
			   oh->name, MAX_MODULE_RESET_WAIT);
		return -EBUSY;
	} else {
		pr_debug("omap_hwmod: %s: reset %s in %d usec\n",
			 oh->name, name, c);
	}

	return 0;
}

/**
 * omap_hwmod_hw_reset_state - read the HW reset line state of submodules
 * contained in the hwmod module
 * @oh: struct omap_hwmod *
 * @name: name of the reset line to look up and read
 *
 * Return the state of the reset line.
 */
int omap_hwmod_hardreset_state(struct omap_hwmod *oh, const char *name)
{
	u8 shift;
	u32 mask;

	if (!oh)
		return -EINVAL;

	/* XXX For the moment only OMAP4 is supported */
	if (!cpu_is_omap44xx()) {
		pr_warning("%s only supported on OMAP4\n", __func__);
		return -EINVAL;
	}

	shift = _lookup_reset(oh, name);
	if (IS_ERR_VALUE(shift))
		return shift;

	mask = 1 << shift;

	return omap4_prm_read_bits_shift(oh->prcm.omap4.rstctrl_reg, mask);
}

/**
 * omap_hwmod_count_resources - count number of struct resources needed by hwmod
 * @oh: struct omap_hwmod *
 * @res: pointer to the first element of an array of struct resource to fill
 *
 * Count the number of struct resource array elements necessary to
 * contain omap_hwmod @oh resources.  Intended to be called by code
 * that registers omap_devices.  Intended to be used to determine the
 * size of a dynamically-allocated struct resource array, before
 * calling omap_hwmod_fill_resources().  Returns the number of struct
 * resource array elements needed.
 *
 * XXX This code is not optimized.  It could attempt to merge adjacent
 * resource IDs.
 *
 */
int omap_hwmod_count_resources(struct omap_hwmod *oh)
{
	int ret, i;

	ret = oh->mpu_irqs_cnt + oh->sdma_reqs_cnt;

	for (i = 0; i < oh->slaves_cnt; i++)
		ret += oh->slaves[i]->addr_cnt;

	return ret;
}

/**
 * omap_hwmod_fill_resources - fill struct resource array with hwmod data
 * @oh: struct omap_hwmod *
 * @res: pointer to the first element of an array of struct resource to fill
 *
 * Fill the struct resource array @res with resource data from the
 * omap_hwmod @oh.  Intended to be called by code that registers
 * omap_devices.  See also omap_hwmod_count_resources().  Returns the
 * number of array elements filled.
 */
int omap_hwmod_fill_resources(struct omap_hwmod *oh, struct resource *res)
{
	int i, j;
	int r = 0;

	/* For each IRQ, DMA, memory area, fill in array.*/

	for (i = 0; i < oh->mpu_irqs_cnt; i++) {
		(res + r)->name = (oh->mpu_irqs + i)->name;
		(res + r)->start = (oh->mpu_irqs + i)->irq;
		(res + r)->end = (oh->mpu_irqs + i)->irq;
		(res + r)->flags = IORESOURCE_IRQ;
		r++;
	}

	for (i = 0; i < oh->sdma_reqs_cnt; i++) {
		(res + r)->name = (oh->sdma_reqs + i)->name;
		(res + r)->start = (oh->sdma_reqs + i)->dma_req;
		(res + r)->end = (oh->sdma_reqs + i)->dma_req;
		(res + r)->flags = IORESOURCE_DMA;
		r++;
	}

	for (i = 0; i < oh->slaves_cnt; i++) {
		struct omap_hwmod_ocp_if *os;

		os = oh->slaves[i];

		for (j = 0; j < os->addr_cnt; j++) {
			(res + r)->start = (os->addr + j)->pa_start;
			(res + r)->end = (os->addr + j)->pa_end;
			(res + r)->flags = IORESOURCE_MEM;
			r++;
		}
	}

	return r;
}

/**
 * omap_hwmod_get_pwrdm - return pointer to this module's main powerdomain
 * @oh: struct omap_hwmod *
 *
 * Return the powerdomain pointer associated with the OMAP module
 * @oh's main clock.  If @oh does not have a main clk, return the
 * powerdomain associated with the interface clock associated with the
 * module's MPU port. (XXX Perhaps this should use the SDMA port
 * instead?)  Returns NULL on error, or a struct powerdomain * on
 * success.
 */
struct powerdomain *omap_hwmod_get_pwrdm(struct omap_hwmod *oh)
{
	struct clk *c;

	if (!oh)
		return NULL;

	if (oh->_clk) {
		c = oh->_clk;
	} else {
		if (oh->_int_flags & _HWMOD_NO_MPU_PORT)
			return NULL;
		c = oh->slaves[oh->_mpu_port_index]->_clk;
	}

	if (!c->clkdm)
		return NULL;

	return c->clkdm->pwrdm.ptr;

}

/**
 * omap_hwmod_get_mpu_rt_va - return the module's base address (for the MPU)
 * @oh: struct omap_hwmod *
 *
 * Returns the virtual address corresponding to the beginning of the
 * module's register target, in the address range that is intended to
 * be used by the MPU.  Returns the virtual address upon success or NULL
 * upon error.
 */
void __iomem *omap_hwmod_get_mpu_rt_va(struct omap_hwmod *oh)
{
	if (!oh)
		return NULL;

	if (oh->_int_flags & _HWMOD_NO_MPU_PORT)
		return NULL;

	if (oh->_state == _HWMOD_STATE_UNKNOWN)
		return NULL;

	return oh->_mpu_rt_va;
}

/**
 * omap_hwmod_add_initiator_dep - add sleepdep from @init_oh to @oh
 * @oh: struct omap_hwmod *
 * @init_oh: struct omap_hwmod * (initiator)
 *
 * Add a sleep dependency between the initiator @init_oh and @oh.
 * Intended to be called by DSP/Bridge code via platform_data for the
 * DSP case; and by the DMA code in the sDMA case.  DMA code, *Bridge
 * code needs to add/del initiator dependencies dynamically
 * before/after accessing a device.  Returns the return value from
 * _add_initiator_dep().
 *
 * XXX Keep a usecount in the clockdomain code
 */
int omap_hwmod_add_initiator_dep(struct omap_hwmod *oh,
				 struct omap_hwmod *init_oh)
{
	return _add_initiator_dep(oh, init_oh);
}

/*
 * XXX what about functions for drivers to save/restore ocp_sysconfig
 * for context save/restore operations?
 */

/**
 * omap_hwmod_del_initiator_dep - remove sleepdep from @init_oh to @oh
 * @oh: struct omap_hwmod *
 * @init_oh: struct omap_hwmod * (initiator)
 *
 * Remove a sleep dependency between the initiator @init_oh and @oh.
 * Intended to be called by DSP/Bridge code via platform_data for the
 * DSP case; and by the DMA code in the sDMA case.  DMA code, *Bridge
 * code needs to add/del initiator dependencies dynamically
 * before/after accessing a device.  Returns the return value from
 * _del_initiator_dep().
 *
 * XXX Keep a usecount in the clockdomain code
 */
int omap_hwmod_del_initiator_dep(struct omap_hwmod *oh,
				 struct omap_hwmod *init_oh)
{
	return _del_initiator_dep(oh, init_oh);
}

/**
 * omap_hwmod_enable_wakeup - allow device to wake up the system
 * @oh: struct omap_hwmod *
 *
 * Sets the module OCP socket ENAWAKEUP bit to allow the module to
 * send wakeups to the PRCM.  Eventually this should sets PRCM wakeup
 * registers to cause the PRCM to receive wakeup events from the
 * module.  Does not set any wakeup routing registers beyond this
 * point - if the module is to wake up any other module or subsystem,
 * that must be set separately.  Called by omap_device code.  Returns
 * -EINVAL on error or 0 upon success.
 */
int omap_hwmod_enable_wakeup(struct omap_hwmod *oh)
{
	if (!oh->class->sysc ||
	    !(oh->class->sysc->sysc_flags & SYSC_HAS_ENAWAKEUP))
		return -EINVAL;

	mutex_lock(&oh->mutex);
	_enable_wakeup(oh);
	mutex_unlock(&oh->mutex);

	return 0;
}

/**
 * omap_hwmod_disable_wakeup - prevent device from waking the system
 * @oh: struct omap_hwmod *
 *
 * Clears the module OCP socket ENAWAKEUP bit to prevent the module
 * from sending wakeups to the PRCM.  Eventually this should clear
 * PRCM wakeup registers to cause the PRCM to ignore wakeup events
 * from the module.  Does not set any wakeup routing registers beyond
 * this point - if the module is to wake up any other module or
 * subsystem, that must be set separately.  Called by omap_device
 * code.  Returns -EINVAL on error or 0 upon success.
 */
int omap_hwmod_disable_wakeup(struct omap_hwmod *oh)
{
	if (!oh->class->sysc ||
	    !(oh->class->sysc->sysc_flags & SYSC_HAS_ENAWAKEUP))
		return -EINVAL;

	mutex_lock(&oh->mutex);
	_disable_wakeup(oh);
	mutex_unlock(&oh->mutex);

	return 0;
}

/**
 * omap_hwmod_for_each_by_class - call @fn for each hwmod of class @classname
 * @classname: struct omap_hwmod_class name to search for
 * @fn: callback function pointer to call for each hwmod in class @classname
 * @user: arbitrary context data to pass to the callback function
 *
 * For each omap_hwmod of class @classname, call @fn.  Takes
 * omap_hwmod_mutex to prevent the hwmod list from changing during the
 * iteration.  If the callback function returns something other than
 * zero, the iterator is terminated, and the callback function's return
 * value is passed back to the caller.  Returns 0 upon success, -EINVAL
 * if @classname or @fn are NULL, or passes back the error code from @fn.
 */
int omap_hwmod_for_each_by_class(const char *classname,
				 int (*fn)(struct omap_hwmod *oh,
					   void *user),
				 void *user)
{
	struct omap_hwmod *temp_oh;
	int ret = 0;

	if (!classname || !fn)
		return -EINVAL;

	pr_debug("omap_hwmod: %s: looking for modules of class %s\n",
		 __func__, classname);

	mutex_lock(&omap_hwmod_mutex);

	list_for_each_entry(temp_oh, &omap_hwmod_list, node) {
		if (!strcmp(temp_oh->class->name, classname)) {
			pr_debug("omap_hwmod: %s: %s: calling callback fn\n",
				 __func__, temp_oh->name);
			ret = (*fn)(temp_oh, user);
			if (ret)
				break;
		}
	}

	mutex_unlock(&omap_hwmod_mutex);

	if (ret)
		pr_debug("omap_hwmod: %s: iterator terminated early: %d\n",
			 __func__, ret);

	return ret;
}
<|MERGE_RESOLUTION|>--- conflicted
+++ resolved
@@ -990,15 +990,12 @@
 
 	if (oh->class->sysc)
 		_sysc_shutdown(oh);
-<<<<<<< HEAD
-=======
 	/*
 	 * If an IP contains only one HW reset line, then assert it
 	 * before disabling the clocks and shutting down the IP.
 	 */
 	if (oh->rst_lines_cnt == 1)
 		omap_hwmod_hardreset_assert(oh, oh->rst_lines[0].name);
->>>>>>> 4b55a0d5
 
 	/* clocks and deps are already disabled in idle */
 	if (oh->_state == _HWMOD_STATE_ENABLED) {
@@ -1471,13 +1468,7 @@
 
 	mutex_lock(&oh->mutex);
 	r = _reset(oh);
-<<<<<<< HEAD
-	if (!r)
-		r = _omap_hwmod_enable(oh);
 	mutex_unlock(&oh->mutex);
-=======
-	mutex_unlock(&omap_hwmod_mutex);
->>>>>>> 4b55a0d5
 
 	return r;
 }
