/*
 *  linux/arch/arm/mach-omap2/clock.c
 *
 *  Copyright (C) 2005-2008 Texas Instruments, Inc.
 *  Copyright (C) 2004-2008 Nokia Corporation
 *
 *  Contacts:
 *  Richard Woodruff <r-woodruff2@ti.com>
 *  Paul Walmsley
 *
 * This program is free software; you can redistribute it and/or modify
 * it under the terms of the GNU General Public License version 2 as
 * published by the Free Software Foundation.
 */
#undef DEBUG

#include <linux/module.h>
#include <linux/kernel.h>
#include <linux/device.h>
#include <linux/list.h>
#include <linux/errno.h>
#include <linux/delay.h>
#include <linux/clk.h>
#include <linux/io.h>
#include <linux/bitops.h>

#include <mach/clock.h>
#include <mach/clockdomain.h>
#include <mach/sram.h>
#include <mach/cpu.h>
#include <mach/prcm.h>
#include <mach/control.h>
#include <asm/div64.h>

#include <mach/sdrc.h>
#include "sdrc.h"
#include "clock.h"
#include "prm.h"
#include "prm-regbits-24xx.h"
#include "cm.h"
#include "cm-regbits-24xx.h"
#include "cm-regbits-34xx.h"

#define MAX_CLOCK_ENABLE_WAIT		100000

/* DPLL rate rounding: minimum DPLL multiplier, divider values */
#define DPLL_MIN_MULTIPLIER		1
#define DPLL_MIN_DIVIDER		1

/* Possible error results from _dpll_test_mult */
#define DPLL_MULT_UNDERFLOW		-1

/*
 * Scale factor to mitigate roundoff errors in DPLL rate rounding.
 * The higher the scale factor, the greater the risk of arithmetic overflow,
 * but the closer the rounded rate to the target rate.  DPLL_SCALE_FACTOR
 * must be a power of DPLL_SCALE_BASE.
 */
#define DPLL_SCALE_FACTOR		64
#define DPLL_SCALE_BASE			2
#define DPLL_ROUNDING_VAL		((DPLL_SCALE_BASE / 2) * \
					 (DPLL_SCALE_FACTOR / DPLL_SCALE_BASE))

/* DPLL valid Fint frequency band limits - from 34xx TRM Section 4.7.6.2 */
#define DPLL_FINT_BAND1_MIN		750000
#define DPLL_FINT_BAND1_MAX		2100000
#define DPLL_FINT_BAND2_MIN		7500000
#define DPLL_FINT_BAND2_MAX		21000000

/* _dpll_test_fint() return codes */
#define DPLL_FINT_UNDERFLOW		-1
#define DPLL_FINT_INVALID		-2

/* Bitmask to isolate the register type of clk.enable_reg */
#define PRCM_REGTYPE_MASK		0xf0
/* various CM register type options */
#define CM_FCLKEN_REGTYPE		0x00
#define CM_ICLKEN_REGTYPE		0x10
#define CM_IDLEST_REGTYPE		0x20

u8 cpu_mask;

/*-------------------------------------------------------------------------
 * OMAP2/3 specific clock functions
 *-------------------------------------------------------------------------*/

/*
 * _omap2_clk_read_reg - read a clock register
 * @clk: struct clk *
 *
 * Given a struct clk *, returns the value of the clock's register.
 */
static u32 _omap2_clk_read_reg(u16 reg_offset, struct clk *clk)
{
	if (clk->prcm_mod & CLK_REG_IN_SCM)
		return omap_ctrl_readl(reg_offset);
	else if (clk->prcm_mod & CLK_REG_IN_PRM)
		return prm_read_mod_reg(clk->prcm_mod & PRCM_MOD_ADDR_MASK,
					reg_offset);
	else
		return cm_read_mod_reg(clk->prcm_mod, reg_offset);
}

/*
 * _omap2_clk_write_reg - write a clock's register
 * @v: value to write to the clock's enable_reg
 * @clk: struct clk *
 *
 * Given a register value @v and struct clk * @clk, writes the value of @v to
 * the clock's enable register.  No return value.
 */
static void _omap2_clk_write_reg(u32 v, u16 reg_offset, struct clk *clk)
{
	if (clk->prcm_mod & CLK_REG_IN_SCM)
		omap_ctrl_writel(v, reg_offset);
	else if (clk->prcm_mod & CLK_REG_IN_PRM)
		prm_write_mod_reg(v, clk->prcm_mod & PRCM_MOD_ADDR_MASK,
				  reg_offset);
	else
		cm_write_mod_reg(v, clk->prcm_mod, reg_offset);
}

/**
 * _omap2xxx_clk_commit - commit clock parent/rate changes in hardware
 * @clk: struct clk *
 *
 * If @clk has the DELAYED_APP flag set, meaning that parent/rate changes
 * don't take effect until the VALID_CONFIG bit is written, write the
 * VALID_CONFIG bit and wait for the write to complete.  No return value.
 */
static void _omap2xxx_clk_commit(struct clk *clk)
{
	if (!cpu_is_omap24xx())
		return;

	if (!(clk->flags & DELAYED_APP))
		return;

	prm_write_mod_reg(OMAP24XX_VALID_CONFIG, OMAP24XX_GR_MOD,
			  OMAP24XX_PRCM_CLKCFG_CTRL_OFFSET);
	/* OCP barrier */
	prm_read_mod_reg(OMAP24XX_GR_MOD, OMAP24XX_PRCM_CLKCFG_CTRL_OFFSET);
}

/*
 * _dpll_test_fint - test whether an Fint value is valid for the DPLL
 * @clk: DPLL struct clk to test
 * @n: divider value (N) to test
 *
 * Tests whether a particular divider @n will result in a valid DPLL
 * internal clock frequency Fint. See the 34xx TRM 4.7.6.2 "DPLL Jitter
 * Correction".  Returns 0 if OK, -1 if the enclosing loop can terminate
 * (assuming that it is counting N upwards), or -2 if the enclosing loop
 * should skip to the next iteration (again assuming N is increasing).
 */
static int _dpll_test_fint(struct clk *clk, u8 n)
{
	struct dpll_data *dd;
	long fint;
	int ret = 0;

	dd = clk->dpll_data;

	/* DPLL divider must result in a valid jitter correction val */
	fint = clk->parent->rate / (n + 1);
	if (fint < DPLL_FINT_BAND1_MIN) {

		pr_debug("rejecting n=%d due to Fint failure, "
			 "lowering max_divider\n", n);
		dd->max_divider = n;
		ret = DPLL_FINT_UNDERFLOW;

	} else if (fint > DPLL_FINT_BAND1_MAX &&
		   fint < DPLL_FINT_BAND2_MIN) {

		pr_debug("rejecting n=%d due to Fint failure\n", n);
		ret = DPLL_FINT_INVALID;

	} else if (fint > DPLL_FINT_BAND2_MAX) {

		pr_debug("rejecting n=%d due to Fint failure, "
			 "boosting min_divider\n", n);
		dd->min_divider = n;
		ret = DPLL_FINT_INVALID;

	}

	return ret;
}

/**
 * omap2_init_clk_clkdm - look up a clockdomain name, store pointer in clk
 * @clk: OMAP clock struct ptr to use
 *
 * Convert a clockdomain name stored in a struct clk 'clk' into a
 * clockdomain pointer, and save it into the struct clk.  Intended to be
 * called during clk_register().  No return value.
 */
void omap2_init_clk_clkdm(struct clk *clk)
{
	struct clockdomain *clkdm;

	clkdm = clkdm_lookup(clk->clkdm.name);
	if (clkdm) {
		pr_debug("clock: associated clk %s to clkdm %s\n",
			 clk->name, clk->clkdm.name);
		clk->clkdm.ptr = clkdm;
	} else {
		pr_err("clock: %s: could not associate to clkdm %s\n",
		       clk->name, clk->clkdm.name);
	}
}

/**
 * omap2_init_clksel_parent - set a clksel clk's parent field from the hardware
 * @clk: OMAP clock struct ptr to use
 *
 * Given a pointer to a source-selectable struct clk, read the hardware
 * register and determine what its parent is currently set to.  Update the
 * clk->parent field with the appropriate clk ptr.
 */
void omap2_init_clksel_parent(struct clk *clk)
{
	const struct clksel *clks;
	const struct clksel_rate *clkr;
	u32 r, found = 0;

	if (!clk->clksel)
		return;

	r = _omap2_clk_read_reg(clk->clksel_reg, clk);
	r &= clk->clksel_mask;
	r >>= __ffs(clk->clksel_mask);

	for (clks = clk->clksel; clks->parent && !found; clks++) {
		for (clkr = clks->rates; clkr->div && !found; clkr++) {
			if ((clkr->flags & cpu_mask) && (clkr->val == r)) {
				if (clk->parent != clks->parent) {
					pr_debug("clock: inited %s parent "
						 "to %s (was %s)\n",
						 clk->name, clks->parent->name,
						 ((clk->parent) ?
						  clk->parent->name : "NULL"));
					if (clk->parent)
						omap_clk_del_child(clk->parent,
								   clk);
					clk->parent = clks->parent;
					omap_clk_add_child(clk->parent, clk);
				};
				found = 1;
			}
		}
	}

	if (!found)
		printk(KERN_ERR "clock: init parent: could not find "
		       "regval %0x for clock %s\n", r,  clk->name);

	return;
}

/**
 * omap2_get_dpll_rate - returns the current DPLL CLKOUT rate
 * @clk: struct clk * of a DPLL
 * @parent_rate: rate of the parent of the DPLL clock
 *
 * DPLLs can be locked or bypassed - basically, enabled or disabled.
 * When locked, the DPLL output depends on the M and N values.  When
 * bypassed, on OMAP2xxx, the output rate is either the 32KiHz clock
 * or sys_clk.  Bypass rates on OMAP3 depend on the DPLL: DPLLs 1 and
 * 2 are bypassed with dpll1_fclk and dpll2_fclk respectively
 * (generated by DPLL3), while DPLL 3, 4, and 5 bypass rates are sys_clk.
 * Returns the current DPLL CLKOUT rate (*not* CLKOUTX2) if the DPLL is
 * locked, or the appropriate bypass rate if the DPLL is bypassed, or 0
 * if the clock @clk is not a DPLL.
 */
u32 omap2_get_dpll_rate(struct clk *clk, unsigned long parent_rate)
{
	long long dpll_clk;
	u32 dpll_mult, dpll_div, v;
	struct dpll_data *dd;

	dd = clk->dpll_data;
	if (!dd)
		return 0;

	/* Return bypass rate if DPLL is bypassed */
	v = cm_read_mod_reg(clk->prcm_mod, dd->control_reg);
	v &= dd->enable_mask;
	v >>= __ffs(dd->enable_mask);

	if (cpu_is_omap24xx()) {

		if (v == OMAP2XXX_EN_DPLL_LPBYPASS ||
		    v == OMAP2XXX_EN_DPLL_FRBYPASS)
			return parent_rate;

	} else if (cpu_is_omap34xx()) {

		if (v == OMAP3XXX_EN_DPLL_LPBYPASS ||
		    v == OMAP3XXX_EN_DPLL_FRBYPASS)
			return dd->bypass_clk->rate;

	}

	v = cm_read_mod_reg(clk->prcm_mod, dd->mult_div1_reg);
	dpll_mult = v & dd->mult_mask;
	dpll_mult >>= __ffs(dd->mult_mask);
	dpll_div = v & dd->div1_mask;
	dpll_div >>= __ffs(dd->div1_mask);

	dpll_clk = (long long)parent_rate * dpll_mult;
	do_div(dpll_clk, dpll_div + 1);

	return dpll_clk;
}

/*
 * Used for clocks that have the same value as the parent clock,
 * divided by some factor
 */
void omap2_fixed_divisor_recalc(struct clk *clk, unsigned long parent_rate,
				u8 rate_storage)
{
	unsigned long rate;

	WARN_ON(!clk->fixed_div); /* XXX move this to init */

	rate = parent_rate / clk->fixed_div;

	if (rate_storage == CURRENT_RATE)
		clk->rate = rate;
	else if (rate_storage == TEMP_RATE)
		clk->temp_rate = rate;
}

/**
 * omap2_wait_clock_ready - wait for clock to enable
 * @prcm_mod: CM submodule offset from CM_BASE (e.g., "MPU_MOD")
 * @reg_index: offset of CM register address from prcm_mod
 * @mask: value to mask against to determine if the clock is active
 * @name: name of the clock (for printk)
 *
 * Returns 1 if the clock enabled in time, or 0 if it failed to enable
 * in roughly MAX_CLOCK_ENABLE_WAIT microseconds.
 */
int omap2_wait_clock_ready(s16 prcm_mod, u16 reg_index, u32 mask,
			   const char *name)
{
	int i = 0, ena = 0;

	/*
	 * 24xx uses 0 to indicate not ready, and 1 to indicate ready.
	 * 34xx reverses this, just to keep us on our toes
	 */
	if (cpu_mask & (RATE_IN_242X | RATE_IN_243X))
		ena = mask;
	else if (cpu_mask & RATE_IN_343X)
		ena = 0;

	/* Wait for lock */
	while (((cm_read_mod_reg(prcm_mod, reg_index) & mask) != ena) &&
	       (i++ < MAX_CLOCK_ENABLE_WAIT)) {
		udelay(1);
	}

	if (i < MAX_CLOCK_ENABLE_WAIT)
		pr_debug("Clock %s stable after %d loops\n", name, i);
	else
		printk(KERN_ERR "Clock %s didn't enable in %d tries\n",
		       name, MAX_CLOCK_ENABLE_WAIT);

	return (i < MAX_CLOCK_ENABLE_WAIT) ? 1 : 0;
};


/*
 * omap2_clk_wait_ready - wait for a OMAP module to come out of target idle
 * @clk: struct clk * recently enabled to indicate the module to test
 *
 * Wait for an OMAP module with a target idle state bit to come out of
 * idle once both its interface clock and primary functional clock are
 * both enabled.  Any register read or write to the device before it
 * returns from idle will cause an abort.  Not all modules have target
 * idle state bits (for example, DSS and CAM on OMAP24xx); so we don't
 * wait for those.  No return value.
 *
 * We don't need special code here for INVERT_ENABLE for the time
 * being since INVERT_ENABLE only applies to clocks enabled by
 * CM_CLKEN_PLL.
 *
 * REVISIT: This function is misnamed: it should be something like
 * "omap2_module_wait_ready", and in the long-term, it does not belong
 * in the clock framework. It also shouldn't be doing register
 * arithmetic to determine the companion clock.
 */
static void omap2_clk_wait_ready(struct clk *clk)
{
	u16 other_reg, idlest_reg;
	u32 other_bit;

	if (!(clk->flags & WAIT_READY))
		return;

	/* If we are enabling an iclk, also test the fclk; and vice versa */
	other_bit = 1 << clk->enable_bit;
	other_reg = clk->enable_reg & ~PRCM_REGTYPE_MASK;

	if (clk->enable_reg & CM_ICLKEN_REGTYPE)
		other_reg |= CM_FCLKEN_REGTYPE;
	else
		other_reg |= CM_ICLKEN_REGTYPE;

	/* Ensure functional and interface clocks are running. */
	if (!(cm_read_mod_reg(clk->prcm_mod, other_reg) & other_bit))
		return;

	idlest_reg = other_reg & ~PRCM_REGTYPE_MASK;
	idlest_reg |= CM_IDLEST_REGTYPE;

	omap2_wait_clock_ready(clk->prcm_mod, idlest_reg, 1 << clk->idlest_bit,
			       clk->name);
}

/* Enables clock without considering parent dependencies or use count
 * REVISIT: Maybe change this to use clk->enable like on omap1?
 */
static int _omap2_clk_enable(struct clk *clk)
{
	u32 v;

	if (clk->flags & (ALWAYS_ENABLED | PARENT_CONTROLS_CLOCK))
		return 0;

	if (clk->enable)
		return clk->enable(clk);

	v = _omap2_clk_read_reg(clk->enable_reg, clk);
	if (clk->flags & INVERT_ENABLE)
		v &= ~(1 << clk->enable_bit);
	else
		v |= (1 << clk->enable_bit);
	_omap2_clk_write_reg(v, clk->enable_reg, clk);
	v = _omap2_clk_read_reg(clk->enable_reg, clk); /* OCP barrier */

	omap2_clk_wait_ready(clk);

	return 0;
}

/* Disables clock without considering parent dependencies or use count */
static void _omap2_clk_disable(struct clk *clk)
{
	u32 v;

	if (clk->flags & (ALWAYS_ENABLED | PARENT_CONTROLS_CLOCK))
		return;

	if (clk->disable) {
		clk->disable(clk);
		return;
	}

	v = _omap2_clk_read_reg(clk->enable_reg, clk);
	if (clk->flags & INVERT_ENABLE)
		v |= (1 << clk->enable_bit);
	else
		v &= ~(1 << clk->enable_bit);
	_omap2_clk_write_reg(v, clk->enable_reg, clk);
	/* No OCP barrier needed here since it is a disable operation */
}

void omap2_clk_disable(struct clk *clk)
{
	if (clk->usecount > 0 && !(--clk->usecount)) {
		_omap2_clk_disable(clk);
		if (clk->parent)
			omap2_clk_disable(clk->parent);
		omap2_clkdm_clk_disable(clk->clkdm.ptr, clk);

	}
}

int omap2_clk_enable(struct clk *clk)
{
	int ret;

	if (++clk->usecount > 1)
		return 0;

	omap2_clkdm_clk_enable(clk->clkdm.ptr, clk);

	if (clk->parent) {
		int parent_ret;

		parent_ret = omap2_clk_enable(clk->parent);

		if (parent_ret != 0) {
			clk->usecount--;
			omap2_clkdm_clk_disable(clk->clkdm.ptr, clk);
			return parent_ret;
		}
	}

	ret = _omap2_clk_enable(clk);

	if (ret != 0) {
		clk->usecount--;
		omap2_clkdm_clk_disable(clk->clkdm.ptr, clk);
		if (clk->parent)
			omap2_clk_disable(clk->parent);
	}

	return ret;
}

/*
 * Used for clocks that are part of CLKSEL_xyz governed clocks.
 * REVISIT: Maybe change to use clk->enable() functions like on omap1?
 */
void omap2_clksel_recalc(struct clk *clk, unsigned long parent_rate,
			 u8 rate_storage)
{
	u32 div = 0;
	unsigned long rate;

	pr_debug("clock: recalc'ing clksel clk %s\n", clk->name);

	div = omap2_clksel_get_divisor(clk);
	if (div == 0)
		return;

	rate = parent_rate / div;

	if (rate_storage == CURRENT_RATE)
		clk->rate = rate;
	else if (rate_storage == TEMP_RATE)
		clk->temp_rate = rate;

	pr_debug("clock: new clock rate is %ld (div %d)\n", clk->rate, div);
}

/**
 * omap2_get_clksel_by_parent - return clksel struct for a given clk & parent
 * @clk: OMAP struct clk ptr to inspect
 * @src_clk: OMAP struct clk ptr of the parent clk to search for
 *
 * Scan the struct clksel array associated with the clock to find
 * the element associated with the supplied parent clock address.
 * Returns a pointer to the struct clksel on success or NULL on error.
 */
static const struct clksel *omap2_get_clksel_by_parent(struct clk *clk,
						       struct clk *src_clk)
{
	const struct clksel *clks;

	if (!clk->clksel)
		return NULL;

	for (clks = clk->clksel; clks->parent; clks++) {
		if (clks->parent == src_clk)
			break; /* Found the requested parent */
	}

	if (!clks->parent) {
		printk(KERN_ERR "clock: Could not find parent clock %s in "
		       "clksel array of clock %s\n", src_clk->name,
		       clk->name);
		return NULL;
	}

	return clks;
}

/**
 * omap2_clksel_round_rate_div - find divisor for the given clock and rate
 * @clk: OMAP struct clk to use
 * @target_rate: desired clock rate
 * @new_div: ptr to where we should store the divisor
 *
 * Finds 'best' divider value in an array based on the source and target
 * rates.  The divider array must be sorted with smallest divider first.
 *
 * Returns the rounded clock rate or returns 0xffffffff on error.
 */
u32 omap2_clksel_round_rate_div(struct clk *clk, unsigned long target_rate,
				u32 *new_div)
{
	unsigned long test_rate;
	const struct clksel *clks;
	const struct clksel_rate *clkr;
	u32 last_div = 0;

	printk(KERN_INFO "clock: clksel_round_rate_div: %s target_rate %ld\n",
	       clk->name, target_rate);

	*new_div = 1;

	clks = omap2_get_clksel_by_parent(clk, clk->parent);
	if (!clks)
		return ~0;

	for (clkr = clks->rates; clkr->div; clkr++) {
		if (!(clkr->flags & cpu_mask))
		    continue;

		/* Sanity check */
		if (clkr->div <= last_div)
			printk(KERN_ERR "clock: clksel_rate table not sorted "
			       "for clock %s", clk->name);

		last_div = clkr->div;

		test_rate = clk->parent->rate / clkr->div;

		if (test_rate <= target_rate)
			break; /* found it */
	}

	if (!clkr->div) {
		printk(KERN_ERR "clock: Could not find divisor for target "
		       "rate %ld for clock %s parent %s\n", target_rate,
		       clk->name, clk->parent->name);
		return ~0;
	}

	*new_div = clkr->div;

	printk(KERN_INFO "clock: new_div = %d, new_rate = %ld\n", *new_div,
	       (clk->parent->rate / clkr->div));

	return (clk->parent->rate / clkr->div);
}

/**
 * omap2_clksel_round_rate - find rounded rate for the given clock and rate
 * @clk: OMAP struct clk to use
 * @target_rate: desired clock rate
 *
 * Compatibility wrapper for OMAP clock framework
 * Finds best target rate based on the source clock and possible dividers.
 * rates. The divider array must be sorted with smallest divider first.
 *
 * Returns the rounded clock rate or returns 0xffffffff on error.
 */
long omap2_clksel_round_rate(struct clk *clk, unsigned long target_rate)
{
	u32 new_div;

	return omap2_clksel_round_rate_div(clk, target_rate, &new_div);
}


/* Given a clock and a rate apply a clock specific rounding function */
long omap2_clk_round_rate(struct clk *clk, unsigned long rate)
{
	if (clk->round_rate != NULL)
		return clk->round_rate(clk, rate);

	return clk->rate;
}

/**
 * omap2_clksel_to_divisor() - turn clksel field value into integer divider
 * @clk: OMAP struct clk to use
 * @field_val: register field value to find
 *
 * Given a struct clk of a rate-selectable clksel clock, and a register field
 * value to search for, find the corresponding clock divisor.  The register
 * field value should be pre-masked and shifted down so the LSB is at bit 0
 * before calling.  Returns 0 on error
 */
u32 omap2_clksel_to_divisor(struct clk *clk, u32 field_val)
{
	const struct clksel *clks;
	const struct clksel_rate *clkr;

	clks = omap2_get_clksel_by_parent(clk, clk->parent);
	if (!clks)
		return 0;

	for (clkr = clks->rates; clkr->div; clkr++) {
		if ((clkr->flags & cpu_mask) && (clkr->val == field_val))
			break;
	}

	if (!clkr->div) {
		printk(KERN_ERR "clock: Could not find fieldval %d for "
		       "clock %s parent %s\n", field_val, clk->name,
		       clk->parent->name);
		return 0;
	}

	return clkr->div;
}

/**
 * omap2_divisor_to_clksel() - turn clksel integer divisor into a field value
 * @clk: OMAP struct clk to use
 * @div: integer divisor to search for
 *
 * Given a struct clk of a rate-selectable clksel clock, and a clock divisor,
 * find the corresponding register field value.  The return register value is
 * the value before left-shifting.  Returns ~0 on error
 */
u32 omap2_divisor_to_clksel(struct clk *clk, u32 div)
{
	const struct clksel *clks;
	const struct clksel_rate *clkr;

	/* should never happen */
	WARN_ON(div == 0);

	clks = omap2_get_clksel_by_parent(clk, clk->parent);
<<<<<<< HEAD
	if (!clks)
		return 0;
=======
	if (clks == NULL)
		return ~0;
>>>>>>> 20f4d6c3

	for (clkr = clks->rates; clkr->div; clkr++) {
		if ((clkr->flags & cpu_mask) && (clkr->div == div))
			break;
	}

	if (!clkr->div) {
		printk(KERN_ERR "clock: Could not find divisor %d for "
		       "clock %s parent %s\n", div, clk->name,
		       clk->parent->name);
		return ~0;
	}

	return clkr->val;
}

/**
 * omap2_clksel_get_divisor - get current divider applied to parent clock.
 * @clk: OMAP struct clk to use.
 *
 * Returns the integer divisor upon success or 0 on error.
 */
u32 omap2_clksel_get_divisor(struct clk *clk)
{
	u32 v;

	if (!clk->clksel_mask)
		return 0;

	v = _omap2_clk_read_reg(clk->clksel_reg, clk);
	v &= clk->clksel_mask;
	v >>= __ffs(clk->clksel_mask);

	return omap2_clksel_to_divisor(clk, v);
}

int omap2_clksel_set_rate(struct clk *clk, unsigned long rate)
{
	u32 v, field_val, validrate, new_div = 0;

	if (!clk->clksel_mask)
		return -EINVAL;

	validrate = omap2_clksel_round_rate_div(clk, rate, &new_div);
	if (validrate != rate)
	       return -EINVAL;

	field_val = omap2_divisor_to_clksel(clk, new_div);
	if (field_val == ~0)
		return -EINVAL;

	v = _omap2_clk_read_reg(clk->clksel_reg, clk);
	v &= ~clk->clksel_mask;
	v |= field_val << __ffs(clk->clksel_mask);
	_omap2_clk_write_reg(v, clk->clksel_reg, clk);
	v = _omap2_clk_read_reg(clk->clksel_reg, clk); /* OCP barrier */

	clk->rate = clk->parent->rate / new_div;

	_omap2xxx_clk_commit(clk);

	return 0;
}


/* Set the clock rate for a clock source */
int omap2_clk_set_rate(struct clk *clk, unsigned long rate)
{
	int ret = -EINVAL;

	pr_debug("clock: set_rate for clock %s to rate %ld\n", clk->name, rate);

	if (clk->set_rate != NULL)
		ret = clk->set_rate(clk, rate);

	return ret;
}

/*
 * Converts encoded control register address into a full address
 * On error, the return value (parent_div) will be 0.
 */
static u32 _omap2_clksel_get_src_field(struct clk *src_clk, struct clk *clk,
				       u32 *field_val)
{
	const struct clksel *clks;
	const struct clksel_rate *clkr;

	clks = omap2_get_clksel_by_parent(clk, src_clk);
	if (!clks)
		return 0;

	for (clkr = clks->rates; clkr->div; clkr++) {
		if (clkr->flags & cpu_mask && clkr->flags & DEFAULT_RATE)
			break; /* Found the default rate for this platform */
	}

	if (!clkr->div) {
		printk(KERN_ERR "clock: Could not find default rate for "
		       "clock %s parent %s\n", clk->name,
		       src_clk->parent->name);
		return 0;
	}

	/* Should never happen.  Add a clksel mask to the struct clk. */
	WARN_ON(clk->clksel_mask == 0);

	*field_val = clkr->val;

	return clkr->div;
}

int omap2_clk_set_parent(struct clk *clk, struct clk *new_parent)
{
	u32 field_val, v, parent_div;

	if (!clk->clksel)
		return -EINVAL;

	parent_div = _omap2_clksel_get_src_field(new_parent, clk, &field_val);
	if (!parent_div)
		return -EINVAL;

	if (clk->usecount > 0)
		omap2_clk_disable(clk);

	/* Set new source value (previous dividers if any in effect) */
	v = _omap2_clk_read_reg(clk->clksel_reg, clk);
	v &= ~clk->clksel_mask;
	v |= field_val << __ffs(clk->clksel_mask);
	_omap2_clk_write_reg(v, clk->clksel_reg, clk);
	v = _omap2_clk_read_reg(clk->clksel_reg, clk);    /* OCP barrier */

	_omap2xxx_clk_commit(clk);

	clk->parent = new_parent;

	if (clk->usecount > 0)
		omap2_clk_enable(clk);

	/* CLKSEL clocks follow their parents' rates, divided by a divisor */
	clk->rate = new_parent->rate;

	if (parent_div > 0)
		clk->rate /= parent_div;

	pr_debug("clock: set parent of %s to %s (new rate %ld)\n",
		 clk->name, clk->parent->name, clk->rate);

	return 0;
}

struct clk *omap2_clk_get_parent(struct clk *clk)
{
	return clk->parent;
}

/* DPLL rate rounding code */

/**
 * omap2_dpll_set_rate_tolerance: set the error tolerance during rate rounding
 * @clk: struct clk * of the DPLL
 * @tolerance: maximum rate error tolerance
 *
 * Set the maximum DPLL rate error tolerance for the rate rounding
 * algorithm.  The rate tolerance is an attempt to balance DPLL power
 * saving (the least divider value "n") vs. rate fidelity (the least
 * difference between the desired DPLL target rate and the rounded
 * rate out of the algorithm).  So, increasing the tolerance is likely
 * to decrease DPLL power consumption and increase DPLL rate error.
 * Returns -EINVAL if provided a null clock ptr or a clk that is not a
 * DPLL; or 0 upon success.
 */
int omap2_dpll_set_rate_tolerance(struct clk *clk, unsigned int tolerance)
{
	if (!clk || !clk->dpll_data)
		return -EINVAL;

	clk->dpll_data->rate_tolerance = tolerance;

	return 0;
}

static unsigned long _dpll_compute_new_rate(unsigned long parent_rate,
					    unsigned int m, unsigned int n)
{
	unsigned long long num;

	num = (unsigned long long)parent_rate * m;
	do_div(num, n);
	return num;
}

/*
 * _dpll_test_mult - test a DPLL multiplier value
 * @m: pointer to the DPLL m (multiplier) value under test
 * @n: current DPLL n (divider) value under test
 * @new_rate: pointer to storage for the resulting rounded rate
 * @target_rate: the desired DPLL rate
 * @parent_rate: the DPLL's parent clock rate
 *
 * This code tests a DPLL multiplier value, ensuring that the
 * resulting rate will not be higher than the target_rate, and that
 * the multiplier value itself is valid for the DPLL.  Initially, the
 * integer pointed to by the m argument should be prescaled by
 * multiplying by DPLL_SCALE_FACTOR.  The code will replace this with
 * a non-scaled m upon return.  This non-scaled m will result in a
 * new_rate as close as possible to target_rate (but not greater than
 * target_rate) given the current (parent_rate, n, prescaled m)
 * triple. Returns DPLL_MULT_UNDERFLOW in the event that the
 * non-scaled m attempted to underflow, which can allow the calling
 * function to bail out early; or 0 upon success.
 */
static int _dpll_test_mult(int *m, int n, unsigned long *new_rate,
			   unsigned long target_rate,
			   unsigned long parent_rate)
{
	int r = 0, carry = 0;

	/* Unscale m and round if necessary */
	if (*m % DPLL_SCALE_FACTOR >= DPLL_ROUNDING_VAL)
		carry = 1;
	*m = (*m / DPLL_SCALE_FACTOR) + carry;

	/*
	 * The new rate must be <= the target rate to avoid programming
	 * a rate that is impossible for the hardware to handle
	 */
	*new_rate = _dpll_compute_new_rate(parent_rate, *m, n);
	if (*new_rate > target_rate) {
		(*m)--;
		*new_rate = 0;
	}

	/* Guard against m underflow */
	if (*m < DPLL_MIN_MULTIPLIER) {
		*m = DPLL_MIN_MULTIPLIER;
		*new_rate = 0;
		r = DPLL_MULT_UNDERFLOW;
	}

	if (*new_rate == 0)
		*new_rate = _dpll_compute_new_rate(parent_rate, *m, n);

	return r;
}

/**
 * omap2_dpll_round_rate - round a target rate for an OMAP DPLL
 * @clk: struct clk * for a DPLL
 * @target_rate: desired DPLL clock rate
 *
 * Given a DPLL, a desired target rate, and a rate tolerance, round
 * the target rate to a possible, programmable rate for this DPLL.
 * Rate tolerance is assumed to be set by the caller before this
 * function is called.  Attempts to select the minimum possible n
 * within the tolerance to reduce power consumption.  Stores the
 * computed (m, n) in the DPLL's dpll_data structure so set_rate()
 * will not need to call this (expensive) function again.  Returns ~0
 * if the target rate cannot be rounded, either because the rate is
 * too low or because the rate tolerance is set too tightly; or the
 * rounded rate upon success.
 */
long omap2_dpll_round_rate(struct clk *clk, unsigned long target_rate)
{
	int m, n, r, e, scaled_max_m;
	unsigned long scaled_rt_rp, new_rate;
	int min_e = -1, min_e_m = -1, min_e_n = -1;
	struct dpll_data *dd;

	if (!clk || !clk->dpll_data)
		return ~0;

	dd = clk->dpll_data;

	pr_debug("clock: starting DPLL round_rate for clock %s, target rate "
		 "%ld\n", clk->name, target_rate);

	scaled_rt_rp = target_rate / (clk->parent->rate / DPLL_SCALE_FACTOR);
	scaled_max_m = dd->max_multiplier * DPLL_SCALE_FACTOR;

	dd->last_rounded_rate = 0;

	for (n = dd->min_divider; n <= dd->max_divider; n++) {

		/* Is the (input clk, divider) pair valid for the DPLL? */
		r = _dpll_test_fint(clk, n);
		if (r == DPLL_FINT_UNDERFLOW)
			break;
		else if (r == DPLL_FINT_INVALID)
			continue;

		/* Compute the scaled DPLL multiplier, based on the divider */
		m = scaled_rt_rp * n;

		/*
		 * Since we're counting n up, a m overflow means we
		 * can bail out completely (since as n increases in
		 * the next iteration, there's no way that m can
		 * increase beyond the current m)
		 */
		if (m > scaled_max_m)
			break;

		r = _dpll_test_mult(&m, n, &new_rate, target_rate,
				    clk->parent->rate);

		/* m can't be set low enough for this n - try with a larger n */
		if (r == DPLL_MULT_UNDERFLOW)
			continue;

		e = target_rate - new_rate;
		pr_debug("clock: n = %d: m = %d: rate error is %d "
			 "(new_rate = %ld)\n", n, m, e, new_rate);

		if (min_e == -1 ||
		    min_e >= (int)(abs(e) - dd->rate_tolerance)) {
			min_e = e;
			min_e_m = m;
			min_e_n = n;

			pr_debug("clock: found new least error %d\n", min_e);

			/* We found good settings -- bail out now */
			if (min_e <= dd->rate_tolerance)
				break;
		}
	}

	if (min_e < 0) {
		pr_debug("clock: error: target rate or tolerance too low\n");
		return ~0;
	}

	dd->last_rounded_m = min_e_m;
	dd->last_rounded_n = min_e_n;
	dd->last_rounded_rate = _dpll_compute_new_rate(clk->parent->rate,
						       min_e_m,  min_e_n);

	pr_debug("clock: final least error: e = %d, m = %d, n = %d\n",
		 min_e, min_e_m, min_e_n);
	pr_debug("clock: final rate: %ld  (target rate: %ld)\n",
		 dd->last_rounded_rate, target_rate);

	return dd->last_rounded_rate;
}

/*-------------------------------------------------------------------------
 * Omap2 clock reset and init functions
 *-------------------------------------------------------------------------*/

#ifdef CONFIG_OMAP_RESET_CLOCKS
void omap2_clk_disable_unused(struct clk *clk)
{
	u32 regval32, v;

	v = (clk->flags & INVERT_ENABLE) ? (1 << clk->enable_bit) : 0;

	regval32 = _omap2_clk_read_reg(clk->enable_reg, clk);
	if ((regval32 & (1 << clk->enable_bit)) == v)
		return;

	printk(KERN_INFO "Disabling unused clock \"%s\"\n", clk->name);
	if (cpu_is_omap34xx()) {
		omap2_clk_enable(clk);
		omap2_clk_disable(clk);
	} else
		_omap2_clk_disable(clk);
}
#endif

int omap2_clk_register(struct clk *clk)
{
	if (!clk->clkdm.name) {
		pr_debug("clock: %s: missing clockdomain", clk->name);
		WARN_ON(1);
		return -EINVAL;
	}

	omap2_init_clk_clkdm(clk);
	return 0;
}<|MERGE_RESOLUTION|>--- conflicted
+++ resolved
@@ -712,13 +712,8 @@
 	WARN_ON(div == 0);
 
 	clks = omap2_get_clksel_by_parent(clk, clk->parent);
-<<<<<<< HEAD
 	if (!clks)
-		return 0;
-=======
-	if (clks == NULL)
 		return ~0;
->>>>>>> 20f4d6c3
 
 	for (clkr = clks->rates; clkr->div; clkr++) {
 		if ((clkr->flags & cpu_mask) && (clkr->div == div))
