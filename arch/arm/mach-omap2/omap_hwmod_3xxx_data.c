--- conflicted
+++ resolved
@@ -210,7 +210,6 @@
 	.omap_chip	= OMAP_CHIP_INIT(CHIP_IS_OMAP3430),
 };
 
-<<<<<<< HEAD
 /*
  * IVA2_2 interface data
  */
@@ -250,7 +249,6 @@
 	.omap_chip	= OMAP_CHIP_INIT(CHIP_IS_OMAP3430)
 };
 
-=======
 /* SR common */
 static struct omap_hwmod_sysc_fields omap34xx_sr_sysc_fields = {
 	.clkact_shift	= 20,
@@ -413,17 +411,14 @@
 	.dev_attr	= &omap36xx_sr2_dev_attr,
 	.omap_chip	= OMAP_CHIP_INIT(CHIP_IS_OMAP3630ES1),
 };
->>>>>>> cf4c9b51
+
 static __initdata struct omap_hwmod *omap3xxx_hwmods[] = {
 	&omap3xxx_l3_hwmod,
 	&omap3xxx_l4_core_hwmod,
 	&omap3xxx_l4_per_hwmod,
 	&omap3xxx_l4_wkup_hwmod,
 	&omap3xxx_mpu_hwmod,
-<<<<<<< HEAD
 	&omap3xxx_iva2_hwmod,
-=======
->>>>>>> cf4c9b51
 	&omap34xx_sr1_hwmod,
 	&omap34xx_sr2_hwmod,
 	&omap36xx_sr1_hwmod,
