--- conflicted
+++ resolved
@@ -17,15 +17,12 @@
 #include <mach/irqs.h>
 #include <plat/cpu.h>
 #include <plat/dma.h>
-<<<<<<< HEAD
 #include <plat/serial.h>
 #include <plat/l4_3xxx.h>
 #include <plat/i2c.h>
 #include <plat/omap34xx.h>
-=======
 #include <plat/control.h>
 #include <plat/smartreflex.h>
->>>>>>> 6bfc8cf9
 
 #include "omap_hwmod_common_data.h"
 
@@ -46,15 +43,12 @@
 static struct omap_hwmod omap3xxx_l3_main_hwmod;
 static struct omap_hwmod omap3xxx_l4_core_hwmod;
 static struct omap_hwmod omap3xxx_l4_per_hwmod;
-<<<<<<< HEAD
 static struct omap_hwmod omap3xxx_wd_timer2_hwmod;
 static struct omap_hwmod omap3xxx_i2c1_hwmod;
 static struct omap_hwmod omap3xxx_i2c2_hwmod;
 static struct omap_hwmod omap3xxx_i2c3_hwmod;
-=======
 static struct omap_hwmod omap34xx_sr1_hwmod;
 static struct omap_hwmod omap34xx_sr2_hwmod;
->>>>>>> 6bfc8cf9
 
 /* L3 -> L4_CORE interface */
 static struct omap_hwmod_ocp_if omap3xxx_l3_main__l4_core = {
@@ -113,7 +107,6 @@
 	.user	= OCP_USER_MPU | OCP_USER_SDMA,
 };
 
-<<<<<<< HEAD
 /* L4 CORE -> UART1 interface */
 static struct omap_hwmod_addr_space omap3xxx_uart1_addr_space[] = {
 	{
@@ -194,18 +187,19 @@
 	{
 		.pa_start	= 0x48070000,
 		.pa_end		= 0x48070000 + OMAP2_I2C_AS_LEN - 1,
-=======
+		.flags		= ADDR_TYPE_RT,
+	},
+};
+
 /* L4 CORE -> SR1 interface */
 static struct omap_hwmod_addr_space omap3_sr1_addr_space[] = {
 	{
 		.pa_start	= OMAP34XX_SR1_BASE,
 		.pa_end		= OMAP34XX_SR1_BASE + SZ_1K - 1,
->>>>>>> 6bfc8cf9
 		.flags		= ADDR_TYPE_RT,
 	},
 };
 
-<<<<<<< HEAD
 static struct omap_hwmod_ocp_if omap3_l4_core__i2c1 = {
 	.master		= &omap3xxx_l4_core_hwmod,
 	.slave		= &omap3xxx_i2c1_hwmod,
@@ -227,7 +221,10 @@
 	{
 		.pa_start	= 0x48072000,
 		.pa_end		= 0x48072000 + OMAP2_I2C_AS_LEN - 1,
-=======
+		.flags		= ADDR_TYPE_RT,
+	},
+};
+
 static struct omap_hwmod_ocp_if omap3_l4_core__sr1 = {
 	.master		= &omap3xxx_l4_core_hwmod,
 	.slave		= &omap34xx_sr1_hwmod,
@@ -242,12 +239,10 @@
 	{
 		.pa_start	= OMAP34XX_SR2_BASE,
 		.pa_end		= OMAP34XX_SR2_BASE + SZ_1K - 1,
->>>>>>> 6bfc8cf9
 		.flags		= ADDR_TYPE_RT,
 	},
 };
 
-<<<<<<< HEAD
 static struct omap_hwmod_ocp_if omap3_l4_core__i2c2 = {
 	.master		= &omap3xxx_l4_core_hwmod,
 	.slave		= &omap3xxx_i2c2_hwmod,
@@ -287,7 +282,8 @@
 		}
 	},
 	.user		= OCP_USER_MPU | OCP_USER_SDMA,
-=======
+};
+
 static struct omap_hwmod_ocp_if omap3_l4_core__sr2 = {
 	.master		= &omap3xxx_l4_core_hwmod,
 	.slave		= &omap34xx_sr2_hwmod,
@@ -295,7 +291,6 @@
 	.addr		= omap3_sr2_addr_space,
 	.addr_cnt	= ARRAY_SIZE(omap3_sr2_addr_space),
 	.user		= OCP_USER_MPU,
->>>>>>> 6bfc8cf9
 };
 
 /* Slave interfaces on the L4_CORE interconnect */
@@ -414,7 +409,6 @@
 	.omap_chip	= OMAP_CHIP_INIT(CHIP_IS_OMAP3430)
 };
 
-<<<<<<< HEAD
 /* l4_wkup -> wd_timer2 */
 static struct omap_hwmod_addr_space omap3xxx_wd_timer2_addrs[] = {
 	{
@@ -782,7 +776,8 @@
 	.class		= &i2c_class,
 	.dev_attr	= &i2c3_dev_attr,
 	.omap_chip	= OMAP_CHIP_INIT(CHIP_IS_OMAP3430),
-=======
+};
+
 /* SR common */
 static struct omap_hwmod_sysc_fields omap34xx_sr_sysc_fields = {
 	.clkact_shift	= 20,
@@ -984,7 +979,6 @@
 	.slaves_cnt	= ARRAY_SIZE(omap3_sr2_slaves),
 	.dev_attr	= &omap36xx_sr2_dev_attr,
 	.omap_chip	= OMAP_CHIP_INIT(CHIP_IS_OMAP3630ES1),
->>>>>>> 6bfc8cf9
 };
 
 static __initdata struct omap_hwmod *omap3xxx_hwmods[] = {
@@ -994,7 +988,6 @@
 	&omap3xxx_l4_wkup_hwmod,
 	&omap3xxx_mpu_hwmod,
 	&omap3xxx_iva_hwmod,
-<<<<<<< HEAD
 	&omap3xxx_wd_timer2_hwmod,
 	&omap3xxx_uart1_hwmod,
 	&omap3xxx_uart2_hwmod,
@@ -1003,12 +996,10 @@
 	&omap3xxx_i2c1_hwmod,
 	&omap3xxx_i2c2_hwmod,
 	&omap3xxx_i2c3_hwmod,
-=======
 	&omap34xx_sr1_hwmod,
 	&omap34xx_sr2_hwmod,
 	&omap36xx_sr1_hwmod,
 	&omap36xx_sr2_hwmod,
->>>>>>> 6bfc8cf9
 	NULL,
 };
 
