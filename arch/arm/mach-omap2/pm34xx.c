/*
 * OMAP3 Power Management Routines
 *
 * Copyright (C) 2006-2008 Nokia Corporation
 * Tony Lindgren <tony@atomide.com>
 * Jouni Hogander
 *
 * Copyright (C) 2007 Texas Instruments, Inc.
 * Rajendra Nayak <rnayak@ti.com>
 *
 * Copyright (C) 2005 Texas Instruments, Inc.
 * Richard Woodruff <r-woodruff2@ti.com>
 *
 * Based on pm.c for omap1
 *
 * This program is free software; you can redistribute it and/or modify
 * it under the terms of the GNU General Public License version 2 as
 * published by the Free Software Foundation.
 */

#include <linux/pm.h>
#include <linux/suspend.h>
#include <linux/interrupt.h>
#include <linux/module.h>
#include <linux/list.h>
#include <linux/err.h>
#include <linux/gpio.h>
#include <linux/clk.h>
#include <linux/delay.h>
#include <linux/slab.h>
#include <linux/console.h>

#include <plat/sram.h>
#include <plat/clockdomain.h>
#include <plat/powerdomain.h>
#include <plat/serial.h>
#include <plat/sdrc.h>
#include <plat/prcm.h>
#include <plat/gpmc.h>
#include <plat/dma.h>

#include <asm/tlbflush.h>

#include "cm2xxx_3xxx.h"
#include "cm-regbits-34xx.h"
#include "prm-regbits-34xx.h"

#include "prm2xxx_3xxx.h"
#include "pm.h"
#include "sdrc.h"
#include "control.h"

#ifdef CONFIG_SUSPEND
static suspend_state_t suspend_state = PM_SUSPEND_ON;
static inline bool is_suspending(void)
{
	return (suspend_state != PM_SUSPEND_ON);
}
#else
static inline bool is_suspending(void)
{
	return false;
}
#endif

/* Scratchpad offsets */
#define OMAP343X_TABLE_ADDRESS_OFFSET	   0xc4
#define OMAP343X_TABLE_VALUE_OFFSET	   0xc0
#define OMAP343X_CONTROL_REG_VALUE_OFFSET  0xc8

struct power_state {
	struct powerdomain *pwrdm;
	u32 next_state;
#ifdef CONFIG_SUSPEND
	u32 saved_state;
#endif
	struct list_head node;
};

static LIST_HEAD(pwrst_list);

static void (*_omap_sram_idle)(u32 *addr, int save_state);

static int (*_omap_save_secure_sram)(u32 *addr);

static struct powerdomain *mpu_pwrdm, *neon_pwrdm;
static struct powerdomain *core_pwrdm, *per_pwrdm;
static struct powerdomain *cam_pwrdm;

static inline void omap3_per_save_context(void)
{
	omap_gpio_save_context();
}

static inline void omap3_per_restore_context(void)
{
	omap_gpio_restore_context();
}

static void omap3_enable_io_chain(void)
{
	int timeout = 0;

	if (omap_rev() >= OMAP3430_REV_ES3_1) {
		prm_set_mod_reg_bits(OMAP3430_EN_IO_CHAIN_MASK, WKUP_MOD,
				     PM_WKEN);
		/* Do a readback to assure write has been done */
		prm_read_mod_reg(WKUP_MOD, PM_WKEN);

		while (!(prm_read_mod_reg(WKUP_MOD, PM_WKEN) &
			 OMAP3430_ST_IO_CHAIN_MASK)) {
			timeout++;
			if (timeout > 1000) {
				printk(KERN_ERR "Wake up daisy chain "
				       "activation failed.\n");
				return;
			}
			prm_set_mod_reg_bits(OMAP3430_ST_IO_CHAIN_MASK,
					     WKUP_MOD, PM_WKEN);
		}
	}
}

static void omap3_disable_io_chain(void)
{
	if (omap_rev() >= OMAP3430_REV_ES3_1)
		prm_clear_mod_reg_bits(OMAP3430_EN_IO_CHAIN_MASK, WKUP_MOD,
				       PM_WKEN);
}

static void omap3_core_save_context(void)
{
	u32 control_padconf_off;

	/* Save the padconf registers */
	control_padconf_off = omap_ctrl_readl(OMAP343X_CONTROL_PADCONF_OFF);
	control_padconf_off |= START_PADCONF_SAVE;
	omap_ctrl_writel(control_padconf_off, OMAP343X_CONTROL_PADCONF_OFF);
	/* wait for the save to complete */
	while (!(omap_ctrl_readl(OMAP343X_CONTROL_GENERAL_PURPOSE_STATUS)
			& PADCONF_SAVE_DONE))
		udelay(1);

	/*
	 * Force write last pad into memory, as this can fail in some
	 * cases according to erratas 1.157, 1.185
	 */
	omap_ctrl_writel(omap_ctrl_readl(OMAP343X_PADCONF_ETK_D14),
		OMAP343X_CONTROL_MEM_WKUP + 0x2a0);

	/* Save the Interrupt controller context */
	omap_intc_save_context();
	/* Save the GPMC context */
	omap3_gpmc_save_context();
	/* Save the system control module context, padconf already save above*/
	omap3_control_save_context();
	omap_dma_global_context_save();
}

static void omap3_core_restore_context(void)
{
	/* Restore the control module context, padconf restored by h/w */
	omap3_control_restore_context();
	/* Restore the GPMC context */
	omap3_gpmc_restore_context();
	/* Restore the interrupt controller context */
	omap_intc_restore_context();
	omap_dma_global_context_restore();
}

/*
 * FIXME: This function should be called before entering off-mode after
 * OMAP3 secure services have been accessed. Currently it is only called
 * once during boot sequence, but this works as we are not using secure
 * services.
 */
static void omap3_save_secure_ram_context(u32 target_mpu_state)
{
	u32 ret;

	if (omap_type() != OMAP2_DEVICE_TYPE_GP) {
		/*
		 * MPU next state must be set to POWER_ON temporarily,
		 * otherwise the WFI executed inside the ROM code
		 * will hang the system.
		 */
		pwrdm_set_next_pwrst(mpu_pwrdm, PWRDM_POWER_ON);
		ret = _omap_save_secure_sram((u32 *)
				__pa(omap3_secure_ram_storage));
		pwrdm_set_next_pwrst(mpu_pwrdm, target_mpu_state);
		/* Following is for error tracking, it should not happen */
		if (ret) {
			printk(KERN_ERR "save_secure_sram() returns %08x\n",
				ret);
			while (1)
				;
		}
	}
}

/*
 * PRCM Interrupt Handler Helper Function
 *
 * The purpose of this function is to clear any wake-up events latched
 * in the PRCM PM_WKST_x registers. It is possible that a wake-up event
 * may occur whilst attempting to clear a PM_WKST_x register and thus
 * set another bit in this register. A while loop is used to ensure
 * that any peripheral wake-up events occurring while attempting to
 * clear the PM_WKST_x are detected and cleared.
 */
static int prcm_clear_mod_irqs(s16 module, u8 regs)
{
	u32 wkst, fclk, iclk, clken;
	u16 wkst_off = (regs == 3) ? OMAP3430ES2_PM_WKST3 : PM_WKST1;
	u16 fclk_off = (regs == 3) ? OMAP3430ES2_CM_FCLKEN3 : CM_FCLKEN1;
	u16 iclk_off = (regs == 3) ? CM_ICLKEN3 : CM_ICLKEN1;
	u16 grpsel_off = (regs == 3) ?
		OMAP3430ES2_PM_MPUGRPSEL3 : OMAP3430_PM_MPUGRPSEL;
	int c = 0;

	wkst = prm_read_mod_reg(module, wkst_off);
	wkst &= prm_read_mod_reg(module, grpsel_off);
	if (wkst) {
		iclk = cm_read_mod_reg(module, iclk_off);
		fclk = cm_read_mod_reg(module, fclk_off);
		while (wkst) {
			clken = wkst;
			cm_set_mod_reg_bits(clken, module, iclk_off);
			/*
			 * For USBHOST, we don't know whether HOST1 or
			 * HOST2 woke us up, so enable both f-clocks
			 */
			if (module == OMAP3430ES2_USBHOST_MOD)
				clken |= 1 << OMAP3430ES2_EN_USBHOST2_SHIFT;
			cm_set_mod_reg_bits(clken, module, fclk_off);
			prm_write_mod_reg(wkst, module, wkst_off);
			wkst = prm_read_mod_reg(module, wkst_off);
			c++;
		}
		cm_write_mod_reg(iclk, module, iclk_off);
		cm_write_mod_reg(fclk, module, fclk_off);
	}

	return c;
}

static int _prcm_int_handle_wakeup(void)
{
	int c;

	c = prcm_clear_mod_irqs(WKUP_MOD, 1);
	c += prcm_clear_mod_irqs(CORE_MOD, 1);
	c += prcm_clear_mod_irqs(OMAP3430_PER_MOD, 1);
	if (omap_rev() > OMAP3430_REV_ES1_0) {
		c += prcm_clear_mod_irqs(CORE_MOD, 3);
		c += prcm_clear_mod_irqs(OMAP3430ES2_USBHOST_MOD, 1);
	}

	return c;
}

/*
 * PRCM Interrupt Handler
 *
 * The PRM_IRQSTATUS_MPU register indicates if there are any pending
 * interrupts from the PRCM for the MPU. These bits must be cleared in
 * order to clear the PRCM interrupt. The PRCM interrupt handler is
 * implemented to simply clear the PRM_IRQSTATUS_MPU in order to clear
 * the PRCM interrupt. Please note that bit 0 of the PRM_IRQSTATUS_MPU
 * register indicates that a wake-up event is pending for the MPU and
 * this bit can only be cleared if the all the wake-up events latched
 * in the various PM_WKST_x registers have been cleared. The interrupt
 * handler is implemented using a do-while loop so that if a wake-up
 * event occurred during the processing of the prcm interrupt handler
 * (setting a bit in the corresponding PM_WKST_x register and thus
 * preventing us from clearing bit 0 of the PRM_IRQSTATUS_MPU register)
 * this would be handled.
 */
static irqreturn_t prcm_interrupt_handler (int irq, void *dev_id)
{
	u32 irqenable_mpu, irqstatus_mpu;
	int c = 0;

	irqenable_mpu = prm_read_mod_reg(OCP_MOD,
					 OMAP3_PRM_IRQENABLE_MPU_OFFSET);
	irqstatus_mpu = prm_read_mod_reg(OCP_MOD,
					 OMAP3_PRM_IRQSTATUS_MPU_OFFSET);
	irqstatus_mpu &= irqenable_mpu;

	do {
		if (irqstatus_mpu & (OMAP3430_WKUP_ST_MASK |
				     OMAP3430_IO_ST_MASK)) {
			c = _prcm_int_handle_wakeup();

			/*
			 * Is the MPU PRCM interrupt handler racing with the
			 * IVA2 PRCM interrupt handler ?
			 */
			WARN(c == 0, "prcm: WARNING: PRCM indicated MPU wakeup "
			     "but no wakeup sources are marked\n");
		} else {
			/* XXX we need to expand our PRCM interrupt handler */
			WARN(1, "prcm: WARNING: PRCM interrupt received, but "
			     "no code to handle it (%08x)\n", irqstatus_mpu);
		}

		prm_write_mod_reg(irqstatus_mpu, OCP_MOD,
					OMAP3_PRM_IRQSTATUS_MPU_OFFSET);

		irqstatus_mpu = prm_read_mod_reg(OCP_MOD,
					OMAP3_PRM_IRQSTATUS_MPU_OFFSET);
		irqstatus_mpu &= irqenable_mpu;

	} while (irqstatus_mpu);

	return IRQ_HANDLED;
}

static void restore_control_register(u32 val)
{
	__asm__ __volatile__ ("mcr p15, 0, %0, c1, c0, 0" : : "r" (val));
}

/* Function to restore the table entry that was modified for enabling MMU */
static void restore_table_entry(void)
{
	void __iomem *scratchpad_address;
	u32 previous_value, control_reg_value;
	u32 *address;

	scratchpad_address = OMAP2_L4_IO_ADDRESS(OMAP343X_SCRATCHPAD);

	/* Get address of entry that was modified */
	address = (u32 *)__raw_readl(scratchpad_address +
				     OMAP343X_TABLE_ADDRESS_OFFSET);
	/* Get the previous value which needs to be restored */
	previous_value = __raw_readl(scratchpad_address +
				     OMAP343X_TABLE_VALUE_OFFSET);
	address = __va(address);
	*address = previous_value;
	flush_tlb_all();
	control_reg_value = __raw_readl(scratchpad_address
					+ OMAP343X_CONTROL_REG_VALUE_OFFSET);
	/* This will enable caches and prediction */
	restore_control_register(control_reg_value);
}

void omap_sram_idle(void)
{
	/* Variable to tell what needs to be saved and restored
	 * in omap_sram_idle*/
	/* save_state = 0 => Nothing to save and restored */
	/* save_state = 1 => Only L1 and logic lost */
	/* save_state = 2 => Only L2 lost */
	/* save_state = 3 => L1, L2 and logic lost */
	int save_state = 0;
	int mpu_next_state = PWRDM_POWER_ON;
	int per_next_state = PWRDM_POWER_ON;
	int core_next_state = PWRDM_POWER_ON;
	int core_prev_state, per_prev_state;
	u32 sdrc_pwr = 0;

	if (!_omap_sram_idle)
		return;

	pwrdm_clear_all_prev_pwrst(mpu_pwrdm);
	pwrdm_clear_all_prev_pwrst(neon_pwrdm);
	pwrdm_clear_all_prev_pwrst(core_pwrdm);
	pwrdm_clear_all_prev_pwrst(per_pwrdm);

	mpu_next_state = pwrdm_read_next_pwrst(mpu_pwrdm);
	switch (mpu_next_state) {
	case PWRDM_POWER_ON:
	case PWRDM_POWER_RET:
		/* No need to save context */
		save_state = 0;
		break;
	case PWRDM_POWER_OFF:
		save_state = 3;
		break;
	default:
		/* Invalid state */
		printk(KERN_ERR "Invalid mpu state in sram_idle\n");
		return;
	}
	pwrdm_pre_transition();

	/* NEON control */
	if (pwrdm_read_pwrst(neon_pwrdm) == PWRDM_POWER_ON)
		pwrdm_set_next_pwrst(neon_pwrdm, mpu_next_state);

	/* Enable IO-PAD and IO-CHAIN wakeups */
	per_next_state = pwrdm_read_next_pwrst(per_pwrdm);
	core_next_state = pwrdm_read_next_pwrst(core_pwrdm);
	if (omap3_has_io_wakeup() &&
	    (per_next_state < PWRDM_POWER_ON ||
	     core_next_state < PWRDM_POWER_ON)) {
		prm_set_mod_reg_bits(OMAP3430_EN_IO_MASK, WKUP_MOD, PM_WKEN);
		omap3_enable_io_chain();
	}

	/* Block console output in case it is on one of the OMAP UARTs */
	if (!is_suspending())
		if (per_next_state < PWRDM_POWER_ON ||
		    core_next_state < PWRDM_POWER_ON)
			if (try_acquire_console_sem())
				goto console_still_active;

	/* PER */
	if (per_next_state < PWRDM_POWER_ON) {
		omap_uart_prepare_idle(2);
		omap_uart_prepare_idle(3);
		omap2_gpio_prepare_for_idle(per_next_state);
		if (per_next_state == PWRDM_POWER_OFF)
				omap3_per_save_context();
	}

	/* CORE */
	if (core_next_state < PWRDM_POWER_ON) {
		omap_uart_prepare_idle(0);
		omap_uart_prepare_idle(1);
		if (core_next_state == PWRDM_POWER_OFF) {
			omap3_core_save_context();
			omap3_cm_save_context();
		}
	}

	omap3_intc_prepare_idle();

	/*
	* On EMU/HS devices ROM code restores a SRDC value
	* from scratchpad which has automatic self refresh on timeout
	* of AUTO_CNT = 1 enabled. This takes care of errata 1.142.
	* Hence store/restore the SDRC_POWER register here.
	*/
	if (omap_rev() >= OMAP3430_REV_ES3_0 &&
	    omap_type() != OMAP2_DEVICE_TYPE_GP &&
	    core_next_state == PWRDM_POWER_OFF)
		sdrc_pwr = sdrc_read_reg(SDRC_POWER);

	/*
	 * omap3_arm_context is the location where ARM registers
	 * get saved. The restore path then reads from this
	 * location and restores them back.
	 */
	_omap_sram_idle(omap3_arm_context, save_state);
	cpu_init();

	/* Restore normal SDRC POWER settings */
	if (omap_rev() >= OMAP3430_REV_ES3_0 &&
	    omap_type() != OMAP2_DEVICE_TYPE_GP &&
	    core_next_state == PWRDM_POWER_OFF)
		sdrc_write_reg(sdrc_pwr, SDRC_POWER);

	/* Restore table entry modified during MMU restoration */
	if (pwrdm_read_prev_pwrst(mpu_pwrdm) == PWRDM_POWER_OFF)
		restore_table_entry();

	/* CORE */
	if (core_next_state < PWRDM_POWER_ON) {
		core_prev_state = pwrdm_read_prev_pwrst(core_pwrdm);
		if (core_prev_state == PWRDM_POWER_OFF) {
			omap3_core_restore_context();
			omap3_cm_restore_context();
			omap3_sram_restore_context();
			omap2_sms_restore_context();
		}
		omap_uart_resume_idle(0);
		omap_uart_resume_idle(1);
		if (core_next_state == PWRDM_POWER_OFF)
			prm_clear_mod_reg_bits(OMAP3430_AUTO_OFF_MASK,
					       OMAP3430_GR_MOD,
					       OMAP3_PRM_VOLTCTRL_OFFSET);
	}
	omap3_intc_resume_idle();

	/* PER */
	if (per_next_state < PWRDM_POWER_ON) {
		per_prev_state = pwrdm_read_prev_pwrst(per_pwrdm);
		omap2_gpio_resume_after_idle();
		if (per_prev_state == PWRDM_POWER_OFF)
			omap3_per_restore_context();
		omap_uart_resume_idle(2);
		omap_uart_resume_idle(3);
	}

	if (!is_suspending())
		release_console_sem();

console_still_active:
	/* Disable IO-PAD and IO-CHAIN wakeup */
	if (omap3_has_io_wakeup() &&
	    (per_next_state < PWRDM_POWER_ON ||
	     core_next_state < PWRDM_POWER_ON)) {
		prm_clear_mod_reg_bits(OMAP3430_EN_IO_MASK, WKUP_MOD, PM_WKEN);
		omap3_disable_io_chain();
	}

	pwrdm_post_transition();

	omap2_clkdm_allow_idle(mpu_pwrdm->pwrdm_clkdms[0]);
}

int omap3_can_sleep(void)
{
	if (!sleep_while_idle)
		return 0;
	if (!omap_uart_can_sleep())
		return 0;
	return 1;
}

static void omap3_pm_idle(void)
{
	local_irq_disable();
	local_fiq_disable();

	if (!omap3_can_sleep())
		goto out;

	if (omap_irq_pending() || need_resched())
		goto out;

	omap_sram_idle();

out:
	local_fiq_enable();
	local_irq_enable();
}

#ifdef CONFIG_SUSPEND
<<<<<<< HEAD
static int omap3_pm_prepare(void)
{
	disable_hlt();
	return 0;
}
=======
static suspend_state_t suspend_state;
>>>>>>> 819931c9

static int omap3_pm_suspend(void)
{
	struct power_state *pwrst;
	int state, ret = 0;

	if (wakeup_timer_seconds || wakeup_timer_milliseconds)
		omap2_pm_wakeup_on_timer(wakeup_timer_seconds,
					 wakeup_timer_milliseconds);

	/* Read current next_pwrsts */
	list_for_each_entry(pwrst, &pwrst_list, node)
		pwrst->saved_state = pwrdm_read_next_pwrst(pwrst->pwrdm);
	/* Set ones wanted by suspend */
	list_for_each_entry(pwrst, &pwrst_list, node) {
		if (omap_set_pwrdm_state(pwrst->pwrdm, pwrst->next_state))
			goto restore;
		if (pwrdm_clear_all_prev_pwrst(pwrst->pwrdm))
			goto restore;
	}

	omap_uart_prepare_suspend();
	omap3_intc_suspend();

	omap_sram_idle();

restore:
	/* Restore next_pwrsts */
	list_for_each_entry(pwrst, &pwrst_list, node) {
		state = pwrdm_read_prev_pwrst(pwrst->pwrdm);
		if (state > pwrst->next_state) {
			printk(KERN_INFO "Powerdomain (%s) didn't enter "
			       "target state %d\n",
			       pwrst->pwrdm->name, pwrst->next_state);
			ret = -1;
		}
		omap_set_pwrdm_state(pwrst->pwrdm, pwrst->saved_state);
	}
	if (ret)
		printk(KERN_ERR "Could not enter target state in pm_suspend\n");
	else
		printk(KERN_INFO "Successfully put all powerdomains "
		       "to target state\n");

	return ret;
}

static int omap3_pm_enter(suspend_state_t unused)
{
	int ret = 0;

	switch (suspend_state) {
	case PM_SUSPEND_STANDBY:
	case PM_SUSPEND_MEM:
		ret = omap3_pm_suspend();
		break;
	default:
		ret = -EINVAL;
	}

	return ret;
}

/* Hooks to enable / disable UART interrupts during suspend */
static int omap3_pm_begin(suspend_state_t state)
{
	disable_hlt();
	suspend_state = state;
	omap_uart_enable_irqs(0);
	return 0;
}

static void omap3_pm_end(void)
{
	suspend_state = PM_SUSPEND_ON;
	omap_uart_enable_irqs(1);
	enable_hlt();
	return;
}

static struct platform_suspend_ops omap_pm_ops = {
	.begin		= omap3_pm_begin,
	.end		= omap3_pm_end,
	.enter		= omap3_pm_enter,
	.valid		= suspend_valid_only_mem,
};
#endif /* CONFIG_SUSPEND */


/**
 * omap3_iva_idle(): ensure IVA is in idle so it can be put into
 *                   retention
 *
 * In cases where IVA2 is activated by bootcode, it may prevent
 * full-chip retention or off-mode because it is not idle.  This
 * function forces the IVA2 into idle state so it can go
 * into retention/off and thus allow full-chip retention/off.
 *
 **/
static void __init omap3_iva_idle(void)
{
	/* ensure IVA2 clock is disabled */
	cm_write_mod_reg(0, OMAP3430_IVA2_MOD, CM_FCLKEN);

	/* if no clock activity, nothing else to do */
	if (!(cm_read_mod_reg(OMAP3430_IVA2_MOD, OMAP3430_CM_CLKSTST) &
	      OMAP3430_CLKACTIVITY_IVA2_MASK))
		return;

	/* Reset IVA2 */
	prm_write_mod_reg(OMAP3430_RST1_IVA2_MASK |
			  OMAP3430_RST2_IVA2_MASK |
			  OMAP3430_RST3_IVA2_MASK,
			  OMAP3430_IVA2_MOD, OMAP2_RM_RSTCTRL);

	/* Enable IVA2 clock */
	cm_write_mod_reg(OMAP3430_CM_FCLKEN_IVA2_EN_IVA2_MASK,
			 OMAP3430_IVA2_MOD, CM_FCLKEN);

	/* Set IVA2 boot mode to 'idle' */
	omap_ctrl_writel(OMAP3_IVA2_BOOTMOD_IDLE,
			 OMAP343X_CONTROL_IVA2_BOOTMOD);

	/* Un-reset IVA2 */
	prm_write_mod_reg(0, OMAP3430_IVA2_MOD, OMAP2_RM_RSTCTRL);

	/* Disable IVA2 clock */
	cm_write_mod_reg(0, OMAP3430_IVA2_MOD, CM_FCLKEN);

	/* Reset IVA2 */
	prm_write_mod_reg(OMAP3430_RST1_IVA2_MASK |
			  OMAP3430_RST2_IVA2_MASK |
			  OMAP3430_RST3_IVA2_MASK,
			  OMAP3430_IVA2_MOD, OMAP2_RM_RSTCTRL);
}

static void __init omap3_d2d_idle(void)
{
	u16 mask, padconf;

	/* In a stand alone OMAP3430 where there is not a stacked
	 * modem for the D2D Idle Ack and D2D MStandby must be pulled
	 * high. S CONTROL_PADCONF_SAD2D_IDLEACK and
	 * CONTROL_PADCONF_SAD2D_MSTDBY to have a pull up. */
	mask = (1 << 4) | (1 << 3); /* pull-up, enabled */
	padconf = omap_ctrl_readw(OMAP3_PADCONF_SAD2D_MSTANDBY);
	padconf |= mask;
	omap_ctrl_writew(padconf, OMAP3_PADCONF_SAD2D_MSTANDBY);

	padconf = omap_ctrl_readw(OMAP3_PADCONF_SAD2D_IDLEACK);
	padconf |= mask;
	omap_ctrl_writew(padconf, OMAP3_PADCONF_SAD2D_IDLEACK);

	/* reset modem */
	prm_write_mod_reg(OMAP3430_RM_RSTCTRL_CORE_MODEM_SW_RSTPWRON_MASK |
			  OMAP3430_RM_RSTCTRL_CORE_MODEM_SW_RST_MASK,
			  CORE_MOD, OMAP2_RM_RSTCTRL);
	prm_write_mod_reg(0, CORE_MOD, OMAP2_RM_RSTCTRL);
}

static void __init prcm_setup_regs(void)
{
	u32 omap3630_auto_uart4_mask = cpu_is_omap3630() ?
					OMAP3630_AUTO_UART4_MASK : 0;
	u32 omap3630_en_uart4_mask = cpu_is_omap3630() ?
					OMAP3630_EN_UART4_MASK : 0;
	u32 omap3630_grpsel_uart4_mask = cpu_is_omap3630() ?
					OMAP3630_GRPSEL_UART4_MASK : 0;


	/* XXX Reset all wkdeps. This should be done when initializing
	 * powerdomains */
	prm_write_mod_reg(0, OMAP3430_IVA2_MOD, PM_WKDEP);
	prm_write_mod_reg(0, MPU_MOD, PM_WKDEP);
	prm_write_mod_reg(0, OMAP3430_DSS_MOD, PM_WKDEP);
	prm_write_mod_reg(0, OMAP3430_NEON_MOD, PM_WKDEP);
	prm_write_mod_reg(0, OMAP3430_CAM_MOD, PM_WKDEP);
	prm_write_mod_reg(0, OMAP3430_PER_MOD, PM_WKDEP);
	if (omap_rev() > OMAP3430_REV_ES1_0) {
		prm_write_mod_reg(0, OMAP3430ES2_SGX_MOD, PM_WKDEP);
		prm_write_mod_reg(0, OMAP3430ES2_USBHOST_MOD, PM_WKDEP);
	} else
		prm_write_mod_reg(0, GFX_MOD, PM_WKDEP);

	/*
	 * Enable interface clock autoidle for all modules.
	 * Note that in the long run this should be done by clockfw
	 */
	cm_write_mod_reg(
		OMAP3430_AUTO_MODEM_MASK |
		OMAP3430ES2_AUTO_MMC3_MASK |
		OMAP3430ES2_AUTO_ICR_MASK |
		OMAP3430_AUTO_AES2_MASK |
		OMAP3430_AUTO_SHA12_MASK |
		OMAP3430_AUTO_DES2_MASK |
		OMAP3430_AUTO_MMC2_MASK |
		OMAP3430_AUTO_MMC1_MASK |
		OMAP3430_AUTO_MSPRO_MASK |
		OMAP3430_AUTO_HDQ_MASK |
		OMAP3430_AUTO_MCSPI4_MASK |
		OMAP3430_AUTO_MCSPI3_MASK |
		OMAP3430_AUTO_MCSPI2_MASK |
		OMAP3430_AUTO_MCSPI1_MASK |
		OMAP3430_AUTO_I2C3_MASK |
		OMAP3430_AUTO_I2C2_MASK |
		OMAP3430_AUTO_I2C1_MASK |
		OMAP3430_AUTO_UART2_MASK |
		OMAP3430_AUTO_UART1_MASK |
		OMAP3430_AUTO_GPT11_MASK |
		OMAP3430_AUTO_GPT10_MASK |
		OMAP3430_AUTO_MCBSP5_MASK |
		OMAP3430_AUTO_MCBSP1_MASK |
		OMAP3430ES1_AUTO_FAC_MASK | /* This is es1 only */
		OMAP3430_AUTO_MAILBOXES_MASK |
		OMAP3430_AUTO_OMAPCTRL_MASK |
		OMAP3430ES1_AUTO_FSHOSTUSB_MASK |
		OMAP3430_AUTO_HSOTGUSB_MASK |
		OMAP3430_AUTO_SAD2D_MASK |
		OMAP3430_AUTO_SSI_MASK,
		CORE_MOD, CM_AUTOIDLE1);

	cm_write_mod_reg(
		OMAP3430_AUTO_PKA_MASK |
		OMAP3430_AUTO_AES1_MASK |
		OMAP3430_AUTO_RNG_MASK |
		OMAP3430_AUTO_SHA11_MASK |
		OMAP3430_AUTO_DES1_MASK,
		CORE_MOD, CM_AUTOIDLE2);

	if (omap_rev() > OMAP3430_REV_ES1_0) {
		cm_write_mod_reg(
			OMAP3430_AUTO_MAD2D_MASK |
			OMAP3430ES2_AUTO_USBTLL_MASK,
			CORE_MOD, CM_AUTOIDLE3);
	}

	cm_write_mod_reg(
		OMAP3430_AUTO_WDT2_MASK |
		OMAP3430_AUTO_WDT1_MASK |
		OMAP3430_AUTO_GPIO1_MASK |
		OMAP3430_AUTO_32KSYNC_MASK |
		OMAP3430_AUTO_GPT12_MASK |
		OMAP3430_AUTO_GPT1_MASK,
		WKUP_MOD, CM_AUTOIDLE);

	cm_write_mod_reg(
		OMAP3430_AUTO_DSS_MASK,
		OMAP3430_DSS_MOD,
		CM_AUTOIDLE);

	cm_write_mod_reg(
		OMAP3430_AUTO_CAM_MASK,
		OMAP3430_CAM_MOD,
		CM_AUTOIDLE);

	cm_write_mod_reg(
		omap3630_auto_uart4_mask |
		OMAP3430_AUTO_GPIO6_MASK |
		OMAP3430_AUTO_GPIO5_MASK |
		OMAP3430_AUTO_GPIO4_MASK |
		OMAP3430_AUTO_GPIO3_MASK |
		OMAP3430_AUTO_GPIO2_MASK |
		OMAP3430_AUTO_WDT3_MASK |
		OMAP3430_AUTO_UART3_MASK |
		OMAP3430_AUTO_GPT9_MASK |
		OMAP3430_AUTO_GPT8_MASK |
		OMAP3430_AUTO_GPT7_MASK |
		OMAP3430_AUTO_GPT6_MASK |
		OMAP3430_AUTO_GPT5_MASK |
		OMAP3430_AUTO_GPT4_MASK |
		OMAP3430_AUTO_GPT3_MASK |
		OMAP3430_AUTO_GPT2_MASK |
		OMAP3430_AUTO_MCBSP4_MASK |
		OMAP3430_AUTO_MCBSP3_MASK |
		OMAP3430_AUTO_MCBSP2_MASK,
		OMAP3430_PER_MOD,
		CM_AUTOIDLE);

	if (omap_rev() > OMAP3430_REV_ES1_0) {
		cm_write_mod_reg(
			OMAP3430ES2_AUTO_USBHOST_MASK,
			OMAP3430ES2_USBHOST_MOD,
			CM_AUTOIDLE);
	}

	omap_ctrl_writel(OMAP3430_AUTOIDLE_MASK, OMAP2_CONTROL_SYSCONFIG);

	/*
	 * Set all plls to autoidle. This is needed until autoidle is
	 * enabled by clockfw
	 */
	cm_write_mod_reg(1 << OMAP3430_AUTO_IVA2_DPLL_SHIFT,
			 OMAP3430_IVA2_MOD, CM_AUTOIDLE2);
	cm_write_mod_reg(1 << OMAP3430_AUTO_MPU_DPLL_SHIFT,
			 MPU_MOD,
			 CM_AUTOIDLE2);
	cm_write_mod_reg((1 << OMAP3430_AUTO_PERIPH_DPLL_SHIFT) |
			 (1 << OMAP3430_AUTO_CORE_DPLL_SHIFT),
			 PLL_MOD,
			 CM_AUTOIDLE);
	cm_write_mod_reg(1 << OMAP3430ES2_AUTO_PERIPH2_DPLL_SHIFT,
			 PLL_MOD,
			 CM_AUTOIDLE2);

	/*
	 * Enable control of expternal oscillator through
	 * sys_clkreq. In the long run clock framework should
	 * take care of this.
	 */
	prm_rmw_mod_reg_bits(OMAP_AUTOEXTCLKMODE_MASK,
			     1 << OMAP_AUTOEXTCLKMODE_SHIFT,
			     OMAP3430_GR_MOD,
			     OMAP3_PRM_CLKSRC_CTRL_OFFSET);

	/* setup wakup source */
	prm_write_mod_reg(OMAP3430_EN_IO_MASK | OMAP3430_EN_GPIO1_MASK |
			  OMAP3430_EN_GPT1_MASK | OMAP3430_EN_GPT12_MASK,
			  WKUP_MOD, PM_WKEN);
	/* No need to write EN_IO, that is always enabled */
	prm_write_mod_reg(OMAP3430_GRPSEL_GPIO1_MASK |
			  OMAP3430_GRPSEL_GPT1_MASK |
			  OMAP3430_GRPSEL_GPT12_MASK,
			  WKUP_MOD, OMAP3430_PM_MPUGRPSEL);
	/* For some reason IO doesn't generate wakeup event even if
	 * it is selected to mpu wakeup goup */
	prm_write_mod_reg(OMAP3430_IO_EN_MASK | OMAP3430_WKUP_EN_MASK,
			  OCP_MOD, OMAP3_PRM_IRQENABLE_MPU_OFFSET);

	/* Enable PM_WKEN to support DSS LPR */
	prm_write_mod_reg(OMAP3430_PM_WKEN_DSS_EN_DSS_MASK,
				OMAP3430_DSS_MOD, PM_WKEN);

	/* Enable wakeups in PER */
	prm_write_mod_reg(omap3630_en_uart4_mask |
			  OMAP3430_EN_GPIO2_MASK | OMAP3430_EN_GPIO3_MASK |
			  OMAP3430_EN_GPIO4_MASK | OMAP3430_EN_GPIO5_MASK |
			  OMAP3430_EN_GPIO6_MASK | OMAP3430_EN_UART3_MASK |
			  OMAP3430_EN_MCBSP2_MASK | OMAP3430_EN_MCBSP3_MASK |
			  OMAP3430_EN_MCBSP4_MASK,
			  OMAP3430_PER_MOD, PM_WKEN);
	/* and allow them to wake up MPU */
	prm_write_mod_reg(omap3630_grpsel_uart4_mask |
			  OMAP3430_GRPSEL_GPIO2_MASK |
			  OMAP3430_GRPSEL_GPIO3_MASK |
			  OMAP3430_GRPSEL_GPIO4_MASK |
			  OMAP3430_GRPSEL_GPIO5_MASK |
			  OMAP3430_GRPSEL_GPIO6_MASK |
			  OMAP3430_GRPSEL_UART3_MASK |
			  OMAP3430_GRPSEL_MCBSP2_MASK |
			  OMAP3430_GRPSEL_MCBSP3_MASK |
			  OMAP3430_GRPSEL_MCBSP4_MASK,
			  OMAP3430_PER_MOD, OMAP3430_PM_MPUGRPSEL);

	/* Don't attach IVA interrupts */
	prm_write_mod_reg(0, WKUP_MOD, OMAP3430_PM_IVAGRPSEL);
	prm_write_mod_reg(0, CORE_MOD, OMAP3430_PM_IVAGRPSEL1);
	prm_write_mod_reg(0, CORE_MOD, OMAP3430ES2_PM_IVAGRPSEL3);
	prm_write_mod_reg(0, OMAP3430_PER_MOD, OMAP3430_PM_IVAGRPSEL);

	/* Clear any pending 'reset' flags */
	prm_write_mod_reg(0xffffffff, MPU_MOD, OMAP2_RM_RSTST);
	prm_write_mod_reg(0xffffffff, CORE_MOD, OMAP2_RM_RSTST);
	prm_write_mod_reg(0xffffffff, OMAP3430_PER_MOD, OMAP2_RM_RSTST);
	prm_write_mod_reg(0xffffffff, OMAP3430_EMU_MOD, OMAP2_RM_RSTST);
	prm_write_mod_reg(0xffffffff, OMAP3430_NEON_MOD, OMAP2_RM_RSTST);
	prm_write_mod_reg(0xffffffff, OMAP3430_DSS_MOD, OMAP2_RM_RSTST);
	prm_write_mod_reg(0xffffffff, OMAP3430ES2_USBHOST_MOD, OMAP2_RM_RSTST);

	/* Clear any pending PRCM interrupts */
	prm_write_mod_reg(0, OCP_MOD, OMAP3_PRM_IRQSTATUS_MPU_OFFSET);

	omap3_iva_idle();
	omap3_d2d_idle();
}

void omap3_pm_off_mode_enable(int enable)
{
	struct power_state *pwrst;
	u32 state;

	if (enable)
		state = PWRDM_POWER_OFF;
	else
		state = PWRDM_POWER_RET;

#ifdef CONFIG_CPU_IDLE
	omap3_cpuidle_update_states();
#endif

	list_for_each_entry(pwrst, &pwrst_list, node) {
		pwrst->next_state = state;
		omap_set_pwrdm_state(pwrst->pwrdm, state);
	}
}

int omap3_pm_get_suspend_state(struct powerdomain *pwrdm)
{
	struct power_state *pwrst;

	list_for_each_entry(pwrst, &pwrst_list, node) {
		if (pwrst->pwrdm == pwrdm)
			return pwrst->next_state;
	}
	return -EINVAL;
}

int omap3_pm_set_suspend_state(struct powerdomain *pwrdm, int state)
{
	struct power_state *pwrst;

	list_for_each_entry(pwrst, &pwrst_list, node) {
		if (pwrst->pwrdm == pwrdm) {
			pwrst->next_state = state;
			return 0;
		}
	}
	return -EINVAL;
}

static int __init pwrdms_setup(struct powerdomain *pwrdm, void *unused)
{
	struct power_state *pwrst;

	if (!pwrdm->pwrsts)
		return 0;

	pwrst = kmalloc(sizeof(struct power_state), GFP_ATOMIC);
	if (!pwrst)
		return -ENOMEM;
	pwrst->pwrdm = pwrdm;
	pwrst->next_state = PWRDM_POWER_RET;
	list_add(&pwrst->node, &pwrst_list);

	if (pwrdm_has_hdwr_sar(pwrdm))
		pwrdm_enable_hdwr_sar(pwrdm);

	return omap_set_pwrdm_state(pwrst->pwrdm, pwrst->next_state);
}

/*
 * Enable hw supervised mode for all clockdomains if it's
 * supported. Initiate sleep transition for other clockdomains, if
 * they are not used
 */
static int __init clkdms_setup(struct clockdomain *clkdm, void *unused)
{
	if (clkdm->flags & CLKDM_CAN_ENABLE_AUTO)
		omap2_clkdm_allow_idle(clkdm);
	else if (clkdm->flags & CLKDM_CAN_FORCE_SLEEP &&
		 atomic_read(&clkdm->usecount) == 0)
		omap2_clkdm_sleep(clkdm);
	return 0;
}

void omap_push_sram_idle(void)
{
	_omap_sram_idle = omap_sram_push(omap34xx_cpu_suspend,
					omap34xx_cpu_suspend_sz);
	if (omap_type() != OMAP2_DEVICE_TYPE_GP)
		_omap_save_secure_sram = omap_sram_push(save_secure_ram_context,
				save_secure_ram_context_sz);
}

static int __init omap3_pm_init(void)
{
	struct power_state *pwrst, *tmp;
	struct clockdomain *neon_clkdm, *per_clkdm, *mpu_clkdm, *core_clkdm;
	int ret;

	if (!cpu_is_omap34xx())
		return -ENODEV;

	printk(KERN_ERR "Power Management for TI OMAP3.\n");

	/* XXX prcm_setup_regs needs to be before enabling hw
	 * supervised mode for powerdomains */
	prcm_setup_regs();

	ret = request_irq(INT_34XX_PRCM_MPU_IRQ,
			  (irq_handler_t)prcm_interrupt_handler,
			  IRQF_DISABLED, "prcm", NULL);
	if (ret) {
		printk(KERN_ERR "request_irq failed to register for 0x%x\n",
		       INT_34XX_PRCM_MPU_IRQ);
		goto err1;
	}

	ret = pwrdm_for_each(pwrdms_setup, NULL);
	if (ret) {
		printk(KERN_ERR "Failed to setup powerdomains\n");
		goto err2;
	}

	(void) clkdm_for_each(clkdms_setup, NULL);

	mpu_pwrdm = pwrdm_lookup("mpu_pwrdm");
	if (mpu_pwrdm == NULL) {
		printk(KERN_ERR "Failed to get mpu_pwrdm\n");
		goto err2;
	}

	neon_pwrdm = pwrdm_lookup("neon_pwrdm");
	per_pwrdm = pwrdm_lookup("per_pwrdm");
	core_pwrdm = pwrdm_lookup("core_pwrdm");
	cam_pwrdm = pwrdm_lookup("cam_pwrdm");

	neon_clkdm = clkdm_lookup("neon_clkdm");
	mpu_clkdm = clkdm_lookup("mpu_clkdm");
	per_clkdm = clkdm_lookup("per_clkdm");
	core_clkdm = clkdm_lookup("core_clkdm");

	omap_push_sram_idle();
#ifdef CONFIG_SUSPEND
	suspend_set_ops(&omap_pm_ops);
#endif /* CONFIG_SUSPEND */

	pm_idle = omap3_pm_idle;
	omap3_idle_init();

	clkdm_add_wkdep(neon_clkdm, mpu_clkdm);
	if (omap_type() != OMAP2_DEVICE_TYPE_GP) {
		omap3_secure_ram_storage =
			kmalloc(0x803F, GFP_KERNEL);
		if (!omap3_secure_ram_storage)
			printk(KERN_ERR "Memory allocation failed when"
					"allocating for secure sram context\n");

		local_irq_disable();
		local_fiq_disable();

		omap_dma_global_context_save();
		omap3_save_secure_ram_context(PWRDM_POWER_ON);
		omap_dma_global_context_restore();

		local_irq_enable();
		local_fiq_enable();
	}

	omap3_save_scratchpad_contents();
err1:
	return ret;
err2:
	free_irq(INT_34XX_PRCM_MPU_IRQ, NULL);
	list_for_each_entry_safe(pwrst, tmp, &pwrst_list, node) {
		list_del(&pwrst->node);
		kfree(pwrst);
	}
	return ret;
}

late_initcall(omap3_pm_init);<|MERGE_RESOLUTION|>--- conflicted
+++ resolved
@@ -529,15 +529,6 @@
 }
 
 #ifdef CONFIG_SUSPEND
-<<<<<<< HEAD
-static int omap3_pm_prepare(void)
-{
-	disable_hlt();
-	return 0;
-}
-=======
-static suspend_state_t suspend_state;
->>>>>>> 819931c9
 
 static int omap3_pm_suspend(void)
 {
