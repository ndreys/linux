--- conflicted
+++ resolved
@@ -127,9 +127,6 @@
 	/* wait for the save to complete */
 	while (!(omap_ctrl_readl(OMAP343X_CONTROL_GENERAL_PURPOSE_STATUS)
 			& PADCONF_SAVE_DONE))
-<<<<<<< HEAD
-		;
-=======
 		udelay(1);
 
 	/*
@@ -139,7 +136,6 @@
 	omap_ctrl_writel(omap_ctrl_readl(OMAP343X_PADCONF_ETK_D14),
 		OMAP343X_CONTROL_MEM_WKUP + 0x2a0);
 
->>>>>>> 6ff22f1d
 	/* Save the Interrupt controller context */
 	omap_intc_save_context();
 	/* Save the GPMC context */
