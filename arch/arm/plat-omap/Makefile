--- conflicted
+++ resolved
@@ -15,10 +15,7 @@
 # OPP support in (OMAP3+ only at the moment)
 ifdef CONFIG_PM
 obj-$(CONFIG_ARCH_OMAP3) += opp.o
-<<<<<<< HEAD
-=======
 obj-$(CONFIG_ARCH_OMAP4) += opp.o
->>>>>>> 6bfc8cf9
 obj-$(CONFIG_TWL4030_CORE) += opp_twl_tps.o
 endif
 
