/*
 * Copyright 2012 (C), Jason Cooper <jason@lakedaemon.net>
 *
 * arch/arm/mach-kirkwood/board-dt.c
 *
 * Flattened Device Tree board initialization
 *
 * This file is licensed under the terms of the GNU General Public
 * License version 2.  This program is licensed "as is" without any
 * warranty of any kind, whether express or implied.
 */

#include <linux/kernel.h>
#include <linux/init.h>
#include <linux/of.h>
#include <linux/of_address.h>
#include <linux/of_net.h>
#include <linux/of_platform.h>
#include <linux/clk-provider.h>
#include <linux/dma-mapping.h>
#include <linux/irqchip.h>
#include <linux/kexec.h>
#include <asm/mach/arch.h>
#include <asm/mach/map.h>
#include <mach/bridge-regs.h>
#include <linux/platform_data/usb-ehci-orion.h>
#include <plat/irq.h>
#include <plat/common.h>
#include "common.h"

/*
 * There are still devices that doesn't know about DT yet.  Get clock
 * gates here and add a clock lookup alias, so that old platform
 * devices still work.
*/

static void __init kirkwood_legacy_clk_init(void)
{

	struct device_node *np = of_find_compatible_node(
		NULL, NULL, "marvell,kirkwood-gating-clock");
	struct of_phandle_args clkspec;
	struct clk *clk;

	clkspec.np = np;
	clkspec.args_count = 1;

	/*
	 * The ethernet interfaces forget the MAC address assigned by
	 * u-boot if the clocks are turned off. Until proper DT support
	 * is available we always enable them for now.
	 */
	clkspec.args[0] = CGC_BIT_GE0;
	clk = of_clk_get_from_provider(&clkspec);
	clk_prepare_enable(clk);

	clkspec.args[0] = CGC_BIT_GE1;
	clk = of_clk_get_from_provider(&clkspec);
	clk_prepare_enable(clk);
}

<<<<<<< HEAD
static void __init kirkwood_dt_init_early(void)
=======
#define MV643XX_ETH_MAC_ADDR_LOW	0x0414
#define MV643XX_ETH_MAC_ADDR_HIGH	0x0418

static void __init kirkwood_dt_eth_fixup(void)
{
	struct device_node *np;

	/*
	 * The ethernet interfaces forget the MAC address assigned by u-boot
	 * if the clocks are turned off. Usually, u-boot on kirkwood boards
	 * has no DT support to properly set local-mac-address property.
	 * As a workaround, we get the MAC address from mv643xx_eth registers
	 * and update the port device node if no valid MAC address is set.
	 */
	for_each_compatible_node(np, NULL, "marvell,kirkwood-eth-port") {
		struct device_node *pnp = of_get_parent(np);
		struct clk *clk;
		struct property *pmac;
		void __iomem *io;
		u8 *macaddr;
		u32 reg;

		if (!pnp)
			continue;

		/* skip disabled nodes or nodes with valid MAC address*/
		if (!of_device_is_available(pnp) || of_get_mac_address(np))
			goto eth_fixup_skip;

		clk = of_clk_get(pnp, 0);
		if (IS_ERR(clk))
			goto eth_fixup_skip;

		io = of_iomap(pnp, 0);
		if (!io)
			goto eth_fixup_no_map;

		/* ensure port clock is not gated to not hang CPU */
		clk_prepare_enable(clk);

		/* store MAC address register contents in local-mac-address */
		pr_err(FW_INFO "%s: local-mac-address is not set\n",
		       np->full_name);

		pmac = kzalloc(sizeof(*pmac) + 6, GFP_KERNEL);
		if (!pmac)
			goto eth_fixup_no_mem;

		pmac->value = pmac + 1;
		pmac->length = 6;
		pmac->name = kstrdup("local-mac-address", GFP_KERNEL);
		if (!pmac->name) {
			kfree(pmac);
			goto eth_fixup_no_mem;
		}

		macaddr = pmac->value;
		reg = readl(io + MV643XX_ETH_MAC_ADDR_HIGH);
		macaddr[0] = (reg >> 24) & 0xff;
		macaddr[1] = (reg >> 16) & 0xff;
		macaddr[2] = (reg >> 8) & 0xff;
		macaddr[3] = reg & 0xff;

		reg = readl(io + MV643XX_ETH_MAC_ADDR_LOW);
		macaddr[4] = (reg >> 8) & 0xff;
		macaddr[5] = reg & 0xff;

		of_update_property(np, pmac);

eth_fixup_no_mem:
		iounmap(io);
		clk_disable_unprepare(clk);
eth_fixup_no_map:
		clk_put(clk);
eth_fixup_skip:
		of_node_put(pnp);
	}
}

static void __init kirkwood_dt_time_init(void)
>>>>>>> 0d481d41
{
	of_clk_init(NULL);
	clocksource_of_init();
}

static void __init kirkwood_dt_init(void)
{
	pr_info("Kirkwood: %s, TCLK=%d.\n", kirkwood_id(), kirkwood_tclk);

	/*
	 * Disable propagation of mbus errors to the CPU local bus,
	 * as this causes mbus errors (which can occur for example
	 * for PCI aborts) to throw CPU aborts, which we're not set
	 * up to deal with.
	 */
	writel(readl(CPU_CONFIG) & ~CPU_CONFIG_ERROR_PROP, CPU_CONFIG);

	BUG_ON(mvebu_mbus_dt_init());

	kirkwood_l2_init();

	kirkwood_cpufreq_init();
	kirkwood_cpuidle_init();
	/* Setup clocks for legacy devices */
	kirkwood_legacy_clk_init();

	kirkwood_pm_init();
	kirkwood_dt_eth_fixup();

#ifdef CONFIG_KEXEC
	kexec_reinit = kirkwood_enable_pcie;
#endif

	if (of_machine_is_compatible("marvell,mv88f6281gtw-ge"))
		mv88f6281gtw_ge_init();

	of_platform_populate(NULL, of_default_bus_match_table, NULL, NULL);
}

static const char * const kirkwood_dt_board_compat[] = {
	"marvell,kirkwood",
	NULL
};

DT_MACHINE_START(KIRKWOOD_DT, "Marvell Kirkwood (Flattened Device Tree)")
	/* Maintainer: Jason Cooper <jason@lakedaemon.net> */
	.map_io		= kirkwood_map_io,
<<<<<<< HEAD
	.init_early	= kirkwood_dt_init_early,
=======
	.init_time	= kirkwood_dt_time_init,
>>>>>>> 0d481d41
	.init_machine	= kirkwood_dt_init,
	.restart	= kirkwood_restart,
	.dt_compat	= kirkwood_dt_board_compat,
MACHINE_END<|MERGE_RESOLUTION|>--- conflicted
+++ resolved
@@ -59,9 +59,6 @@
 	clk_prepare_enable(clk);
 }
 
-<<<<<<< HEAD
-static void __init kirkwood_dt_init_early(void)
-=======
 #define MV643XX_ETH_MAC_ADDR_LOW	0x0414
 #define MV643XX_ETH_MAC_ADDR_HIGH	0x0418
 
@@ -141,13 +138,6 @@
 	}
 }
 
-static void __init kirkwood_dt_time_init(void)
->>>>>>> 0d481d41
-{
-	of_clk_init(NULL);
-	clocksource_of_init();
-}
-
 static void __init kirkwood_dt_init(void)
 {
 	pr_info("Kirkwood: %s, TCLK=%d.\n", kirkwood_id(), kirkwood_tclk);
@@ -190,11 +180,6 @@
 DT_MACHINE_START(KIRKWOOD_DT, "Marvell Kirkwood (Flattened Device Tree)")
 	/* Maintainer: Jason Cooper <jason@lakedaemon.net> */
 	.map_io		= kirkwood_map_io,
-<<<<<<< HEAD
-	.init_early	= kirkwood_dt_init_early,
-=======
-	.init_time	= kirkwood_dt_time_init,
->>>>>>> 0d481d41
 	.init_machine	= kirkwood_dt_init,
 	.restart	= kirkwood_restart,
 	.dt_compat	= kirkwood_dt_board_compat,
