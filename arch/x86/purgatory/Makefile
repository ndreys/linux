# SPDX-License-Identifier: GPL-2.0
OBJECT_FILES_NON_STANDARD := y

purgatory-y := purgatory.o stack.o setup-x86_$(BITS).o sha256.o entry64.o string.o

targets += $(purgatory-y)
PURGATORY_OBJS = $(addprefix $(obj)/,$(purgatory-y))

$(obj)/string.o: $(srctree)/arch/x86/boot/compressed/string.c FORCE
	$(call if_changed_rule,cc_o_c)

$(obj)/sha256.o: $(srctree)/lib/crypto/sha256.c FORCE
	$(call if_changed_rule,cc_o_c)

CFLAGS_sha256.o := -D__DISABLE_EXPORTS

LDFLAGS_purgatory.ro := -e purgatory_start -r --no-undefined -nostdlib -z nodefaultlib
targets += purgatory.ro

KASAN_SANITIZE	:= n
KCOV_INSTRUMENT := n

# These are adjustments to the compiler flags used for objects that
# make up the standalone purgatory.ro

PURGATORY_CFLAGS_REMOVE := -mcmodel=kernel
PURGATORY_CFLAGS := -mcmodel=large -ffreestanding -fno-zero-initialized-in-bss
<<<<<<< HEAD
=======
PURGATORY_CFLAGS += $(DISABLE_STACKLEAK_PLUGIN)
>>>>>>> 32d0b3ee

# Default KBUILD_CFLAGS can have -pg option set when FTRACE is enabled. That
# in turn leaves some undefined symbols like __fentry__ in purgatory and not
# sure how to relocate those.
ifdef CONFIG_FUNCTION_TRACER
PURGATORY_CFLAGS_REMOVE		+= $(CC_FLAGS_FTRACE)
endif

ifdef CONFIG_STACKPROTECTOR
PURGATORY_CFLAGS_REMOVE		+= -fstack-protector
endif

ifdef CONFIG_STACKPROTECTOR_STRONG
PURGATORY_CFLAGS_REMOVE		+= -fstack-protector-strong
endif

ifdef CONFIG_RETPOLINE
PURGATORY_CFLAGS_REMOVE		+= $(RETPOLINE_CFLAGS)
endif

CFLAGS_REMOVE_purgatory.o	+= $(PURGATORY_CFLAGS_REMOVE)
CFLAGS_purgatory.o		+= $(PURGATORY_CFLAGS)

CFLAGS_REMOVE_sha256.o		+= $(PURGATORY_CFLAGS_REMOVE)
CFLAGS_sha256.o			+= $(PURGATORY_CFLAGS)

CFLAGS_REMOVE_string.o		+= $(PURGATORY_CFLAGS_REMOVE)
CFLAGS_string.o			+= $(PURGATORY_CFLAGS)

$(obj)/purgatory.ro: $(PURGATORY_OBJS) FORCE
		$(call if_changed,ld)

targets += kexec-purgatory.c

quiet_cmd_bin2c = BIN2C   $@
      cmd_bin2c = $(objtree)/scripts/bin2c kexec_purgatory < $< > $@

$(obj)/kexec-purgatory.c: $(obj)/purgatory.ro FORCE
	$(call if_changed,bin2c)

obj-$(CONFIG_KEXEC_FILE)	+= kexec-purgatory.o<|MERGE_RESOLUTION|>--- conflicted
+++ resolved
@@ -25,10 +25,7 @@
 
 PURGATORY_CFLAGS_REMOVE := -mcmodel=kernel
 PURGATORY_CFLAGS := -mcmodel=large -ffreestanding -fno-zero-initialized-in-bss
-<<<<<<< HEAD
-=======
 PURGATORY_CFLAGS += $(DISABLE_STACKLEAK_PLUGIN)
->>>>>>> 32d0b3ee
 
 # Default KBUILD_CFLAGS can have -pg option set when FTRACE is enabled. That
 # in turn leaves some undefined symbols like __fentry__ in purgatory and not
