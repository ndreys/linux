--- conflicted
+++ resolved
@@ -13,13 +13,6 @@
 config X86_64
 	def_bool y
 	depends on 64BIT
-<<<<<<< HEAD
-=======
-	select X86_DEV_DMA_OPS
-	select ARCH_USE_CMPXCHG_LOCKREF
-	select HAVE_LIVEPATCH
-	select ARCH_SUPPORTS_DEFERRED_STRUCT_PAGE_INIT
->>>>>>> d74235fc
 
 ### Arch settings
 config X86
@@ -40,6 +33,7 @@
 	select ARCH_MIGHT_HAVE_PC_PARPORT
 	select ARCH_MIGHT_HAVE_PC_SERIO
 	select ARCH_SUPPORTS_ATOMIC_RMW
+	select ARCH_SUPPORTS_DEFERRED_STRUCT_PAGE_INIT	if X86_64
 	select ARCH_SUPPORTS_INT128		if X86_64
 	select ARCH_SUPPORTS_NUMA_BALANCING	if X86_64
 	select ARCH_USE_BUILTIN_BSWAP
