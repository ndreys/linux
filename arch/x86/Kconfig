--- conflicted
+++ resolved
@@ -1992,12 +1992,9 @@
 	  platforms.
 
 config EFI_STUB
+	depends on $(cc-option,-mabi=ms) || X86_32
 	bool "EFI stub support"
 	depends on EFI && !X86_USE_3DNOW
-<<<<<<< HEAD
-=======
-	depends on $(cc-option,-mabi=ms) || X86_32
->>>>>>> 0679715e
 	select RELOCATABLE
 	---help---
 	  This kernel feature allows a bzImage to be loaded directly
