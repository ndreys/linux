/*
 * Per core/cpu state
 *
 * Used to coordinate shared registers between HT threads or
 * among events on a single PMU.
 */

#define pr_fmt(fmt) KBUILD_MODNAME ": " fmt

#include <linux/stddef.h>
#include <linux/types.h>
#include <linux/init.h>
#include <linux/slab.h>
#include <linux/export.h>
#include <linux/nmi.h>

#include <asm/cpufeature.h>
#include <asm/hardirq.h>
#include <asm/intel-family.h>
#include <asm/apic.h>
#include <asm/cpu_device_id.h>

#include "../perf_event.h"

/*
 * Intel PerfMon, used on Core and later.
 */
static u64 intel_perfmon_event_map[PERF_COUNT_HW_MAX] __read_mostly =
{
	[PERF_COUNT_HW_CPU_CYCLES]		= 0x003c,
	[PERF_COUNT_HW_INSTRUCTIONS]		= 0x00c0,
	[PERF_COUNT_HW_CACHE_REFERENCES]	= 0x4f2e,
	[PERF_COUNT_HW_CACHE_MISSES]		= 0x412e,
	[PERF_COUNT_HW_BRANCH_INSTRUCTIONS]	= 0x00c4,
	[PERF_COUNT_HW_BRANCH_MISSES]		= 0x00c5,
	[PERF_COUNT_HW_BUS_CYCLES]		= 0x013c,
	[PERF_COUNT_HW_REF_CPU_CYCLES]		= 0x0300, /* pseudo-encoding */
};

static struct event_constraint intel_core_event_constraints[] __read_mostly =
{
	INTEL_EVENT_CONSTRAINT(0x11, 0x2), /* FP_ASSIST */
	INTEL_EVENT_CONSTRAINT(0x12, 0x2), /* MUL */
	INTEL_EVENT_CONSTRAINT(0x13, 0x2), /* DIV */
	INTEL_EVENT_CONSTRAINT(0x14, 0x1), /* CYCLES_DIV_BUSY */
	INTEL_EVENT_CONSTRAINT(0x19, 0x2), /* DELAYED_BYPASS */
	INTEL_EVENT_CONSTRAINT(0xc1, 0x1), /* FP_COMP_INSTR_RET */
	EVENT_CONSTRAINT_END
};

static struct event_constraint intel_core2_event_constraints[] __read_mostly =
{
	FIXED_EVENT_CONSTRAINT(0x00c0, 0), /* INST_RETIRED.ANY */
	FIXED_EVENT_CONSTRAINT(0x003c, 1), /* CPU_CLK_UNHALTED.CORE */
	FIXED_EVENT_CONSTRAINT(0x0300, 2), /* CPU_CLK_UNHALTED.REF */
	INTEL_EVENT_CONSTRAINT(0x10, 0x1), /* FP_COMP_OPS_EXE */
	INTEL_EVENT_CONSTRAINT(0x11, 0x2), /* FP_ASSIST */
	INTEL_EVENT_CONSTRAINT(0x12, 0x2), /* MUL */
	INTEL_EVENT_CONSTRAINT(0x13, 0x2), /* DIV */
	INTEL_EVENT_CONSTRAINT(0x14, 0x1), /* CYCLES_DIV_BUSY */
	INTEL_EVENT_CONSTRAINT(0x18, 0x1), /* IDLE_DURING_DIV */
	INTEL_EVENT_CONSTRAINT(0x19, 0x2), /* DELAYED_BYPASS */
	INTEL_EVENT_CONSTRAINT(0xa1, 0x1), /* RS_UOPS_DISPATCH_CYCLES */
	INTEL_EVENT_CONSTRAINT(0xc9, 0x1), /* ITLB_MISS_RETIRED (T30-9) */
	INTEL_EVENT_CONSTRAINT(0xcb, 0x1), /* MEM_LOAD_RETIRED */
	EVENT_CONSTRAINT_END
};

static struct event_constraint intel_nehalem_event_constraints[] __read_mostly =
{
	FIXED_EVENT_CONSTRAINT(0x00c0, 0), /* INST_RETIRED.ANY */
	FIXED_EVENT_CONSTRAINT(0x003c, 1), /* CPU_CLK_UNHALTED.CORE */
	FIXED_EVENT_CONSTRAINT(0x0300, 2), /* CPU_CLK_UNHALTED.REF */
	INTEL_EVENT_CONSTRAINT(0x40, 0x3), /* L1D_CACHE_LD */
	INTEL_EVENT_CONSTRAINT(0x41, 0x3), /* L1D_CACHE_ST */
	INTEL_EVENT_CONSTRAINT(0x42, 0x3), /* L1D_CACHE_LOCK */
	INTEL_EVENT_CONSTRAINT(0x43, 0x3), /* L1D_ALL_REF */
	INTEL_EVENT_CONSTRAINT(0x48, 0x3), /* L1D_PEND_MISS */
	INTEL_EVENT_CONSTRAINT(0x4e, 0x3), /* L1D_PREFETCH */
	INTEL_EVENT_CONSTRAINT(0x51, 0x3), /* L1D */
	INTEL_EVENT_CONSTRAINT(0x63, 0x3), /* CACHE_LOCK_CYCLES */
	EVENT_CONSTRAINT_END
};

static struct extra_reg intel_nehalem_extra_regs[] __read_mostly =
{
	/* must define OFFCORE_RSP_X first, see intel_fixup_er() */
	INTEL_UEVENT_EXTRA_REG(0x01b7, MSR_OFFCORE_RSP_0, 0xffff, RSP_0),
	INTEL_UEVENT_PEBS_LDLAT_EXTRA_REG(0x100b),
	EVENT_EXTRA_END
};

static struct event_constraint intel_westmere_event_constraints[] __read_mostly =
{
	FIXED_EVENT_CONSTRAINT(0x00c0, 0), /* INST_RETIRED.ANY */
	FIXED_EVENT_CONSTRAINT(0x003c, 1), /* CPU_CLK_UNHALTED.CORE */
	FIXED_EVENT_CONSTRAINT(0x0300, 2), /* CPU_CLK_UNHALTED.REF */
	INTEL_EVENT_CONSTRAINT(0x51, 0x3), /* L1D */
	INTEL_EVENT_CONSTRAINT(0x60, 0x1), /* OFFCORE_REQUESTS_OUTSTANDING */
	INTEL_EVENT_CONSTRAINT(0x63, 0x3), /* CACHE_LOCK_CYCLES */
	INTEL_EVENT_CONSTRAINT(0xb3, 0x1), /* SNOOPQ_REQUEST_OUTSTANDING */
	EVENT_CONSTRAINT_END
};

static struct event_constraint intel_snb_event_constraints[] __read_mostly =
{
	FIXED_EVENT_CONSTRAINT(0x00c0, 0), /* INST_RETIRED.ANY */
	FIXED_EVENT_CONSTRAINT(0x003c, 1), /* CPU_CLK_UNHALTED.CORE */
	FIXED_EVENT_CONSTRAINT(0x0300, 2), /* CPU_CLK_UNHALTED.REF */
	INTEL_UEVENT_CONSTRAINT(0x04a3, 0xf), /* CYCLE_ACTIVITY.CYCLES_NO_DISPATCH */
	INTEL_UEVENT_CONSTRAINT(0x05a3, 0xf), /* CYCLE_ACTIVITY.STALLS_L2_PENDING */
	INTEL_UEVENT_CONSTRAINT(0x02a3, 0x4), /* CYCLE_ACTIVITY.CYCLES_L1D_PENDING */
	INTEL_UEVENT_CONSTRAINT(0x06a3, 0x4), /* CYCLE_ACTIVITY.STALLS_L1D_PENDING */
	INTEL_EVENT_CONSTRAINT(0x48, 0x4), /* L1D_PEND_MISS.PENDING */
	INTEL_UEVENT_CONSTRAINT(0x01c0, 0x2), /* INST_RETIRED.PREC_DIST */
	INTEL_EVENT_CONSTRAINT(0xcd, 0x8), /* MEM_TRANS_RETIRED.LOAD_LATENCY */
	INTEL_UEVENT_CONSTRAINT(0x04a3, 0xf), /* CYCLE_ACTIVITY.CYCLES_NO_DISPATCH */
	INTEL_UEVENT_CONSTRAINT(0x02a3, 0x4), /* CYCLE_ACTIVITY.CYCLES_L1D_PENDING */

	/*
	 * When HT is off these events can only run on the bottom 4 counters
	 * When HT is on, they are impacted by the HT bug and require EXCL access
	 */
	INTEL_EXCLEVT_CONSTRAINT(0xd0, 0xf), /* MEM_UOPS_RETIRED.* */
	INTEL_EXCLEVT_CONSTRAINT(0xd1, 0xf), /* MEM_LOAD_UOPS_RETIRED.* */
	INTEL_EXCLEVT_CONSTRAINT(0xd2, 0xf), /* MEM_LOAD_UOPS_LLC_HIT_RETIRED.* */
	INTEL_EXCLEVT_CONSTRAINT(0xd3, 0xf), /* MEM_LOAD_UOPS_LLC_MISS_RETIRED.* */

	EVENT_CONSTRAINT_END
};

static struct event_constraint intel_ivb_event_constraints[] __read_mostly =
{
	FIXED_EVENT_CONSTRAINT(0x00c0, 0), /* INST_RETIRED.ANY */
	FIXED_EVENT_CONSTRAINT(0x003c, 1), /* CPU_CLK_UNHALTED.CORE */
	FIXED_EVENT_CONSTRAINT(0x0300, 2), /* CPU_CLK_UNHALTED.REF */
	INTEL_UEVENT_CONSTRAINT(0x0148, 0x4), /* L1D_PEND_MISS.PENDING */
	INTEL_UEVENT_CONSTRAINT(0x0279, 0xf), /* IDQ.EMTPY */
	INTEL_UEVENT_CONSTRAINT(0x019c, 0xf), /* IDQ_UOPS_NOT_DELIVERED.CORE */
	INTEL_UEVENT_CONSTRAINT(0x02a3, 0xf), /* CYCLE_ACTIVITY.CYCLES_LDM_PENDING */
	INTEL_UEVENT_CONSTRAINT(0x04a3, 0xf), /* CYCLE_ACTIVITY.CYCLES_NO_EXECUTE */
	INTEL_UEVENT_CONSTRAINT(0x05a3, 0xf), /* CYCLE_ACTIVITY.STALLS_L2_PENDING */
	INTEL_UEVENT_CONSTRAINT(0x06a3, 0xf), /* CYCLE_ACTIVITY.STALLS_LDM_PENDING */
	INTEL_UEVENT_CONSTRAINT(0x08a3, 0x4), /* CYCLE_ACTIVITY.CYCLES_L1D_PENDING */
	INTEL_UEVENT_CONSTRAINT(0x0ca3, 0x4), /* CYCLE_ACTIVITY.STALLS_L1D_PENDING */
	INTEL_UEVENT_CONSTRAINT(0x01c0, 0x2), /* INST_RETIRED.PREC_DIST */

	/*
	 * When HT is off these events can only run on the bottom 4 counters
	 * When HT is on, they are impacted by the HT bug and require EXCL access
	 */
	INTEL_EXCLEVT_CONSTRAINT(0xd0, 0xf), /* MEM_UOPS_RETIRED.* */
	INTEL_EXCLEVT_CONSTRAINT(0xd1, 0xf), /* MEM_LOAD_UOPS_RETIRED.* */
	INTEL_EXCLEVT_CONSTRAINT(0xd2, 0xf), /* MEM_LOAD_UOPS_LLC_HIT_RETIRED.* */
	INTEL_EXCLEVT_CONSTRAINT(0xd3, 0xf), /* MEM_LOAD_UOPS_LLC_MISS_RETIRED.* */

	EVENT_CONSTRAINT_END
};

static struct extra_reg intel_westmere_extra_regs[] __read_mostly =
{
	/* must define OFFCORE_RSP_X first, see intel_fixup_er() */
	INTEL_UEVENT_EXTRA_REG(0x01b7, MSR_OFFCORE_RSP_0, 0xffff, RSP_0),
	INTEL_UEVENT_EXTRA_REG(0x01bb, MSR_OFFCORE_RSP_1, 0xffff, RSP_1),
	INTEL_UEVENT_PEBS_LDLAT_EXTRA_REG(0x100b),
	EVENT_EXTRA_END
};

static struct event_constraint intel_v1_event_constraints[] __read_mostly =
{
	EVENT_CONSTRAINT_END
};

static struct event_constraint intel_gen_event_constraints[] __read_mostly =
{
	FIXED_EVENT_CONSTRAINT(0x00c0, 0), /* INST_RETIRED.ANY */
	FIXED_EVENT_CONSTRAINT(0x003c, 1), /* CPU_CLK_UNHALTED.CORE */
	FIXED_EVENT_CONSTRAINT(0x0300, 2), /* CPU_CLK_UNHALTED.REF */
	EVENT_CONSTRAINT_END
};

static struct event_constraint intel_slm_event_constraints[] __read_mostly =
{
	FIXED_EVENT_CONSTRAINT(0x00c0, 0), /* INST_RETIRED.ANY */
	FIXED_EVENT_CONSTRAINT(0x003c, 1), /* CPU_CLK_UNHALTED.CORE */
	FIXED_EVENT_CONSTRAINT(0x0300, 2), /* pseudo CPU_CLK_UNHALTED.REF */
	EVENT_CONSTRAINT_END
};

static struct event_constraint intel_skl_event_constraints[] = {
	FIXED_EVENT_CONSTRAINT(0x00c0, 0),	/* INST_RETIRED.ANY */
	FIXED_EVENT_CONSTRAINT(0x003c, 1),	/* CPU_CLK_UNHALTED.CORE */
	FIXED_EVENT_CONSTRAINT(0x0300, 2),	/* CPU_CLK_UNHALTED.REF */
	INTEL_UEVENT_CONSTRAINT(0x1c0, 0x2),	/* INST_RETIRED.PREC_DIST */

	/*
	 * when HT is off, these can only run on the bottom 4 counters
	 */
	INTEL_EVENT_CONSTRAINT(0xd0, 0xf),	/* MEM_INST_RETIRED.* */
	INTEL_EVENT_CONSTRAINT(0xd1, 0xf),	/* MEM_LOAD_RETIRED.* */
	INTEL_EVENT_CONSTRAINT(0xd2, 0xf),	/* MEM_LOAD_L3_HIT_RETIRED.* */
	INTEL_EVENT_CONSTRAINT(0xcd, 0xf),	/* MEM_TRANS_RETIRED.* */
	INTEL_EVENT_CONSTRAINT(0xc6, 0xf),	/* FRONTEND_RETIRED.* */

	EVENT_CONSTRAINT_END
};

static struct extra_reg intel_knl_extra_regs[] __read_mostly = {
	INTEL_UEVENT_EXTRA_REG(0x01b7, MSR_OFFCORE_RSP_0, 0x799ffbb6e7ull, RSP_0),
	INTEL_UEVENT_EXTRA_REG(0x02b7, MSR_OFFCORE_RSP_1, 0x399ffbffe7ull, RSP_1),
	EVENT_EXTRA_END
};

static struct extra_reg intel_snb_extra_regs[] __read_mostly = {
	/* must define OFFCORE_RSP_X first, see intel_fixup_er() */
	INTEL_UEVENT_EXTRA_REG(0x01b7, MSR_OFFCORE_RSP_0, 0x3f807f8fffull, RSP_0),
	INTEL_UEVENT_EXTRA_REG(0x01bb, MSR_OFFCORE_RSP_1, 0x3f807f8fffull, RSP_1),
	INTEL_UEVENT_PEBS_LDLAT_EXTRA_REG(0x01cd),
	EVENT_EXTRA_END
};

static struct extra_reg intel_snbep_extra_regs[] __read_mostly = {
	/* must define OFFCORE_RSP_X first, see intel_fixup_er() */
	INTEL_UEVENT_EXTRA_REG(0x01b7, MSR_OFFCORE_RSP_0, 0x3fffff8fffull, RSP_0),
	INTEL_UEVENT_EXTRA_REG(0x01bb, MSR_OFFCORE_RSP_1, 0x3fffff8fffull, RSP_1),
	INTEL_UEVENT_PEBS_LDLAT_EXTRA_REG(0x01cd),
	EVENT_EXTRA_END
};

static struct extra_reg intel_skl_extra_regs[] __read_mostly = {
	INTEL_UEVENT_EXTRA_REG(0x01b7, MSR_OFFCORE_RSP_0, 0x3fffff8fffull, RSP_0),
	INTEL_UEVENT_EXTRA_REG(0x01bb, MSR_OFFCORE_RSP_1, 0x3fffff8fffull, RSP_1),
	INTEL_UEVENT_PEBS_LDLAT_EXTRA_REG(0x01cd),
	/*
	 * Note the low 8 bits eventsel code is not a continuous field, containing
	 * some #GPing bits. These are masked out.
	 */
	INTEL_UEVENT_EXTRA_REG(0x01c6, MSR_PEBS_FRONTEND, 0x7fff17, FE),
	EVENT_EXTRA_END
};

static struct event_constraint intel_icl_event_constraints[] = {
	FIXED_EVENT_CONSTRAINT(0x00c0, 0),	/* INST_RETIRED.ANY */
	INTEL_UEVENT_CONSTRAINT(0x1c0, 0),	/* INST_RETIRED.PREC_DIST */
	FIXED_EVENT_CONSTRAINT(0x003c, 1),	/* CPU_CLK_UNHALTED.CORE */
	FIXED_EVENT_CONSTRAINT(0x0300, 2),	/* CPU_CLK_UNHALTED.REF */
	FIXED_EVENT_CONSTRAINT(0x0400, 3),	/* SLOTS */
	INTEL_EVENT_CONSTRAINT_RANGE(0x03, 0x0a, 0xf),
	INTEL_EVENT_CONSTRAINT_RANGE(0x1f, 0x28, 0xf),
	INTEL_EVENT_CONSTRAINT(0x32, 0xf),	/* SW_PREFETCH_ACCESS.* */
	INTEL_EVENT_CONSTRAINT_RANGE(0x48, 0x54, 0xf),
	INTEL_EVENT_CONSTRAINT_RANGE(0x60, 0x8b, 0xf),
	INTEL_UEVENT_CONSTRAINT(0x04a3, 0xff),  /* CYCLE_ACTIVITY.STALLS_TOTAL */
	INTEL_UEVENT_CONSTRAINT(0x10a3, 0xff),  /* CYCLE_ACTIVITY.STALLS_MEM_ANY */
	INTEL_EVENT_CONSTRAINT(0xa3, 0xf),      /* CYCLE_ACTIVITY.* */
	INTEL_EVENT_CONSTRAINT_RANGE(0xa8, 0xb0, 0xf),
	INTEL_EVENT_CONSTRAINT_RANGE(0xb7, 0xbd, 0xf),
	INTEL_EVENT_CONSTRAINT_RANGE(0xd0, 0xe6, 0xf),
	INTEL_EVENT_CONSTRAINT_RANGE(0xf0, 0xf4, 0xf),
	EVENT_CONSTRAINT_END
};

static struct extra_reg intel_icl_extra_regs[] __read_mostly = {
	INTEL_UEVENT_EXTRA_REG(0x01b7, MSR_OFFCORE_RSP_0, 0x3fffff9fffull, RSP_0),
	INTEL_UEVENT_EXTRA_REG(0x01bb, MSR_OFFCORE_RSP_1, 0x3fffff9fffull, RSP_1),
	INTEL_UEVENT_PEBS_LDLAT_EXTRA_REG(0x01cd),
	INTEL_UEVENT_EXTRA_REG(0x01c6, MSR_PEBS_FRONTEND, 0x7fff17, FE),
	EVENT_EXTRA_END
};

EVENT_ATTR_STR(mem-loads,	mem_ld_nhm,	"event=0x0b,umask=0x10,ldlat=3");
EVENT_ATTR_STR(mem-loads,	mem_ld_snb,	"event=0xcd,umask=0x1,ldlat=3");
EVENT_ATTR_STR(mem-stores,	mem_st_snb,	"event=0xcd,umask=0x2");

static struct attribute *nhm_mem_events_attrs[] = {
	EVENT_PTR(mem_ld_nhm),
	NULL,
};

/*
 * topdown events for Intel Core CPUs.
 *
 * The events are all in slots, which is a free slot in a 4 wide
 * pipeline. Some events are already reported in slots, for cycle
 * events we multiply by the pipeline width (4).
 *
 * With Hyper Threading on, topdown metrics are either summed or averaged
 * between the threads of a core: (count_t0 + count_t1).
 *
 * For the average case the metric is always scaled to pipeline width,
 * so we use factor 2 ((count_t0 + count_t1) / 2 * 4)
 */

EVENT_ATTR_STR_HT(topdown-total-slots, td_total_slots,
	"event=0x3c,umask=0x0",			/* cpu_clk_unhalted.thread */
	"event=0x3c,umask=0x0,any=1");		/* cpu_clk_unhalted.thread_any */
EVENT_ATTR_STR_HT(topdown-total-slots.scale, td_total_slots_scale, "4", "2");
EVENT_ATTR_STR(topdown-slots-issued, td_slots_issued,
	"event=0xe,umask=0x1");			/* uops_issued.any */
EVENT_ATTR_STR(topdown-slots-retired, td_slots_retired,
	"event=0xc2,umask=0x2");		/* uops_retired.retire_slots */
EVENT_ATTR_STR(topdown-fetch-bubbles, td_fetch_bubbles,
	"event=0x9c,umask=0x1");		/* idq_uops_not_delivered_core */
EVENT_ATTR_STR_HT(topdown-recovery-bubbles, td_recovery_bubbles,
	"event=0xd,umask=0x3,cmask=1",		/* int_misc.recovery_cycles */
	"event=0xd,umask=0x3,cmask=1,any=1");	/* int_misc.recovery_cycles_any */
EVENT_ATTR_STR_HT(topdown-recovery-bubbles.scale, td_recovery_bubbles_scale,
	"4", "2");

static struct attribute *snb_events_attrs[] = {
	EVENT_PTR(td_slots_issued),
	EVENT_PTR(td_slots_retired),
	EVENT_PTR(td_fetch_bubbles),
	EVENT_PTR(td_total_slots),
	EVENT_PTR(td_total_slots_scale),
	EVENT_PTR(td_recovery_bubbles),
	EVENT_PTR(td_recovery_bubbles_scale),
	NULL,
};

static struct attribute *snb_mem_events_attrs[] = {
	EVENT_PTR(mem_ld_snb),
	EVENT_PTR(mem_st_snb),
	NULL,
};

static struct event_constraint intel_hsw_event_constraints[] = {
	FIXED_EVENT_CONSTRAINT(0x00c0, 0), /* INST_RETIRED.ANY */
	FIXED_EVENT_CONSTRAINT(0x003c, 1), /* CPU_CLK_UNHALTED.CORE */
	FIXED_EVENT_CONSTRAINT(0x0300, 2), /* CPU_CLK_UNHALTED.REF */
	INTEL_UEVENT_CONSTRAINT(0x148, 0x4),	/* L1D_PEND_MISS.PENDING */
	INTEL_UEVENT_CONSTRAINT(0x01c0, 0x2), /* INST_RETIRED.PREC_DIST */
	INTEL_EVENT_CONSTRAINT(0xcd, 0x8), /* MEM_TRANS_RETIRED.LOAD_LATENCY */
	/* CYCLE_ACTIVITY.CYCLES_L1D_PENDING */
	INTEL_UEVENT_CONSTRAINT(0x08a3, 0x4),
	/* CYCLE_ACTIVITY.STALLS_L1D_PENDING */
	INTEL_UEVENT_CONSTRAINT(0x0ca3, 0x4),
	/* CYCLE_ACTIVITY.CYCLES_NO_EXECUTE */
	INTEL_UEVENT_CONSTRAINT(0x04a3, 0xf),

	/*
	 * When HT is off these events can only run on the bottom 4 counters
	 * When HT is on, they are impacted by the HT bug and require EXCL access
	 */
	INTEL_EXCLEVT_CONSTRAINT(0xd0, 0xf), /* MEM_UOPS_RETIRED.* */
	INTEL_EXCLEVT_CONSTRAINT(0xd1, 0xf), /* MEM_LOAD_UOPS_RETIRED.* */
	INTEL_EXCLEVT_CONSTRAINT(0xd2, 0xf), /* MEM_LOAD_UOPS_LLC_HIT_RETIRED.* */
	INTEL_EXCLEVT_CONSTRAINT(0xd3, 0xf), /* MEM_LOAD_UOPS_LLC_MISS_RETIRED.* */

	EVENT_CONSTRAINT_END
};

static struct event_constraint intel_bdw_event_constraints[] = {
	FIXED_EVENT_CONSTRAINT(0x00c0, 0),	/* INST_RETIRED.ANY */
	FIXED_EVENT_CONSTRAINT(0x003c, 1),	/* CPU_CLK_UNHALTED.CORE */
	FIXED_EVENT_CONSTRAINT(0x0300, 2),	/* CPU_CLK_UNHALTED.REF */
	INTEL_UEVENT_CONSTRAINT(0x148, 0x4),	/* L1D_PEND_MISS.PENDING */
	INTEL_UBIT_EVENT_CONSTRAINT(0x8a3, 0x4),	/* CYCLE_ACTIVITY.CYCLES_L1D_MISS */
	/*
	 * when HT is off, these can only run on the bottom 4 counters
	 */
	INTEL_EVENT_CONSTRAINT(0xd0, 0xf),	/* MEM_INST_RETIRED.* */
	INTEL_EVENT_CONSTRAINT(0xd1, 0xf),	/* MEM_LOAD_RETIRED.* */
	INTEL_EVENT_CONSTRAINT(0xd2, 0xf),	/* MEM_LOAD_L3_HIT_RETIRED.* */
	INTEL_EVENT_CONSTRAINT(0xcd, 0xf),	/* MEM_TRANS_RETIRED.* */
	EVENT_CONSTRAINT_END
};

static u64 intel_pmu_event_map(int hw_event)
{
	return intel_perfmon_event_map[hw_event];
}

/*
 * Notes on the events:
 * - data reads do not include code reads (comparable to earlier tables)
 * - data counts include speculative execution (except L1 write, dtlb, bpu)
 * - remote node access includes remote memory, remote cache, remote mmio.
 * - prefetches are not included in the counts.
 * - icache miss does not include decoded icache
 */

#define SKL_DEMAND_DATA_RD		BIT_ULL(0)
#define SKL_DEMAND_RFO			BIT_ULL(1)
#define SKL_ANY_RESPONSE		BIT_ULL(16)
#define SKL_SUPPLIER_NONE		BIT_ULL(17)
#define SKL_L3_MISS_LOCAL_DRAM		BIT_ULL(26)
#define SKL_L3_MISS_REMOTE_HOP0_DRAM	BIT_ULL(27)
#define SKL_L3_MISS_REMOTE_HOP1_DRAM	BIT_ULL(28)
#define SKL_L3_MISS_REMOTE_HOP2P_DRAM	BIT_ULL(29)
#define SKL_L3_MISS			(SKL_L3_MISS_LOCAL_DRAM| \
					 SKL_L3_MISS_REMOTE_HOP0_DRAM| \
					 SKL_L3_MISS_REMOTE_HOP1_DRAM| \
					 SKL_L3_MISS_REMOTE_HOP2P_DRAM)
#define SKL_SPL_HIT			BIT_ULL(30)
#define SKL_SNOOP_NONE			BIT_ULL(31)
#define SKL_SNOOP_NOT_NEEDED		BIT_ULL(32)
#define SKL_SNOOP_MISS			BIT_ULL(33)
#define SKL_SNOOP_HIT_NO_FWD		BIT_ULL(34)
#define SKL_SNOOP_HIT_WITH_FWD		BIT_ULL(35)
#define SKL_SNOOP_HITM			BIT_ULL(36)
#define SKL_SNOOP_NON_DRAM		BIT_ULL(37)
#define SKL_ANY_SNOOP			(SKL_SPL_HIT|SKL_SNOOP_NONE| \
					 SKL_SNOOP_NOT_NEEDED|SKL_SNOOP_MISS| \
					 SKL_SNOOP_HIT_NO_FWD|SKL_SNOOP_HIT_WITH_FWD| \
					 SKL_SNOOP_HITM|SKL_SNOOP_NON_DRAM)
#define SKL_DEMAND_READ			SKL_DEMAND_DATA_RD
#define SKL_SNOOP_DRAM			(SKL_SNOOP_NONE| \
					 SKL_SNOOP_NOT_NEEDED|SKL_SNOOP_MISS| \
					 SKL_SNOOP_HIT_NO_FWD|SKL_SNOOP_HIT_WITH_FWD| \
					 SKL_SNOOP_HITM|SKL_SPL_HIT)
#define SKL_DEMAND_WRITE		SKL_DEMAND_RFO
#define SKL_LLC_ACCESS			SKL_ANY_RESPONSE
#define SKL_L3_MISS_REMOTE		(SKL_L3_MISS_REMOTE_HOP0_DRAM| \
					 SKL_L3_MISS_REMOTE_HOP1_DRAM| \
					 SKL_L3_MISS_REMOTE_HOP2P_DRAM)

static __initconst const u64 skl_hw_cache_event_ids
				[PERF_COUNT_HW_CACHE_MAX]
				[PERF_COUNT_HW_CACHE_OP_MAX]
				[PERF_COUNT_HW_CACHE_RESULT_MAX] =
{
 [ C(L1D ) ] = {
	[ C(OP_READ) ] = {
		[ C(RESULT_ACCESS) ] = 0x81d0,	/* MEM_INST_RETIRED.ALL_LOADS */
		[ C(RESULT_MISS)   ] = 0x151,	/* L1D.REPLACEMENT */
	},
	[ C(OP_WRITE) ] = {
		[ C(RESULT_ACCESS) ] = 0x82d0,	/* MEM_INST_RETIRED.ALL_STORES */
		[ C(RESULT_MISS)   ] = 0x0,
	},
	[ C(OP_PREFETCH) ] = {
		[ C(RESULT_ACCESS) ] = 0x0,
		[ C(RESULT_MISS)   ] = 0x0,
	},
 },
 [ C(L1I ) ] = {
	[ C(OP_READ) ] = {
		[ C(RESULT_ACCESS) ] = 0x0,
		[ C(RESULT_MISS)   ] = 0x283,	/* ICACHE_64B.MISS */
	},
	[ C(OP_WRITE) ] = {
		[ C(RESULT_ACCESS) ] = -1,
		[ C(RESULT_MISS)   ] = -1,
	},
	[ C(OP_PREFETCH) ] = {
		[ C(RESULT_ACCESS) ] = 0x0,
		[ C(RESULT_MISS)   ] = 0x0,
	},
 },
 [ C(LL  ) ] = {
	[ C(OP_READ) ] = {
		[ C(RESULT_ACCESS) ] = 0x1b7,	/* OFFCORE_RESPONSE */
		[ C(RESULT_MISS)   ] = 0x1b7,	/* OFFCORE_RESPONSE */
	},
	[ C(OP_WRITE) ] = {
		[ C(RESULT_ACCESS) ] = 0x1b7,	/* OFFCORE_RESPONSE */
		[ C(RESULT_MISS)   ] = 0x1b7,	/* OFFCORE_RESPONSE */
	},
	[ C(OP_PREFETCH) ] = {
		[ C(RESULT_ACCESS) ] = 0x0,
		[ C(RESULT_MISS)   ] = 0x0,
	},
 },
 [ C(DTLB) ] = {
	[ C(OP_READ) ] = {
		[ C(RESULT_ACCESS) ] = 0x81d0,	/* MEM_INST_RETIRED.ALL_LOADS */
		[ C(RESULT_MISS)   ] = 0xe08,	/* DTLB_LOAD_MISSES.WALK_COMPLETED */
	},
	[ C(OP_WRITE) ] = {
		[ C(RESULT_ACCESS) ] = 0x82d0,	/* MEM_INST_RETIRED.ALL_STORES */
		[ C(RESULT_MISS)   ] = 0xe49,	/* DTLB_STORE_MISSES.WALK_COMPLETED */
	},
	[ C(OP_PREFETCH) ] = {
		[ C(RESULT_ACCESS) ] = 0x0,
		[ C(RESULT_MISS)   ] = 0x0,
	},
 },
 [ C(ITLB) ] = {
	[ C(OP_READ) ] = {
		[ C(RESULT_ACCESS) ] = 0x2085,	/* ITLB_MISSES.STLB_HIT */
		[ C(RESULT_MISS)   ] = 0xe85,	/* ITLB_MISSES.WALK_COMPLETED */
	},
	[ C(OP_WRITE) ] = {
		[ C(RESULT_ACCESS) ] = -1,
		[ C(RESULT_MISS)   ] = -1,
	},
	[ C(OP_PREFETCH) ] = {
		[ C(RESULT_ACCESS) ] = -1,
		[ C(RESULT_MISS)   ] = -1,
	},
 },
 [ C(BPU ) ] = {
	[ C(OP_READ) ] = {
		[ C(RESULT_ACCESS) ] = 0xc4,	/* BR_INST_RETIRED.ALL_BRANCHES */
		[ C(RESULT_MISS)   ] = 0xc5,	/* BR_MISP_RETIRED.ALL_BRANCHES */
	},
	[ C(OP_WRITE) ] = {
		[ C(RESULT_ACCESS) ] = -1,
		[ C(RESULT_MISS)   ] = -1,
	},
	[ C(OP_PREFETCH) ] = {
		[ C(RESULT_ACCESS) ] = -1,
		[ C(RESULT_MISS)   ] = -1,
	},
 },
 [ C(NODE) ] = {
	[ C(OP_READ) ] = {
		[ C(RESULT_ACCESS) ] = 0x1b7,	/* OFFCORE_RESPONSE */
		[ C(RESULT_MISS)   ] = 0x1b7,	/* OFFCORE_RESPONSE */
	},
	[ C(OP_WRITE) ] = {
		[ C(RESULT_ACCESS) ] = 0x1b7,	/* OFFCORE_RESPONSE */
		[ C(RESULT_MISS)   ] = 0x1b7,	/* OFFCORE_RESPONSE */
	},
	[ C(OP_PREFETCH) ] = {
		[ C(RESULT_ACCESS) ] = 0x0,
		[ C(RESULT_MISS)   ] = 0x0,
	},
 },
};

static __initconst const u64 skl_hw_cache_extra_regs
				[PERF_COUNT_HW_CACHE_MAX]
				[PERF_COUNT_HW_CACHE_OP_MAX]
				[PERF_COUNT_HW_CACHE_RESULT_MAX] =
{
 [ C(LL  ) ] = {
	[ C(OP_READ) ] = {
		[ C(RESULT_ACCESS) ] = SKL_DEMAND_READ|
				       SKL_LLC_ACCESS|SKL_ANY_SNOOP,
		[ C(RESULT_MISS)   ] = SKL_DEMAND_READ|
				       SKL_L3_MISS|SKL_ANY_SNOOP|
				       SKL_SUPPLIER_NONE,
	},
	[ C(OP_WRITE) ] = {
		[ C(RESULT_ACCESS) ] = SKL_DEMAND_WRITE|
				       SKL_LLC_ACCESS|SKL_ANY_SNOOP,
		[ C(RESULT_MISS)   ] = SKL_DEMAND_WRITE|
				       SKL_L3_MISS|SKL_ANY_SNOOP|
				       SKL_SUPPLIER_NONE,
	},
	[ C(OP_PREFETCH) ] = {
		[ C(RESULT_ACCESS) ] = 0x0,
		[ C(RESULT_MISS)   ] = 0x0,
	},
 },
 [ C(NODE) ] = {
	[ C(OP_READ) ] = {
		[ C(RESULT_ACCESS) ] = SKL_DEMAND_READ|
				       SKL_L3_MISS_LOCAL_DRAM|SKL_SNOOP_DRAM,
		[ C(RESULT_MISS)   ] = SKL_DEMAND_READ|
				       SKL_L3_MISS_REMOTE|SKL_SNOOP_DRAM,
	},
	[ C(OP_WRITE) ] = {
		[ C(RESULT_ACCESS) ] = SKL_DEMAND_WRITE|
				       SKL_L3_MISS_LOCAL_DRAM|SKL_SNOOP_DRAM,
		[ C(RESULT_MISS)   ] = SKL_DEMAND_WRITE|
				       SKL_L3_MISS_REMOTE|SKL_SNOOP_DRAM,
	},
	[ C(OP_PREFETCH) ] = {
		[ C(RESULT_ACCESS) ] = 0x0,
		[ C(RESULT_MISS)   ] = 0x0,
	},
 },
};

#define SNB_DMND_DATA_RD	(1ULL << 0)
#define SNB_DMND_RFO		(1ULL << 1)
#define SNB_DMND_IFETCH		(1ULL << 2)
#define SNB_DMND_WB		(1ULL << 3)
#define SNB_PF_DATA_RD		(1ULL << 4)
#define SNB_PF_RFO		(1ULL << 5)
#define SNB_PF_IFETCH		(1ULL << 6)
#define SNB_LLC_DATA_RD		(1ULL << 7)
#define SNB_LLC_RFO		(1ULL << 8)
#define SNB_LLC_IFETCH		(1ULL << 9)
#define SNB_BUS_LOCKS		(1ULL << 10)
#define SNB_STRM_ST		(1ULL << 11)
#define SNB_OTHER		(1ULL << 15)
#define SNB_RESP_ANY		(1ULL << 16)
#define SNB_NO_SUPP		(1ULL << 17)
#define SNB_LLC_HITM		(1ULL << 18)
#define SNB_LLC_HITE		(1ULL << 19)
#define SNB_LLC_HITS		(1ULL << 20)
#define SNB_LLC_HITF		(1ULL << 21)
#define SNB_LOCAL		(1ULL << 22)
#define SNB_REMOTE		(0xffULL << 23)
#define SNB_SNP_NONE		(1ULL << 31)
#define SNB_SNP_NOT_NEEDED	(1ULL << 32)
#define SNB_SNP_MISS		(1ULL << 33)
#define SNB_NO_FWD		(1ULL << 34)
#define SNB_SNP_FWD		(1ULL << 35)
#define SNB_HITM		(1ULL << 36)
#define SNB_NON_DRAM		(1ULL << 37)

#define SNB_DMND_READ		(SNB_DMND_DATA_RD|SNB_LLC_DATA_RD)
#define SNB_DMND_WRITE		(SNB_DMND_RFO|SNB_LLC_RFO)
#define SNB_DMND_PREFETCH	(SNB_PF_DATA_RD|SNB_PF_RFO)

#define SNB_SNP_ANY		(SNB_SNP_NONE|SNB_SNP_NOT_NEEDED| \
				 SNB_SNP_MISS|SNB_NO_FWD|SNB_SNP_FWD| \
				 SNB_HITM)

#define SNB_DRAM_ANY		(SNB_LOCAL|SNB_REMOTE|SNB_SNP_ANY)
#define SNB_DRAM_REMOTE		(SNB_REMOTE|SNB_SNP_ANY)

#define SNB_L3_ACCESS		SNB_RESP_ANY
#define SNB_L3_MISS		(SNB_DRAM_ANY|SNB_NON_DRAM)

static __initconst const u64 snb_hw_cache_extra_regs
				[PERF_COUNT_HW_CACHE_MAX]
				[PERF_COUNT_HW_CACHE_OP_MAX]
				[PERF_COUNT_HW_CACHE_RESULT_MAX] =
{
 [ C(LL  ) ] = {
	[ C(OP_READ) ] = {
		[ C(RESULT_ACCESS) ] = SNB_DMND_READ|SNB_L3_ACCESS,
		[ C(RESULT_MISS)   ] = SNB_DMND_READ|SNB_L3_MISS,
	},
	[ C(OP_WRITE) ] = {
		[ C(RESULT_ACCESS) ] = SNB_DMND_WRITE|SNB_L3_ACCESS,
		[ C(RESULT_MISS)   ] = SNB_DMND_WRITE|SNB_L3_MISS,
	},
	[ C(OP_PREFETCH) ] = {
		[ C(RESULT_ACCESS) ] = SNB_DMND_PREFETCH|SNB_L3_ACCESS,
		[ C(RESULT_MISS)   ] = SNB_DMND_PREFETCH|SNB_L3_MISS,
	},
 },
 [ C(NODE) ] = {
	[ C(OP_READ) ] = {
		[ C(RESULT_ACCESS) ] = SNB_DMND_READ|SNB_DRAM_ANY,
		[ C(RESULT_MISS)   ] = SNB_DMND_READ|SNB_DRAM_REMOTE,
	},
	[ C(OP_WRITE) ] = {
		[ C(RESULT_ACCESS) ] = SNB_DMND_WRITE|SNB_DRAM_ANY,
		[ C(RESULT_MISS)   ] = SNB_DMND_WRITE|SNB_DRAM_REMOTE,
	},
	[ C(OP_PREFETCH) ] = {
		[ C(RESULT_ACCESS) ] = SNB_DMND_PREFETCH|SNB_DRAM_ANY,
		[ C(RESULT_MISS)   ] = SNB_DMND_PREFETCH|SNB_DRAM_REMOTE,
	},
 },
};

static __initconst const u64 snb_hw_cache_event_ids
				[PERF_COUNT_HW_CACHE_MAX]
				[PERF_COUNT_HW_CACHE_OP_MAX]
				[PERF_COUNT_HW_CACHE_RESULT_MAX] =
{
 [ C(L1D) ] = {
	[ C(OP_READ) ] = {
		[ C(RESULT_ACCESS) ] = 0xf1d0, /* MEM_UOP_RETIRED.LOADS        */
		[ C(RESULT_MISS)   ] = 0x0151, /* L1D.REPLACEMENT              */
	},
	[ C(OP_WRITE) ] = {
		[ C(RESULT_ACCESS) ] = 0xf2d0, /* MEM_UOP_RETIRED.STORES       */
		[ C(RESULT_MISS)   ] = 0x0851, /* L1D.ALL_M_REPLACEMENT        */
	},
	[ C(OP_PREFETCH) ] = {
		[ C(RESULT_ACCESS) ] = 0x0,
		[ C(RESULT_MISS)   ] = 0x024e, /* HW_PRE_REQ.DL1_MISS          */
	},
 },
 [ C(L1I ) ] = {
	[ C(OP_READ) ] = {
		[ C(RESULT_ACCESS) ] = 0x0,
		[ C(RESULT_MISS)   ] = 0x0280, /* ICACHE.MISSES */
	},
	[ C(OP_WRITE) ] = {
		[ C(RESULT_ACCESS) ] = -1,
		[ C(RESULT_MISS)   ] = -1,
	},
	[ C(OP_PREFETCH) ] = {
		[ C(RESULT_ACCESS) ] = 0x0,
		[ C(RESULT_MISS)   ] = 0x0,
	},
 },
 [ C(LL  ) ] = {
	[ C(OP_READ) ] = {
		/* OFFCORE_RESPONSE.ANY_DATA.LOCAL_CACHE */
		[ C(RESULT_ACCESS) ] = 0x01b7,
		/* OFFCORE_RESPONSE.ANY_DATA.ANY_LLC_MISS */
		[ C(RESULT_MISS)   ] = 0x01b7,
	},
	[ C(OP_WRITE) ] = {
		/* OFFCORE_RESPONSE.ANY_RFO.LOCAL_CACHE */
		[ C(RESULT_ACCESS) ] = 0x01b7,
		/* OFFCORE_RESPONSE.ANY_RFO.ANY_LLC_MISS */
		[ C(RESULT_MISS)   ] = 0x01b7,
	},
	[ C(OP_PREFETCH) ] = {
		/* OFFCORE_RESPONSE.PREFETCH.LOCAL_CACHE */
		[ C(RESULT_ACCESS) ] = 0x01b7,
		/* OFFCORE_RESPONSE.PREFETCH.ANY_LLC_MISS */
		[ C(RESULT_MISS)   ] = 0x01b7,
	},
 },
 [ C(DTLB) ] = {
	[ C(OP_READ) ] = {
		[ C(RESULT_ACCESS) ] = 0x81d0, /* MEM_UOP_RETIRED.ALL_LOADS */
		[ C(RESULT_MISS)   ] = 0x0108, /* DTLB_LOAD_MISSES.CAUSES_A_WALK */
	},
	[ C(OP_WRITE) ] = {
		[ C(RESULT_ACCESS) ] = 0x82d0, /* MEM_UOP_RETIRED.ALL_STORES */
		[ C(RESULT_MISS)   ] = 0x0149, /* DTLB_STORE_MISSES.MISS_CAUSES_A_WALK */
	},
	[ C(OP_PREFETCH) ] = {
		[ C(RESULT_ACCESS) ] = 0x0,
		[ C(RESULT_MISS)   ] = 0x0,
	},
 },
 [ C(ITLB) ] = {
	[ C(OP_READ) ] = {
		[ C(RESULT_ACCESS) ] = 0x1085, /* ITLB_MISSES.STLB_HIT         */
		[ C(RESULT_MISS)   ] = 0x0185, /* ITLB_MISSES.CAUSES_A_WALK    */
	},
	[ C(OP_WRITE) ] = {
		[ C(RESULT_ACCESS) ] = -1,
		[ C(RESULT_MISS)   ] = -1,
	},
	[ C(OP_PREFETCH) ] = {
		[ C(RESULT_ACCESS) ] = -1,
		[ C(RESULT_MISS)   ] = -1,
	},
 },
 [ C(BPU ) ] = {
	[ C(OP_READ) ] = {
		[ C(RESULT_ACCESS) ] = 0x00c4, /* BR_INST_RETIRED.ALL_BRANCHES */
		[ C(RESULT_MISS)   ] = 0x00c5, /* BR_MISP_RETIRED.ALL_BRANCHES */
	},
	[ C(OP_WRITE) ] = {
		[ C(RESULT_ACCESS) ] = -1,
		[ C(RESULT_MISS)   ] = -1,
	},
	[ C(OP_PREFETCH) ] = {
		[ C(RESULT_ACCESS) ] = -1,
		[ C(RESULT_MISS)   ] = -1,
	},
 },
 [ C(NODE) ] = {
	[ C(OP_READ) ] = {
		[ C(RESULT_ACCESS) ] = 0x01b7,
		[ C(RESULT_MISS)   ] = 0x01b7,
	},
	[ C(OP_WRITE) ] = {
		[ C(RESULT_ACCESS) ] = 0x01b7,
		[ C(RESULT_MISS)   ] = 0x01b7,
	},
	[ C(OP_PREFETCH) ] = {
		[ C(RESULT_ACCESS) ] = 0x01b7,
		[ C(RESULT_MISS)   ] = 0x01b7,
	},
 },

};

/*
 * Notes on the events:
 * - data reads do not include code reads (comparable to earlier tables)
 * - data counts include speculative execution (except L1 write, dtlb, bpu)
 * - remote node access includes remote memory, remote cache, remote mmio.
 * - prefetches are not included in the counts because they are not
 *   reliably counted.
 */

#define HSW_DEMAND_DATA_RD		BIT_ULL(0)
#define HSW_DEMAND_RFO			BIT_ULL(1)
#define HSW_ANY_RESPONSE		BIT_ULL(16)
#define HSW_SUPPLIER_NONE		BIT_ULL(17)
#define HSW_L3_MISS_LOCAL_DRAM		BIT_ULL(22)
#define HSW_L3_MISS_REMOTE_HOP0		BIT_ULL(27)
#define HSW_L3_MISS_REMOTE_HOP1		BIT_ULL(28)
#define HSW_L3_MISS_REMOTE_HOP2P	BIT_ULL(29)
#define HSW_L3_MISS			(HSW_L3_MISS_LOCAL_DRAM| \
					 HSW_L3_MISS_REMOTE_HOP0|HSW_L3_MISS_REMOTE_HOP1| \
					 HSW_L3_MISS_REMOTE_HOP2P)
#define HSW_SNOOP_NONE			BIT_ULL(31)
#define HSW_SNOOP_NOT_NEEDED		BIT_ULL(32)
#define HSW_SNOOP_MISS			BIT_ULL(33)
#define HSW_SNOOP_HIT_NO_FWD		BIT_ULL(34)
#define HSW_SNOOP_HIT_WITH_FWD		BIT_ULL(35)
#define HSW_SNOOP_HITM			BIT_ULL(36)
#define HSW_SNOOP_NON_DRAM		BIT_ULL(37)
#define HSW_ANY_SNOOP			(HSW_SNOOP_NONE| \
					 HSW_SNOOP_NOT_NEEDED|HSW_SNOOP_MISS| \
					 HSW_SNOOP_HIT_NO_FWD|HSW_SNOOP_HIT_WITH_FWD| \
					 HSW_SNOOP_HITM|HSW_SNOOP_NON_DRAM)
#define HSW_SNOOP_DRAM			(HSW_ANY_SNOOP & ~HSW_SNOOP_NON_DRAM)
#define HSW_DEMAND_READ			HSW_DEMAND_DATA_RD
#define HSW_DEMAND_WRITE		HSW_DEMAND_RFO
#define HSW_L3_MISS_REMOTE		(HSW_L3_MISS_REMOTE_HOP0|\
					 HSW_L3_MISS_REMOTE_HOP1|HSW_L3_MISS_REMOTE_HOP2P)
#define HSW_LLC_ACCESS			HSW_ANY_RESPONSE

#define BDW_L3_MISS_LOCAL		BIT(26)
#define BDW_L3_MISS			(BDW_L3_MISS_LOCAL| \
					 HSW_L3_MISS_REMOTE_HOP0|HSW_L3_MISS_REMOTE_HOP1| \
					 HSW_L3_MISS_REMOTE_HOP2P)


static __initconst const u64 hsw_hw_cache_event_ids
				[PERF_COUNT_HW_CACHE_MAX]
				[PERF_COUNT_HW_CACHE_OP_MAX]
				[PERF_COUNT_HW_CACHE_RESULT_MAX] =
{
 [ C(L1D ) ] = {
	[ C(OP_READ) ] = {
		[ C(RESULT_ACCESS) ] = 0x81d0,	/* MEM_UOPS_RETIRED.ALL_LOADS */
		[ C(RESULT_MISS)   ] = 0x151,	/* L1D.REPLACEMENT */
	},
	[ C(OP_WRITE) ] = {
		[ C(RESULT_ACCESS) ] = 0x82d0,	/* MEM_UOPS_RETIRED.ALL_STORES */
		[ C(RESULT_MISS)   ] = 0x0,
	},
	[ C(OP_PREFETCH) ] = {
		[ C(RESULT_ACCESS) ] = 0x0,
		[ C(RESULT_MISS)   ] = 0x0,
	},
 },
 [ C(L1I ) ] = {
	[ C(OP_READ) ] = {
		[ C(RESULT_ACCESS) ] = 0x0,
		[ C(RESULT_MISS)   ] = 0x280,	/* ICACHE.MISSES */
	},
	[ C(OP_WRITE) ] = {
		[ C(RESULT_ACCESS) ] = -1,
		[ C(RESULT_MISS)   ] = -1,
	},
	[ C(OP_PREFETCH) ] = {
		[ C(RESULT_ACCESS) ] = 0x0,
		[ C(RESULT_MISS)   ] = 0x0,
	},
 },
 [ C(LL  ) ] = {
	[ C(OP_READ) ] = {
		[ C(RESULT_ACCESS) ] = 0x1b7,	/* OFFCORE_RESPONSE */
		[ C(RESULT_MISS)   ] = 0x1b7,	/* OFFCORE_RESPONSE */
	},
	[ C(OP_WRITE) ] = {
		[ C(RESULT_ACCESS) ] = 0x1b7,	/* OFFCORE_RESPONSE */
		[ C(RESULT_MISS)   ] = 0x1b7,	/* OFFCORE_RESPONSE */
	},
	[ C(OP_PREFETCH) ] = {
		[ C(RESULT_ACCESS) ] = 0x0,
		[ C(RESULT_MISS)   ] = 0x0,
	},
 },
 [ C(DTLB) ] = {
	[ C(OP_READ) ] = {
		[ C(RESULT_ACCESS) ] = 0x81d0,	/* MEM_UOPS_RETIRED.ALL_LOADS */
		[ C(RESULT_MISS)   ] = 0x108,	/* DTLB_LOAD_MISSES.MISS_CAUSES_A_WALK */
	},
	[ C(OP_WRITE) ] = {
		[ C(RESULT_ACCESS) ] = 0x82d0,	/* MEM_UOPS_RETIRED.ALL_STORES */
		[ C(RESULT_MISS)   ] = 0x149,	/* DTLB_STORE_MISSES.MISS_CAUSES_A_WALK */
	},
	[ C(OP_PREFETCH) ] = {
		[ C(RESULT_ACCESS) ] = 0x0,
		[ C(RESULT_MISS)   ] = 0x0,
	},
 },
 [ C(ITLB) ] = {
	[ C(OP_READ) ] = {
		[ C(RESULT_ACCESS) ] = 0x6085,	/* ITLB_MISSES.STLB_HIT */
		[ C(RESULT_MISS)   ] = 0x185,	/* ITLB_MISSES.MISS_CAUSES_A_WALK */
	},
	[ C(OP_WRITE) ] = {
		[ C(RESULT_ACCESS) ] = -1,
		[ C(RESULT_MISS)   ] = -1,
	},
	[ C(OP_PREFETCH) ] = {
		[ C(RESULT_ACCESS) ] = -1,
		[ C(RESULT_MISS)   ] = -1,
	},
 },
 [ C(BPU ) ] = {
	[ C(OP_READ) ] = {
		[ C(RESULT_ACCESS) ] = 0xc4,	/* BR_INST_RETIRED.ALL_BRANCHES */
		[ C(RESULT_MISS)   ] = 0xc5,	/* BR_MISP_RETIRED.ALL_BRANCHES */
	},
	[ C(OP_WRITE) ] = {
		[ C(RESULT_ACCESS) ] = -1,
		[ C(RESULT_MISS)   ] = -1,
	},
	[ C(OP_PREFETCH) ] = {
		[ C(RESULT_ACCESS) ] = -1,
		[ C(RESULT_MISS)   ] = -1,
	},
 },
 [ C(NODE) ] = {
	[ C(OP_READ) ] = {
		[ C(RESULT_ACCESS) ] = 0x1b7,	/* OFFCORE_RESPONSE */
		[ C(RESULT_MISS)   ] = 0x1b7,	/* OFFCORE_RESPONSE */
	},
	[ C(OP_WRITE) ] = {
		[ C(RESULT_ACCESS) ] = 0x1b7,	/* OFFCORE_RESPONSE */
		[ C(RESULT_MISS)   ] = 0x1b7,	/* OFFCORE_RESPONSE */
	},
	[ C(OP_PREFETCH) ] = {
		[ C(RESULT_ACCESS) ] = 0x0,
		[ C(RESULT_MISS)   ] = 0x0,
	},
 },
};

static __initconst const u64 hsw_hw_cache_extra_regs
				[PERF_COUNT_HW_CACHE_MAX]
				[PERF_COUNT_HW_CACHE_OP_MAX]
				[PERF_COUNT_HW_CACHE_RESULT_MAX] =
{
 [ C(LL  ) ] = {
	[ C(OP_READ) ] = {
		[ C(RESULT_ACCESS) ] = HSW_DEMAND_READ|
				       HSW_LLC_ACCESS,
		[ C(RESULT_MISS)   ] = HSW_DEMAND_READ|
				       HSW_L3_MISS|HSW_ANY_SNOOP,
	},
	[ C(OP_WRITE) ] = {
		[ C(RESULT_ACCESS) ] = HSW_DEMAND_WRITE|
				       HSW_LLC_ACCESS,
		[ C(RESULT_MISS)   ] = HSW_DEMAND_WRITE|
				       HSW_L3_MISS|HSW_ANY_SNOOP,
	},
	[ C(OP_PREFETCH) ] = {
		[ C(RESULT_ACCESS) ] = 0x0,
		[ C(RESULT_MISS)   ] = 0x0,
	},
 },
 [ C(NODE) ] = {
	[ C(OP_READ) ] = {
		[ C(RESULT_ACCESS) ] = HSW_DEMAND_READ|
				       HSW_L3_MISS_LOCAL_DRAM|
				       HSW_SNOOP_DRAM,
		[ C(RESULT_MISS)   ] = HSW_DEMAND_READ|
				       HSW_L3_MISS_REMOTE|
				       HSW_SNOOP_DRAM,
	},
	[ C(OP_WRITE) ] = {
		[ C(RESULT_ACCESS) ] = HSW_DEMAND_WRITE|
				       HSW_L3_MISS_LOCAL_DRAM|
				       HSW_SNOOP_DRAM,
		[ C(RESULT_MISS)   ] = HSW_DEMAND_WRITE|
				       HSW_L3_MISS_REMOTE|
				       HSW_SNOOP_DRAM,
	},
	[ C(OP_PREFETCH) ] = {
		[ C(RESULT_ACCESS) ] = 0x0,
		[ C(RESULT_MISS)   ] = 0x0,
	},
 },
};

static __initconst const u64 westmere_hw_cache_event_ids
				[PERF_COUNT_HW_CACHE_MAX]
				[PERF_COUNT_HW_CACHE_OP_MAX]
				[PERF_COUNT_HW_CACHE_RESULT_MAX] =
{
 [ C(L1D) ] = {
	[ C(OP_READ) ] = {
		[ C(RESULT_ACCESS) ] = 0x010b, /* MEM_INST_RETIRED.LOADS       */
		[ C(RESULT_MISS)   ] = 0x0151, /* L1D.REPL                     */
	},
	[ C(OP_WRITE) ] = {
		[ C(RESULT_ACCESS) ] = 0x020b, /* MEM_INST_RETURED.STORES      */
		[ C(RESULT_MISS)   ] = 0x0251, /* L1D.M_REPL                   */
	},
	[ C(OP_PREFETCH) ] = {
		[ C(RESULT_ACCESS) ] = 0x014e, /* L1D_PREFETCH.REQUESTS        */
		[ C(RESULT_MISS)   ] = 0x024e, /* L1D_PREFETCH.MISS            */
	},
 },
 [ C(L1I ) ] = {
	[ C(OP_READ) ] = {
		[ C(RESULT_ACCESS) ] = 0x0380, /* L1I.READS                    */
		[ C(RESULT_MISS)   ] = 0x0280, /* L1I.MISSES                   */
	},
	[ C(OP_WRITE) ] = {
		[ C(RESULT_ACCESS) ] = -1,
		[ C(RESULT_MISS)   ] = -1,
	},
	[ C(OP_PREFETCH) ] = {
		[ C(RESULT_ACCESS) ] = 0x0,
		[ C(RESULT_MISS)   ] = 0x0,
	},
 },
 [ C(LL  ) ] = {
	[ C(OP_READ) ] = {
		/* OFFCORE_RESPONSE.ANY_DATA.LOCAL_CACHE */
		[ C(RESULT_ACCESS) ] = 0x01b7,
		/* OFFCORE_RESPONSE.ANY_DATA.ANY_LLC_MISS */
		[ C(RESULT_MISS)   ] = 0x01b7,
	},
	/*
	 * Use RFO, not WRITEBACK, because a write miss would typically occur
	 * on RFO.
	 */
	[ C(OP_WRITE) ] = {
		/* OFFCORE_RESPONSE.ANY_RFO.LOCAL_CACHE */
		[ C(RESULT_ACCESS) ] = 0x01b7,
		/* OFFCORE_RESPONSE.ANY_RFO.ANY_LLC_MISS */
		[ C(RESULT_MISS)   ] = 0x01b7,
	},
	[ C(OP_PREFETCH) ] = {
		/* OFFCORE_RESPONSE.PREFETCH.LOCAL_CACHE */
		[ C(RESULT_ACCESS) ] = 0x01b7,
		/* OFFCORE_RESPONSE.PREFETCH.ANY_LLC_MISS */
		[ C(RESULT_MISS)   ] = 0x01b7,
	},
 },
 [ C(DTLB) ] = {
	[ C(OP_READ) ] = {
		[ C(RESULT_ACCESS) ] = 0x010b, /* MEM_INST_RETIRED.LOADS       */
		[ C(RESULT_MISS)   ] = 0x0108, /* DTLB_LOAD_MISSES.ANY         */
	},
	[ C(OP_WRITE) ] = {
		[ C(RESULT_ACCESS) ] = 0x020b, /* MEM_INST_RETURED.STORES      */
		[ C(RESULT_MISS)   ] = 0x010c, /* MEM_STORE_RETIRED.DTLB_MISS  */
	},
	[ C(OP_PREFETCH) ] = {
		[ C(RESULT_ACCESS) ] = 0x0,
		[ C(RESULT_MISS)   ] = 0x0,
	},
 },
 [ C(ITLB) ] = {
	[ C(OP_READ) ] = {
		[ C(RESULT_ACCESS) ] = 0x01c0, /* INST_RETIRED.ANY_P           */
		[ C(RESULT_MISS)   ] = 0x0185, /* ITLB_MISSES.ANY              */
	},
	[ C(OP_WRITE) ] = {
		[ C(RESULT_ACCESS) ] = -1,
		[ C(RESULT_MISS)   ] = -1,
	},
	[ C(OP_PREFETCH) ] = {
		[ C(RESULT_ACCESS) ] = -1,
		[ C(RESULT_MISS)   ] = -1,
	},
 },
 [ C(BPU ) ] = {
	[ C(OP_READ) ] = {
		[ C(RESULT_ACCESS) ] = 0x00c4, /* BR_INST_RETIRED.ALL_BRANCHES */
		[ C(RESULT_MISS)   ] = 0x03e8, /* BPU_CLEARS.ANY               */
	},
	[ C(OP_WRITE) ] = {
		[ C(RESULT_ACCESS) ] = -1,
		[ C(RESULT_MISS)   ] = -1,
	},
	[ C(OP_PREFETCH) ] = {
		[ C(RESULT_ACCESS) ] = -1,
		[ C(RESULT_MISS)   ] = -1,
	},
 },
 [ C(NODE) ] = {
	[ C(OP_READ) ] = {
		[ C(RESULT_ACCESS) ] = 0x01b7,
		[ C(RESULT_MISS)   ] = 0x01b7,
	},
	[ C(OP_WRITE) ] = {
		[ C(RESULT_ACCESS) ] = 0x01b7,
		[ C(RESULT_MISS)   ] = 0x01b7,
	},
	[ C(OP_PREFETCH) ] = {
		[ C(RESULT_ACCESS) ] = 0x01b7,
		[ C(RESULT_MISS)   ] = 0x01b7,
	},
 },
};

/*
 * Nehalem/Westmere MSR_OFFCORE_RESPONSE bits;
 * See IA32 SDM Vol 3B 30.6.1.3
 */

#define NHM_DMND_DATA_RD	(1 << 0)
#define NHM_DMND_RFO		(1 << 1)
#define NHM_DMND_IFETCH		(1 << 2)
#define NHM_DMND_WB		(1 << 3)
#define NHM_PF_DATA_RD		(1 << 4)
#define NHM_PF_DATA_RFO		(1 << 5)
#define NHM_PF_IFETCH		(1 << 6)
#define NHM_OFFCORE_OTHER	(1 << 7)
#define NHM_UNCORE_HIT		(1 << 8)
#define NHM_OTHER_CORE_HIT_SNP	(1 << 9)
#define NHM_OTHER_CORE_HITM	(1 << 10)
        			/* reserved */
#define NHM_REMOTE_CACHE_FWD	(1 << 12)
#define NHM_REMOTE_DRAM		(1 << 13)
#define NHM_LOCAL_DRAM		(1 << 14)
#define NHM_NON_DRAM		(1 << 15)

#define NHM_LOCAL		(NHM_LOCAL_DRAM|NHM_REMOTE_CACHE_FWD)
#define NHM_REMOTE		(NHM_REMOTE_DRAM)

#define NHM_DMND_READ		(NHM_DMND_DATA_RD)
#define NHM_DMND_WRITE		(NHM_DMND_RFO|NHM_DMND_WB)
#define NHM_DMND_PREFETCH	(NHM_PF_DATA_RD|NHM_PF_DATA_RFO)

#define NHM_L3_HIT	(NHM_UNCORE_HIT|NHM_OTHER_CORE_HIT_SNP|NHM_OTHER_CORE_HITM)
#define NHM_L3_MISS	(NHM_NON_DRAM|NHM_LOCAL_DRAM|NHM_REMOTE_DRAM|NHM_REMOTE_CACHE_FWD)
#define NHM_L3_ACCESS	(NHM_L3_HIT|NHM_L3_MISS)

static __initconst const u64 nehalem_hw_cache_extra_regs
				[PERF_COUNT_HW_CACHE_MAX]
				[PERF_COUNT_HW_CACHE_OP_MAX]
				[PERF_COUNT_HW_CACHE_RESULT_MAX] =
{
 [ C(LL  ) ] = {
	[ C(OP_READ) ] = {
		[ C(RESULT_ACCESS) ] = NHM_DMND_READ|NHM_L3_ACCESS,
		[ C(RESULT_MISS)   ] = NHM_DMND_READ|NHM_L3_MISS,
	},
	[ C(OP_WRITE) ] = {
		[ C(RESULT_ACCESS) ] = NHM_DMND_WRITE|NHM_L3_ACCESS,
		[ C(RESULT_MISS)   ] = NHM_DMND_WRITE|NHM_L3_MISS,
	},
	[ C(OP_PREFETCH) ] = {
		[ C(RESULT_ACCESS) ] = NHM_DMND_PREFETCH|NHM_L3_ACCESS,
		[ C(RESULT_MISS)   ] = NHM_DMND_PREFETCH|NHM_L3_MISS,
	},
 },
 [ C(NODE) ] = {
	[ C(OP_READ) ] = {
		[ C(RESULT_ACCESS) ] = NHM_DMND_READ|NHM_LOCAL|NHM_REMOTE,
		[ C(RESULT_MISS)   ] = NHM_DMND_READ|NHM_REMOTE,
	},
	[ C(OP_WRITE) ] = {
		[ C(RESULT_ACCESS) ] = NHM_DMND_WRITE|NHM_LOCAL|NHM_REMOTE,
		[ C(RESULT_MISS)   ] = NHM_DMND_WRITE|NHM_REMOTE,
	},
	[ C(OP_PREFETCH) ] = {
		[ C(RESULT_ACCESS) ] = NHM_DMND_PREFETCH|NHM_LOCAL|NHM_REMOTE,
		[ C(RESULT_MISS)   ] = NHM_DMND_PREFETCH|NHM_REMOTE,
	},
 },
};

static __initconst const u64 nehalem_hw_cache_event_ids
				[PERF_COUNT_HW_CACHE_MAX]
				[PERF_COUNT_HW_CACHE_OP_MAX]
				[PERF_COUNT_HW_CACHE_RESULT_MAX] =
{
 [ C(L1D) ] = {
	[ C(OP_READ) ] = {
		[ C(RESULT_ACCESS) ] = 0x010b, /* MEM_INST_RETIRED.LOADS       */
		[ C(RESULT_MISS)   ] = 0x0151, /* L1D.REPL                     */
	},
	[ C(OP_WRITE) ] = {
		[ C(RESULT_ACCESS) ] = 0x020b, /* MEM_INST_RETURED.STORES      */
		[ C(RESULT_MISS)   ] = 0x0251, /* L1D.M_REPL                   */
	},
	[ C(OP_PREFETCH) ] = {
		[ C(RESULT_ACCESS) ] = 0x014e, /* L1D_PREFETCH.REQUESTS        */
		[ C(RESULT_MISS)   ] = 0x024e, /* L1D_PREFETCH.MISS            */
	},
 },
 [ C(L1I ) ] = {
	[ C(OP_READ) ] = {
		[ C(RESULT_ACCESS) ] = 0x0380, /* L1I.READS                    */
		[ C(RESULT_MISS)   ] = 0x0280, /* L1I.MISSES                   */
	},
	[ C(OP_WRITE) ] = {
		[ C(RESULT_ACCESS) ] = -1,
		[ C(RESULT_MISS)   ] = -1,
	},
	[ C(OP_PREFETCH) ] = {
		[ C(RESULT_ACCESS) ] = 0x0,
		[ C(RESULT_MISS)   ] = 0x0,
	},
 },
 [ C(LL  ) ] = {
	[ C(OP_READ) ] = {
		/* OFFCORE_RESPONSE.ANY_DATA.LOCAL_CACHE */
		[ C(RESULT_ACCESS) ] = 0x01b7,
		/* OFFCORE_RESPONSE.ANY_DATA.ANY_LLC_MISS */
		[ C(RESULT_MISS)   ] = 0x01b7,
	},
	/*
	 * Use RFO, not WRITEBACK, because a write miss would typically occur
	 * on RFO.
	 */
	[ C(OP_WRITE) ] = {
		/* OFFCORE_RESPONSE.ANY_RFO.LOCAL_CACHE */
		[ C(RESULT_ACCESS) ] = 0x01b7,
		/* OFFCORE_RESPONSE.ANY_RFO.ANY_LLC_MISS */
		[ C(RESULT_MISS)   ] = 0x01b7,
	},
	[ C(OP_PREFETCH) ] = {
		/* OFFCORE_RESPONSE.PREFETCH.LOCAL_CACHE */
		[ C(RESULT_ACCESS) ] = 0x01b7,
		/* OFFCORE_RESPONSE.PREFETCH.ANY_LLC_MISS */
		[ C(RESULT_MISS)   ] = 0x01b7,
	},
 },
 [ C(DTLB) ] = {
	[ C(OP_READ) ] = {
		[ C(RESULT_ACCESS) ] = 0x0f40, /* L1D_CACHE_LD.MESI   (alias)  */
		[ C(RESULT_MISS)   ] = 0x0108, /* DTLB_LOAD_MISSES.ANY         */
	},
	[ C(OP_WRITE) ] = {
		[ C(RESULT_ACCESS) ] = 0x0f41, /* L1D_CACHE_ST.MESI   (alias)  */
		[ C(RESULT_MISS)   ] = 0x010c, /* MEM_STORE_RETIRED.DTLB_MISS  */
	},
	[ C(OP_PREFETCH) ] = {
		[ C(RESULT_ACCESS) ] = 0x0,
		[ C(RESULT_MISS)   ] = 0x0,
	},
 },
 [ C(ITLB) ] = {
	[ C(OP_READ) ] = {
		[ C(RESULT_ACCESS) ] = 0x01c0, /* INST_RETIRED.ANY_P           */
		[ C(RESULT_MISS)   ] = 0x20c8, /* ITLB_MISS_RETIRED            */
	},
	[ C(OP_WRITE) ] = {
		[ C(RESULT_ACCESS) ] = -1,
		[ C(RESULT_MISS)   ] = -1,
	},
	[ C(OP_PREFETCH) ] = {
		[ C(RESULT_ACCESS) ] = -1,
		[ C(RESULT_MISS)   ] = -1,
	},
 },
 [ C(BPU ) ] = {
	[ C(OP_READ) ] = {
		[ C(RESULT_ACCESS) ] = 0x00c4, /* BR_INST_RETIRED.ALL_BRANCHES */
		[ C(RESULT_MISS)   ] = 0x03e8, /* BPU_CLEARS.ANY               */
	},
	[ C(OP_WRITE) ] = {
		[ C(RESULT_ACCESS) ] = -1,
		[ C(RESULT_MISS)   ] = -1,
	},
	[ C(OP_PREFETCH) ] = {
		[ C(RESULT_ACCESS) ] = -1,
		[ C(RESULT_MISS)   ] = -1,
	},
 },
 [ C(NODE) ] = {
	[ C(OP_READ) ] = {
		[ C(RESULT_ACCESS) ] = 0x01b7,
		[ C(RESULT_MISS)   ] = 0x01b7,
	},
	[ C(OP_WRITE) ] = {
		[ C(RESULT_ACCESS) ] = 0x01b7,
		[ C(RESULT_MISS)   ] = 0x01b7,
	},
	[ C(OP_PREFETCH) ] = {
		[ C(RESULT_ACCESS) ] = 0x01b7,
		[ C(RESULT_MISS)   ] = 0x01b7,
	},
 },
};

static __initconst const u64 core2_hw_cache_event_ids
				[PERF_COUNT_HW_CACHE_MAX]
				[PERF_COUNT_HW_CACHE_OP_MAX]
				[PERF_COUNT_HW_CACHE_RESULT_MAX] =
{
 [ C(L1D) ] = {
	[ C(OP_READ) ] = {
		[ C(RESULT_ACCESS) ] = 0x0f40, /* L1D_CACHE_LD.MESI          */
		[ C(RESULT_MISS)   ] = 0x0140, /* L1D_CACHE_LD.I_STATE       */
	},
	[ C(OP_WRITE) ] = {
		[ C(RESULT_ACCESS) ] = 0x0f41, /* L1D_CACHE_ST.MESI          */
		[ C(RESULT_MISS)   ] = 0x0141, /* L1D_CACHE_ST.I_STATE       */
	},
	[ C(OP_PREFETCH) ] = {
		[ C(RESULT_ACCESS) ] = 0x104e, /* L1D_PREFETCH.REQUESTS      */
		[ C(RESULT_MISS)   ] = 0,
	},
 },
 [ C(L1I ) ] = {
	[ C(OP_READ) ] = {
		[ C(RESULT_ACCESS) ] = 0x0080, /* L1I.READS                  */
		[ C(RESULT_MISS)   ] = 0x0081, /* L1I.MISSES                 */
	},
	[ C(OP_WRITE) ] = {
		[ C(RESULT_ACCESS) ] = -1,
		[ C(RESULT_MISS)   ] = -1,
	},
	[ C(OP_PREFETCH) ] = {
		[ C(RESULT_ACCESS) ] = 0,
		[ C(RESULT_MISS)   ] = 0,
	},
 },
 [ C(LL  ) ] = {
	[ C(OP_READ) ] = {
		[ C(RESULT_ACCESS) ] = 0x4f29, /* L2_LD.MESI                 */
		[ C(RESULT_MISS)   ] = 0x4129, /* L2_LD.ISTATE               */
	},
	[ C(OP_WRITE) ] = {
		[ C(RESULT_ACCESS) ] = 0x4f2A, /* L2_ST.MESI                 */
		[ C(RESULT_MISS)   ] = 0x412A, /* L2_ST.ISTATE               */
	},
	[ C(OP_PREFETCH) ] = {
		[ C(RESULT_ACCESS) ] = 0,
		[ C(RESULT_MISS)   ] = 0,
	},
 },
 [ C(DTLB) ] = {
	[ C(OP_READ) ] = {
		[ C(RESULT_ACCESS) ] = 0x0f40, /* L1D_CACHE_LD.MESI  (alias) */
		[ C(RESULT_MISS)   ] = 0x0208, /* DTLB_MISSES.MISS_LD        */
	},
	[ C(OP_WRITE) ] = {
		[ C(RESULT_ACCESS) ] = 0x0f41, /* L1D_CACHE_ST.MESI  (alias) */
		[ C(RESULT_MISS)   ] = 0x0808, /* DTLB_MISSES.MISS_ST        */
	},
	[ C(OP_PREFETCH) ] = {
		[ C(RESULT_ACCESS) ] = 0,
		[ C(RESULT_MISS)   ] = 0,
	},
 },
 [ C(ITLB) ] = {
	[ C(OP_READ) ] = {
		[ C(RESULT_ACCESS) ] = 0x00c0, /* INST_RETIRED.ANY_P         */
		[ C(RESULT_MISS)   ] = 0x1282, /* ITLBMISSES                 */
	},
	[ C(OP_WRITE) ] = {
		[ C(RESULT_ACCESS) ] = -1,
		[ C(RESULT_MISS)   ] = -1,
	},
	[ C(OP_PREFETCH) ] = {
		[ C(RESULT_ACCESS) ] = -1,
		[ C(RESULT_MISS)   ] = -1,
	},
 },
 [ C(BPU ) ] = {
	[ C(OP_READ) ] = {
		[ C(RESULT_ACCESS) ] = 0x00c4, /* BR_INST_RETIRED.ANY        */
		[ C(RESULT_MISS)   ] = 0x00c5, /* BP_INST_RETIRED.MISPRED    */
	},
	[ C(OP_WRITE) ] = {
		[ C(RESULT_ACCESS) ] = -1,
		[ C(RESULT_MISS)   ] = -1,
	},
	[ C(OP_PREFETCH) ] = {
		[ C(RESULT_ACCESS) ] = -1,
		[ C(RESULT_MISS)   ] = -1,
	},
 },
};

static __initconst const u64 atom_hw_cache_event_ids
				[PERF_COUNT_HW_CACHE_MAX]
				[PERF_COUNT_HW_CACHE_OP_MAX]
				[PERF_COUNT_HW_CACHE_RESULT_MAX] =
{
 [ C(L1D) ] = {
	[ C(OP_READ) ] = {
		[ C(RESULT_ACCESS) ] = 0x2140, /* L1D_CACHE.LD               */
		[ C(RESULT_MISS)   ] = 0,
	},
	[ C(OP_WRITE) ] = {
		[ C(RESULT_ACCESS) ] = 0x2240, /* L1D_CACHE.ST               */
		[ C(RESULT_MISS)   ] = 0,
	},
	[ C(OP_PREFETCH) ] = {
		[ C(RESULT_ACCESS) ] = 0x0,
		[ C(RESULT_MISS)   ] = 0,
	},
 },
 [ C(L1I ) ] = {
	[ C(OP_READ) ] = {
		[ C(RESULT_ACCESS) ] = 0x0380, /* L1I.READS                  */
		[ C(RESULT_MISS)   ] = 0x0280, /* L1I.MISSES                 */
	},
	[ C(OP_WRITE) ] = {
		[ C(RESULT_ACCESS) ] = -1,
		[ C(RESULT_MISS)   ] = -1,
	},
	[ C(OP_PREFETCH) ] = {
		[ C(RESULT_ACCESS) ] = 0,
		[ C(RESULT_MISS)   ] = 0,
	},
 },
 [ C(LL  ) ] = {
	[ C(OP_READ) ] = {
		[ C(RESULT_ACCESS) ] = 0x4f29, /* L2_LD.MESI                 */
		[ C(RESULT_MISS)   ] = 0x4129, /* L2_LD.ISTATE               */
	},
	[ C(OP_WRITE) ] = {
		[ C(RESULT_ACCESS) ] = 0x4f2A, /* L2_ST.MESI                 */
		[ C(RESULT_MISS)   ] = 0x412A, /* L2_ST.ISTATE               */
	},
	[ C(OP_PREFETCH) ] = {
		[ C(RESULT_ACCESS) ] = 0,
		[ C(RESULT_MISS)   ] = 0,
	},
 },
 [ C(DTLB) ] = {
	[ C(OP_READ) ] = {
		[ C(RESULT_ACCESS) ] = 0x2140, /* L1D_CACHE_LD.MESI  (alias) */
		[ C(RESULT_MISS)   ] = 0x0508, /* DTLB_MISSES.MISS_LD        */
	},
	[ C(OP_WRITE) ] = {
		[ C(RESULT_ACCESS) ] = 0x2240, /* L1D_CACHE_ST.MESI  (alias) */
		[ C(RESULT_MISS)   ] = 0x0608, /* DTLB_MISSES.MISS_ST        */
	},
	[ C(OP_PREFETCH) ] = {
		[ C(RESULT_ACCESS) ] = 0,
		[ C(RESULT_MISS)   ] = 0,
	},
 },
 [ C(ITLB) ] = {
	[ C(OP_READ) ] = {
		[ C(RESULT_ACCESS) ] = 0x00c0, /* INST_RETIRED.ANY_P         */
		[ C(RESULT_MISS)   ] = 0x0282, /* ITLB.MISSES                */
	},
	[ C(OP_WRITE) ] = {
		[ C(RESULT_ACCESS) ] = -1,
		[ C(RESULT_MISS)   ] = -1,
	},
	[ C(OP_PREFETCH) ] = {
		[ C(RESULT_ACCESS) ] = -1,
		[ C(RESULT_MISS)   ] = -1,
	},
 },
 [ C(BPU ) ] = {
	[ C(OP_READ) ] = {
		[ C(RESULT_ACCESS) ] = 0x00c4, /* BR_INST_RETIRED.ANY        */
		[ C(RESULT_MISS)   ] = 0x00c5, /* BP_INST_RETIRED.MISPRED    */
	},
	[ C(OP_WRITE) ] = {
		[ C(RESULT_ACCESS) ] = -1,
		[ C(RESULT_MISS)   ] = -1,
	},
	[ C(OP_PREFETCH) ] = {
		[ C(RESULT_ACCESS) ] = -1,
		[ C(RESULT_MISS)   ] = -1,
	},
 },
};

EVENT_ATTR_STR(topdown-total-slots, td_total_slots_slm, "event=0x3c");
EVENT_ATTR_STR(topdown-total-slots.scale, td_total_slots_scale_slm, "2");
/* no_alloc_cycles.not_delivered */
EVENT_ATTR_STR(topdown-fetch-bubbles, td_fetch_bubbles_slm,
	       "event=0xca,umask=0x50");
EVENT_ATTR_STR(topdown-fetch-bubbles.scale, td_fetch_bubbles_scale_slm, "2");
/* uops_retired.all */
EVENT_ATTR_STR(topdown-slots-issued, td_slots_issued_slm,
	       "event=0xc2,umask=0x10");
/* uops_retired.all */
EVENT_ATTR_STR(topdown-slots-retired, td_slots_retired_slm,
	       "event=0xc2,umask=0x10");

static struct attribute *slm_events_attrs[] = {
	EVENT_PTR(td_total_slots_slm),
	EVENT_PTR(td_total_slots_scale_slm),
	EVENT_PTR(td_fetch_bubbles_slm),
	EVENT_PTR(td_fetch_bubbles_scale_slm),
	EVENT_PTR(td_slots_issued_slm),
	EVENT_PTR(td_slots_retired_slm),
	NULL
};

static struct extra_reg intel_slm_extra_regs[] __read_mostly =
{
	/* must define OFFCORE_RSP_X first, see intel_fixup_er() */
	INTEL_UEVENT_EXTRA_REG(0x01b7, MSR_OFFCORE_RSP_0, 0x768005ffffull, RSP_0),
	INTEL_UEVENT_EXTRA_REG(0x02b7, MSR_OFFCORE_RSP_1, 0x368005ffffull, RSP_1),
	EVENT_EXTRA_END
};

#define SLM_DMND_READ		SNB_DMND_DATA_RD
#define SLM_DMND_WRITE		SNB_DMND_RFO
#define SLM_DMND_PREFETCH	(SNB_PF_DATA_RD|SNB_PF_RFO)

#define SLM_SNP_ANY		(SNB_SNP_NONE|SNB_SNP_MISS|SNB_NO_FWD|SNB_HITM)
#define SLM_LLC_ACCESS		SNB_RESP_ANY
#define SLM_LLC_MISS		(SLM_SNP_ANY|SNB_NON_DRAM)

static __initconst const u64 slm_hw_cache_extra_regs
				[PERF_COUNT_HW_CACHE_MAX]
				[PERF_COUNT_HW_CACHE_OP_MAX]
				[PERF_COUNT_HW_CACHE_RESULT_MAX] =
{
 [ C(LL  ) ] = {
	[ C(OP_READ) ] = {
		[ C(RESULT_ACCESS) ] = SLM_DMND_READ|SLM_LLC_ACCESS,
		[ C(RESULT_MISS)   ] = 0,
	},
	[ C(OP_WRITE) ] = {
		[ C(RESULT_ACCESS) ] = SLM_DMND_WRITE|SLM_LLC_ACCESS,
		[ C(RESULT_MISS)   ] = SLM_DMND_WRITE|SLM_LLC_MISS,
	},
	[ C(OP_PREFETCH) ] = {
		[ C(RESULT_ACCESS) ] = SLM_DMND_PREFETCH|SLM_LLC_ACCESS,
		[ C(RESULT_MISS)   ] = SLM_DMND_PREFETCH|SLM_LLC_MISS,
	},
 },
};

static __initconst const u64 slm_hw_cache_event_ids
				[PERF_COUNT_HW_CACHE_MAX]
				[PERF_COUNT_HW_CACHE_OP_MAX]
				[PERF_COUNT_HW_CACHE_RESULT_MAX] =
{
 [ C(L1D) ] = {
	[ C(OP_READ) ] = {
		[ C(RESULT_ACCESS) ] = 0,
		[ C(RESULT_MISS)   ] = 0x0104, /* LD_DCU_MISS */
	},
	[ C(OP_WRITE) ] = {
		[ C(RESULT_ACCESS) ] = 0,
		[ C(RESULT_MISS)   ] = 0,
	},
	[ C(OP_PREFETCH) ] = {
		[ C(RESULT_ACCESS) ] = 0,
		[ C(RESULT_MISS)   ] = 0,
	},
 },
 [ C(L1I ) ] = {
	[ C(OP_READ) ] = {
		[ C(RESULT_ACCESS) ] = 0x0380, /* ICACHE.ACCESSES */
		[ C(RESULT_MISS)   ] = 0x0280, /* ICACGE.MISSES */
	},
	[ C(OP_WRITE) ] = {
		[ C(RESULT_ACCESS) ] = -1,
		[ C(RESULT_MISS)   ] = -1,
	},
	[ C(OP_PREFETCH) ] = {
		[ C(RESULT_ACCESS) ] = 0,
		[ C(RESULT_MISS)   ] = 0,
	},
 },
 [ C(LL  ) ] = {
	[ C(OP_READ) ] = {
		/* OFFCORE_RESPONSE.ANY_DATA.LOCAL_CACHE */
		[ C(RESULT_ACCESS) ] = 0x01b7,
		[ C(RESULT_MISS)   ] = 0,
	},
	[ C(OP_WRITE) ] = {
		/* OFFCORE_RESPONSE.ANY_RFO.LOCAL_CACHE */
		[ C(RESULT_ACCESS) ] = 0x01b7,
		/* OFFCORE_RESPONSE.ANY_RFO.ANY_LLC_MISS */
		[ C(RESULT_MISS)   ] = 0x01b7,
	},
	[ C(OP_PREFETCH) ] = {
		/* OFFCORE_RESPONSE.PREFETCH.LOCAL_CACHE */
		[ C(RESULT_ACCESS) ] = 0x01b7,
		/* OFFCORE_RESPONSE.PREFETCH.ANY_LLC_MISS */
		[ C(RESULT_MISS)   ] = 0x01b7,
	},
 },
 [ C(DTLB) ] = {
	[ C(OP_READ) ] = {
		[ C(RESULT_ACCESS) ] = 0,
		[ C(RESULT_MISS)   ] = 0x0804, /* LD_DTLB_MISS */
	},
	[ C(OP_WRITE) ] = {
		[ C(RESULT_ACCESS) ] = 0,
		[ C(RESULT_MISS)   ] = 0,
	},
	[ C(OP_PREFETCH) ] = {
		[ C(RESULT_ACCESS) ] = 0,
		[ C(RESULT_MISS)   ] = 0,
	},
 },
 [ C(ITLB) ] = {
	[ C(OP_READ) ] = {
		[ C(RESULT_ACCESS) ] = 0x00c0, /* INST_RETIRED.ANY_P */
		[ C(RESULT_MISS)   ] = 0x40205, /* PAGE_WALKS.I_SIDE_WALKS */
	},
	[ C(OP_WRITE) ] = {
		[ C(RESULT_ACCESS) ] = -1,
		[ C(RESULT_MISS)   ] = -1,
	},
	[ C(OP_PREFETCH) ] = {
		[ C(RESULT_ACCESS) ] = -1,
		[ C(RESULT_MISS)   ] = -1,
	},
 },
 [ C(BPU ) ] = {
	[ C(OP_READ) ] = {
		[ C(RESULT_ACCESS) ] = 0x00c4, /* BR_INST_RETIRED.ANY */
		[ C(RESULT_MISS)   ] = 0x00c5, /* BP_INST_RETIRED.MISPRED */
	},
	[ C(OP_WRITE) ] = {
		[ C(RESULT_ACCESS) ] = -1,
		[ C(RESULT_MISS)   ] = -1,
	},
	[ C(OP_PREFETCH) ] = {
		[ C(RESULT_ACCESS) ] = -1,
		[ C(RESULT_MISS)   ] = -1,
	},
 },
};

EVENT_ATTR_STR(topdown-total-slots, td_total_slots_glm, "event=0x3c");
EVENT_ATTR_STR(topdown-total-slots.scale, td_total_slots_scale_glm, "3");
/* UOPS_NOT_DELIVERED.ANY */
EVENT_ATTR_STR(topdown-fetch-bubbles, td_fetch_bubbles_glm, "event=0x9c");
/* ISSUE_SLOTS_NOT_CONSUMED.RECOVERY */
EVENT_ATTR_STR(topdown-recovery-bubbles, td_recovery_bubbles_glm, "event=0xca,umask=0x02");
/* UOPS_RETIRED.ANY */
EVENT_ATTR_STR(topdown-slots-retired, td_slots_retired_glm, "event=0xc2");
/* UOPS_ISSUED.ANY */
EVENT_ATTR_STR(topdown-slots-issued, td_slots_issued_glm, "event=0x0e");

static struct attribute *glm_events_attrs[] = {
	EVENT_PTR(td_total_slots_glm),
	EVENT_PTR(td_total_slots_scale_glm),
	EVENT_PTR(td_fetch_bubbles_glm),
	EVENT_PTR(td_recovery_bubbles_glm),
	EVENT_PTR(td_slots_issued_glm),
	EVENT_PTR(td_slots_retired_glm),
	NULL
};

static struct extra_reg intel_glm_extra_regs[] __read_mostly = {
	/* must define OFFCORE_RSP_X first, see intel_fixup_er() */
	INTEL_UEVENT_EXTRA_REG(0x01b7, MSR_OFFCORE_RSP_0, 0x760005ffbfull, RSP_0),
	INTEL_UEVENT_EXTRA_REG(0x02b7, MSR_OFFCORE_RSP_1, 0x360005ffbfull, RSP_1),
	EVENT_EXTRA_END
};

#define GLM_DEMAND_DATA_RD		BIT_ULL(0)
#define GLM_DEMAND_RFO			BIT_ULL(1)
#define GLM_ANY_RESPONSE		BIT_ULL(16)
#define GLM_SNP_NONE_OR_MISS		BIT_ULL(33)
#define GLM_DEMAND_READ			GLM_DEMAND_DATA_RD
#define GLM_DEMAND_WRITE		GLM_DEMAND_RFO
#define GLM_DEMAND_PREFETCH		(SNB_PF_DATA_RD|SNB_PF_RFO)
#define GLM_LLC_ACCESS			GLM_ANY_RESPONSE
#define GLM_SNP_ANY			(GLM_SNP_NONE_OR_MISS|SNB_NO_FWD|SNB_HITM)
#define GLM_LLC_MISS			(GLM_SNP_ANY|SNB_NON_DRAM)

static __initconst const u64 glm_hw_cache_event_ids
				[PERF_COUNT_HW_CACHE_MAX]
				[PERF_COUNT_HW_CACHE_OP_MAX]
				[PERF_COUNT_HW_CACHE_RESULT_MAX] = {
	[C(L1D)] = {
		[C(OP_READ)] = {
			[C(RESULT_ACCESS)]	= 0x81d0,	/* MEM_UOPS_RETIRED.ALL_LOADS */
			[C(RESULT_MISS)]	= 0x0,
		},
		[C(OP_WRITE)] = {
			[C(RESULT_ACCESS)]	= 0x82d0,	/* MEM_UOPS_RETIRED.ALL_STORES */
			[C(RESULT_MISS)]	= 0x0,
		},
		[C(OP_PREFETCH)] = {
			[C(RESULT_ACCESS)]	= 0x0,
			[C(RESULT_MISS)]	= 0x0,
		},
	},
	[C(L1I)] = {
		[C(OP_READ)] = {
			[C(RESULT_ACCESS)]	= 0x0380,	/* ICACHE.ACCESSES */
			[C(RESULT_MISS)]	= 0x0280,	/* ICACHE.MISSES */
		},
		[C(OP_WRITE)] = {
			[C(RESULT_ACCESS)]	= -1,
			[C(RESULT_MISS)]	= -1,
		},
		[C(OP_PREFETCH)] = {
			[C(RESULT_ACCESS)]	= 0x0,
			[C(RESULT_MISS)]	= 0x0,
		},
	},
	[C(LL)] = {
		[C(OP_READ)] = {
			[C(RESULT_ACCESS)]	= 0x1b7,	/* OFFCORE_RESPONSE */
			[C(RESULT_MISS)]	= 0x1b7,	/* OFFCORE_RESPONSE */
		},
		[C(OP_WRITE)] = {
			[C(RESULT_ACCESS)]	= 0x1b7,	/* OFFCORE_RESPONSE */
			[C(RESULT_MISS)]	= 0x1b7,	/* OFFCORE_RESPONSE */
		},
		[C(OP_PREFETCH)] = {
			[C(RESULT_ACCESS)]	= 0x1b7,	/* OFFCORE_RESPONSE */
			[C(RESULT_MISS)]	= 0x1b7,	/* OFFCORE_RESPONSE */
		},
	},
	[C(DTLB)] = {
		[C(OP_READ)] = {
			[C(RESULT_ACCESS)]	= 0x81d0,	/* MEM_UOPS_RETIRED.ALL_LOADS */
			[C(RESULT_MISS)]	= 0x0,
		},
		[C(OP_WRITE)] = {
			[C(RESULT_ACCESS)]	= 0x82d0,	/* MEM_UOPS_RETIRED.ALL_STORES */
			[C(RESULT_MISS)]	= 0x0,
		},
		[C(OP_PREFETCH)] = {
			[C(RESULT_ACCESS)]	= 0x0,
			[C(RESULT_MISS)]	= 0x0,
		},
	},
	[C(ITLB)] = {
		[C(OP_READ)] = {
			[C(RESULT_ACCESS)]	= 0x00c0,	/* INST_RETIRED.ANY_P */
			[C(RESULT_MISS)]	= 0x0481,	/* ITLB.MISS */
		},
		[C(OP_WRITE)] = {
			[C(RESULT_ACCESS)]	= -1,
			[C(RESULT_MISS)]	= -1,
		},
		[C(OP_PREFETCH)] = {
			[C(RESULT_ACCESS)]	= -1,
			[C(RESULT_MISS)]	= -1,
		},
	},
	[C(BPU)] = {
		[C(OP_READ)] = {
			[C(RESULT_ACCESS)]	= 0x00c4,	/* BR_INST_RETIRED.ALL_BRANCHES */
			[C(RESULT_MISS)]	= 0x00c5,	/* BR_MISP_RETIRED.ALL_BRANCHES */
		},
		[C(OP_WRITE)] = {
			[C(RESULT_ACCESS)]	= -1,
			[C(RESULT_MISS)]	= -1,
		},
		[C(OP_PREFETCH)] = {
			[C(RESULT_ACCESS)]	= -1,
			[C(RESULT_MISS)]	= -1,
		},
	},
};

static __initconst const u64 glm_hw_cache_extra_regs
				[PERF_COUNT_HW_CACHE_MAX]
				[PERF_COUNT_HW_CACHE_OP_MAX]
				[PERF_COUNT_HW_CACHE_RESULT_MAX] = {
	[C(LL)] = {
		[C(OP_READ)] = {
			[C(RESULT_ACCESS)]	= GLM_DEMAND_READ|
						  GLM_LLC_ACCESS,
			[C(RESULT_MISS)]	= GLM_DEMAND_READ|
						  GLM_LLC_MISS,
		},
		[C(OP_WRITE)] = {
			[C(RESULT_ACCESS)]	= GLM_DEMAND_WRITE|
						  GLM_LLC_ACCESS,
			[C(RESULT_MISS)]	= GLM_DEMAND_WRITE|
						  GLM_LLC_MISS,
		},
		[C(OP_PREFETCH)] = {
			[C(RESULT_ACCESS)]	= GLM_DEMAND_PREFETCH|
						  GLM_LLC_ACCESS,
			[C(RESULT_MISS)]	= GLM_DEMAND_PREFETCH|
						  GLM_LLC_MISS,
		},
	},
};

static __initconst const u64 glp_hw_cache_event_ids
				[PERF_COUNT_HW_CACHE_MAX]
				[PERF_COUNT_HW_CACHE_OP_MAX]
				[PERF_COUNT_HW_CACHE_RESULT_MAX] = {
	[C(L1D)] = {
		[C(OP_READ)] = {
			[C(RESULT_ACCESS)]	= 0x81d0,	/* MEM_UOPS_RETIRED.ALL_LOADS */
			[C(RESULT_MISS)]	= 0x0,
		},
		[C(OP_WRITE)] = {
			[C(RESULT_ACCESS)]	= 0x82d0,	/* MEM_UOPS_RETIRED.ALL_STORES */
			[C(RESULT_MISS)]	= 0x0,
		},
		[C(OP_PREFETCH)] = {
			[C(RESULT_ACCESS)]	= 0x0,
			[C(RESULT_MISS)]	= 0x0,
		},
	},
	[C(L1I)] = {
		[C(OP_READ)] = {
			[C(RESULT_ACCESS)]	= 0x0380,	/* ICACHE.ACCESSES */
			[C(RESULT_MISS)]	= 0x0280,	/* ICACHE.MISSES */
		},
		[C(OP_WRITE)] = {
			[C(RESULT_ACCESS)]	= -1,
			[C(RESULT_MISS)]	= -1,
		},
		[C(OP_PREFETCH)] = {
			[C(RESULT_ACCESS)]	= 0x0,
			[C(RESULT_MISS)]	= 0x0,
		},
	},
	[C(LL)] = {
		[C(OP_READ)] = {
			[C(RESULT_ACCESS)]	= 0x1b7,	/* OFFCORE_RESPONSE */
			[C(RESULT_MISS)]	= 0x1b7,	/* OFFCORE_RESPONSE */
		},
		[C(OP_WRITE)] = {
			[C(RESULT_ACCESS)]	= 0x1b7,	/* OFFCORE_RESPONSE */
			[C(RESULT_MISS)]	= 0x1b7,	/* OFFCORE_RESPONSE */
		},
		[C(OP_PREFETCH)] = {
			[C(RESULT_ACCESS)]	= 0x0,
			[C(RESULT_MISS)]	= 0x0,
		},
	},
	[C(DTLB)] = {
		[C(OP_READ)] = {
			[C(RESULT_ACCESS)]	= 0x81d0,	/* MEM_UOPS_RETIRED.ALL_LOADS */
			[C(RESULT_MISS)]	= 0xe08,	/* DTLB_LOAD_MISSES.WALK_COMPLETED */
		},
		[C(OP_WRITE)] = {
			[C(RESULT_ACCESS)]	= 0x82d0,	/* MEM_UOPS_RETIRED.ALL_STORES */
			[C(RESULT_MISS)]	= 0xe49,	/* DTLB_STORE_MISSES.WALK_COMPLETED */
		},
		[C(OP_PREFETCH)] = {
			[C(RESULT_ACCESS)]	= 0x0,
			[C(RESULT_MISS)]	= 0x0,
		},
	},
	[C(ITLB)] = {
		[C(OP_READ)] = {
			[C(RESULT_ACCESS)]	= 0x00c0,	/* INST_RETIRED.ANY_P */
			[C(RESULT_MISS)]	= 0x0481,	/* ITLB.MISS */
		},
		[C(OP_WRITE)] = {
			[C(RESULT_ACCESS)]	= -1,
			[C(RESULT_MISS)]	= -1,
		},
		[C(OP_PREFETCH)] = {
			[C(RESULT_ACCESS)]	= -1,
			[C(RESULT_MISS)]	= -1,
		},
	},
	[C(BPU)] = {
		[C(OP_READ)] = {
			[C(RESULT_ACCESS)]	= 0x00c4,	/* BR_INST_RETIRED.ALL_BRANCHES */
			[C(RESULT_MISS)]	= 0x00c5,	/* BR_MISP_RETIRED.ALL_BRANCHES */
		},
		[C(OP_WRITE)] = {
			[C(RESULT_ACCESS)]	= -1,
			[C(RESULT_MISS)]	= -1,
		},
		[C(OP_PREFETCH)] = {
			[C(RESULT_ACCESS)]	= -1,
			[C(RESULT_MISS)]	= -1,
		},
	},
};

static __initconst const u64 glp_hw_cache_extra_regs
				[PERF_COUNT_HW_CACHE_MAX]
				[PERF_COUNT_HW_CACHE_OP_MAX]
				[PERF_COUNT_HW_CACHE_RESULT_MAX] = {
	[C(LL)] = {
		[C(OP_READ)] = {
			[C(RESULT_ACCESS)]	= GLM_DEMAND_READ|
						  GLM_LLC_ACCESS,
			[C(RESULT_MISS)]	= GLM_DEMAND_READ|
						  GLM_LLC_MISS,
		},
		[C(OP_WRITE)] = {
			[C(RESULT_ACCESS)]	= GLM_DEMAND_WRITE|
						  GLM_LLC_ACCESS,
			[C(RESULT_MISS)]	= GLM_DEMAND_WRITE|
						  GLM_LLC_MISS,
		},
		[C(OP_PREFETCH)] = {
			[C(RESULT_ACCESS)]	= 0x0,
			[C(RESULT_MISS)]	= 0x0,
		},
	},
};

#define TNT_LOCAL_DRAM			BIT_ULL(26)
#define TNT_DEMAND_READ			GLM_DEMAND_DATA_RD
#define TNT_DEMAND_WRITE		GLM_DEMAND_RFO
#define TNT_LLC_ACCESS			GLM_ANY_RESPONSE
#define TNT_SNP_ANY			(SNB_SNP_NOT_NEEDED|SNB_SNP_MISS| \
					 SNB_NO_FWD|SNB_SNP_FWD|SNB_HITM)
#define TNT_LLC_MISS			(TNT_SNP_ANY|SNB_NON_DRAM|TNT_LOCAL_DRAM)

static __initconst const u64 tnt_hw_cache_extra_regs
				[PERF_COUNT_HW_CACHE_MAX]
				[PERF_COUNT_HW_CACHE_OP_MAX]
				[PERF_COUNT_HW_CACHE_RESULT_MAX] = {
	[C(LL)] = {
		[C(OP_READ)] = {
			[C(RESULT_ACCESS)]	= TNT_DEMAND_READ|
						  TNT_LLC_ACCESS,
			[C(RESULT_MISS)]	= TNT_DEMAND_READ|
						  TNT_LLC_MISS,
		},
		[C(OP_WRITE)] = {
			[C(RESULT_ACCESS)]	= TNT_DEMAND_WRITE|
						  TNT_LLC_ACCESS,
			[C(RESULT_MISS)]	= TNT_DEMAND_WRITE|
						  TNT_LLC_MISS,
		},
		[C(OP_PREFETCH)] = {
			[C(RESULT_ACCESS)]	= 0x0,
			[C(RESULT_MISS)]	= 0x0,
		},
	},
};

static struct extra_reg intel_tnt_extra_regs[] __read_mostly = {
	/* must define OFFCORE_RSP_X first, see intel_fixup_er() */
	INTEL_UEVENT_EXTRA_REG(0x01b7, MSR_OFFCORE_RSP_0, 0xffffff9fffull, RSP_0),
	INTEL_UEVENT_EXTRA_REG(0x02b7, MSR_OFFCORE_RSP_1, 0xffffff9fffull, RSP_1),
	EVENT_EXTRA_END
};

#define KNL_OT_L2_HITE		BIT_ULL(19) /* Other Tile L2 Hit */
#define KNL_OT_L2_HITF		BIT_ULL(20) /* Other Tile L2 Hit */
#define KNL_MCDRAM_LOCAL	BIT_ULL(21)
#define KNL_MCDRAM_FAR		BIT_ULL(22)
#define KNL_DDR_LOCAL		BIT_ULL(23)
#define KNL_DDR_FAR		BIT_ULL(24)
#define KNL_DRAM_ANY		(KNL_MCDRAM_LOCAL | KNL_MCDRAM_FAR | \
				    KNL_DDR_LOCAL | KNL_DDR_FAR)
#define KNL_L2_READ		SLM_DMND_READ
#define KNL_L2_WRITE		SLM_DMND_WRITE
#define KNL_L2_PREFETCH		SLM_DMND_PREFETCH
#define KNL_L2_ACCESS		SLM_LLC_ACCESS
#define KNL_L2_MISS		(KNL_OT_L2_HITE | KNL_OT_L2_HITF | \
				   KNL_DRAM_ANY | SNB_SNP_ANY | \
						  SNB_NON_DRAM)

static __initconst const u64 knl_hw_cache_extra_regs
				[PERF_COUNT_HW_CACHE_MAX]
				[PERF_COUNT_HW_CACHE_OP_MAX]
				[PERF_COUNT_HW_CACHE_RESULT_MAX] = {
	[C(LL)] = {
		[C(OP_READ)] = {
			[C(RESULT_ACCESS)] = KNL_L2_READ | KNL_L2_ACCESS,
			[C(RESULT_MISS)]   = 0,
		},
		[C(OP_WRITE)] = {
			[C(RESULT_ACCESS)] = KNL_L2_WRITE | KNL_L2_ACCESS,
			[C(RESULT_MISS)]   = KNL_L2_WRITE | KNL_L2_MISS,
		},
		[C(OP_PREFETCH)] = {
			[C(RESULT_ACCESS)] = KNL_L2_PREFETCH | KNL_L2_ACCESS,
			[C(RESULT_MISS)]   = KNL_L2_PREFETCH | KNL_L2_MISS,
		},
	},
};

/*
 * Used from PMIs where the LBRs are already disabled.
 *
 * This function could be called consecutively. It is required to remain in
 * disabled state if called consecutively.
 *
 * During consecutive calls, the same disable value will be written to related
 * registers, so the PMU state remains unchanged.
 *
 * intel_bts events don't coexist with intel PMU's BTS events because of
 * x86_add_exclusive(x86_lbr_exclusive_lbr); there's no need to keep them
 * disabled around intel PMU's event batching etc, only inside the PMI handler.
 */
static void __intel_pmu_disable_all(void)
{
	struct cpu_hw_events *cpuc = this_cpu_ptr(&cpu_hw_events);

	wrmsrl(MSR_CORE_PERF_GLOBAL_CTRL, 0);

	if (test_bit(INTEL_PMC_IDX_FIXED_BTS, cpuc->active_mask))
		intel_pmu_disable_bts();

	intel_pmu_pebs_disable_all();
}

static void intel_pmu_disable_all(void)
{
	__intel_pmu_disable_all();
	intel_pmu_lbr_disable_all();
}

static void __intel_pmu_enable_all(int added, bool pmi)
{
	struct cpu_hw_events *cpuc = this_cpu_ptr(&cpu_hw_events);

	intel_pmu_pebs_enable_all();
	intel_pmu_lbr_enable_all(pmi);
	wrmsrl(MSR_CORE_PERF_GLOBAL_CTRL,
			x86_pmu.intel_ctrl & ~cpuc->intel_ctrl_guest_mask);

	if (test_bit(INTEL_PMC_IDX_FIXED_BTS, cpuc->active_mask)) {
		struct perf_event *event =
			cpuc->events[INTEL_PMC_IDX_FIXED_BTS];

		if (WARN_ON_ONCE(!event))
			return;

		intel_pmu_enable_bts(event->hw.config);
	}
}

static void intel_pmu_enable_all(int added)
{
	__intel_pmu_enable_all(added, false);
}

/*
 * Workaround for:
 *   Intel Errata AAK100 (model 26)
 *   Intel Errata AAP53  (model 30)
 *   Intel Errata BD53   (model 44)
 *
 * The official story:
 *   These chips need to be 'reset' when adding counters by programming the
 *   magic three (non-counting) events 0x4300B5, 0x4300D2, and 0x4300B1 either
 *   in sequence on the same PMC or on different PMCs.
 *
 * In practise it appears some of these events do in fact count, and
 * we need to program all 4 events.
 */
static void intel_pmu_nhm_workaround(void)
{
	struct cpu_hw_events *cpuc = this_cpu_ptr(&cpu_hw_events);
	static const unsigned long nhm_magic[4] = {
		0x4300B5,
		0x4300D2,
		0x4300B1,
		0x4300B1
	};
	struct perf_event *event;
	int i;

	/*
	 * The Errata requires below steps:
	 * 1) Clear MSR_IA32_PEBS_ENABLE and MSR_CORE_PERF_GLOBAL_CTRL;
	 * 2) Configure 4 PERFEVTSELx with the magic events and clear
	 *    the corresponding PMCx;
	 * 3) set bit0~bit3 of MSR_CORE_PERF_GLOBAL_CTRL;
	 * 4) Clear MSR_CORE_PERF_GLOBAL_CTRL;
	 * 5) Clear 4 pairs of ERFEVTSELx and PMCx;
	 */

	/*
	 * The real steps we choose are a little different from above.
	 * A) To reduce MSR operations, we don't run step 1) as they
	 *    are already cleared before this function is called;
	 * B) Call x86_perf_event_update to save PMCx before configuring
	 *    PERFEVTSELx with magic number;
	 * C) With step 5), we do clear only when the PERFEVTSELx is
	 *    not used currently.
	 * D) Call x86_perf_event_set_period to restore PMCx;
	 */

	/* We always operate 4 pairs of PERF Counters */
	for (i = 0; i < 4; i++) {
		event = cpuc->events[i];
		if (event)
			x86_perf_event_update(event);
	}

	for (i = 0; i < 4; i++) {
		wrmsrl(MSR_ARCH_PERFMON_EVENTSEL0 + i, nhm_magic[i]);
		wrmsrl(MSR_ARCH_PERFMON_PERFCTR0 + i, 0x0);
	}

	wrmsrl(MSR_CORE_PERF_GLOBAL_CTRL, 0xf);
	wrmsrl(MSR_CORE_PERF_GLOBAL_CTRL, 0x0);

	for (i = 0; i < 4; i++) {
		event = cpuc->events[i];

		if (event) {
			x86_perf_event_set_period(event);
			__x86_pmu_enable_event(&event->hw,
					ARCH_PERFMON_EVENTSEL_ENABLE);
		} else
			wrmsrl(MSR_ARCH_PERFMON_EVENTSEL0 + i, 0x0);
	}
}

static void intel_pmu_nhm_enable_all(int added)
{
	if (added)
		intel_pmu_nhm_workaround();
	intel_pmu_enable_all(added);
}

static void intel_set_tfa(struct cpu_hw_events *cpuc, bool on)
{
	u64 val = on ? MSR_TFA_RTM_FORCE_ABORT : 0;

	if (cpuc->tfa_shadow != val) {
		cpuc->tfa_shadow = val;
		wrmsrl(MSR_TSX_FORCE_ABORT, val);
	}
}

static void intel_tfa_commit_scheduling(struct cpu_hw_events *cpuc, int idx, int cntr)
{
	/*
	 * We're going to use PMC3, make sure TFA is set before we touch it.
	 */
<<<<<<< HEAD
	if (cntr == 3 && !cpuc->is_fake)
=======
	if (cntr == 3)
>>>>>>> 69dbdfff
		intel_set_tfa(cpuc, true);
}

static void intel_tfa_pmu_enable_all(int added)
{
	struct cpu_hw_events *cpuc = this_cpu_ptr(&cpu_hw_events);

	/*
	 * If we find PMC3 is no longer used when we enable the PMU, we can
	 * clear TFA.
	 */
	if (!test_bit(3, cpuc->active_mask))
		intel_set_tfa(cpuc, false);

	intel_pmu_enable_all(added);
}

static void enable_counter_freeze(void)
{
	update_debugctlmsr(get_debugctlmsr() |
			DEBUGCTLMSR_FREEZE_PERFMON_ON_PMI);
}

static void disable_counter_freeze(void)
{
	update_debugctlmsr(get_debugctlmsr() &
			~DEBUGCTLMSR_FREEZE_PERFMON_ON_PMI);
}

static inline u64 intel_pmu_get_status(void)
{
	u64 status;

	rdmsrl(MSR_CORE_PERF_GLOBAL_STATUS, status);

	return status;
}

static inline void intel_pmu_ack_status(u64 ack)
{
	wrmsrl(MSR_CORE_PERF_GLOBAL_OVF_CTRL, ack);
}

static void intel_pmu_disable_fixed(struct hw_perf_event *hwc)
{
	int idx = hwc->idx - INTEL_PMC_IDX_FIXED;
	u64 ctrl_val, mask;

	mask = 0xfULL << (idx * 4);

	rdmsrl(hwc->config_base, ctrl_val);
	ctrl_val &= ~mask;
	wrmsrl(hwc->config_base, ctrl_val);
}

static inline bool event_is_checkpointed(struct perf_event *event)
{
	return (event->hw.config & HSW_IN_TX_CHECKPOINTED) != 0;
}

static void intel_pmu_disable_event(struct perf_event *event)
{
	struct hw_perf_event *hwc = &event->hw;
	struct cpu_hw_events *cpuc = this_cpu_ptr(&cpu_hw_events);

	if (unlikely(hwc->idx == INTEL_PMC_IDX_FIXED_BTS)) {
		intel_pmu_disable_bts();
		intel_pmu_drain_bts_buffer();
		return;
	}

	cpuc->intel_ctrl_guest_mask &= ~(1ull << hwc->idx);
	cpuc->intel_ctrl_host_mask &= ~(1ull << hwc->idx);
	cpuc->intel_cp_status &= ~(1ull << hwc->idx);

	if (unlikely(hwc->config_base == MSR_ARCH_PERFMON_FIXED_CTR_CTRL)) {
		intel_pmu_disable_fixed(hwc);
		return;
	}

	x86_pmu_disable_event(event);

	/*
	 * Needs to be called after x86_pmu_disable_event,
	 * so we don't trigger the event without PEBS bit set.
	 */
	if (unlikely(event->attr.precise_ip))
		intel_pmu_pebs_disable(event);
}

static void intel_pmu_del_event(struct perf_event *event)
{
	if (needs_branch_stack(event))
		intel_pmu_lbr_del(event);
	if (event->attr.precise_ip)
		intel_pmu_pebs_del(event);
}

static void intel_pmu_read_event(struct perf_event *event)
{
	if (event->hw.flags & PERF_X86_EVENT_AUTO_RELOAD)
		intel_pmu_auto_reload_read(event);
	else
		x86_perf_event_update(event);
}

static void intel_pmu_enable_fixed(struct perf_event *event)
{
	struct hw_perf_event *hwc = &event->hw;
	int idx = hwc->idx - INTEL_PMC_IDX_FIXED;
	u64 ctrl_val, mask, bits = 0;

	/*
	 * Enable IRQ generation (0x8), if not PEBS,
	 * and enable ring-3 counting (0x2) and ring-0 counting (0x1)
	 * if requested:
	 */
	if (!event->attr.precise_ip)
		bits |= 0x8;
	if (hwc->config & ARCH_PERFMON_EVENTSEL_USR)
		bits |= 0x2;
	if (hwc->config & ARCH_PERFMON_EVENTSEL_OS)
		bits |= 0x1;

	/*
	 * ANY bit is supported in v3 and up
	 */
	if (x86_pmu.version > 2 && hwc->config & ARCH_PERFMON_EVENTSEL_ANY)
		bits |= 0x4;

	bits <<= (idx * 4);
	mask = 0xfULL << (idx * 4);

	if (x86_pmu.intel_cap.pebs_baseline && event->attr.precise_ip) {
		bits |= ICL_FIXED_0_ADAPTIVE << (idx * 4);
		mask |= ICL_FIXED_0_ADAPTIVE << (idx * 4);
	}

	rdmsrl(hwc->config_base, ctrl_val);
	ctrl_val &= ~mask;
	ctrl_val |= bits;
	wrmsrl(hwc->config_base, ctrl_val);
}

static void intel_pmu_enable_event(struct perf_event *event)
{
	struct hw_perf_event *hwc = &event->hw;
	struct cpu_hw_events *cpuc = this_cpu_ptr(&cpu_hw_events);

	if (unlikely(hwc->idx == INTEL_PMC_IDX_FIXED_BTS)) {
		if (!__this_cpu_read(cpu_hw_events.enabled))
			return;

		intel_pmu_enable_bts(hwc->config);
		return;
	}

	if (event->attr.exclude_host)
		cpuc->intel_ctrl_guest_mask |= (1ull << hwc->idx);
	if (event->attr.exclude_guest)
		cpuc->intel_ctrl_host_mask |= (1ull << hwc->idx);

	if (unlikely(event_is_checkpointed(event)))
		cpuc->intel_cp_status |= (1ull << hwc->idx);

	if (unlikely(event->attr.precise_ip))
		intel_pmu_pebs_enable(event);

	if (unlikely(hwc->config_base == MSR_ARCH_PERFMON_FIXED_CTR_CTRL)) {
		intel_pmu_enable_fixed(event);
		return;
	}

	__x86_pmu_enable_event(hwc, ARCH_PERFMON_EVENTSEL_ENABLE);
}

static void intel_pmu_add_event(struct perf_event *event)
{
	if (event->attr.precise_ip)
		intel_pmu_pebs_add(event);
	if (needs_branch_stack(event))
		intel_pmu_lbr_add(event);
}

/*
 * Save and restart an expired event. Called by NMI contexts,
 * so it has to be careful about preempting normal event ops:
 */
int intel_pmu_save_and_restart(struct perf_event *event)
{
	x86_perf_event_update(event);
	/*
	 * For a checkpointed counter always reset back to 0.  This
	 * avoids a situation where the counter overflows, aborts the
	 * transaction and is then set back to shortly before the
	 * overflow, and overflows and aborts again.
	 */
	if (unlikely(event_is_checkpointed(event))) {
		/* No race with NMIs because the counter should not be armed */
		wrmsrl(event->hw.event_base, 0);
		local64_set(&event->hw.prev_count, 0);
	}
	return x86_perf_event_set_period(event);
}

static void intel_pmu_reset(void)
{
	struct debug_store *ds = __this_cpu_read(cpu_hw_events.ds);
	unsigned long flags;
	int idx;

	if (!x86_pmu.num_counters)
		return;

	local_irq_save(flags);

	pr_info("clearing PMU state on CPU#%d\n", smp_processor_id());

	for (idx = 0; idx < x86_pmu.num_counters; idx++) {
		wrmsrl_safe(x86_pmu_config_addr(idx), 0ull);
		wrmsrl_safe(x86_pmu_event_addr(idx),  0ull);
	}
	for (idx = 0; idx < x86_pmu.num_counters_fixed; idx++)
		wrmsrl_safe(MSR_ARCH_PERFMON_FIXED_CTR0 + idx, 0ull);

	if (ds)
		ds->bts_index = ds->bts_buffer_base;

	/* Ack all overflows and disable fixed counters */
	if (x86_pmu.version >= 2) {
		intel_pmu_ack_status(intel_pmu_get_status());
		wrmsrl(MSR_CORE_PERF_GLOBAL_CTRL, 0);
	}

	/* Reset LBRs and LBR freezing */
	if (x86_pmu.lbr_nr) {
		update_debugctlmsr(get_debugctlmsr() &
			~(DEBUGCTLMSR_FREEZE_LBRS_ON_PMI|DEBUGCTLMSR_LBR));
	}

	local_irq_restore(flags);
}

static int handle_pmi_common(struct pt_regs *regs, u64 status)
{
	struct perf_sample_data data;
	struct cpu_hw_events *cpuc = this_cpu_ptr(&cpu_hw_events);
	int bit;
	int handled = 0;

	inc_irq_stat(apic_perf_irqs);

	/*
	 * Ignore a range of extra bits in status that do not indicate
	 * overflow by themselves.
	 */
	status &= ~(GLOBAL_STATUS_COND_CHG |
		    GLOBAL_STATUS_ASIF |
		    GLOBAL_STATUS_LBRS_FROZEN);
	if (!status)
		return 0;
	/*
	 * In case multiple PEBS events are sampled at the same time,
	 * it is possible to have GLOBAL_STATUS bit 62 set indicating
	 * PEBS buffer overflow and also seeing at most 3 PEBS counters
	 * having their bits set in the status register. This is a sign
	 * that there was at least one PEBS record pending at the time
	 * of the PMU interrupt. PEBS counters must only be processed
	 * via the drain_pebs() calls and not via the regular sample
	 * processing loop coming after that the function, otherwise
	 * phony regular samples may be generated in the sampling buffer
	 * not marked with the EXACT tag. Another possibility is to have
	 * one PEBS event and at least one non-PEBS event whic hoverflows
	 * while PEBS has armed. In this case, bit 62 of GLOBAL_STATUS will
	 * not be set, yet the overflow status bit for the PEBS counter will
	 * be on Skylake.
	 *
	 * To avoid this problem, we systematically ignore the PEBS-enabled
	 * counters from the GLOBAL_STATUS mask and we always process PEBS
	 * events via drain_pebs().
	 */
	if (x86_pmu.flags & PMU_FL_PEBS_ALL)
		status &= ~cpuc->pebs_enabled;
	else
		status &= ~(cpuc->pebs_enabled & PEBS_COUNTER_MASK);

	/*
	 * PEBS overflow sets bit 62 in the global status register
	 */
	if (__test_and_clear_bit(62, (unsigned long *)&status)) {
		handled++;
		x86_pmu.drain_pebs(regs);
		status &= x86_pmu.intel_ctrl | GLOBAL_STATUS_TRACE_TOPAPMI;
	}

	/*
	 * Intel PT
	 */
	if (__test_and_clear_bit(55, (unsigned long *)&status)) {
		handled++;
		intel_pt_interrupt();
	}

	/*
	 * Checkpointed counters can lead to 'spurious' PMIs because the
	 * rollback caused by the PMI will have cleared the overflow status
	 * bit. Therefore always force probe these counters.
	 */
	status |= cpuc->intel_cp_status;

	for_each_set_bit(bit, (unsigned long *)&status, X86_PMC_IDX_MAX) {
		struct perf_event *event = cpuc->events[bit];

		handled++;

		if (!test_bit(bit, cpuc->active_mask))
			continue;

		if (!intel_pmu_save_and_restart(event))
			continue;

		perf_sample_data_init(&data, 0, event->hw.last_period);

		if (has_branch_stack(event))
			data.br_stack = &cpuc->lbr_stack;

		if (perf_event_overflow(event, &data, regs))
			x86_pmu_stop(event, 0);
	}

	return handled;
}

static bool disable_counter_freezing = true;
static int __init intel_perf_counter_freezing_setup(char *s)
{
	bool res;

	if (kstrtobool(s, &res))
		return -EINVAL;

	disable_counter_freezing = !res;
	return 1;
}
__setup("perf_v4_pmi=", intel_perf_counter_freezing_setup);

/*
 * Simplified handler for Arch Perfmon v4:
 * - We rely on counter freezing/unfreezing to enable/disable the PMU.
 * This is done automatically on PMU ack.
 * - Ack the PMU only after the APIC.
 */

static int intel_pmu_handle_irq_v4(struct pt_regs *regs)
{
	struct cpu_hw_events *cpuc = this_cpu_ptr(&cpu_hw_events);
	int handled = 0;
	bool bts = false;
	u64 status;
	int pmu_enabled = cpuc->enabled;
	int loops = 0;

	/* PMU has been disabled because of counter freezing */
	cpuc->enabled = 0;
	if (test_bit(INTEL_PMC_IDX_FIXED_BTS, cpuc->active_mask)) {
		bts = true;
		intel_bts_disable_local();
		handled = intel_pmu_drain_bts_buffer();
		handled += intel_bts_interrupt();
	}
	status = intel_pmu_get_status();
	if (!status)
		goto done;
again:
	intel_pmu_lbr_read();
	if (++loops > 100) {
		static bool warned;

		if (!warned) {
			WARN(1, "perfevents: irq loop stuck!\n");
			perf_event_print_debug();
			warned = true;
		}
		intel_pmu_reset();
		goto done;
	}


	handled += handle_pmi_common(regs, status);
done:
	/* Ack the PMI in the APIC */
	apic_write(APIC_LVTPC, APIC_DM_NMI);

	/*
	 * The counters start counting immediately while ack the status.
	 * Make it as close as possible to IRET. This avoids bogus
	 * freezing on Skylake CPUs.
	 */
	if (status) {
		intel_pmu_ack_status(status);
	} else {
		/*
		 * CPU may issues two PMIs very close to each other.
		 * When the PMI handler services the first one, the
		 * GLOBAL_STATUS is already updated to reflect both.
		 * When it IRETs, the second PMI is immediately
		 * handled and it sees clear status. At the meantime,
		 * there may be a third PMI, because the freezing bit
		 * isn't set since the ack in first PMI handlers.
		 * Double check if there is more work to be done.
		 */
		status = intel_pmu_get_status();
		if (status)
			goto again;
	}

	if (bts)
		intel_bts_enable_local();
	cpuc->enabled = pmu_enabled;
	return handled;
}

/*
 * This handler is triggered by the local APIC, so the APIC IRQ handling
 * rules apply:
 */
static int intel_pmu_handle_irq(struct pt_regs *regs)
{
	struct cpu_hw_events *cpuc;
	int loops;
	u64 status;
	int handled;
	int pmu_enabled;

	cpuc = this_cpu_ptr(&cpu_hw_events);

	/*
	 * Save the PMU state.
	 * It needs to be restored when leaving the handler.
	 */
	pmu_enabled = cpuc->enabled;
	/*
	 * No known reason to not always do late ACK,
	 * but just in case do it opt-in.
	 */
	if (!x86_pmu.late_ack)
		apic_write(APIC_LVTPC, APIC_DM_NMI);
	intel_bts_disable_local();
	cpuc->enabled = 0;
	__intel_pmu_disable_all();
	handled = intel_pmu_drain_bts_buffer();
	handled += intel_bts_interrupt();
	status = intel_pmu_get_status();
	if (!status)
		goto done;

	loops = 0;
again:
	intel_pmu_lbr_read();
	intel_pmu_ack_status(status);
	if (++loops > 100) {
		static bool warned;

		if (!warned) {
			WARN(1, "perfevents: irq loop stuck!\n");
			perf_event_print_debug();
			warned = true;
		}
		intel_pmu_reset();
		goto done;
	}

	handled += handle_pmi_common(regs, status);

	/*
	 * Repeat if there is more work to be done:
	 */
	status = intel_pmu_get_status();
	if (status)
		goto again;

done:
	/* Only restore PMU state when it's active. See x86_pmu_disable(). */
	cpuc->enabled = pmu_enabled;
	if (pmu_enabled)
		__intel_pmu_enable_all(0, true);
	intel_bts_enable_local();

	/*
	 * Only unmask the NMI after the overflow counters
	 * have been reset. This avoids spurious NMIs on
	 * Haswell CPUs.
	 */
	if (x86_pmu.late_ack)
		apic_write(APIC_LVTPC, APIC_DM_NMI);
	return handled;
}

static struct event_constraint *
intel_bts_constraints(struct perf_event *event)
{
	if (unlikely(intel_pmu_has_bts(event)))
		return &bts_constraint;

	return NULL;
}

static int intel_alt_er(int idx, u64 config)
{
	int alt_idx = idx;

	if (!(x86_pmu.flags & PMU_FL_HAS_RSP_1))
		return idx;

	if (idx == EXTRA_REG_RSP_0)
		alt_idx = EXTRA_REG_RSP_1;

	if (idx == EXTRA_REG_RSP_1)
		alt_idx = EXTRA_REG_RSP_0;

	if (config & ~x86_pmu.extra_regs[alt_idx].valid_mask)
		return idx;

	return alt_idx;
}

static void intel_fixup_er(struct perf_event *event, int idx)
{
	event->hw.extra_reg.idx = idx;

	if (idx == EXTRA_REG_RSP_0) {
		event->hw.config &= ~INTEL_ARCH_EVENT_MASK;
		event->hw.config |= x86_pmu.extra_regs[EXTRA_REG_RSP_0].event;
		event->hw.extra_reg.reg = MSR_OFFCORE_RSP_0;
	} else if (idx == EXTRA_REG_RSP_1) {
		event->hw.config &= ~INTEL_ARCH_EVENT_MASK;
		event->hw.config |= x86_pmu.extra_regs[EXTRA_REG_RSP_1].event;
		event->hw.extra_reg.reg = MSR_OFFCORE_RSP_1;
	}
}

/*
 * manage allocation of shared extra msr for certain events
 *
 * sharing can be:
 * per-cpu: to be shared between the various events on a single PMU
 * per-core: per-cpu + shared by HT threads
 */
static struct event_constraint *
__intel_shared_reg_get_constraints(struct cpu_hw_events *cpuc,
				   struct perf_event *event,
				   struct hw_perf_event_extra *reg)
{
	struct event_constraint *c = &emptyconstraint;
	struct er_account *era;
	unsigned long flags;
	int idx = reg->idx;

	/*
	 * reg->alloc can be set due to existing state, so for fake cpuc we
	 * need to ignore this, otherwise we might fail to allocate proper fake
	 * state for this extra reg constraint. Also see the comment below.
	 */
	if (reg->alloc && !cpuc->is_fake)
		return NULL; /* call x86_get_event_constraint() */

again:
	era = &cpuc->shared_regs->regs[idx];
	/*
	 * we use spin_lock_irqsave() to avoid lockdep issues when
	 * passing a fake cpuc
	 */
	raw_spin_lock_irqsave(&era->lock, flags);

	if (!atomic_read(&era->ref) || era->config == reg->config) {

		/*
		 * If its a fake cpuc -- as per validate_{group,event}() we
		 * shouldn't touch event state and we can avoid doing so
		 * since both will only call get_event_constraints() once
		 * on each event, this avoids the need for reg->alloc.
		 *
		 * Not doing the ER fixup will only result in era->reg being
		 * wrong, but since we won't actually try and program hardware
		 * this isn't a problem either.
		 */
		if (!cpuc->is_fake) {
			if (idx != reg->idx)
				intel_fixup_er(event, idx);

			/*
			 * x86_schedule_events() can call get_event_constraints()
			 * multiple times on events in the case of incremental
			 * scheduling(). reg->alloc ensures we only do the ER
			 * allocation once.
			 */
			reg->alloc = 1;
		}

		/* lock in msr value */
		era->config = reg->config;
		era->reg = reg->reg;

		/* one more user */
		atomic_inc(&era->ref);

		/*
		 * need to call x86_get_event_constraint()
		 * to check if associated event has constraints
		 */
		c = NULL;
	} else {
		idx = intel_alt_er(idx, reg->config);
		if (idx != reg->idx) {
			raw_spin_unlock_irqrestore(&era->lock, flags);
			goto again;
		}
	}
	raw_spin_unlock_irqrestore(&era->lock, flags);

	return c;
}

static void
__intel_shared_reg_put_constraints(struct cpu_hw_events *cpuc,
				   struct hw_perf_event_extra *reg)
{
	struct er_account *era;

	/*
	 * Only put constraint if extra reg was actually allocated. Also takes
	 * care of event which do not use an extra shared reg.
	 *
	 * Also, if this is a fake cpuc we shouldn't touch any event state
	 * (reg->alloc) and we don't care about leaving inconsistent cpuc state
	 * either since it'll be thrown out.
	 */
	if (!reg->alloc || cpuc->is_fake)
		return;

	era = &cpuc->shared_regs->regs[reg->idx];

	/* one fewer user */
	atomic_dec(&era->ref);

	/* allocate again next time */
	reg->alloc = 0;
}

static struct event_constraint *
intel_shared_regs_constraints(struct cpu_hw_events *cpuc,
			      struct perf_event *event)
{
	struct event_constraint *c = NULL, *d;
	struct hw_perf_event_extra *xreg, *breg;

	xreg = &event->hw.extra_reg;
	if (xreg->idx != EXTRA_REG_NONE) {
		c = __intel_shared_reg_get_constraints(cpuc, event, xreg);
		if (c == &emptyconstraint)
			return c;
	}
	breg = &event->hw.branch_reg;
	if (breg->idx != EXTRA_REG_NONE) {
		d = __intel_shared_reg_get_constraints(cpuc, event, breg);
		if (d == &emptyconstraint) {
			__intel_shared_reg_put_constraints(cpuc, xreg);
			c = d;
		}
	}
	return c;
}

struct event_constraint *
x86_get_event_constraints(struct cpu_hw_events *cpuc, int idx,
			  struct perf_event *event)
{
	struct event_constraint *c;

	if (x86_pmu.event_constraints) {
		for_each_event_constraint(c, x86_pmu.event_constraints) {
			if (constraint_match(c, event->hw.config)) {
				event->hw.flags |= c->flags;
				return c;
			}
		}
	}

	return &unconstrained;
}

static struct event_constraint *
__intel_get_event_constraints(struct cpu_hw_events *cpuc, int idx,
			    struct perf_event *event)
{
	struct event_constraint *c;

	c = intel_bts_constraints(event);
	if (c)
		return c;

	c = intel_shared_regs_constraints(cpuc, event);
	if (c)
		return c;

	c = intel_pebs_constraints(event);
	if (c)
		return c;

	return x86_get_event_constraints(cpuc, idx, event);
}

static void
intel_start_scheduling(struct cpu_hw_events *cpuc)
{
	struct intel_excl_cntrs *excl_cntrs = cpuc->excl_cntrs;
	struct intel_excl_states *xl;
	int tid = cpuc->excl_thread_id;

	/*
	 * nothing needed if in group validation mode
	 */
	if (cpuc->is_fake || !is_ht_workaround_enabled())
		return;

	/*
	 * no exclusion needed
	 */
	if (WARN_ON_ONCE(!excl_cntrs))
		return;

	xl = &excl_cntrs->states[tid];

	xl->sched_started = true;
	/*
	 * lock shared state until we are done scheduling
	 * in stop_event_scheduling()
	 * makes scheduling appear as a transaction
	 */
	raw_spin_lock(&excl_cntrs->lock);
}

static void intel_commit_scheduling(struct cpu_hw_events *cpuc, int idx, int cntr)
{
	struct intel_excl_cntrs *excl_cntrs = cpuc->excl_cntrs;
	struct event_constraint *c = cpuc->event_constraint[idx];
	struct intel_excl_states *xl;
	int tid = cpuc->excl_thread_id;

	if (cpuc->is_fake || !is_ht_workaround_enabled())
		return;

	if (WARN_ON_ONCE(!excl_cntrs))
		return;

	if (!(c->flags & PERF_X86_EVENT_DYNAMIC))
		return;

	xl = &excl_cntrs->states[tid];

	lockdep_assert_held(&excl_cntrs->lock);

	if (c->flags & PERF_X86_EVENT_EXCL)
		xl->state[cntr] = INTEL_EXCL_EXCLUSIVE;
	else
		xl->state[cntr] = INTEL_EXCL_SHARED;
}

static void
intel_stop_scheduling(struct cpu_hw_events *cpuc)
{
	struct intel_excl_cntrs *excl_cntrs = cpuc->excl_cntrs;
	struct intel_excl_states *xl;
	int tid = cpuc->excl_thread_id;

	/*
	 * nothing needed if in group validation mode
	 */
	if (cpuc->is_fake || !is_ht_workaround_enabled())
		return;
	/*
	 * no exclusion needed
	 */
	if (WARN_ON_ONCE(!excl_cntrs))
		return;

	xl = &excl_cntrs->states[tid];

	xl->sched_started = false;
	/*
	 * release shared state lock (acquired in intel_start_scheduling())
	 */
	raw_spin_unlock(&excl_cntrs->lock);
}

static struct event_constraint *
dyn_constraint(struct cpu_hw_events *cpuc, struct event_constraint *c, int idx)
{
	WARN_ON_ONCE(!cpuc->constraint_list);

	if (!(c->flags & PERF_X86_EVENT_DYNAMIC)) {
		struct event_constraint *cx;

		/*
		 * grab pre-allocated constraint entry
		 */
		cx = &cpuc->constraint_list[idx];

		/*
		 * initialize dynamic constraint
		 * with static constraint
		 */
		*cx = *c;

		/*
		 * mark constraint as dynamic
		 */
		cx->flags |= PERF_X86_EVENT_DYNAMIC;
		c = cx;
	}

	return c;
}

static struct event_constraint *
intel_get_excl_constraints(struct cpu_hw_events *cpuc, struct perf_event *event,
			   int idx, struct event_constraint *c)
{
	struct intel_excl_cntrs *excl_cntrs = cpuc->excl_cntrs;
	struct intel_excl_states *xlo;
	int tid = cpuc->excl_thread_id;
	int is_excl, i, w;

	/*
	 * validating a group does not require
	 * enforcing cross-thread  exclusion
	 */
	if (cpuc->is_fake || !is_ht_workaround_enabled())
		return c;

	/*
	 * no exclusion needed
	 */
	if (WARN_ON_ONCE(!excl_cntrs))
		return c;

	/*
	 * because we modify the constraint, we need
	 * to make a copy. Static constraints come
	 * from static const tables.
	 *
	 * only needed when constraint has not yet
	 * been cloned (marked dynamic)
	 */
	c = dyn_constraint(cpuc, c, idx);

	/*
	 * From here on, the constraint is dynamic.
	 * Either it was just allocated above, or it
	 * was allocated during a earlier invocation
	 * of this function
	 */

	/*
	 * state of sibling HT
	 */
	xlo = &excl_cntrs->states[tid ^ 1];

	/*
	 * event requires exclusive counter access
	 * across HT threads
	 */
	is_excl = c->flags & PERF_X86_EVENT_EXCL;
	if (is_excl && !(event->hw.flags & PERF_X86_EVENT_EXCL_ACCT)) {
		event->hw.flags |= PERF_X86_EVENT_EXCL_ACCT;
		if (!cpuc->n_excl++)
			WRITE_ONCE(excl_cntrs->has_exclusive[tid], 1);
	}

	/*
	 * Modify static constraint with current dynamic
	 * state of thread
	 *
	 * EXCLUSIVE: sibling counter measuring exclusive event
	 * SHARED   : sibling counter measuring non-exclusive event
	 * UNUSED   : sibling counter unused
	 */
	w = c->weight;
	for_each_set_bit(i, c->idxmsk, X86_PMC_IDX_MAX) {
		/*
		 * exclusive event in sibling counter
		 * our corresponding counter cannot be used
		 * regardless of our event
		 */
		if (xlo->state[i] == INTEL_EXCL_EXCLUSIVE) {
			__clear_bit(i, c->idxmsk);
			w--;
			continue;
		}
		/*
		 * if measuring an exclusive event, sibling
		 * measuring non-exclusive, then counter cannot
		 * be used
		 */
		if (is_excl && xlo->state[i] == INTEL_EXCL_SHARED) {
			__clear_bit(i, c->idxmsk);
			w--;
			continue;
		}
	}

	/*
	 * if we return an empty mask, then switch
	 * back to static empty constraint to avoid
	 * the cost of freeing later on
	 */
	if (!w)
		c = &emptyconstraint;

	c->weight = w;

	return c;
}

static struct event_constraint *
intel_get_event_constraints(struct cpu_hw_events *cpuc, int idx,
			    struct perf_event *event)
{
	struct event_constraint *c1, *c2;

	c1 = cpuc->event_constraint[idx];

	/*
	 * first time only
	 * - static constraint: no change across incremental scheduling calls
	 * - dynamic constraint: handled by intel_get_excl_constraints()
	 */
	c2 = __intel_get_event_constraints(cpuc, idx, event);
	if (c1) {
	        WARN_ON_ONCE(!(c1->flags & PERF_X86_EVENT_DYNAMIC));
		bitmap_copy(c1->idxmsk, c2->idxmsk, X86_PMC_IDX_MAX);
		c1->weight = c2->weight;
		c2 = c1;
	}

	if (cpuc->excl_cntrs)
		return intel_get_excl_constraints(cpuc, event, idx, c2);

	return c2;
}

static void intel_put_excl_constraints(struct cpu_hw_events *cpuc,
		struct perf_event *event)
{
	struct hw_perf_event *hwc = &event->hw;
	struct intel_excl_cntrs *excl_cntrs = cpuc->excl_cntrs;
	int tid = cpuc->excl_thread_id;
	struct intel_excl_states *xl;

	/*
	 * nothing needed if in group validation mode
	 */
	if (cpuc->is_fake)
		return;

	if (WARN_ON_ONCE(!excl_cntrs))
		return;

	if (hwc->flags & PERF_X86_EVENT_EXCL_ACCT) {
		hwc->flags &= ~PERF_X86_EVENT_EXCL_ACCT;
		if (!--cpuc->n_excl)
			WRITE_ONCE(excl_cntrs->has_exclusive[tid], 0);
	}

	/*
	 * If event was actually assigned, then mark the counter state as
	 * unused now.
	 */
	if (hwc->idx >= 0) {
		xl = &excl_cntrs->states[tid];

		/*
		 * put_constraint may be called from x86_schedule_events()
		 * which already has the lock held so here make locking
		 * conditional.
		 */
		if (!xl->sched_started)
			raw_spin_lock(&excl_cntrs->lock);

		xl->state[hwc->idx] = INTEL_EXCL_UNUSED;

		if (!xl->sched_started)
			raw_spin_unlock(&excl_cntrs->lock);
	}
}

static void
intel_put_shared_regs_event_constraints(struct cpu_hw_events *cpuc,
					struct perf_event *event)
{
	struct hw_perf_event_extra *reg;

	reg = &event->hw.extra_reg;
	if (reg->idx != EXTRA_REG_NONE)
		__intel_shared_reg_put_constraints(cpuc, reg);

	reg = &event->hw.branch_reg;
	if (reg->idx != EXTRA_REG_NONE)
		__intel_shared_reg_put_constraints(cpuc, reg);
}

static void intel_put_event_constraints(struct cpu_hw_events *cpuc,
					struct perf_event *event)
{
	intel_put_shared_regs_event_constraints(cpuc, event);

	/*
	 * is PMU has exclusive counter restrictions, then
	 * all events are subject to and must call the
	 * put_excl_constraints() routine
	 */
	if (cpuc->excl_cntrs)
		intel_put_excl_constraints(cpuc, event);
}

static void intel_pebs_aliases_core2(struct perf_event *event)
{
	if ((event->hw.config & X86_RAW_EVENT_MASK) == 0x003c) {
		/*
		 * Use an alternative encoding for CPU_CLK_UNHALTED.THREAD_P
		 * (0x003c) so that we can use it with PEBS.
		 *
		 * The regular CPU_CLK_UNHALTED.THREAD_P event (0x003c) isn't
		 * PEBS capable. However we can use INST_RETIRED.ANY_P
		 * (0x00c0), which is a PEBS capable event, to get the same
		 * count.
		 *
		 * INST_RETIRED.ANY_P counts the number of cycles that retires
		 * CNTMASK instructions. By setting CNTMASK to a value (16)
		 * larger than the maximum number of instructions that can be
		 * retired per cycle (4) and then inverting the condition, we
		 * count all cycles that retire 16 or less instructions, which
		 * is every cycle.
		 *
		 * Thereby we gain a PEBS capable cycle counter.
		 */
		u64 alt_config = X86_CONFIG(.event=0xc0, .inv=1, .cmask=16);

		alt_config |= (event->hw.config & ~X86_RAW_EVENT_MASK);
		event->hw.config = alt_config;
	}
}

static void intel_pebs_aliases_snb(struct perf_event *event)
{
	if ((event->hw.config & X86_RAW_EVENT_MASK) == 0x003c) {
		/*
		 * Use an alternative encoding for CPU_CLK_UNHALTED.THREAD_P
		 * (0x003c) so that we can use it with PEBS.
		 *
		 * The regular CPU_CLK_UNHALTED.THREAD_P event (0x003c) isn't
		 * PEBS capable. However we can use UOPS_RETIRED.ALL
		 * (0x01c2), which is a PEBS capable event, to get the same
		 * count.
		 *
		 * UOPS_RETIRED.ALL counts the number of cycles that retires
		 * CNTMASK micro-ops. By setting CNTMASK to a value (16)
		 * larger than the maximum number of micro-ops that can be
		 * retired per cycle (4) and then inverting the condition, we
		 * count all cycles that retire 16 or less micro-ops, which
		 * is every cycle.
		 *
		 * Thereby we gain a PEBS capable cycle counter.
		 */
		u64 alt_config = X86_CONFIG(.event=0xc2, .umask=0x01, .inv=1, .cmask=16);

		alt_config |= (event->hw.config & ~X86_RAW_EVENT_MASK);
		event->hw.config = alt_config;
	}
}

static void intel_pebs_aliases_precdist(struct perf_event *event)
{
	if ((event->hw.config & X86_RAW_EVENT_MASK) == 0x003c) {
		/*
		 * Use an alternative encoding for CPU_CLK_UNHALTED.THREAD_P
		 * (0x003c) so that we can use it with PEBS.
		 *
		 * The regular CPU_CLK_UNHALTED.THREAD_P event (0x003c) isn't
		 * PEBS capable. However we can use INST_RETIRED.PREC_DIST
		 * (0x01c0), which is a PEBS capable event, to get the same
		 * count.
		 *
		 * The PREC_DIST event has special support to minimize sample
		 * shadowing effects. One drawback is that it can be
		 * only programmed on counter 1, but that seems like an
		 * acceptable trade off.
		 */
		u64 alt_config = X86_CONFIG(.event=0xc0, .umask=0x01, .inv=1, .cmask=16);

		alt_config |= (event->hw.config & ~X86_RAW_EVENT_MASK);
		event->hw.config = alt_config;
	}
}

static void intel_pebs_aliases_ivb(struct perf_event *event)
{
	if (event->attr.precise_ip < 3)
		return intel_pebs_aliases_snb(event);
	return intel_pebs_aliases_precdist(event);
}

static void intel_pebs_aliases_skl(struct perf_event *event)
{
	if (event->attr.precise_ip < 3)
		return intel_pebs_aliases_core2(event);
	return intel_pebs_aliases_precdist(event);
}

static unsigned long intel_pmu_large_pebs_flags(struct perf_event *event)
{
	unsigned long flags = x86_pmu.large_pebs_flags;

	if (event->attr.use_clockid)
		flags &= ~PERF_SAMPLE_TIME;
	if (!event->attr.exclude_kernel)
		flags &= ~PERF_SAMPLE_REGS_USER;
	if (event->attr.sample_regs_user & ~PEBS_GP_REGS)
		flags &= ~(PERF_SAMPLE_REGS_USER | PERF_SAMPLE_REGS_INTR);
	return flags;
}

static int intel_pmu_bts_config(struct perf_event *event)
{
	struct perf_event_attr *attr = &event->attr;

	if (unlikely(intel_pmu_has_bts(event))) {
		/* BTS is not supported by this architecture. */
		if (!x86_pmu.bts_active)
			return -EOPNOTSUPP;

		/* BTS is currently only allowed for user-mode. */
		if (!attr->exclude_kernel)
			return -EOPNOTSUPP;

		/* BTS is not allowed for precise events. */
		if (attr->precise_ip)
			return -EOPNOTSUPP;

		/* disallow bts if conflicting events are present */
		if (x86_add_exclusive(x86_lbr_exclusive_lbr))
			return -EBUSY;

		event->destroy = hw_perf_lbr_event_destroy;
	}

	return 0;
}

static int core_pmu_hw_config(struct perf_event *event)
{
	int ret = x86_pmu_hw_config(event);

	if (ret)
		return ret;

	return intel_pmu_bts_config(event);
}

static int intel_pmu_hw_config(struct perf_event *event)
{
	int ret = x86_pmu_hw_config(event);

	if (ret)
		return ret;

	ret = intel_pmu_bts_config(event);
	if (ret)
		return ret;

	if (event->attr.precise_ip) {
		if (!(event->attr.freq || event->attr.wakeup_events)) {
			event->hw.flags |= PERF_X86_EVENT_AUTO_RELOAD;
			if (!(event->attr.sample_type &
			      ~intel_pmu_large_pebs_flags(event)))
				event->hw.flags |= PERF_X86_EVENT_LARGE_PEBS;
		}
		if (x86_pmu.pebs_aliases)
			x86_pmu.pebs_aliases(event);

		if (event->attr.sample_type & PERF_SAMPLE_CALLCHAIN)
			event->attr.sample_type |= __PERF_SAMPLE_CALLCHAIN_EARLY;
	}

	if (needs_branch_stack(event)) {
		ret = intel_pmu_setup_lbr_filter(event);
		if (ret)
			return ret;

		/*
		 * BTS is set up earlier in this path, so don't account twice
		 */
		if (!unlikely(intel_pmu_has_bts(event))) {
			/* disallow lbr if conflicting events are present */
			if (x86_add_exclusive(x86_lbr_exclusive_lbr))
				return -EBUSY;

			event->destroy = hw_perf_lbr_event_destroy;
		}
	}

	if (event->attr.type != PERF_TYPE_RAW)
		return 0;

	if (!(event->attr.config & ARCH_PERFMON_EVENTSEL_ANY))
		return 0;

	if (x86_pmu.version < 3)
		return -EINVAL;

	if (perf_paranoid_cpu() && !capable(CAP_SYS_ADMIN))
		return -EACCES;

	event->hw.config |= ARCH_PERFMON_EVENTSEL_ANY;

	return 0;
}

struct perf_guest_switch_msr *perf_guest_get_msrs(int *nr)
{
	if (x86_pmu.guest_get_msrs)
		return x86_pmu.guest_get_msrs(nr);
	*nr = 0;
	return NULL;
}
EXPORT_SYMBOL_GPL(perf_guest_get_msrs);

static struct perf_guest_switch_msr *intel_guest_get_msrs(int *nr)
{
	struct cpu_hw_events *cpuc = this_cpu_ptr(&cpu_hw_events);
	struct perf_guest_switch_msr *arr = cpuc->guest_switch_msrs;

	arr[0].msr = MSR_CORE_PERF_GLOBAL_CTRL;
	arr[0].host = x86_pmu.intel_ctrl & ~cpuc->intel_ctrl_guest_mask;
	arr[0].guest = x86_pmu.intel_ctrl & ~cpuc->intel_ctrl_host_mask;
	if (x86_pmu.flags & PMU_FL_PEBS_ALL)
		arr[0].guest &= ~cpuc->pebs_enabled;
	else
		arr[0].guest &= ~(cpuc->pebs_enabled & PEBS_COUNTER_MASK);
	*nr = 1;

	if (x86_pmu.pebs && x86_pmu.pebs_no_isolation) {
		/*
		 * If PMU counter has PEBS enabled it is not enough to
		 * disable counter on a guest entry since PEBS memory
		 * write can overshoot guest entry and corrupt guest
		 * memory. Disabling PEBS solves the problem.
		 *
		 * Don't do this if the CPU already enforces it.
		 */
		arr[1].msr = MSR_IA32_PEBS_ENABLE;
		arr[1].host = cpuc->pebs_enabled;
		arr[1].guest = 0;
		*nr = 2;
	}

	return arr;
}

static struct perf_guest_switch_msr *core_guest_get_msrs(int *nr)
{
	struct cpu_hw_events *cpuc = this_cpu_ptr(&cpu_hw_events);
	struct perf_guest_switch_msr *arr = cpuc->guest_switch_msrs;
	int idx;

	for (idx = 0; idx < x86_pmu.num_counters; idx++)  {
		struct perf_event *event = cpuc->events[idx];

		arr[idx].msr = x86_pmu_config_addr(idx);
		arr[idx].host = arr[idx].guest = 0;

		if (!test_bit(idx, cpuc->active_mask))
			continue;

		arr[idx].host = arr[idx].guest =
			event->hw.config | ARCH_PERFMON_EVENTSEL_ENABLE;

		if (event->attr.exclude_host)
			arr[idx].host &= ~ARCH_PERFMON_EVENTSEL_ENABLE;
		else if (event->attr.exclude_guest)
			arr[idx].guest &= ~ARCH_PERFMON_EVENTSEL_ENABLE;
	}

	*nr = x86_pmu.num_counters;
	return arr;
}

static void core_pmu_enable_event(struct perf_event *event)
{
	if (!event->attr.exclude_host)
		x86_pmu_enable_event(event);
}

static void core_pmu_enable_all(int added)
{
	struct cpu_hw_events *cpuc = this_cpu_ptr(&cpu_hw_events);
	int idx;

	for (idx = 0; idx < x86_pmu.num_counters; idx++) {
		struct hw_perf_event *hwc = &cpuc->events[idx]->hw;

		if (!test_bit(idx, cpuc->active_mask) ||
				cpuc->events[idx]->attr.exclude_host)
			continue;

		__x86_pmu_enable_event(hwc, ARCH_PERFMON_EVENTSEL_ENABLE);
	}
}

static int hsw_hw_config(struct perf_event *event)
{
	int ret = intel_pmu_hw_config(event);

	if (ret)
		return ret;
	if (!boot_cpu_has(X86_FEATURE_RTM) && !boot_cpu_has(X86_FEATURE_HLE))
		return 0;
	event->hw.config |= event->attr.config & (HSW_IN_TX|HSW_IN_TX_CHECKPOINTED);

	/*
	 * IN_TX/IN_TX-CP filters are not supported by the Haswell PMU with
	 * PEBS or in ANY thread mode. Since the results are non-sensical forbid
	 * this combination.
	 */
	if ((event->hw.config & (HSW_IN_TX|HSW_IN_TX_CHECKPOINTED)) &&
	     ((event->hw.config & ARCH_PERFMON_EVENTSEL_ANY) ||
	      event->attr.precise_ip > 0))
		return -EOPNOTSUPP;

	if (event_is_checkpointed(event)) {
		/*
		 * Sampling of checkpointed events can cause situations where
		 * the CPU constantly aborts because of a overflow, which is
		 * then checkpointed back and ignored. Forbid checkpointing
		 * for sampling.
		 *
		 * But still allow a long sampling period, so that perf stat
		 * from KVM works.
		 */
		if (event->attr.sample_period > 0 &&
		    event->attr.sample_period < 0x7fffffff)
			return -EOPNOTSUPP;
	}
	return 0;
}

static struct event_constraint counter0_constraint =
			INTEL_ALL_EVENT_CONSTRAINT(0, 0x1);

static struct event_constraint counter2_constraint =
			EVENT_CONSTRAINT(0, 0x4, 0);

static struct event_constraint fixed0_constraint =
			FIXED_EVENT_CONSTRAINT(0x00c0, 0);

static struct event_constraint fixed0_counter0_constraint =
			INTEL_ALL_EVENT_CONSTRAINT(0, 0x100000001ULL);

static struct event_constraint *
hsw_get_event_constraints(struct cpu_hw_events *cpuc, int idx,
			  struct perf_event *event)
{
	struct event_constraint *c;

	c = intel_get_event_constraints(cpuc, idx, event);

	/* Handle special quirk on in_tx_checkpointed only in counter 2 */
	if (event->hw.config & HSW_IN_TX_CHECKPOINTED) {
		if (c->idxmsk64 & (1U << 2))
			return &counter2_constraint;
		return &emptyconstraint;
	}

	return c;
}

static struct event_constraint *
icl_get_event_constraints(struct cpu_hw_events *cpuc, int idx,
			  struct perf_event *event)
{
	/*
	 * Fixed counter 0 has less skid.
	 * Force instruction:ppp in Fixed counter 0
	 */
	if ((event->attr.precise_ip == 3) &&
	    constraint_match(&fixed0_constraint, event->hw.config))
		return &fixed0_constraint;

	return hsw_get_event_constraints(cpuc, idx, event);
}

static struct event_constraint *
glp_get_event_constraints(struct cpu_hw_events *cpuc, int idx,
			  struct perf_event *event)
{
	struct event_constraint *c;

	/* :ppp means to do reduced skid PEBS which is PMC0 only. */
	if (event->attr.precise_ip == 3)
		return &counter0_constraint;

	c = intel_get_event_constraints(cpuc, idx, event);

	return c;
}

<<<<<<< HEAD
=======
static struct event_constraint *
tnt_get_event_constraints(struct cpu_hw_events *cpuc, int idx,
			  struct perf_event *event)
{
	struct event_constraint *c;

	/*
	 * :ppp means to do reduced skid PEBS,
	 * which is available on PMC0 and fixed counter 0.
	 */
	if (event->attr.precise_ip == 3) {
		/* Force instruction:ppp on PMC0 and Fixed counter 0 */
		if (constraint_match(&fixed0_constraint, event->hw.config))
			return &fixed0_counter0_constraint;

		return &counter0_constraint;
	}

	c = intel_get_event_constraints(cpuc, idx, event);

	return c;
}

>>>>>>> 69dbdfff
static bool allow_tsx_force_abort = true;

static struct event_constraint *
tfa_get_event_constraints(struct cpu_hw_events *cpuc, int idx,
			  struct perf_event *event)
{
	struct event_constraint *c = hsw_get_event_constraints(cpuc, idx, event);

	/*
	 * Without TFA we must not use PMC3.
	 */
<<<<<<< HEAD
	if (!allow_tsx_force_abort && test_bit(3, c->idxmsk) && idx >= 0) {
=======
	if (!allow_tsx_force_abort && test_bit(3, c->idxmsk)) {
>>>>>>> 69dbdfff
		c = dyn_constraint(cpuc, c, idx);
		c->idxmsk64 &= ~(1ULL << 3);
		c->weight--;
	}

	return c;
}

/*
 * Broadwell:
 *
 * The INST_RETIRED.ALL period always needs to have lowest 6 bits cleared
 * (BDM55) and it must not use a period smaller than 100 (BDM11). We combine
 * the two to enforce a minimum period of 128 (the smallest value that has bits
 * 0-5 cleared and >= 100).
 *
 * Because of how the code in x86_perf_event_set_period() works, the truncation
 * of the lower 6 bits is 'harmless' as we'll occasionally add a longer period
 * to make up for the 'lost' events due to carrying the 'error' in period_left.
 *
 * Therefore the effective (average) period matches the requested period,
 * despite coarser hardware granularity.
 */
static u64 bdw_limit_period(struct perf_event *event, u64 left)
{
	if ((event->hw.config & INTEL_ARCH_EVENT_MASK) ==
			X86_CONFIG(.event=0xc0, .umask=0x01)) {
		if (left < 128)
			left = 128;
		left &= ~0x3fULL;
	}
	return left;
}

PMU_FORMAT_ATTR(event,	"config:0-7"	);
PMU_FORMAT_ATTR(umask,	"config:8-15"	);
PMU_FORMAT_ATTR(edge,	"config:18"	);
PMU_FORMAT_ATTR(pc,	"config:19"	);
PMU_FORMAT_ATTR(any,	"config:21"	); /* v3 + */
PMU_FORMAT_ATTR(inv,	"config:23"	);
PMU_FORMAT_ATTR(cmask,	"config:24-31"	);
PMU_FORMAT_ATTR(in_tx,  "config:32");
PMU_FORMAT_ATTR(in_tx_cp, "config:33");

static struct attribute *intel_arch_formats_attr[] = {
	&format_attr_event.attr,
	&format_attr_umask.attr,
	&format_attr_edge.attr,
	&format_attr_pc.attr,
	&format_attr_inv.attr,
	&format_attr_cmask.attr,
	NULL,
};

ssize_t intel_event_sysfs_show(char *page, u64 config)
{
	u64 event = (config & ARCH_PERFMON_EVENTSEL_EVENT);

	return x86_event_sysfs_show(page, config, event);
}

static struct intel_shared_regs *allocate_shared_regs(int cpu)
{
	struct intel_shared_regs *regs;
	int i;

	regs = kzalloc_node(sizeof(struct intel_shared_regs),
			    GFP_KERNEL, cpu_to_node(cpu));
	if (regs) {
		/*
		 * initialize the locks to keep lockdep happy
		 */
		for (i = 0; i < EXTRA_REG_MAX; i++)
			raw_spin_lock_init(&regs->regs[i].lock);

		regs->core_id = -1;
	}
	return regs;
}

static struct intel_excl_cntrs *allocate_excl_cntrs(int cpu)
{
	struct intel_excl_cntrs *c;

	c = kzalloc_node(sizeof(struct intel_excl_cntrs),
			 GFP_KERNEL, cpu_to_node(cpu));
	if (c) {
		raw_spin_lock_init(&c->lock);
		c->core_id = -1;
	}
	return c;
}

<<<<<<< HEAD
=======

int intel_cpuc_prepare(struct cpu_hw_events *cpuc, int cpu)
{
	cpuc->pebs_record_size = x86_pmu.pebs_record_size;
>>>>>>> 69dbdfff

int intel_cpuc_prepare(struct cpu_hw_events *cpuc, int cpu)
{
	if (x86_pmu.extra_regs || x86_pmu.lbr_sel_map) {
		cpuc->shared_regs = allocate_shared_regs(cpu);
		if (!cpuc->shared_regs)
			goto err;
	}

	if (x86_pmu.flags & (PMU_FL_EXCL_CNTRS | PMU_FL_TFA)) {
		size_t sz = X86_PMC_IDX_MAX * sizeof(struct event_constraint);

		cpuc->constraint_list = kzalloc_node(sz, GFP_KERNEL, cpu_to_node(cpu));
		if (!cpuc->constraint_list)
			goto err_shared_regs;
	}

	if (x86_pmu.flags & PMU_FL_EXCL_CNTRS) {
		cpuc->excl_cntrs = allocate_excl_cntrs(cpu);
		if (!cpuc->excl_cntrs)
			goto err_constraint_list;

		cpuc->excl_thread_id = 0;
	}

	return 0;

err_constraint_list:
	kfree(cpuc->constraint_list);
	cpuc->constraint_list = NULL;

err_shared_regs:
	kfree(cpuc->shared_regs);
	cpuc->shared_regs = NULL;

err:
	return -ENOMEM;
}

static int intel_pmu_cpu_prepare(int cpu)
{
	return intel_cpuc_prepare(&per_cpu(cpu_hw_events, cpu), cpu);
}

static void flip_smm_bit(void *data)
{
	unsigned long set = *(unsigned long *)data;

	if (set > 0) {
		msr_set_bit(MSR_IA32_DEBUGCTLMSR,
			    DEBUGCTLMSR_FREEZE_IN_SMM_BIT);
	} else {
		msr_clear_bit(MSR_IA32_DEBUGCTLMSR,
			      DEBUGCTLMSR_FREEZE_IN_SMM_BIT);
	}
}

static void intel_pmu_cpu_starting(int cpu)
{
	struct cpu_hw_events *cpuc = &per_cpu(cpu_hw_events, cpu);
	int core_id = topology_core_id(cpu);
	int i;

	init_debug_store_on_cpu(cpu);
	/*
	 * Deal with CPUs that don't clear their LBRs on power-up.
	 */
	intel_pmu_lbr_reset();

	cpuc->lbr_sel = NULL;

	if (x86_pmu.flags & PMU_FL_TFA) {
		WARN_ON_ONCE(cpuc->tfa_shadow);
		cpuc->tfa_shadow = ~0ULL;
		intel_set_tfa(cpuc, false);
	}

	if (x86_pmu.version > 1)
		flip_smm_bit(&x86_pmu.attr_freeze_on_smi);

	if (x86_pmu.counter_freezing)
		enable_counter_freeze();

	if (!cpuc->shared_regs)
		return;

	if (!(x86_pmu.flags & PMU_FL_NO_HT_SHARING)) {
		for_each_cpu(i, topology_sibling_cpumask(cpu)) {
			struct intel_shared_regs *pc;

			pc = per_cpu(cpu_hw_events, i).shared_regs;
			if (pc && pc->core_id == core_id) {
				cpuc->kfree_on_online[0] = cpuc->shared_regs;
				cpuc->shared_regs = pc;
				break;
			}
		}
		cpuc->shared_regs->core_id = core_id;
		cpuc->shared_regs->refcnt++;
	}

	if (x86_pmu.lbr_sel_map)
		cpuc->lbr_sel = &cpuc->shared_regs->regs[EXTRA_REG_LBR];

	if (x86_pmu.flags & PMU_FL_EXCL_CNTRS) {
		for_each_cpu(i, topology_sibling_cpumask(cpu)) {
			struct cpu_hw_events *sibling;
			struct intel_excl_cntrs *c;

			sibling = &per_cpu(cpu_hw_events, i);
			c = sibling->excl_cntrs;
			if (c && c->core_id == core_id) {
				cpuc->kfree_on_online[1] = cpuc->excl_cntrs;
				cpuc->excl_cntrs = c;
				if (!sibling->excl_thread_id)
					cpuc->excl_thread_id = 1;
				break;
			}
		}
		cpuc->excl_cntrs->core_id = core_id;
		cpuc->excl_cntrs->refcnt++;
	}
}

static void free_excl_cntrs(struct cpu_hw_events *cpuc)
{
	struct intel_excl_cntrs *c;

	c = cpuc->excl_cntrs;
	if (c) {
		if (c->core_id == -1 || --c->refcnt == 0)
			kfree(c);
		cpuc->excl_cntrs = NULL;
	}

	kfree(cpuc->constraint_list);
	cpuc->constraint_list = NULL;
}

static void intel_pmu_cpu_dying(int cpu)
{
	fini_debug_store_on_cpu(cpu);

	if (x86_pmu.counter_freezing)
		disable_counter_freeze();
}

void intel_cpuc_finish(struct cpu_hw_events *cpuc)
{
	struct intel_shared_regs *pc;

	pc = cpuc->shared_regs;
	if (pc) {
		if (pc->core_id == -1 || --pc->refcnt == 0)
			kfree(pc);
		cpuc->shared_regs = NULL;
	}

	free_excl_cntrs(cpuc);
}

static void intel_pmu_cpu_dead(int cpu)
{
	intel_cpuc_finish(&per_cpu(cpu_hw_events, cpu));
}

static void intel_pmu_sched_task(struct perf_event_context *ctx,
				 bool sched_in)
{
	intel_pmu_pebs_sched_task(ctx, sched_in);
	intel_pmu_lbr_sched_task(ctx, sched_in);
}

static int intel_pmu_check_period(struct perf_event *event, u64 value)
{
	return intel_pmu_has_bts_period(event, value) ? -EINVAL : 0;
}

PMU_FORMAT_ATTR(offcore_rsp, "config1:0-63");

PMU_FORMAT_ATTR(ldlat, "config1:0-15");

PMU_FORMAT_ATTR(frontend, "config1:0-23");

static struct attribute *intel_arch3_formats_attr[] = {
	&format_attr_event.attr,
	&format_attr_umask.attr,
	&format_attr_edge.attr,
	&format_attr_pc.attr,
	&format_attr_any.attr,
	&format_attr_inv.attr,
	&format_attr_cmask.attr,
	NULL,
};

static struct attribute *hsw_format_attr[] = {
	&format_attr_in_tx.attr,
	&format_attr_in_tx_cp.attr,
	&format_attr_offcore_rsp.attr,
	&format_attr_ldlat.attr,
	NULL
};

static struct attribute *nhm_format_attr[] = {
	&format_attr_offcore_rsp.attr,
	&format_attr_ldlat.attr,
	NULL
};

static struct attribute *slm_format_attr[] = {
	&format_attr_offcore_rsp.attr,
	NULL
};

static struct attribute *skl_format_attr[] = {
	&format_attr_frontend.attr,
	NULL,
};

static __initconst const struct x86_pmu core_pmu = {
	.name			= "core",
	.handle_irq		= x86_pmu_handle_irq,
	.disable_all		= x86_pmu_disable_all,
	.enable_all		= core_pmu_enable_all,
	.enable			= core_pmu_enable_event,
	.disable		= x86_pmu_disable_event,
	.hw_config		= core_pmu_hw_config,
	.schedule_events	= x86_schedule_events,
	.eventsel		= MSR_ARCH_PERFMON_EVENTSEL0,
	.perfctr		= MSR_ARCH_PERFMON_PERFCTR0,
	.event_map		= intel_pmu_event_map,
	.max_events		= ARRAY_SIZE(intel_perfmon_event_map),
	.apic			= 1,
	.large_pebs_flags	= LARGE_PEBS_FLAGS,

	/*
	 * Intel PMCs cannot be accessed sanely above 32-bit width,
	 * so we install an artificial 1<<31 period regardless of
	 * the generic event period:
	 */
	.max_period		= (1ULL<<31) - 1,
	.get_event_constraints	= intel_get_event_constraints,
	.put_event_constraints	= intel_put_event_constraints,
	.event_constraints	= intel_core_event_constraints,
	.guest_get_msrs		= core_guest_get_msrs,
	.format_attrs		= intel_arch_formats_attr,
	.events_sysfs_show	= intel_event_sysfs_show,

	/*
	 * Virtual (or funny metal) CPU can define x86_pmu.extra_regs
	 * together with PMU version 1 and thus be using core_pmu with
	 * shared_regs. We need following callbacks here to allocate
	 * it properly.
	 */
	.cpu_prepare		= intel_pmu_cpu_prepare,
	.cpu_starting		= intel_pmu_cpu_starting,
	.cpu_dying		= intel_pmu_cpu_dying,
	.cpu_dead		= intel_pmu_cpu_dead,

	.check_period		= intel_pmu_check_period,
};

static struct attribute *intel_pmu_attrs[];

static __initconst const struct x86_pmu intel_pmu = {
	.name			= "Intel",
	.handle_irq		= intel_pmu_handle_irq,
	.disable_all		= intel_pmu_disable_all,
	.enable_all		= intel_pmu_enable_all,
	.enable			= intel_pmu_enable_event,
	.disable		= intel_pmu_disable_event,
	.add			= intel_pmu_add_event,
	.del			= intel_pmu_del_event,
	.read			= intel_pmu_read_event,
	.hw_config		= intel_pmu_hw_config,
	.schedule_events	= x86_schedule_events,
	.eventsel		= MSR_ARCH_PERFMON_EVENTSEL0,
	.perfctr		= MSR_ARCH_PERFMON_PERFCTR0,
	.event_map		= intel_pmu_event_map,
	.max_events		= ARRAY_SIZE(intel_perfmon_event_map),
	.apic			= 1,
	.large_pebs_flags	= LARGE_PEBS_FLAGS,
	/*
	 * Intel PMCs cannot be accessed sanely above 32 bit width,
	 * so we install an artificial 1<<31 period regardless of
	 * the generic event period:
	 */
	.max_period		= (1ULL << 31) - 1,
	.get_event_constraints	= intel_get_event_constraints,
	.put_event_constraints	= intel_put_event_constraints,
	.pebs_aliases		= intel_pebs_aliases_core2,

	.format_attrs		= intel_arch3_formats_attr,
	.events_sysfs_show	= intel_event_sysfs_show,

	.attrs			= intel_pmu_attrs,

	.cpu_prepare		= intel_pmu_cpu_prepare,
	.cpu_starting		= intel_pmu_cpu_starting,
	.cpu_dying		= intel_pmu_cpu_dying,
	.cpu_dead		= intel_pmu_cpu_dead,

	.guest_get_msrs		= intel_guest_get_msrs,
	.sched_task		= intel_pmu_sched_task,

	.check_period		= intel_pmu_check_period,
};

static __init void intel_clovertown_quirk(void)
{
	/*
	 * PEBS is unreliable due to:
	 *
	 *   AJ67  - PEBS may experience CPL leaks
	 *   AJ68  - PEBS PMI may be delayed by one event
	 *   AJ69  - GLOBAL_STATUS[62] will only be set when DEBUGCTL[12]
	 *   AJ106 - FREEZE_LBRS_ON_PMI doesn't work in combination with PEBS
	 *
	 * AJ67 could be worked around by restricting the OS/USR flags.
	 * AJ69 could be worked around by setting PMU_FREEZE_ON_PMI.
	 *
	 * AJ106 could possibly be worked around by not allowing LBR
	 *       usage from PEBS, including the fixup.
	 * AJ68  could possibly be worked around by always programming
	 *	 a pebs_event_reset[0] value and coping with the lost events.
	 *
	 * But taken together it might just make sense to not enable PEBS on
	 * these chips.
	 */
	pr_warn("PEBS disabled due to CPU errata\n");
	x86_pmu.pebs = 0;
	x86_pmu.pebs_constraints = NULL;
}

static const struct x86_cpu_desc isolation_ucodes[] = {
	INTEL_CPU_DESC(INTEL_FAM6_HASWELL_CORE,		 3, 0x0000001f),
	INTEL_CPU_DESC(INTEL_FAM6_HASWELL_ULT,		 1, 0x0000001e),
	INTEL_CPU_DESC(INTEL_FAM6_HASWELL_GT3E,		 1, 0x00000015),
	INTEL_CPU_DESC(INTEL_FAM6_HASWELL_X,		 2, 0x00000037),
	INTEL_CPU_DESC(INTEL_FAM6_HASWELL_X,		 4, 0x0000000a),
	INTEL_CPU_DESC(INTEL_FAM6_BROADWELL_CORE,	 4, 0x00000023),
	INTEL_CPU_DESC(INTEL_FAM6_BROADWELL_GT3E,	 1, 0x00000014),
	INTEL_CPU_DESC(INTEL_FAM6_BROADWELL_XEON_D,	 2, 0x00000010),
	INTEL_CPU_DESC(INTEL_FAM6_BROADWELL_XEON_D,	 3, 0x07000009),
	INTEL_CPU_DESC(INTEL_FAM6_BROADWELL_XEON_D,	 4, 0x0f000009),
	INTEL_CPU_DESC(INTEL_FAM6_BROADWELL_XEON_D,	 5, 0x0e000002),
	INTEL_CPU_DESC(INTEL_FAM6_BROADWELL_X,		 2, 0x0b000014),
	INTEL_CPU_DESC(INTEL_FAM6_SKYLAKE_X,		 3, 0x00000021),
	INTEL_CPU_DESC(INTEL_FAM6_SKYLAKE_X,		 4, 0x00000000),
	INTEL_CPU_DESC(INTEL_FAM6_SKYLAKE_MOBILE,	 3, 0x0000007c),
	INTEL_CPU_DESC(INTEL_FAM6_SKYLAKE_DESKTOP,	 3, 0x0000007c),
	INTEL_CPU_DESC(INTEL_FAM6_KABYLAKE_DESKTOP,	 9, 0x0000004e),
	INTEL_CPU_DESC(INTEL_FAM6_KABYLAKE_MOBILE,	 9, 0x0000004e),
	INTEL_CPU_DESC(INTEL_FAM6_KABYLAKE_MOBILE,	10, 0x0000004e),
	INTEL_CPU_DESC(INTEL_FAM6_KABYLAKE_MOBILE,	11, 0x0000004e),
	INTEL_CPU_DESC(INTEL_FAM6_KABYLAKE_MOBILE,	12, 0x0000004e),
	INTEL_CPU_DESC(INTEL_FAM6_KABYLAKE_DESKTOP,	10, 0x0000004e),
	INTEL_CPU_DESC(INTEL_FAM6_KABYLAKE_DESKTOP,	11, 0x0000004e),
	INTEL_CPU_DESC(INTEL_FAM6_KABYLAKE_DESKTOP,	12, 0x0000004e),
	INTEL_CPU_DESC(INTEL_FAM6_KABYLAKE_DESKTOP,	13, 0x0000004e),
	{}
};

static void intel_check_pebs_isolation(void)
{
	x86_pmu.pebs_no_isolation = !x86_cpu_has_min_microcode_rev(isolation_ucodes);
}

static __init void intel_pebs_isolation_quirk(void)
{
	WARN_ON_ONCE(x86_pmu.check_microcode);
	x86_pmu.check_microcode = intel_check_pebs_isolation;
	intel_check_pebs_isolation();
}

static const struct x86_cpu_desc pebs_ucodes[] = {
	INTEL_CPU_DESC(INTEL_FAM6_SANDYBRIDGE,		7, 0x00000028),
	INTEL_CPU_DESC(INTEL_FAM6_SANDYBRIDGE_X,	6, 0x00000618),
	INTEL_CPU_DESC(INTEL_FAM6_SANDYBRIDGE_X,	7, 0x0000070c),
	{}
};

static bool intel_snb_pebs_broken(void)
{
	return !x86_cpu_has_min_microcode_rev(pebs_ucodes);
}

static void intel_snb_check_microcode(void)
{
	if (intel_snb_pebs_broken() == x86_pmu.pebs_broken)
		return;

	/*
	 * Serialized by the microcode lock..
	 */
	if (x86_pmu.pebs_broken) {
		pr_info("PEBS enabled due to microcode update\n");
		x86_pmu.pebs_broken = 0;
	} else {
		pr_info("PEBS disabled due to CPU errata, please upgrade microcode\n");
		x86_pmu.pebs_broken = 1;
	}
}

static bool is_lbr_from(unsigned long msr)
{
	unsigned long lbr_from_nr = x86_pmu.lbr_from + x86_pmu.lbr_nr;

	return x86_pmu.lbr_from <= msr && msr < lbr_from_nr;
}

/*
 * Under certain circumstances, access certain MSR may cause #GP.
 * The function tests if the input MSR can be safely accessed.
 */
static bool check_msr(unsigned long msr, u64 mask)
{
	u64 val_old, val_new, val_tmp;

	/*
	 * Read the current value, change it and read it back to see if it
	 * matches, this is needed to detect certain hardware emulators
	 * (qemu/kvm) that don't trap on the MSR access and always return 0s.
	 */
	if (rdmsrl_safe(msr, &val_old))
		return false;

	/*
	 * Only change the bits which can be updated by wrmsrl.
	 */
	val_tmp = val_old ^ mask;

	if (is_lbr_from(msr))
		val_tmp = lbr_from_signext_quirk_wr(val_tmp);

	if (wrmsrl_safe(msr, val_tmp) ||
	    rdmsrl_safe(msr, &val_new))
		return false;

	/*
	 * Quirk only affects validation in wrmsr(), so wrmsrl()'s value
	 * should equal rdmsrl()'s even with the quirk.
	 */
	if (val_new != val_tmp)
		return false;

	if (is_lbr_from(msr))
		val_old = lbr_from_signext_quirk_wr(val_old);

	/* Here it's sure that the MSR can be safely accessed.
	 * Restore the old value and return.
	 */
	wrmsrl(msr, val_old);

	return true;
}

static __init void intel_sandybridge_quirk(void)
{
	x86_pmu.check_microcode = intel_snb_check_microcode;
	cpus_read_lock();
	intel_snb_check_microcode();
	cpus_read_unlock();
}

static const struct { int id; char *name; } intel_arch_events_map[] __initconst = {
	{ PERF_COUNT_HW_CPU_CYCLES, "cpu cycles" },
	{ PERF_COUNT_HW_INSTRUCTIONS, "instructions" },
	{ PERF_COUNT_HW_BUS_CYCLES, "bus cycles" },
	{ PERF_COUNT_HW_CACHE_REFERENCES, "cache references" },
	{ PERF_COUNT_HW_CACHE_MISSES, "cache misses" },
	{ PERF_COUNT_HW_BRANCH_INSTRUCTIONS, "branch instructions" },
	{ PERF_COUNT_HW_BRANCH_MISSES, "branch misses" },
};

static __init void intel_arch_events_quirk(void)
{
	int bit;

	/* disable event that reported as not presend by cpuid */
	for_each_set_bit(bit, x86_pmu.events_mask, ARRAY_SIZE(intel_arch_events_map)) {
		intel_perfmon_event_map[intel_arch_events_map[bit].id] = 0;
		pr_warn("CPUID marked event: \'%s\' unavailable\n",
			intel_arch_events_map[bit].name);
	}
}

static __init void intel_nehalem_quirk(void)
{
	union cpuid10_ebx ebx;

	ebx.full = x86_pmu.events_maskl;
	if (ebx.split.no_branch_misses_retired) {
		/*
		 * Erratum AAJ80 detected, we work it around by using
		 * the BR_MISP_EXEC.ANY event. This will over-count
		 * branch-misses, but it's still much better than the
		 * architectural event which is often completely bogus:
		 */
		intel_perfmon_event_map[PERF_COUNT_HW_BRANCH_MISSES] = 0x7f89;
		ebx.split.no_branch_misses_retired = 0;
		x86_pmu.events_maskl = ebx.full;
		pr_info("CPU erratum AAJ80 worked around\n");
	}
}

static const struct x86_cpu_desc counter_freezing_ucodes[] = {
	INTEL_CPU_DESC(INTEL_FAM6_ATOM_GOLDMONT,	 2, 0x0000000e),
	INTEL_CPU_DESC(INTEL_FAM6_ATOM_GOLDMONT,	 9, 0x0000002e),
	INTEL_CPU_DESC(INTEL_FAM6_ATOM_GOLDMONT,	10, 0x00000008),
	INTEL_CPU_DESC(INTEL_FAM6_ATOM_GOLDMONT_X,	 1, 0x00000028),
	INTEL_CPU_DESC(INTEL_FAM6_ATOM_GOLDMONT_PLUS,	 1, 0x00000028),
	INTEL_CPU_DESC(INTEL_FAM6_ATOM_GOLDMONT_PLUS,	 8, 0x00000006),
	{}
};

static bool intel_counter_freezing_broken(void)
{
	return !x86_cpu_has_min_microcode_rev(counter_freezing_ucodes);
}

static __init void intel_counter_freezing_quirk(void)
{
	/* Check if it's already disabled */
	if (disable_counter_freezing)
		return;

	/*
	 * If the system starts with the wrong ucode, leave the
	 * counter-freezing feature permanently disabled.
	 */
	if (intel_counter_freezing_broken()) {
		pr_info("PMU counter freezing disabled due to CPU errata,"
			"please upgrade microcode\n");
		x86_pmu.counter_freezing = false;
		x86_pmu.handle_irq = intel_pmu_handle_irq;
	}
}

/*
 * enable software workaround for errata:
 * SNB: BJ122
 * IVB: BV98
 * HSW: HSD29
 *
 * Only needed when HT is enabled. However detecting
 * if HT is enabled is difficult (model specific). So instead,
 * we enable the workaround in the early boot, and verify if
 * it is needed in a later initcall phase once we have valid
 * topology information to check if HT is actually enabled
 */
static __init void intel_ht_bug(void)
{
	x86_pmu.flags |= PMU_FL_EXCL_CNTRS | PMU_FL_EXCL_ENABLED;

	x86_pmu.start_scheduling = intel_start_scheduling;
	x86_pmu.commit_scheduling = intel_commit_scheduling;
	x86_pmu.stop_scheduling = intel_stop_scheduling;
}

EVENT_ATTR_STR(mem-loads,	mem_ld_hsw,	"event=0xcd,umask=0x1,ldlat=3");
EVENT_ATTR_STR(mem-stores,	mem_st_hsw,	"event=0xd0,umask=0x82")

/* Haswell special events */
EVENT_ATTR_STR(tx-start,	tx_start,	"event=0xc9,umask=0x1");
EVENT_ATTR_STR(tx-commit,	tx_commit,	"event=0xc9,umask=0x2");
EVENT_ATTR_STR(tx-abort,	tx_abort,	"event=0xc9,umask=0x4");
EVENT_ATTR_STR(tx-capacity,	tx_capacity,	"event=0x54,umask=0x2");
EVENT_ATTR_STR(tx-conflict,	tx_conflict,	"event=0x54,umask=0x1");
EVENT_ATTR_STR(el-start,	el_start,	"event=0xc8,umask=0x1");
EVENT_ATTR_STR(el-commit,	el_commit,	"event=0xc8,umask=0x2");
EVENT_ATTR_STR(el-abort,	el_abort,	"event=0xc8,umask=0x4");
EVENT_ATTR_STR(el-capacity,	el_capacity,	"event=0x54,umask=0x2");
EVENT_ATTR_STR(el-conflict,	el_conflict,	"event=0x54,umask=0x1");
EVENT_ATTR_STR(cycles-t,	cycles_t,	"event=0x3c,in_tx=1");
EVENT_ATTR_STR(cycles-ct,	cycles_ct,	"event=0x3c,in_tx=1,in_tx_cp=1");

static struct attribute *hsw_events_attrs[] = {
	EVENT_PTR(td_slots_issued),
	EVENT_PTR(td_slots_retired),
	EVENT_PTR(td_fetch_bubbles),
	EVENT_PTR(td_total_slots),
	EVENT_PTR(td_total_slots_scale),
	EVENT_PTR(td_recovery_bubbles),
	EVENT_PTR(td_recovery_bubbles_scale),
	NULL
};

static struct attribute *hsw_mem_events_attrs[] = {
	EVENT_PTR(mem_ld_hsw),
	EVENT_PTR(mem_st_hsw),
	NULL,
};

static struct attribute *hsw_tsx_events_attrs[] = {
	EVENT_PTR(tx_start),
	EVENT_PTR(tx_commit),
	EVENT_PTR(tx_abort),
	EVENT_PTR(tx_capacity),
	EVENT_PTR(tx_conflict),
	EVENT_PTR(el_start),
	EVENT_PTR(el_commit),
	EVENT_PTR(el_abort),
	EVENT_PTR(el_capacity),
	EVENT_PTR(el_conflict),
	EVENT_PTR(cycles_t),
	EVENT_PTR(cycles_ct),
	NULL
};

EVENT_ATTR_STR(tx-capacity-read,  tx_capacity_read,  "event=0x54,umask=0x80");
EVENT_ATTR_STR(tx-capacity-write, tx_capacity_write, "event=0x54,umask=0x2");
EVENT_ATTR_STR(el-capacity-read,  el_capacity_read,  "event=0x54,umask=0x80");
EVENT_ATTR_STR(el-capacity-write, el_capacity_write, "event=0x54,umask=0x2");

static struct attribute *icl_events_attrs[] = {
	EVENT_PTR(mem_ld_hsw),
	EVENT_PTR(mem_st_hsw),
	NULL,
};

static struct attribute *icl_tsx_events_attrs[] = {
	EVENT_PTR(tx_start),
	EVENT_PTR(tx_abort),
	EVENT_PTR(tx_commit),
	EVENT_PTR(tx_capacity_read),
	EVENT_PTR(tx_capacity_write),
	EVENT_PTR(tx_conflict),
	EVENT_PTR(el_start),
	EVENT_PTR(el_abort),
	EVENT_PTR(el_commit),
	EVENT_PTR(el_capacity_read),
	EVENT_PTR(el_capacity_write),
	EVENT_PTR(el_conflict),
	EVENT_PTR(cycles_t),
	EVENT_PTR(cycles_ct),
	NULL,
};

static __init struct attribute **get_icl_events_attrs(void)
{
	return boot_cpu_has(X86_FEATURE_RTM) ?
		merge_attr(icl_events_attrs, icl_tsx_events_attrs) :
		icl_events_attrs;
}

static ssize_t freeze_on_smi_show(struct device *cdev,
				  struct device_attribute *attr,
				  char *buf)
{
	return sprintf(buf, "%lu\n", x86_pmu.attr_freeze_on_smi);
}

static DEFINE_MUTEX(freeze_on_smi_mutex);

static ssize_t freeze_on_smi_store(struct device *cdev,
				   struct device_attribute *attr,
				   const char *buf, size_t count)
{
	unsigned long val;
	ssize_t ret;

	ret = kstrtoul(buf, 0, &val);
	if (ret)
		return ret;

	if (val > 1)
		return -EINVAL;

	mutex_lock(&freeze_on_smi_mutex);

	if (x86_pmu.attr_freeze_on_smi == val)
		goto done;

	x86_pmu.attr_freeze_on_smi = val;

	get_online_cpus();
	on_each_cpu(flip_smm_bit, &val, 1);
	put_online_cpus();
done:
	mutex_unlock(&freeze_on_smi_mutex);

	return count;
}

static void update_tfa_sched(void *ignored)
{
	struct cpu_hw_events *cpuc = this_cpu_ptr(&cpu_hw_events);

	/*
	 * check if PMC3 is used
	 * and if so force schedule out for all event types all contexts
	 */
	if (test_bit(3, cpuc->active_mask))
		perf_pmu_resched(x86_get_pmu());
}

static ssize_t show_sysctl_tfa(struct device *cdev,
			      struct device_attribute *attr,
			      char *buf)
{
	return snprintf(buf, 40, "%d\n", allow_tsx_force_abort);
}

static ssize_t set_sysctl_tfa(struct device *cdev,
			      struct device_attribute *attr,
			      const char *buf, size_t count)
{
	bool val;
	ssize_t ret;

	ret = kstrtobool(buf, &val);
	if (ret)
		return ret;

	/* no change */
	if (val == allow_tsx_force_abort)
		return count;

	allow_tsx_force_abort = val;

	get_online_cpus();
	on_each_cpu(update_tfa_sched, NULL, 1);
	put_online_cpus();

	return count;
}


static DEVICE_ATTR_RW(freeze_on_smi);

static ssize_t branches_show(struct device *cdev,
			     struct device_attribute *attr,
			     char *buf)
{
	return snprintf(buf, PAGE_SIZE, "%d\n", x86_pmu.lbr_nr);
}

static DEVICE_ATTR_RO(branches);

static struct attribute *lbr_attrs[] = {
	&dev_attr_branches.attr,
	NULL
};

static char pmu_name_str[30];

static ssize_t pmu_name_show(struct device *cdev,
			     struct device_attribute *attr,
			     char *buf)
{
	return snprintf(buf, PAGE_SIZE, "%s\n", pmu_name_str);
}

static DEVICE_ATTR_RO(pmu_name);

static struct attribute *intel_pmu_caps_attrs[] = {
       &dev_attr_pmu_name.attr,
       NULL
};

<<<<<<< HEAD
static DEVICE_BOOL_ATTR(allow_tsx_force_abort, 0644, allow_tsx_force_abort);
=======
static DEVICE_ATTR(allow_tsx_force_abort, 0644,
		   show_sysctl_tfa,
		   set_sysctl_tfa);
>>>>>>> 69dbdfff

static struct attribute *intel_pmu_attrs[] = {
	&dev_attr_freeze_on_smi.attr,
	NULL, /* &dev_attr_allow_tsx_force_abort.attr.attr */
	NULL,
};

static __init struct attribute **
get_events_attrs(struct attribute **base,
		 struct attribute **mem,
		 struct attribute **tsx)
{
	struct attribute **attrs = base;
	struct attribute **old;

	if (mem && x86_pmu.pebs)
		attrs = merge_attr(attrs, mem);

	if (tsx && boot_cpu_has(X86_FEATURE_RTM)) {
		old = attrs;
		attrs = merge_attr(attrs, tsx);
		if (old != base)
			kfree(old);
	}

	return attrs;
}

__init int intel_pmu_init(void)
{
	struct attribute **extra_attr = NULL;
	struct attribute **mem_attr = NULL;
	struct attribute **tsx_attr = NULL;
	struct attribute **to_free = NULL;
	union cpuid10_edx edx;
	union cpuid10_eax eax;
	union cpuid10_ebx ebx;
	struct event_constraint *c;
	unsigned int unused;
	struct extra_reg *er;
	int version, i;
	char *name;

	if (!cpu_has(&boot_cpu_data, X86_FEATURE_ARCH_PERFMON)) {
		switch (boot_cpu_data.x86) {
		case 0x6:
			return p6_pmu_init();
		case 0xb:
			return knc_pmu_init();
		case 0xf:
			return p4_pmu_init();
		}
		return -ENODEV;
	}

	/*
	 * Check whether the Architectural PerfMon supports
	 * Branch Misses Retired hw_event or not.
	 */
	cpuid(10, &eax.full, &ebx.full, &unused, &edx.full);
	if (eax.split.mask_length < ARCH_PERFMON_EVENTS_COUNT)
		return -ENODEV;

	version = eax.split.version_id;
	if (version < 2)
		x86_pmu = core_pmu;
	else
		x86_pmu = intel_pmu;

	x86_pmu.version			= version;
	x86_pmu.num_counters		= eax.split.num_counters;
	x86_pmu.cntval_bits		= eax.split.bit_width;
	x86_pmu.cntval_mask		= (1ULL << eax.split.bit_width) - 1;

	x86_pmu.events_maskl		= ebx.full;
	x86_pmu.events_mask_len		= eax.split.mask_length;

	x86_pmu.max_pebs_events		= min_t(unsigned, MAX_PEBS_EVENTS, x86_pmu.num_counters);

	/*
	 * Quirk: v2 perfmon does not report fixed-purpose events, so
	 * assume at least 3 events, when not running in a hypervisor:
	 */
	if (version > 1) {
		int assume = 3 * !boot_cpu_has(X86_FEATURE_HYPERVISOR);

		x86_pmu.num_counters_fixed =
			max((int)edx.split.num_counters_fixed, assume);
	}

	if (version >= 4)
		x86_pmu.counter_freezing = !disable_counter_freezing;

	if (boot_cpu_has(X86_FEATURE_PDCM)) {
		u64 capabilities;

		rdmsrl(MSR_IA32_PERF_CAPABILITIES, capabilities);
		x86_pmu.intel_cap.capabilities = capabilities;
	}

	intel_ds_init();

	x86_add_quirk(intel_arch_events_quirk); /* Install first, so it runs last */

	/*
	 * Install the hw-cache-events table:
	 */
	switch (boot_cpu_data.x86_model) {
	case INTEL_FAM6_CORE_YONAH:
		pr_cont("Core events, ");
		name = "core";
		break;

	case INTEL_FAM6_CORE2_MEROM:
		x86_add_quirk(intel_clovertown_quirk);
		/* fall through */

	case INTEL_FAM6_CORE2_MEROM_L:
	case INTEL_FAM6_CORE2_PENRYN:
	case INTEL_FAM6_CORE2_DUNNINGTON:
		memcpy(hw_cache_event_ids, core2_hw_cache_event_ids,
		       sizeof(hw_cache_event_ids));

		intel_pmu_lbr_init_core();

		x86_pmu.event_constraints = intel_core2_event_constraints;
		x86_pmu.pebs_constraints = intel_core2_pebs_event_constraints;
		pr_cont("Core2 events, ");
		name = "core2";
		break;

	case INTEL_FAM6_NEHALEM:
	case INTEL_FAM6_NEHALEM_EP:
	case INTEL_FAM6_NEHALEM_EX:
		memcpy(hw_cache_event_ids, nehalem_hw_cache_event_ids,
		       sizeof(hw_cache_event_ids));
		memcpy(hw_cache_extra_regs, nehalem_hw_cache_extra_regs,
		       sizeof(hw_cache_extra_regs));

		intel_pmu_lbr_init_nhm();

		x86_pmu.event_constraints = intel_nehalem_event_constraints;
		x86_pmu.pebs_constraints = intel_nehalem_pebs_event_constraints;
		x86_pmu.enable_all = intel_pmu_nhm_enable_all;
		x86_pmu.extra_regs = intel_nehalem_extra_regs;

		mem_attr = nhm_mem_events_attrs;

		/* UOPS_ISSUED.STALLED_CYCLES */
		intel_perfmon_event_map[PERF_COUNT_HW_STALLED_CYCLES_FRONTEND] =
			X86_CONFIG(.event=0x0e, .umask=0x01, .inv=1, .cmask=1);
		/* UOPS_EXECUTED.CORE_ACTIVE_CYCLES,c=1,i=1 */
		intel_perfmon_event_map[PERF_COUNT_HW_STALLED_CYCLES_BACKEND] =
			X86_CONFIG(.event=0xb1, .umask=0x3f, .inv=1, .cmask=1);

		intel_pmu_pebs_data_source_nhm();
		x86_add_quirk(intel_nehalem_quirk);
		x86_pmu.pebs_no_tlb = 1;
		extra_attr = nhm_format_attr;

		pr_cont("Nehalem events, ");
		name = "nehalem";
		break;

	case INTEL_FAM6_ATOM_BONNELL:
	case INTEL_FAM6_ATOM_BONNELL_MID:
	case INTEL_FAM6_ATOM_SALTWELL:
	case INTEL_FAM6_ATOM_SALTWELL_MID:
	case INTEL_FAM6_ATOM_SALTWELL_TABLET:
		memcpy(hw_cache_event_ids, atom_hw_cache_event_ids,
		       sizeof(hw_cache_event_ids));

		intel_pmu_lbr_init_atom();

		x86_pmu.event_constraints = intel_gen_event_constraints;
		x86_pmu.pebs_constraints = intel_atom_pebs_event_constraints;
		x86_pmu.pebs_aliases = intel_pebs_aliases_core2;
		pr_cont("Atom events, ");
		name = "bonnell";
		break;

	case INTEL_FAM6_ATOM_SILVERMONT:
	case INTEL_FAM6_ATOM_SILVERMONT_X:
	case INTEL_FAM6_ATOM_SILVERMONT_MID:
	case INTEL_FAM6_ATOM_AIRMONT:
	case INTEL_FAM6_ATOM_AIRMONT_MID:
		memcpy(hw_cache_event_ids, slm_hw_cache_event_ids,
			sizeof(hw_cache_event_ids));
		memcpy(hw_cache_extra_regs, slm_hw_cache_extra_regs,
		       sizeof(hw_cache_extra_regs));

		intel_pmu_lbr_init_slm();

		x86_pmu.event_constraints = intel_slm_event_constraints;
		x86_pmu.pebs_constraints = intel_slm_pebs_event_constraints;
		x86_pmu.extra_regs = intel_slm_extra_regs;
		x86_pmu.flags |= PMU_FL_HAS_RSP_1;
		x86_pmu.cpu_events = slm_events_attrs;
		extra_attr = slm_format_attr;
		pr_cont("Silvermont events, ");
		name = "silvermont";
		break;

	case INTEL_FAM6_ATOM_GOLDMONT:
	case INTEL_FAM6_ATOM_GOLDMONT_X:
		x86_add_quirk(intel_counter_freezing_quirk);
		memcpy(hw_cache_event_ids, glm_hw_cache_event_ids,
		       sizeof(hw_cache_event_ids));
		memcpy(hw_cache_extra_regs, glm_hw_cache_extra_regs,
		       sizeof(hw_cache_extra_regs));

		intel_pmu_lbr_init_skl();

		x86_pmu.event_constraints = intel_slm_event_constraints;
		x86_pmu.pebs_constraints = intel_glm_pebs_event_constraints;
		x86_pmu.extra_regs = intel_glm_extra_regs;
		/*
		 * It's recommended to use CPU_CLK_UNHALTED.CORE_P + NPEBS
		 * for precise cycles.
		 * :pp is identical to :ppp
		 */
		x86_pmu.pebs_aliases = NULL;
		x86_pmu.pebs_prec_dist = true;
		x86_pmu.lbr_pt_coexist = true;
		x86_pmu.flags |= PMU_FL_HAS_RSP_1;
		x86_pmu.cpu_events = glm_events_attrs;
		extra_attr = slm_format_attr;
		pr_cont("Goldmont events, ");
		name = "goldmont";
		break;

	case INTEL_FAM6_ATOM_GOLDMONT_PLUS:
		x86_add_quirk(intel_counter_freezing_quirk);
		memcpy(hw_cache_event_ids, glp_hw_cache_event_ids,
		       sizeof(hw_cache_event_ids));
		memcpy(hw_cache_extra_regs, glp_hw_cache_extra_regs,
		       sizeof(hw_cache_extra_regs));

		intel_pmu_lbr_init_skl();

		x86_pmu.event_constraints = intel_slm_event_constraints;
		x86_pmu.extra_regs = intel_glm_extra_regs;
		/*
		 * It's recommended to use CPU_CLK_UNHALTED.CORE_P + NPEBS
		 * for precise cycles.
		 */
		x86_pmu.pebs_aliases = NULL;
		x86_pmu.pebs_prec_dist = true;
		x86_pmu.lbr_pt_coexist = true;
		x86_pmu.flags |= PMU_FL_HAS_RSP_1;
		x86_pmu.flags |= PMU_FL_PEBS_ALL;
		x86_pmu.get_event_constraints = glp_get_event_constraints;
		x86_pmu.cpu_events = glm_events_attrs;
		/* Goldmont Plus has 4-wide pipeline */
		event_attr_td_total_slots_scale_glm.event_str = "4";
		extra_attr = slm_format_attr;
		pr_cont("Goldmont plus events, ");
		name = "goldmont_plus";
		break;

	case INTEL_FAM6_ATOM_TREMONT_X:
		x86_pmu.late_ack = true;
		memcpy(hw_cache_event_ids, glp_hw_cache_event_ids,
		       sizeof(hw_cache_event_ids));
		memcpy(hw_cache_extra_regs, tnt_hw_cache_extra_regs,
		       sizeof(hw_cache_extra_regs));
		hw_cache_event_ids[C(ITLB)][C(OP_READ)][C(RESULT_ACCESS)] = -1;

		intel_pmu_lbr_init_skl();

		x86_pmu.event_constraints = intel_slm_event_constraints;
		x86_pmu.extra_regs = intel_tnt_extra_regs;
		/*
		 * It's recommended to use CPU_CLK_UNHALTED.CORE_P + NPEBS
		 * for precise cycles.
		 */
		x86_pmu.pebs_aliases = NULL;
		x86_pmu.pebs_prec_dist = true;
		x86_pmu.lbr_pt_coexist = true;
		x86_pmu.flags |= PMU_FL_HAS_RSP_1;
		x86_pmu.get_event_constraints = tnt_get_event_constraints;
		extra_attr = slm_format_attr;
		pr_cont("Tremont events, ");
		name = "Tremont";
		break;

	case INTEL_FAM6_WESTMERE:
	case INTEL_FAM6_WESTMERE_EP:
	case INTEL_FAM6_WESTMERE_EX:
		memcpy(hw_cache_event_ids, westmere_hw_cache_event_ids,
		       sizeof(hw_cache_event_ids));
		memcpy(hw_cache_extra_regs, nehalem_hw_cache_extra_regs,
		       sizeof(hw_cache_extra_regs));

		intel_pmu_lbr_init_nhm();

		x86_pmu.event_constraints = intel_westmere_event_constraints;
		x86_pmu.enable_all = intel_pmu_nhm_enable_all;
		x86_pmu.pebs_constraints = intel_westmere_pebs_event_constraints;
		x86_pmu.extra_regs = intel_westmere_extra_regs;
		x86_pmu.flags |= PMU_FL_HAS_RSP_1;

		mem_attr = nhm_mem_events_attrs;

		/* UOPS_ISSUED.STALLED_CYCLES */
		intel_perfmon_event_map[PERF_COUNT_HW_STALLED_CYCLES_FRONTEND] =
			X86_CONFIG(.event=0x0e, .umask=0x01, .inv=1, .cmask=1);
		/* UOPS_EXECUTED.CORE_ACTIVE_CYCLES,c=1,i=1 */
		intel_perfmon_event_map[PERF_COUNT_HW_STALLED_CYCLES_BACKEND] =
			X86_CONFIG(.event=0xb1, .umask=0x3f, .inv=1, .cmask=1);

		intel_pmu_pebs_data_source_nhm();
		extra_attr = nhm_format_attr;
		pr_cont("Westmere events, ");
		name = "westmere";
		break;

	case INTEL_FAM6_SANDYBRIDGE:
	case INTEL_FAM6_SANDYBRIDGE_X:
		x86_add_quirk(intel_sandybridge_quirk);
		x86_add_quirk(intel_ht_bug);
		memcpy(hw_cache_event_ids, snb_hw_cache_event_ids,
		       sizeof(hw_cache_event_ids));
		memcpy(hw_cache_extra_regs, snb_hw_cache_extra_regs,
		       sizeof(hw_cache_extra_regs));

		intel_pmu_lbr_init_snb();

		x86_pmu.event_constraints = intel_snb_event_constraints;
		x86_pmu.pebs_constraints = intel_snb_pebs_event_constraints;
		x86_pmu.pebs_aliases = intel_pebs_aliases_snb;
		if (boot_cpu_data.x86_model == INTEL_FAM6_SANDYBRIDGE_X)
			x86_pmu.extra_regs = intel_snbep_extra_regs;
		else
			x86_pmu.extra_regs = intel_snb_extra_regs;


		/* all extra regs are per-cpu when HT is on */
		x86_pmu.flags |= PMU_FL_HAS_RSP_1;
		x86_pmu.flags |= PMU_FL_NO_HT_SHARING;

		x86_pmu.cpu_events = snb_events_attrs;
		mem_attr = snb_mem_events_attrs;

		/* UOPS_ISSUED.ANY,c=1,i=1 to count stall cycles */
		intel_perfmon_event_map[PERF_COUNT_HW_STALLED_CYCLES_FRONTEND] =
			X86_CONFIG(.event=0x0e, .umask=0x01, .inv=1, .cmask=1);
		/* UOPS_DISPATCHED.THREAD,c=1,i=1 to count stall cycles*/
		intel_perfmon_event_map[PERF_COUNT_HW_STALLED_CYCLES_BACKEND] =
			X86_CONFIG(.event=0xb1, .umask=0x01, .inv=1, .cmask=1);

		extra_attr = nhm_format_attr;

		pr_cont("SandyBridge events, ");
		name = "sandybridge";
		break;

	case INTEL_FAM6_IVYBRIDGE:
	case INTEL_FAM6_IVYBRIDGE_X:
		x86_add_quirk(intel_ht_bug);
		memcpy(hw_cache_event_ids, snb_hw_cache_event_ids,
		       sizeof(hw_cache_event_ids));
		/* dTLB-load-misses on IVB is different than SNB */
		hw_cache_event_ids[C(DTLB)][C(OP_READ)][C(RESULT_MISS)] = 0x8108; /* DTLB_LOAD_MISSES.DEMAND_LD_MISS_CAUSES_A_WALK */

		memcpy(hw_cache_extra_regs, snb_hw_cache_extra_regs,
		       sizeof(hw_cache_extra_regs));

		intel_pmu_lbr_init_snb();

		x86_pmu.event_constraints = intel_ivb_event_constraints;
		x86_pmu.pebs_constraints = intel_ivb_pebs_event_constraints;
		x86_pmu.pebs_aliases = intel_pebs_aliases_ivb;
		x86_pmu.pebs_prec_dist = true;
		if (boot_cpu_data.x86_model == INTEL_FAM6_IVYBRIDGE_X)
			x86_pmu.extra_regs = intel_snbep_extra_regs;
		else
			x86_pmu.extra_regs = intel_snb_extra_regs;
		/* all extra regs are per-cpu when HT is on */
		x86_pmu.flags |= PMU_FL_HAS_RSP_1;
		x86_pmu.flags |= PMU_FL_NO_HT_SHARING;

		x86_pmu.cpu_events = snb_events_attrs;
		mem_attr = snb_mem_events_attrs;

		/* UOPS_ISSUED.ANY,c=1,i=1 to count stall cycles */
		intel_perfmon_event_map[PERF_COUNT_HW_STALLED_CYCLES_FRONTEND] =
			X86_CONFIG(.event=0x0e, .umask=0x01, .inv=1, .cmask=1);

		extra_attr = nhm_format_attr;

		pr_cont("IvyBridge events, ");
		name = "ivybridge";
		break;


	case INTEL_FAM6_HASWELL_CORE:
	case INTEL_FAM6_HASWELL_X:
	case INTEL_FAM6_HASWELL_ULT:
	case INTEL_FAM6_HASWELL_GT3E:
		x86_add_quirk(intel_ht_bug);
		x86_add_quirk(intel_pebs_isolation_quirk);
		x86_pmu.late_ack = true;
		memcpy(hw_cache_event_ids, hsw_hw_cache_event_ids, sizeof(hw_cache_event_ids));
		memcpy(hw_cache_extra_regs, hsw_hw_cache_extra_regs, sizeof(hw_cache_extra_regs));

		intel_pmu_lbr_init_hsw();

		x86_pmu.event_constraints = intel_hsw_event_constraints;
		x86_pmu.pebs_constraints = intel_hsw_pebs_event_constraints;
		x86_pmu.extra_regs = intel_snbep_extra_regs;
		x86_pmu.pebs_aliases = intel_pebs_aliases_ivb;
		x86_pmu.pebs_prec_dist = true;
		/* all extra regs are per-cpu when HT is on */
		x86_pmu.flags |= PMU_FL_HAS_RSP_1;
		x86_pmu.flags |= PMU_FL_NO_HT_SHARING;

		x86_pmu.hw_config = hsw_hw_config;
		x86_pmu.get_event_constraints = hsw_get_event_constraints;
		x86_pmu.cpu_events = hsw_events_attrs;
		x86_pmu.lbr_double_abort = true;
		extra_attr = boot_cpu_has(X86_FEATURE_RTM) ?
			hsw_format_attr : nhm_format_attr;
		mem_attr = hsw_mem_events_attrs;
		tsx_attr = hsw_tsx_events_attrs;
		pr_cont("Haswell events, ");
		name = "haswell";
		break;

	case INTEL_FAM6_BROADWELL_CORE:
	case INTEL_FAM6_BROADWELL_XEON_D:
	case INTEL_FAM6_BROADWELL_GT3E:
	case INTEL_FAM6_BROADWELL_X:
		x86_add_quirk(intel_pebs_isolation_quirk);
		x86_pmu.late_ack = true;
		memcpy(hw_cache_event_ids, hsw_hw_cache_event_ids, sizeof(hw_cache_event_ids));
		memcpy(hw_cache_extra_regs, hsw_hw_cache_extra_regs, sizeof(hw_cache_extra_regs));

		/* L3_MISS_LOCAL_DRAM is BIT(26) in Broadwell */
		hw_cache_extra_regs[C(LL)][C(OP_READ)][C(RESULT_MISS)] = HSW_DEMAND_READ |
									 BDW_L3_MISS|HSW_SNOOP_DRAM;
		hw_cache_extra_regs[C(LL)][C(OP_WRITE)][C(RESULT_MISS)] = HSW_DEMAND_WRITE|BDW_L3_MISS|
									  HSW_SNOOP_DRAM;
		hw_cache_extra_regs[C(NODE)][C(OP_READ)][C(RESULT_ACCESS)] = HSW_DEMAND_READ|
									     BDW_L3_MISS_LOCAL|HSW_SNOOP_DRAM;
		hw_cache_extra_regs[C(NODE)][C(OP_WRITE)][C(RESULT_ACCESS)] = HSW_DEMAND_WRITE|
									      BDW_L3_MISS_LOCAL|HSW_SNOOP_DRAM;

		intel_pmu_lbr_init_hsw();

		x86_pmu.event_constraints = intel_bdw_event_constraints;
		x86_pmu.pebs_constraints = intel_bdw_pebs_event_constraints;
		x86_pmu.extra_regs = intel_snbep_extra_regs;
		x86_pmu.pebs_aliases = intel_pebs_aliases_ivb;
		x86_pmu.pebs_prec_dist = true;
		/* all extra regs are per-cpu when HT is on */
		x86_pmu.flags |= PMU_FL_HAS_RSP_1;
		x86_pmu.flags |= PMU_FL_NO_HT_SHARING;

		x86_pmu.hw_config = hsw_hw_config;
		x86_pmu.get_event_constraints = hsw_get_event_constraints;
		x86_pmu.cpu_events = hsw_events_attrs;
		x86_pmu.limit_period = bdw_limit_period;
		extra_attr = boot_cpu_has(X86_FEATURE_RTM) ?
			hsw_format_attr : nhm_format_attr;
		mem_attr = hsw_mem_events_attrs;
		tsx_attr = hsw_tsx_events_attrs;
		pr_cont("Broadwell events, ");
		name = "broadwell";
		break;

	case INTEL_FAM6_XEON_PHI_KNL:
	case INTEL_FAM6_XEON_PHI_KNM:
		memcpy(hw_cache_event_ids,
		       slm_hw_cache_event_ids, sizeof(hw_cache_event_ids));
		memcpy(hw_cache_extra_regs,
		       knl_hw_cache_extra_regs, sizeof(hw_cache_extra_regs));
		intel_pmu_lbr_init_knl();

		x86_pmu.event_constraints = intel_slm_event_constraints;
		x86_pmu.pebs_constraints = intel_slm_pebs_event_constraints;
		x86_pmu.extra_regs = intel_knl_extra_regs;

		/* all extra regs are per-cpu when HT is on */
		x86_pmu.flags |= PMU_FL_HAS_RSP_1;
		x86_pmu.flags |= PMU_FL_NO_HT_SHARING;
		extra_attr = slm_format_attr;
		pr_cont("Knights Landing/Mill events, ");
		name = "knights-landing";
		break;

	case INTEL_FAM6_SKYLAKE_MOBILE:
	case INTEL_FAM6_SKYLAKE_DESKTOP:
	case INTEL_FAM6_SKYLAKE_X:
	case INTEL_FAM6_KABYLAKE_MOBILE:
	case INTEL_FAM6_KABYLAKE_DESKTOP:
		x86_add_quirk(intel_pebs_isolation_quirk);
		x86_pmu.late_ack = true;
		memcpy(hw_cache_event_ids, skl_hw_cache_event_ids, sizeof(hw_cache_event_ids));
		memcpy(hw_cache_extra_regs, skl_hw_cache_extra_regs, sizeof(hw_cache_extra_regs));
		intel_pmu_lbr_init_skl();

		/* INT_MISC.RECOVERY_CYCLES has umask 1 in Skylake */
		event_attr_td_recovery_bubbles.event_str_noht =
			"event=0xd,umask=0x1,cmask=1";
		event_attr_td_recovery_bubbles.event_str_ht =
			"event=0xd,umask=0x1,cmask=1,any=1";

		x86_pmu.event_constraints = intel_skl_event_constraints;
		x86_pmu.pebs_constraints = intel_skl_pebs_event_constraints;
		x86_pmu.extra_regs = intel_skl_extra_regs;
		x86_pmu.pebs_aliases = intel_pebs_aliases_skl;
		x86_pmu.pebs_prec_dist = true;
		/* all extra regs are per-cpu when HT is on */
		x86_pmu.flags |= PMU_FL_HAS_RSP_1;
		x86_pmu.flags |= PMU_FL_NO_HT_SHARING;

		x86_pmu.hw_config = hsw_hw_config;
		x86_pmu.get_event_constraints = hsw_get_event_constraints;
		extra_attr = boot_cpu_has(X86_FEATURE_RTM) ?
			hsw_format_attr : nhm_format_attr;
		extra_attr = merge_attr(extra_attr, skl_format_attr);
		to_free = extra_attr;
		x86_pmu.cpu_events = hsw_events_attrs;
		mem_attr = hsw_mem_events_attrs;
		tsx_attr = hsw_tsx_events_attrs;
		intel_pmu_pebs_data_source_skl(
			boot_cpu_data.x86_model == INTEL_FAM6_SKYLAKE_X);

		if (boot_cpu_has(X86_FEATURE_TSX_FORCE_ABORT)) {
			x86_pmu.flags |= PMU_FL_TFA;
			x86_pmu.get_event_constraints = tfa_get_event_constraints;
			x86_pmu.enable_all = intel_tfa_pmu_enable_all;
			x86_pmu.commit_scheduling = intel_tfa_commit_scheduling;
<<<<<<< HEAD
			intel_pmu_attrs[1] = &dev_attr_allow_tsx_force_abort.attr.attr;
=======
			intel_pmu_attrs[1] = &dev_attr_allow_tsx_force_abort.attr;
>>>>>>> 69dbdfff
		}

		pr_cont("Skylake events, ");
		name = "skylake";
		break;

	case INTEL_FAM6_ICELAKE_MOBILE:
		x86_pmu.late_ack = true;
		memcpy(hw_cache_event_ids, skl_hw_cache_event_ids, sizeof(hw_cache_event_ids));
		memcpy(hw_cache_extra_regs, skl_hw_cache_extra_regs, sizeof(hw_cache_extra_regs));
		hw_cache_event_ids[C(ITLB)][C(OP_READ)][C(RESULT_ACCESS)] = -1;
		intel_pmu_lbr_init_skl();

		x86_pmu.event_constraints = intel_icl_event_constraints;
		x86_pmu.pebs_constraints = intel_icl_pebs_event_constraints;
		x86_pmu.extra_regs = intel_icl_extra_regs;
		x86_pmu.pebs_aliases = NULL;
		x86_pmu.pebs_prec_dist = true;
		x86_pmu.flags |= PMU_FL_HAS_RSP_1;
		x86_pmu.flags |= PMU_FL_NO_HT_SHARING;

		x86_pmu.hw_config = hsw_hw_config;
		x86_pmu.get_event_constraints = icl_get_event_constraints;
		extra_attr = boot_cpu_has(X86_FEATURE_RTM) ?
			hsw_format_attr : nhm_format_attr;
		extra_attr = merge_attr(extra_attr, skl_format_attr);
		x86_pmu.cpu_events = get_icl_events_attrs();
		x86_pmu.rtm_abort_event = X86_CONFIG(.event=0xca, .umask=0x02);
		x86_pmu.lbr_pt_coexist = true;
		intel_pmu_pebs_data_source_skl(false);
		pr_cont("Icelake events, ");
		name = "icelake";
		break;

	default:
		switch (x86_pmu.version) {
		case 1:
			x86_pmu.event_constraints = intel_v1_event_constraints;
			pr_cont("generic architected perfmon v1, ");
			name = "generic_arch_v1";
			break;
		default:
			/*
			 * default constraints for v2 and up
			 */
			x86_pmu.event_constraints = intel_gen_event_constraints;
			pr_cont("generic architected perfmon, ");
			name = "generic_arch_v2+";
			break;
		}
	}

	snprintf(pmu_name_str, sizeof(pmu_name_str), "%s", name);

	if (version >= 2 && extra_attr) {
		x86_pmu.format_attrs = merge_attr(intel_arch3_formats_attr,
						  extra_attr);
		WARN_ON(!x86_pmu.format_attrs);
	}

	x86_pmu.cpu_events = get_events_attrs(x86_pmu.cpu_events,
					      mem_attr, tsx_attr);

	if (x86_pmu.num_counters > INTEL_PMC_MAX_GENERIC) {
		WARN(1, KERN_ERR "hw perf events %d > max(%d), clipping!",
		     x86_pmu.num_counters, INTEL_PMC_MAX_GENERIC);
		x86_pmu.num_counters = INTEL_PMC_MAX_GENERIC;
	}
	x86_pmu.intel_ctrl = (1ULL << x86_pmu.num_counters) - 1;

	if (x86_pmu.num_counters_fixed > INTEL_PMC_MAX_FIXED) {
		WARN(1, KERN_ERR "hw perf events fixed %d > max(%d), clipping!",
		     x86_pmu.num_counters_fixed, INTEL_PMC_MAX_FIXED);
		x86_pmu.num_counters_fixed = INTEL_PMC_MAX_FIXED;
	}

	x86_pmu.intel_ctrl |=
		((1LL << x86_pmu.num_counters_fixed)-1) << INTEL_PMC_IDX_FIXED;

	if (x86_pmu.event_constraints) {
		/*
		 * event on fixed counter2 (REF_CYCLES) only works on this
		 * counter, so do not extend mask to generic counters
		 */
		for_each_event_constraint(c, x86_pmu.event_constraints) {
			if (c->cmask == FIXED_EVENT_FLAGS
			    && c->idxmsk64 != INTEL_PMC_MSK_FIXED_REF_CYCLES) {
				c->idxmsk64 |= (1ULL << x86_pmu.num_counters) - 1;
			}
			c->idxmsk64 &=
				~(~0ULL << (INTEL_PMC_IDX_FIXED + x86_pmu.num_counters_fixed));
			c->weight = hweight64(c->idxmsk64);
		}
	}

	/*
	 * Access LBR MSR may cause #GP under certain circumstances.
	 * E.g. KVM doesn't support LBR MSR
	 * Check all LBT MSR here.
	 * Disable LBR access if any LBR MSRs can not be accessed.
	 */
	if (x86_pmu.lbr_nr && !check_msr(x86_pmu.lbr_tos, 0x3UL))
		x86_pmu.lbr_nr = 0;
	for (i = 0; i < x86_pmu.lbr_nr; i++) {
		if (!(check_msr(x86_pmu.lbr_from + i, 0xffffUL) &&
		      check_msr(x86_pmu.lbr_to + i, 0xffffUL)))
			x86_pmu.lbr_nr = 0;
	}

	x86_pmu.caps_attrs = intel_pmu_caps_attrs;

	if (x86_pmu.lbr_nr) {
		x86_pmu.caps_attrs = merge_attr(x86_pmu.caps_attrs, lbr_attrs);
		pr_cont("%d-deep LBR, ", x86_pmu.lbr_nr);
	}

	/*
	 * Access extra MSR may cause #GP under certain circumstances.
	 * E.g. KVM doesn't support offcore event
	 * Check all extra_regs here.
	 */
	if (x86_pmu.extra_regs) {
		for (er = x86_pmu.extra_regs; er->msr; er++) {
			er->extra_msr_access = check_msr(er->msr, 0x11UL);
			/* Disable LBR select mapping */
			if ((er->idx == EXTRA_REG_LBR) && !er->extra_msr_access)
				x86_pmu.lbr_sel_map = NULL;
		}
	}

	/* Support full width counters using alternative MSR range */
	if (x86_pmu.intel_cap.full_width_write) {
		x86_pmu.max_period = x86_pmu.cntval_mask >> 1;
		x86_pmu.perfctr = MSR_IA32_PMC0;
		pr_cont("full-width counters, ");
	}

	/*
	 * For arch perfmon 4 use counter freezing to avoid
	 * several MSR accesses in the PMI.
	 */
	if (x86_pmu.counter_freezing)
		x86_pmu.handle_irq = intel_pmu_handle_irq_v4;

	kfree(to_free);
	return 0;
}

/*
 * HT bug: phase 2 init
 * Called once we have valid topology information to check
 * whether or not HT is enabled
 * If HT is off, then we disable the workaround
 */
static __init int fixup_ht_bug(void)
{
	int c;
	/*
	 * problem not present on this CPU model, nothing to do
	 */
	if (!(x86_pmu.flags & PMU_FL_EXCL_ENABLED))
		return 0;

	if (topology_max_smt_threads() > 1) {
		pr_info("PMU erratum BJ122, BV98, HSD29 worked around, HT is on\n");
		return 0;
	}

	cpus_read_lock();

	hardlockup_detector_perf_stop();

	x86_pmu.flags &= ~(PMU_FL_EXCL_CNTRS | PMU_FL_EXCL_ENABLED);

	x86_pmu.start_scheduling = NULL;
	x86_pmu.commit_scheduling = NULL;
	x86_pmu.stop_scheduling = NULL;

	hardlockup_detector_perf_restart();

	for_each_online_cpu(c)
		free_excl_cntrs(&per_cpu(cpu_hw_events, c));

	cpus_read_unlock();
	pr_info("PMU erratum BJ122, BV98, HSD29 workaround disabled, HT off\n");
	return 0;
}
subsys_initcall(fixup_ht_bug)<|MERGE_RESOLUTION|>--- conflicted
+++ resolved
@@ -2083,11 +2083,7 @@
 	/*
 	 * We're going to use PMC3, make sure TFA is set before we touch it.
 	 */
-<<<<<<< HEAD
-	if (cntr == 3 && !cpuc->is_fake)
-=======
 	if (cntr == 3)
->>>>>>> 69dbdfff
 		intel_set_tfa(cpuc, true);
 }
 
@@ -3504,8 +3500,6 @@
 	return c;
 }
 
-<<<<<<< HEAD
-=======
 static struct event_constraint *
 tnt_get_event_constraints(struct cpu_hw_events *cpuc, int idx,
 			  struct perf_event *event)
@@ -3529,7 +3523,6 @@
 	return c;
 }
 
->>>>>>> 69dbdfff
 static bool allow_tsx_force_abort = true;
 
 static struct event_constraint *
@@ -3541,11 +3534,7 @@
 	/*
 	 * Without TFA we must not use PMC3.
 	 */
-<<<<<<< HEAD
-	if (!allow_tsx_force_abort && test_bit(3, c->idxmsk) && idx >= 0) {
-=======
 	if (!allow_tsx_force_abort && test_bit(3, c->idxmsk)) {
->>>>>>> 69dbdfff
 		c = dyn_constraint(cpuc, c, idx);
 		c->idxmsk64 &= ~(1ULL << 3);
 		c->weight--;
@@ -3639,16 +3628,11 @@
 	return c;
 }
 
-<<<<<<< HEAD
-=======
 
 int intel_cpuc_prepare(struct cpu_hw_events *cpuc, int cpu)
 {
 	cpuc->pebs_record_size = x86_pmu.pebs_record_size;
->>>>>>> 69dbdfff
-
-int intel_cpuc_prepare(struct cpu_hw_events *cpuc, int cpu)
-{
+
 	if (x86_pmu.extra_regs || x86_pmu.lbr_sel_map) {
 		cpuc->shared_regs = allocate_shared_regs(cpu);
 		if (!cpuc->shared_regs)
@@ -4407,13 +4391,9 @@
        NULL
 };
 
-<<<<<<< HEAD
-static DEVICE_BOOL_ATTR(allow_tsx_force_abort, 0644, allow_tsx_force_abort);
-=======
 static DEVICE_ATTR(allow_tsx_force_abort, 0644,
 		   show_sysctl_tfa,
 		   set_sysctl_tfa);
->>>>>>> 69dbdfff
 
 static struct attribute *intel_pmu_attrs[] = {
 	&dev_attr_freeze_on_smi.attr,
@@ -4948,11 +4928,7 @@
 			x86_pmu.get_event_constraints = tfa_get_event_constraints;
 			x86_pmu.enable_all = intel_tfa_pmu_enable_all;
 			x86_pmu.commit_scheduling = intel_tfa_commit_scheduling;
-<<<<<<< HEAD
-			intel_pmu_attrs[1] = &dev_attr_allow_tsx_force_abort.attr.attr;
-=======
 			intel_pmu_attrs[1] = &dev_attr_allow_tsx_force_abort.attr;
->>>>>>> 69dbdfff
 		}
 
 		pr_cont("Skylake events, ");
