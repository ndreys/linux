/*
 * Kernel-based Virtual Machine driver for Linux
 *
 * This module enables machines with Intel VT-x extensions to run virtual
 * machines without emulation or binary translation.
 *
 * MMU support
 *
 * Copyright (C) 2006 Qumranet, Inc.
 * Copyright 2010 Red Hat, Inc. and/or its affiliates.
 *
 * Authors:
 *   Yaniv Kamay  <yaniv@qumranet.com>
 *   Avi Kivity   <avi@qumranet.com>
 *
 * This work is licensed under the terms of the GNU GPL, version 2.  See
 * the COPYING file in the top-level directory.
 *
 */

#include "irq.h"
#include "mmu.h"
#include "x86.h"
#include "kvm_cache_regs.h"
#include "cpuid.h"

#include <linux/kvm_host.h>
#include <linux/types.h>
#include <linux/string.h>
#include <linux/mm.h>
#include <linux/highmem.h>
#include <linux/module.h>
#include <linux/swap.h>
#include <linux/hugetlb.h>
#include <linux/compiler.h>
#include <linux/srcu.h>
#include <linux/slab.h>
#include <linux/uaccess.h>

#include <asm/page.h>
#include <asm/cmpxchg.h>
#include <asm/io.h>
#include <asm/vmx.h>

/*
 * When setting this variable to true it enables Two-Dimensional-Paging
 * where the hardware walks 2 page tables:
 * 1. the guest-virtual to guest-physical
 * 2. while doing 1. it walks guest-physical to host-physical
 * If the hardware supports that we don't need to do shadow paging.
 */
bool tdp_enabled = false;

enum {
	AUDIT_PRE_PAGE_FAULT,
	AUDIT_POST_PAGE_FAULT,
	AUDIT_PRE_PTE_WRITE,
	AUDIT_POST_PTE_WRITE,
	AUDIT_PRE_SYNC,
	AUDIT_POST_SYNC
};

#undef MMU_DEBUG

#ifdef MMU_DEBUG
static bool dbg = 0;
module_param(dbg, bool, 0644);

#define pgprintk(x...) do { if (dbg) printk(x); } while (0)
#define rmap_printk(x...) do { if (dbg) printk(x); } while (0)
#define MMU_WARN_ON(x) WARN_ON(x)
#else
#define pgprintk(x...) do { } while (0)
#define rmap_printk(x...) do { } while (0)
#define MMU_WARN_ON(x) do { } while (0)
#endif

#define PTE_PREFETCH_NUM		8

#define PT_FIRST_AVAIL_BITS_SHIFT 10
#define PT64_SECOND_AVAIL_BITS_SHIFT 52

#define PT64_LEVEL_BITS 9

#define PT64_LEVEL_SHIFT(level) \
		(PAGE_SHIFT + (level - 1) * PT64_LEVEL_BITS)

#define PT64_INDEX(address, level)\
	(((address) >> PT64_LEVEL_SHIFT(level)) & ((1 << PT64_LEVEL_BITS) - 1))


#define PT32_LEVEL_BITS 10

#define PT32_LEVEL_SHIFT(level) \
		(PAGE_SHIFT + (level - 1) * PT32_LEVEL_BITS)

#define PT32_LVL_OFFSET_MASK(level) \
	(PT32_BASE_ADDR_MASK & ((1ULL << (PAGE_SHIFT + (((level) - 1) \
						* PT32_LEVEL_BITS))) - 1))

#define PT32_INDEX(address, level)\
	(((address) >> PT32_LEVEL_SHIFT(level)) & ((1 << PT32_LEVEL_BITS) - 1))


#define PT64_BASE_ADDR_MASK (((1ULL << 52) - 1) & ~(u64)(PAGE_SIZE-1))
#define PT64_DIR_BASE_ADDR_MASK \
	(PT64_BASE_ADDR_MASK & ~((1ULL << (PAGE_SHIFT + PT64_LEVEL_BITS)) - 1))
#define PT64_LVL_ADDR_MASK(level) \
	(PT64_BASE_ADDR_MASK & ~((1ULL << (PAGE_SHIFT + (((level) - 1) \
						* PT64_LEVEL_BITS))) - 1))
#define PT64_LVL_OFFSET_MASK(level) \
	(PT64_BASE_ADDR_MASK & ((1ULL << (PAGE_SHIFT + (((level) - 1) \
						* PT64_LEVEL_BITS))) - 1))

#define PT32_BASE_ADDR_MASK PAGE_MASK
#define PT32_DIR_BASE_ADDR_MASK \
	(PAGE_MASK & ~((1ULL << (PAGE_SHIFT + PT32_LEVEL_BITS)) - 1))
#define PT32_LVL_ADDR_MASK(level) \
	(PAGE_MASK & ~((1ULL << (PAGE_SHIFT + (((level) - 1) \
					    * PT32_LEVEL_BITS))) - 1))

#define PT64_PERM_MASK (PT_PRESENT_MASK | PT_WRITABLE_MASK | shadow_user_mask \
			| shadow_x_mask | shadow_nx_mask)

#define ACC_EXEC_MASK    1
#define ACC_WRITE_MASK   PT_WRITABLE_MASK
#define ACC_USER_MASK    PT_USER_MASK
#define ACC_ALL          (ACC_EXEC_MASK | ACC_WRITE_MASK | ACC_USER_MASK)

#include <trace/events/kvm.h>

#define CREATE_TRACE_POINTS
#include "mmutrace.h"

#define SPTE_HOST_WRITEABLE	(1ULL << PT_FIRST_AVAIL_BITS_SHIFT)
#define SPTE_MMU_WRITEABLE	(1ULL << (PT_FIRST_AVAIL_BITS_SHIFT + 1))

#define SHADOW_PT_INDEX(addr, level) PT64_INDEX(addr, level)

/* make pte_list_desc fit well in cache line */
#define PTE_LIST_EXT 3

struct pte_list_desc {
	u64 *sptes[PTE_LIST_EXT];
	struct pte_list_desc *more;
};

struct kvm_shadow_walk_iterator {
	u64 addr;
	hpa_t shadow_addr;
	u64 *sptep;
	int level;
	unsigned index;
};

#define for_each_shadow_entry(_vcpu, _addr, _walker)    \
	for (shadow_walk_init(&(_walker), _vcpu, _addr);	\
	     shadow_walk_okay(&(_walker));			\
	     shadow_walk_next(&(_walker)))

#define for_each_shadow_entry_lockless(_vcpu, _addr, _walker, spte)	\
	for (shadow_walk_init(&(_walker), _vcpu, _addr);		\
	     shadow_walk_okay(&(_walker)) &&				\
		({ spte = mmu_spte_get_lockless(_walker.sptep); 1; });	\
	     __shadow_walk_next(&(_walker), spte))

static struct kmem_cache *pte_list_desc_cache;
static struct kmem_cache *mmu_page_header_cache;
static struct percpu_counter kvm_total_used_mmu_pages;

static u64 __read_mostly shadow_nx_mask;
static u64 __read_mostly shadow_x_mask;	/* mutual exclusive with nx_mask */
static u64 __read_mostly shadow_user_mask;
static u64 __read_mostly shadow_accessed_mask;
static u64 __read_mostly shadow_dirty_mask;
static u64 __read_mostly shadow_mmio_mask;

static void mmu_spte_set(u64 *sptep, u64 spte);
static void mmu_free_roots(struct kvm_vcpu *vcpu);

void kvm_mmu_set_mmio_spte_mask(u64 mmio_mask)
{
	shadow_mmio_mask = mmio_mask;
}
EXPORT_SYMBOL_GPL(kvm_mmu_set_mmio_spte_mask);

/*
 * the low bit of the generation number is always presumed to be zero.
 * This disables mmio caching during memslot updates.  The concept is
 * similar to a seqcount but instead of retrying the access we just punt
 * and ignore the cache.
 *
 * spte bits 3-11 are used as bits 1-9 of the generation number,
 * the bits 52-61 are used as bits 10-19 of the generation number.
 */
#define MMIO_SPTE_GEN_LOW_SHIFT		2
#define MMIO_SPTE_GEN_HIGH_SHIFT	52

#define MMIO_GEN_SHIFT			20
#define MMIO_GEN_LOW_SHIFT		10
#define MMIO_GEN_LOW_MASK		((1 << MMIO_GEN_LOW_SHIFT) - 2)
#define MMIO_GEN_MASK			((1 << MMIO_GEN_SHIFT) - 1)

static u64 generation_mmio_spte_mask(unsigned int gen)
{
	u64 mask;

	WARN_ON(gen & ~MMIO_GEN_MASK);

	mask = (gen & MMIO_GEN_LOW_MASK) << MMIO_SPTE_GEN_LOW_SHIFT;
	mask |= ((u64)gen >> MMIO_GEN_LOW_SHIFT) << MMIO_SPTE_GEN_HIGH_SHIFT;
	return mask;
}

static unsigned int get_mmio_spte_generation(u64 spte)
{
	unsigned int gen;

	spte &= ~shadow_mmio_mask;

	gen = (spte >> MMIO_SPTE_GEN_LOW_SHIFT) & MMIO_GEN_LOW_MASK;
	gen |= (spte >> MMIO_SPTE_GEN_HIGH_SHIFT) << MMIO_GEN_LOW_SHIFT;
	return gen;
}

static unsigned int kvm_current_mmio_generation(struct kvm *kvm)
{
	return kvm_memslots(kvm)->generation & MMIO_GEN_MASK;
}

static void mark_mmio_spte(struct kvm *kvm, u64 *sptep, u64 gfn,
			   unsigned access)
{
	unsigned int gen = kvm_current_mmio_generation(kvm);
	u64 mask = generation_mmio_spte_mask(gen);

	access &= ACC_WRITE_MASK | ACC_USER_MASK;
	mask |= shadow_mmio_mask | access | gfn << PAGE_SHIFT;

	trace_mark_mmio_spte(sptep, gfn, access, gen);
	mmu_spte_set(sptep, mask);
}

static bool is_mmio_spte(u64 spte)
{
	return (spte & shadow_mmio_mask) == shadow_mmio_mask;
}

static gfn_t get_mmio_spte_gfn(u64 spte)
{
	u64 mask = generation_mmio_spte_mask(MMIO_GEN_MASK) | shadow_mmio_mask;
	return (spte & ~mask) >> PAGE_SHIFT;
}

static unsigned get_mmio_spte_access(u64 spte)
{
	u64 mask = generation_mmio_spte_mask(MMIO_GEN_MASK) | shadow_mmio_mask;
	return (spte & ~mask) & ~PAGE_MASK;
}

static bool set_mmio_spte(struct kvm *kvm, u64 *sptep, gfn_t gfn,
			  pfn_t pfn, unsigned access)
{
	if (unlikely(is_noslot_pfn(pfn))) {
		mark_mmio_spte(kvm, sptep, gfn, access);
		return true;
	}

	return false;
}

static bool check_mmio_spte(struct kvm *kvm, u64 spte)
{
	unsigned int kvm_gen, spte_gen;

	kvm_gen = kvm_current_mmio_generation(kvm);
	spte_gen = get_mmio_spte_generation(spte);

	trace_check_mmio_spte(spte, kvm_gen, spte_gen);
	return likely(kvm_gen == spte_gen);
}

void kvm_mmu_set_mask_ptes(u64 user_mask, u64 accessed_mask,
		u64 dirty_mask, u64 nx_mask, u64 x_mask)
{
	shadow_user_mask = user_mask;
	shadow_accessed_mask = accessed_mask;
	shadow_dirty_mask = dirty_mask;
	shadow_nx_mask = nx_mask;
	shadow_x_mask = x_mask;
}
EXPORT_SYMBOL_GPL(kvm_mmu_set_mask_ptes);

static int is_cpuid_PSE36(void)
{
	return 1;
}

static int is_nx(struct kvm_vcpu *vcpu)
{
	return vcpu->arch.efer & EFER_NX;
}

static int is_shadow_present_pte(u64 pte)
{
	return pte & PT_PRESENT_MASK && !is_mmio_spte(pte);
}

static int is_large_pte(u64 pte)
{
	return pte & PT_PAGE_SIZE_MASK;
}

static int is_rmap_spte(u64 pte)
{
	return is_shadow_present_pte(pte);
}

static int is_last_spte(u64 pte, int level)
{
	if (level == PT_PAGE_TABLE_LEVEL)
		return 1;
	if (is_large_pte(pte))
		return 1;
	return 0;
}

static pfn_t spte_to_pfn(u64 pte)
{
	return (pte & PT64_BASE_ADDR_MASK) >> PAGE_SHIFT;
}

static gfn_t pse36_gfn_delta(u32 gpte)
{
	int shift = 32 - PT32_DIR_PSE36_SHIFT - PAGE_SHIFT;

	return (gpte & PT32_DIR_PSE36_MASK) << shift;
}

#ifdef CONFIG_X86_64
static void __set_spte(u64 *sptep, u64 spte)
{
	*sptep = spte;
}

static void __update_clear_spte_fast(u64 *sptep, u64 spte)
{
	*sptep = spte;
}

static u64 __update_clear_spte_slow(u64 *sptep, u64 spte)
{
	return xchg(sptep, spte);
}

static u64 __get_spte_lockless(u64 *sptep)
{
	return ACCESS_ONCE(*sptep);
}

static bool __check_direct_spte_mmio_pf(u64 spte)
{
	/* It is valid if the spte is zapped. */
	return spte == 0ull;
}
#else
union split_spte {
	struct {
		u32 spte_low;
		u32 spte_high;
	};
	u64 spte;
};

static void count_spte_clear(u64 *sptep, u64 spte)
{
	struct kvm_mmu_page *sp =  page_header(__pa(sptep));

	if (is_shadow_present_pte(spte))
		return;

	/* Ensure the spte is completely set before we increase the count */
	smp_wmb();
	sp->clear_spte_count++;
}

static void __set_spte(u64 *sptep, u64 spte)
{
	union split_spte *ssptep, sspte;

	ssptep = (union split_spte *)sptep;
	sspte = (union split_spte)spte;

	ssptep->spte_high = sspte.spte_high;

	/*
	 * If we map the spte from nonpresent to present, We should store
	 * the high bits firstly, then set present bit, so cpu can not
	 * fetch this spte while we are setting the spte.
	 */
	smp_wmb();

	ssptep->spte_low = sspte.spte_low;
}

static void __update_clear_spte_fast(u64 *sptep, u64 spte)
{
	union split_spte *ssptep, sspte;

	ssptep = (union split_spte *)sptep;
	sspte = (union split_spte)spte;

	ssptep->spte_low = sspte.spte_low;

	/*
	 * If we map the spte from present to nonpresent, we should clear
	 * present bit firstly to avoid vcpu fetch the old high bits.
	 */
	smp_wmb();

	ssptep->spte_high = sspte.spte_high;
	count_spte_clear(sptep, spte);
}

static u64 __update_clear_spte_slow(u64 *sptep, u64 spte)
{
	union split_spte *ssptep, sspte, orig;

	ssptep = (union split_spte *)sptep;
	sspte = (union split_spte)spte;

	/* xchg acts as a barrier before the setting of the high bits */
	orig.spte_low = xchg(&ssptep->spte_low, sspte.spte_low);
	orig.spte_high = ssptep->spte_high;
	ssptep->spte_high = sspte.spte_high;
	count_spte_clear(sptep, spte);

	return orig.spte;
}

/*
 * The idea using the light way get the spte on x86_32 guest is from
 * gup_get_pte(arch/x86/mm/gup.c).
 *
 * An spte tlb flush may be pending, because kvm_set_pte_rmapp
 * coalesces them and we are running out of the MMU lock.  Therefore
 * we need to protect against in-progress updates of the spte.
 *
 * Reading the spte while an update is in progress may get the old value
 * for the high part of the spte.  The race is fine for a present->non-present
 * change (because the high part of the spte is ignored for non-present spte),
 * but for a present->present change we must reread the spte.
 *
 * All such changes are done in two steps (present->non-present and
 * non-present->present), hence it is enough to count the number of
 * present->non-present updates: if it changed while reading the spte,
 * we might have hit the race.  This is done using clear_spte_count.
 */
static u64 __get_spte_lockless(u64 *sptep)
{
	struct kvm_mmu_page *sp =  page_header(__pa(sptep));
	union split_spte spte, *orig = (union split_spte *)sptep;
	int count;

retry:
	count = sp->clear_spte_count;
	smp_rmb();

	spte.spte_low = orig->spte_low;
	smp_rmb();

	spte.spte_high = orig->spte_high;
	smp_rmb();

	if (unlikely(spte.spte_low != orig->spte_low ||
	      count != sp->clear_spte_count))
		goto retry;

	return spte.spte;
}

static bool __check_direct_spte_mmio_pf(u64 spte)
{
	union split_spte sspte = (union split_spte)spte;
	u32 high_mmio_mask = shadow_mmio_mask >> 32;

	/* It is valid if the spte is zapped. */
	if (spte == 0ull)
		return true;

	/* It is valid if the spte is being zapped. */
	if (sspte.spte_low == 0ull &&
	    (sspte.spte_high & high_mmio_mask) == high_mmio_mask)
		return true;

	return false;
}
#endif

static bool spte_is_locklessly_modifiable(u64 spte)
{
	return (spte & (SPTE_HOST_WRITEABLE | SPTE_MMU_WRITEABLE)) ==
		(SPTE_HOST_WRITEABLE | SPTE_MMU_WRITEABLE);
}

static bool spte_has_volatile_bits(u64 spte)
{
	/*
	 * Always atomicly update spte if it can be updated
	 * out of mmu-lock, it can ensure dirty bit is not lost,
	 * also, it can help us to get a stable is_writable_pte()
	 * to ensure tlb flush is not missed.
	 */
	if (spte_is_locklessly_modifiable(spte))
		return true;

	if (!shadow_accessed_mask)
		return false;

	if (!is_shadow_present_pte(spte))
		return false;

	if ((spte & shadow_accessed_mask) &&
	      (!is_writable_pte(spte) || (spte & shadow_dirty_mask)))
		return false;

	return true;
}

static bool spte_is_bit_cleared(u64 old_spte, u64 new_spte, u64 bit_mask)
{
	return (old_spte & bit_mask) && !(new_spte & bit_mask);
}

static bool spte_is_bit_changed(u64 old_spte, u64 new_spte, u64 bit_mask)
{
	return (old_spte & bit_mask) != (new_spte & bit_mask);
}

/* Rules for using mmu_spte_set:
 * Set the sptep from nonpresent to present.
 * Note: the sptep being assigned *must* be either not present
 * or in a state where the hardware will not attempt to update
 * the spte.
 */
static void mmu_spte_set(u64 *sptep, u64 new_spte)
{
	WARN_ON(is_shadow_present_pte(*sptep));
	__set_spte(sptep, new_spte);
}

/* Rules for using mmu_spte_update:
 * Update the state bits, it means the mapped pfn is not changged.
 *
 * Whenever we overwrite a writable spte with a read-only one we
 * should flush remote TLBs. Otherwise rmap_write_protect
 * will find a read-only spte, even though the writable spte
 * might be cached on a CPU's TLB, the return value indicates this
 * case.
 */
static bool mmu_spte_update(u64 *sptep, u64 new_spte)
{
	u64 old_spte = *sptep;
	bool ret = false;

	WARN_ON(!is_rmap_spte(new_spte));

	if (!is_shadow_present_pte(old_spte)) {
		mmu_spte_set(sptep, new_spte);
		return ret;
	}

	if (!spte_has_volatile_bits(old_spte))
		__update_clear_spte_fast(sptep, new_spte);
	else
		old_spte = __update_clear_spte_slow(sptep, new_spte);

	/*
	 * For the spte updated out of mmu-lock is safe, since
	 * we always atomicly update it, see the comments in
	 * spte_has_volatile_bits().
	 */
	if (spte_is_locklessly_modifiable(old_spte) &&
	      !is_writable_pte(new_spte))
		ret = true;

	if (!shadow_accessed_mask)
		return ret;

	/*
	 * Flush TLB when accessed/dirty bits are changed in the page tables,
	 * to guarantee consistency between TLB and page tables.
	 */
	if (spte_is_bit_changed(old_spte, new_spte,
                                shadow_accessed_mask | shadow_dirty_mask))
		ret = true;

	if (spte_is_bit_cleared(old_spte, new_spte, shadow_accessed_mask))
		kvm_set_pfn_accessed(spte_to_pfn(old_spte));
	if (spte_is_bit_cleared(old_spte, new_spte, shadow_dirty_mask))
		kvm_set_pfn_dirty(spte_to_pfn(old_spte));

	return ret;
}

/*
 * Rules for using mmu_spte_clear_track_bits:
 * It sets the sptep from present to nonpresent, and track the
 * state bits, it is used to clear the last level sptep.
 */
static int mmu_spte_clear_track_bits(u64 *sptep)
{
	pfn_t pfn;
	u64 old_spte = *sptep;

	if (!spte_has_volatile_bits(old_spte))
		__update_clear_spte_fast(sptep, 0ull);
	else
		old_spte = __update_clear_spte_slow(sptep, 0ull);

	if (!is_rmap_spte(old_spte))
		return 0;

	pfn = spte_to_pfn(old_spte);

	/*
	 * KVM does not hold the refcount of the page used by
	 * kvm mmu, before reclaiming the page, we should
	 * unmap it from mmu first.
	 */
	WARN_ON(!kvm_is_reserved_pfn(pfn) && !page_count(pfn_to_page(pfn)));

	if (!shadow_accessed_mask || old_spte & shadow_accessed_mask)
		kvm_set_pfn_accessed(pfn);
	if (!shadow_dirty_mask || (old_spte & shadow_dirty_mask))
		kvm_set_pfn_dirty(pfn);
	return 1;
}

/*
 * Rules for using mmu_spte_clear_no_track:
 * Directly clear spte without caring the state bits of sptep,
 * it is used to set the upper level spte.
 */
static void mmu_spte_clear_no_track(u64 *sptep)
{
	__update_clear_spte_fast(sptep, 0ull);
}

static u64 mmu_spte_get_lockless(u64 *sptep)
{
	return __get_spte_lockless(sptep);
}

static void walk_shadow_page_lockless_begin(struct kvm_vcpu *vcpu)
{
	/*
	 * Prevent page table teardown by making any free-er wait during
	 * kvm_flush_remote_tlbs() IPI to all active vcpus.
	 */
	local_irq_disable();
	vcpu->mode = READING_SHADOW_PAGE_TABLES;
	/*
	 * Make sure a following spte read is not reordered ahead of the write
	 * to vcpu->mode.
	 */
	smp_mb();
}

static void walk_shadow_page_lockless_end(struct kvm_vcpu *vcpu)
{
	/*
	 * Make sure the write to vcpu->mode is not reordered in front of
	 * reads to sptes.  If it does, kvm_commit_zap_page() can see us
	 * OUTSIDE_GUEST_MODE and proceed to free the shadow page table.
	 */
	smp_mb();
	vcpu->mode = OUTSIDE_GUEST_MODE;
	local_irq_enable();
}

static int mmu_topup_memory_cache(struct kvm_mmu_memory_cache *cache,
				  struct kmem_cache *base_cache, int min)
{
	void *obj;

	if (cache->nobjs >= min)
		return 0;
	while (cache->nobjs < ARRAY_SIZE(cache->objects)) {
		obj = kmem_cache_zalloc(base_cache, GFP_KERNEL);
		if (!obj)
			return -ENOMEM;
		cache->objects[cache->nobjs++] = obj;
	}
	return 0;
}

static int mmu_memory_cache_free_objects(struct kvm_mmu_memory_cache *cache)
{
	return cache->nobjs;
}

static void mmu_free_memory_cache(struct kvm_mmu_memory_cache *mc,
				  struct kmem_cache *cache)
{
	while (mc->nobjs)
		kmem_cache_free(cache, mc->objects[--mc->nobjs]);
}

static int mmu_topup_memory_cache_page(struct kvm_mmu_memory_cache *cache,
				       int min)
{
	void *page;

	if (cache->nobjs >= min)
		return 0;
	while (cache->nobjs < ARRAY_SIZE(cache->objects)) {
		page = (void *)__get_free_page(GFP_KERNEL);
		if (!page)
			return -ENOMEM;
		cache->objects[cache->nobjs++] = page;
	}
	return 0;
}

static void mmu_free_memory_cache_page(struct kvm_mmu_memory_cache *mc)
{
	while (mc->nobjs)
		free_page((unsigned long)mc->objects[--mc->nobjs]);
}

static int mmu_topup_memory_caches(struct kvm_vcpu *vcpu)
{
	int r;

	r = mmu_topup_memory_cache(&vcpu->arch.mmu_pte_list_desc_cache,
				   pte_list_desc_cache, 8 + PTE_PREFETCH_NUM);
	if (r)
		goto out;
	r = mmu_topup_memory_cache_page(&vcpu->arch.mmu_page_cache, 8);
	if (r)
		goto out;
	r = mmu_topup_memory_cache(&vcpu->arch.mmu_page_header_cache,
				   mmu_page_header_cache, 4);
out:
	return r;
}

static void mmu_free_memory_caches(struct kvm_vcpu *vcpu)
{
	mmu_free_memory_cache(&vcpu->arch.mmu_pte_list_desc_cache,
				pte_list_desc_cache);
	mmu_free_memory_cache_page(&vcpu->arch.mmu_page_cache);
	mmu_free_memory_cache(&vcpu->arch.mmu_page_header_cache,
				mmu_page_header_cache);
}

static void *mmu_memory_cache_alloc(struct kvm_mmu_memory_cache *mc)
{
	void *p;

	BUG_ON(!mc->nobjs);
	p = mc->objects[--mc->nobjs];
	return p;
}

static struct pte_list_desc *mmu_alloc_pte_list_desc(struct kvm_vcpu *vcpu)
{
	return mmu_memory_cache_alloc(&vcpu->arch.mmu_pte_list_desc_cache);
}

static void mmu_free_pte_list_desc(struct pte_list_desc *pte_list_desc)
{
	kmem_cache_free(pte_list_desc_cache, pte_list_desc);
}

static gfn_t kvm_mmu_page_get_gfn(struct kvm_mmu_page *sp, int index)
{
	if (!sp->role.direct)
		return sp->gfns[index];

	return sp->gfn + (index << ((sp->role.level - 1) * PT64_LEVEL_BITS));
}

static void kvm_mmu_page_set_gfn(struct kvm_mmu_page *sp, int index, gfn_t gfn)
{
	if (sp->role.direct)
		BUG_ON(gfn != kvm_mmu_page_get_gfn(sp, index));
	else
		sp->gfns[index] = gfn;
}

/*
 * Return the pointer to the large page information for a given gfn,
 * handling slots that are not large page aligned.
 */
static struct kvm_lpage_info *lpage_info_slot(gfn_t gfn,
					      struct kvm_memory_slot *slot,
					      int level)
{
	unsigned long idx;

	idx = gfn_to_index(gfn, slot->base_gfn, level);
	return &slot->arch.lpage_info[level - 2][idx];
}

static void account_shadowed(struct kvm *kvm, gfn_t gfn)
{
	struct kvm_memory_slot *slot;
	struct kvm_lpage_info *linfo;
	int i;

	slot = gfn_to_memslot(kvm, gfn);
	for (i = PT_DIRECTORY_LEVEL;
	     i < PT_PAGE_TABLE_LEVEL + KVM_NR_PAGE_SIZES; ++i) {
		linfo = lpage_info_slot(gfn, slot, i);
		linfo->write_count += 1;
	}
	kvm->arch.indirect_shadow_pages++;
}

static void unaccount_shadowed(struct kvm *kvm, gfn_t gfn)
{
	struct kvm_memory_slot *slot;
	struct kvm_lpage_info *linfo;
	int i;

	slot = gfn_to_memslot(kvm, gfn);
	for (i = PT_DIRECTORY_LEVEL;
	     i < PT_PAGE_TABLE_LEVEL + KVM_NR_PAGE_SIZES; ++i) {
		linfo = lpage_info_slot(gfn, slot, i);
		linfo->write_count -= 1;
		WARN_ON(linfo->write_count < 0);
	}
	kvm->arch.indirect_shadow_pages--;
}

static int has_wrprotected_page(struct kvm *kvm,
				gfn_t gfn,
				int level)
{
	struct kvm_memory_slot *slot;
	struct kvm_lpage_info *linfo;

	slot = gfn_to_memslot(kvm, gfn);
	if (slot) {
		linfo = lpage_info_slot(gfn, slot, level);
		return linfo->write_count;
	}

	return 1;
}

static int host_mapping_level(struct kvm *kvm, gfn_t gfn)
{
	unsigned long page_size;
	int i, ret = 0;

	page_size = kvm_host_page_size(kvm, gfn);

	for (i = PT_PAGE_TABLE_LEVEL;
	     i < (PT_PAGE_TABLE_LEVEL + KVM_NR_PAGE_SIZES); ++i) {
		if (page_size >= KVM_HPAGE_SIZE(i))
			ret = i;
		else
			break;
	}

	return ret;
}

static struct kvm_memory_slot *
gfn_to_memslot_dirty_bitmap(struct kvm_vcpu *vcpu, gfn_t gfn,
			    bool no_dirty_log)
{
	struct kvm_memory_slot *slot;

	slot = gfn_to_memslot(vcpu->kvm, gfn);
	if (!slot || slot->flags & KVM_MEMSLOT_INVALID ||
	      (no_dirty_log && slot->dirty_bitmap))
		slot = NULL;

	return slot;
}

static bool mapping_level_dirty_bitmap(struct kvm_vcpu *vcpu, gfn_t large_gfn)
{
	return !gfn_to_memslot_dirty_bitmap(vcpu, large_gfn, true);
}

static int mapping_level(struct kvm_vcpu *vcpu, gfn_t large_gfn)
{
	int host_level, level, max_level;

	host_level = host_mapping_level(vcpu->kvm, large_gfn);

	if (host_level == PT_PAGE_TABLE_LEVEL)
		return host_level;

	max_level = min(kvm_x86_ops->get_lpage_level(), host_level);

	for (level = PT_DIRECTORY_LEVEL; level <= max_level; ++level)
		if (has_wrprotected_page(vcpu->kvm, large_gfn, level))
			break;

	return level - 1;
}

/*
 * Pte mapping structures:
 *
 * If pte_list bit zero is zero, then pte_list point to the spte.
 *
 * If pte_list bit zero is one, (then pte_list & ~1) points to a struct
 * pte_list_desc containing more mappings.
 *
 * Returns the number of pte entries before the spte was added or zero if
 * the spte was not added.
 *
 */
static int pte_list_add(struct kvm_vcpu *vcpu, u64 *spte,
			unsigned long *pte_list)
{
	struct pte_list_desc *desc;
	int i, count = 0;

	if (!*pte_list) {
		rmap_printk("pte_list_add: %p %llx 0->1\n", spte, *spte);
		*pte_list = (unsigned long)spte;
	} else if (!(*pte_list & 1)) {
		rmap_printk("pte_list_add: %p %llx 1->many\n", spte, *spte);
		desc = mmu_alloc_pte_list_desc(vcpu);
		desc->sptes[0] = (u64 *)*pte_list;
		desc->sptes[1] = spte;
		*pte_list = (unsigned long)desc | 1;
		++count;
	} else {
		rmap_printk("pte_list_add: %p %llx many->many\n", spte, *spte);
		desc = (struct pte_list_desc *)(*pte_list & ~1ul);
		while (desc->sptes[PTE_LIST_EXT-1] && desc->more) {
			desc = desc->more;
			count += PTE_LIST_EXT;
		}
		if (desc->sptes[PTE_LIST_EXT-1]) {
			desc->more = mmu_alloc_pte_list_desc(vcpu);
			desc = desc->more;
		}
		for (i = 0; desc->sptes[i]; ++i)
			++count;
		desc->sptes[i] = spte;
	}
	return count;
}

static void
pte_list_desc_remove_entry(unsigned long *pte_list, struct pte_list_desc *desc,
			   int i, struct pte_list_desc *prev_desc)
{
	int j;

	for (j = PTE_LIST_EXT - 1; !desc->sptes[j] && j > i; --j)
		;
	desc->sptes[i] = desc->sptes[j];
	desc->sptes[j] = NULL;
	if (j != 0)
		return;
	if (!prev_desc && !desc->more)
		*pte_list = (unsigned long)desc->sptes[0];
	else
		if (prev_desc)
			prev_desc->more = desc->more;
		else
			*pte_list = (unsigned long)desc->more | 1;
	mmu_free_pte_list_desc(desc);
}

static void pte_list_remove(u64 *spte, unsigned long *pte_list)
{
	struct pte_list_desc *desc;
	struct pte_list_desc *prev_desc;
	int i;

	if (!*pte_list) {
		printk(KERN_ERR "pte_list_remove: %p 0->BUG\n", spte);
		BUG();
	} else if (!(*pte_list & 1)) {
		rmap_printk("pte_list_remove:  %p 1->0\n", spte);
		if ((u64 *)*pte_list != spte) {
			printk(KERN_ERR "pte_list_remove:  %p 1->BUG\n", spte);
			BUG();
		}
		*pte_list = 0;
	} else {
		rmap_printk("pte_list_remove:  %p many->many\n", spte);
		desc = (struct pte_list_desc *)(*pte_list & ~1ul);
		prev_desc = NULL;
		while (desc) {
			for (i = 0; i < PTE_LIST_EXT && desc->sptes[i]; ++i)
				if (desc->sptes[i] == spte) {
					pte_list_desc_remove_entry(pte_list,
							       desc, i,
							       prev_desc);
					return;
				}
			prev_desc = desc;
			desc = desc->more;
		}
		pr_err("pte_list_remove: %p many->many\n", spte);
		BUG();
	}
}

typedef void (*pte_list_walk_fn) (u64 *spte);
static void pte_list_walk(unsigned long *pte_list, pte_list_walk_fn fn)
{
	struct pte_list_desc *desc;
	int i;

	if (!*pte_list)
		return;

	if (!(*pte_list & 1))
		return fn((u64 *)*pte_list);

	desc = (struct pte_list_desc *)(*pte_list & ~1ul);
	while (desc) {
		for (i = 0; i < PTE_LIST_EXT && desc->sptes[i]; ++i)
			fn(desc->sptes[i]);
		desc = desc->more;
	}
}

static unsigned long *__gfn_to_rmap(gfn_t gfn, int level,
				    struct kvm_memory_slot *slot)
{
	unsigned long idx;

	idx = gfn_to_index(gfn, slot->base_gfn, level);
	return &slot->arch.rmap[level - PT_PAGE_TABLE_LEVEL][idx];
}

/*
 * Take gfn and return the reverse mapping to it.
 */
static unsigned long *gfn_to_rmap(struct kvm *kvm, gfn_t gfn, int level)
{
	struct kvm_memory_slot *slot;

	slot = gfn_to_memslot(kvm, gfn);
	return __gfn_to_rmap(gfn, level, slot);
}

static bool rmap_can_add(struct kvm_vcpu *vcpu)
{
	struct kvm_mmu_memory_cache *cache;

	cache = &vcpu->arch.mmu_pte_list_desc_cache;
	return mmu_memory_cache_free_objects(cache);
}

static int rmap_add(struct kvm_vcpu *vcpu, u64 *spte, gfn_t gfn)
{
	struct kvm_mmu_page *sp;
	unsigned long *rmapp;

	sp = page_header(__pa(spte));
	kvm_mmu_page_set_gfn(sp, spte - sp->spt, gfn);
	rmapp = gfn_to_rmap(vcpu->kvm, gfn, sp->role.level);
	return pte_list_add(vcpu, spte, rmapp);
}

static void rmap_remove(struct kvm *kvm, u64 *spte)
{
	struct kvm_mmu_page *sp;
	gfn_t gfn;
	unsigned long *rmapp;

	sp = page_header(__pa(spte));
	gfn = kvm_mmu_page_get_gfn(sp, spte - sp->spt);
	rmapp = gfn_to_rmap(kvm, gfn, sp->role.level);
	pte_list_remove(spte, rmapp);
}

/*
 * Used by the following functions to iterate through the sptes linked by a
 * rmap.  All fields are private and not assumed to be used outside.
 */
struct rmap_iterator {
	/* private fields */
	struct pte_list_desc *desc;	/* holds the sptep if not NULL */
	int pos;			/* index of the sptep */
};

/*
 * Iteration must be started by this function.  This should also be used after
 * removing/dropping sptes from the rmap link because in such cases the
 * information in the itererator may not be valid.
 *
 * Returns sptep if found, NULL otherwise.
 */
static u64 *rmap_get_first(unsigned long rmap, struct rmap_iterator *iter)
{
	if (!rmap)
		return NULL;

	if (!(rmap & 1)) {
		iter->desc = NULL;
		return (u64 *)rmap;
	}

	iter->desc = (struct pte_list_desc *)(rmap & ~1ul);
	iter->pos = 0;
	return iter->desc->sptes[iter->pos];
}

/*
 * Must be used with a valid iterator: e.g. after rmap_get_first().
 *
 * Returns sptep if found, NULL otherwise.
 */
static u64 *rmap_get_next(struct rmap_iterator *iter)
{
	if (iter->desc) {
		if (iter->pos < PTE_LIST_EXT - 1) {
			u64 *sptep;

			++iter->pos;
			sptep = iter->desc->sptes[iter->pos];
			if (sptep)
				return sptep;
		}

		iter->desc = iter->desc->more;

		if (iter->desc) {
			iter->pos = 0;
			/* desc->sptes[0] cannot be NULL */
			return iter->desc->sptes[iter->pos];
		}
	}

	return NULL;
}

static void drop_spte(struct kvm *kvm, u64 *sptep)
{
	if (mmu_spte_clear_track_bits(sptep))
		rmap_remove(kvm, sptep);
}


static bool __drop_large_spte(struct kvm *kvm, u64 *sptep)
{
	if (is_large_pte(*sptep)) {
		WARN_ON(page_header(__pa(sptep))->role.level ==
			PT_PAGE_TABLE_LEVEL);
		drop_spte(kvm, sptep);
		--kvm->stat.lpages;
		return true;
	}

	return false;
}

static void drop_large_spte(struct kvm_vcpu *vcpu, u64 *sptep)
{
	if (__drop_large_spte(vcpu->kvm, sptep))
		kvm_flush_remote_tlbs(vcpu->kvm);
}

/*
 * Write-protect on the specified @sptep, @pt_protect indicates whether
 * spte write-protection is caused by protecting shadow page table.
 *
 * Note: write protection is difference between dirty logging and spte
 * protection:
 * - for dirty logging, the spte can be set to writable at anytime if
 *   its dirty bitmap is properly set.
 * - for spte protection, the spte can be writable only after unsync-ing
 *   shadow page.
 *
 * Return true if tlb need be flushed.
 */
static bool spte_write_protect(struct kvm *kvm, u64 *sptep, bool pt_protect)
{
	u64 spte = *sptep;

	if (!is_writable_pte(spte) &&
	      !(pt_protect && spte_is_locklessly_modifiable(spte)))
		return false;

	rmap_printk("rmap_write_protect: spte %p %llx\n", sptep, *sptep);

	if (pt_protect)
		spte &= ~SPTE_MMU_WRITEABLE;
	spte = spte & ~PT_WRITABLE_MASK;

	return mmu_spte_update(sptep, spte);
}

static bool __rmap_write_protect(struct kvm *kvm, unsigned long *rmapp,
				 bool pt_protect)
{
	u64 *sptep;
	struct rmap_iterator iter;
	bool flush = false;

	for (sptep = rmap_get_first(*rmapp, &iter); sptep;) {
		BUG_ON(!(*sptep & PT_PRESENT_MASK));

		flush |= spte_write_protect(kvm, sptep, pt_protect);
		sptep = rmap_get_next(&iter);
	}

	return flush;
}

static bool spte_clear_dirty(struct kvm *kvm, u64 *sptep)
{
	u64 spte = *sptep;

	rmap_printk("rmap_clear_dirty: spte %p %llx\n", sptep, *sptep);

	spte &= ~shadow_dirty_mask;

	return mmu_spte_update(sptep, spte);
}

static bool __rmap_clear_dirty(struct kvm *kvm, unsigned long *rmapp)
{
	u64 *sptep;
	struct rmap_iterator iter;
	bool flush = false;

	for (sptep = rmap_get_first(*rmapp, &iter); sptep;) {
		BUG_ON(!(*sptep & PT_PRESENT_MASK));

		flush |= spte_clear_dirty(kvm, sptep);
		sptep = rmap_get_next(&iter);
	}

	return flush;
}

static bool spte_set_dirty(struct kvm *kvm, u64 *sptep)
{
	u64 spte = *sptep;

	rmap_printk("rmap_set_dirty: spte %p %llx\n", sptep, *sptep);

	spte |= shadow_dirty_mask;

	return mmu_spte_update(sptep, spte);
}

static bool __rmap_set_dirty(struct kvm *kvm, unsigned long *rmapp)
{
	u64 *sptep;
	struct rmap_iterator iter;
	bool flush = false;

	for (sptep = rmap_get_first(*rmapp, &iter); sptep;) {
		BUG_ON(!(*sptep & PT_PRESENT_MASK));

		flush |= spte_set_dirty(kvm, sptep);
		sptep = rmap_get_next(&iter);
	}

	return flush;
}

/**
 * kvm_mmu_write_protect_pt_masked - write protect selected PT level pages
 * @kvm: kvm instance
 * @slot: slot to protect
 * @gfn_offset: start of the BITS_PER_LONG pages we care about
 * @mask: indicates which pages we should protect
 *
 * Used when we do not need to care about huge page mappings: e.g. during dirty
 * logging we do not have any such mappings.
 */
static void kvm_mmu_write_protect_pt_masked(struct kvm *kvm,
				     struct kvm_memory_slot *slot,
				     gfn_t gfn_offset, unsigned long mask)
{
	unsigned long *rmapp;

	while (mask) {
		rmapp = __gfn_to_rmap(slot->base_gfn + gfn_offset + __ffs(mask),
				      PT_PAGE_TABLE_LEVEL, slot);
		__rmap_write_protect(kvm, rmapp, false);

		/* clear the first set bit */
		mask &= mask - 1;
	}
}

/**
 * kvm_mmu_clear_dirty_pt_masked - clear MMU D-bit for PT level pages
 * @kvm: kvm instance
 * @slot: slot to clear D-bit
 * @gfn_offset: start of the BITS_PER_LONG pages we care about
 * @mask: indicates which pages we should clear D-bit
 *
 * Used for PML to re-log the dirty GPAs after userspace querying dirty_bitmap.
 */
void kvm_mmu_clear_dirty_pt_masked(struct kvm *kvm,
				     struct kvm_memory_slot *slot,
				     gfn_t gfn_offset, unsigned long mask)
{
	unsigned long *rmapp;

	while (mask) {
		rmapp = __gfn_to_rmap(slot->base_gfn + gfn_offset + __ffs(mask),
				      PT_PAGE_TABLE_LEVEL, slot);
		__rmap_clear_dirty(kvm, rmapp);

		/* clear the first set bit */
		mask &= mask - 1;
	}
}
EXPORT_SYMBOL_GPL(kvm_mmu_clear_dirty_pt_masked);

/**
 * kvm_arch_mmu_enable_log_dirty_pt_masked - enable dirty logging for selected
 * PT level pages.
 *
 * It calls kvm_mmu_write_protect_pt_masked to write protect selected pages to
 * enable dirty logging for them.
 *
 * Used when we do not need to care about huge page mappings: e.g. during dirty
 * logging we do not have any such mappings.
 */
void kvm_arch_mmu_enable_log_dirty_pt_masked(struct kvm *kvm,
				struct kvm_memory_slot *slot,
				gfn_t gfn_offset, unsigned long mask)
{
	if (kvm_x86_ops->enable_log_dirty_pt_masked)
		kvm_x86_ops->enable_log_dirty_pt_masked(kvm, slot, gfn_offset,
				mask);
	else
		kvm_mmu_write_protect_pt_masked(kvm, slot, gfn_offset, mask);
}

static bool rmap_write_protect(struct kvm *kvm, u64 gfn)
{
	struct kvm_memory_slot *slot;
	unsigned long *rmapp;
	int i;
	bool write_protected = false;

	slot = gfn_to_memslot(kvm, gfn);

	for (i = PT_PAGE_TABLE_LEVEL;
	     i < PT_PAGE_TABLE_LEVEL + KVM_NR_PAGE_SIZES; ++i) {
		rmapp = __gfn_to_rmap(gfn, i, slot);
		write_protected |= __rmap_write_protect(kvm, rmapp, true);
	}

	return write_protected;
}

static int kvm_unmap_rmapp(struct kvm *kvm, unsigned long *rmapp,
			   struct kvm_memory_slot *slot, gfn_t gfn, int level,
			   unsigned long data)
{
	u64 *sptep;
	struct rmap_iterator iter;
	int need_tlb_flush = 0;

	while ((sptep = rmap_get_first(*rmapp, &iter))) {
		BUG_ON(!(*sptep & PT_PRESENT_MASK));
		rmap_printk("kvm_rmap_unmap_hva: spte %p %llx gfn %llx (%d)\n",
			     sptep, *sptep, gfn, level);

		drop_spte(kvm, sptep);
		need_tlb_flush = 1;
	}

	return need_tlb_flush;
}

static int kvm_set_pte_rmapp(struct kvm *kvm, unsigned long *rmapp,
			     struct kvm_memory_slot *slot, gfn_t gfn, int level,
			     unsigned long data)
{
	u64 *sptep;
	struct rmap_iterator iter;
	int need_flush = 0;
	u64 new_spte;
	pte_t *ptep = (pte_t *)data;
	pfn_t new_pfn;

	WARN_ON(pte_huge(*ptep));
	new_pfn = pte_pfn(*ptep);

	for (sptep = rmap_get_first(*rmapp, &iter); sptep;) {
		BUG_ON(!is_shadow_present_pte(*sptep));
		rmap_printk("kvm_set_pte_rmapp: spte %p %llx gfn %llx (%d)\n",
			     sptep, *sptep, gfn, level);

		need_flush = 1;

		if (pte_write(*ptep)) {
			drop_spte(kvm, sptep);
			sptep = rmap_get_first(*rmapp, &iter);
		} else {
			new_spte = *sptep & ~PT64_BASE_ADDR_MASK;
			new_spte |= (u64)new_pfn << PAGE_SHIFT;

			new_spte &= ~PT_WRITABLE_MASK;
			new_spte &= ~SPTE_HOST_WRITEABLE;
			new_spte &= ~shadow_accessed_mask;

			mmu_spte_clear_track_bits(sptep);
			mmu_spte_set(sptep, new_spte);
			sptep = rmap_get_next(&iter);
		}
	}

	if (need_flush)
		kvm_flush_remote_tlbs(kvm);

	return 0;
}

static int kvm_handle_hva_range(struct kvm *kvm,
				unsigned long start,
				unsigned long end,
				unsigned long data,
				int (*handler)(struct kvm *kvm,
					       unsigned long *rmapp,
					       struct kvm_memory_slot *slot,
					       gfn_t gfn,
					       int level,
					       unsigned long data))
{
	int j;
	int ret = 0;
	struct kvm_memslots *slots;
	struct kvm_memory_slot *memslot;

	slots = kvm_memslots(kvm);

	kvm_for_each_memslot(memslot, slots) {
		unsigned long hva_start, hva_end;
		gfn_t gfn_start, gfn_end;

		hva_start = max(start, memslot->userspace_addr);
		hva_end = min(end, memslot->userspace_addr +
					(memslot->npages << PAGE_SHIFT));
		if (hva_start >= hva_end)
			continue;
		/*
		 * {gfn(page) | page intersects with [hva_start, hva_end)} =
		 * {gfn_start, gfn_start+1, ..., gfn_end-1}.
		 */
		gfn_start = hva_to_gfn_memslot(hva_start, memslot);
		gfn_end = hva_to_gfn_memslot(hva_end + PAGE_SIZE - 1, memslot);

		for (j = PT_PAGE_TABLE_LEVEL;
		     j < PT_PAGE_TABLE_LEVEL + KVM_NR_PAGE_SIZES; ++j) {
			unsigned long idx, idx_end;
			unsigned long *rmapp;
			gfn_t gfn = gfn_start;

			/*
			 * {idx(page_j) | page_j intersects with
			 *  [hva_start, hva_end)} = {idx, idx+1, ..., idx_end}.
			 */
			idx = gfn_to_index(gfn_start, memslot->base_gfn, j);
			idx_end = gfn_to_index(gfn_end - 1, memslot->base_gfn, j);

			rmapp = __gfn_to_rmap(gfn_start, j, memslot);

			for (; idx <= idx_end;
			       ++idx, gfn += (1UL << KVM_HPAGE_GFN_SHIFT(j)))
				ret |= handler(kvm, rmapp++, memslot,
					       gfn, j, data);
		}
	}

	return ret;
}

static int kvm_handle_hva(struct kvm *kvm, unsigned long hva,
			  unsigned long data,
			  int (*handler)(struct kvm *kvm, unsigned long *rmapp,
					 struct kvm_memory_slot *slot,
					 gfn_t gfn, int level,
					 unsigned long data))
{
	return kvm_handle_hva_range(kvm, hva, hva + 1, data, handler);
}

int kvm_unmap_hva(struct kvm *kvm, unsigned long hva)
{
	return kvm_handle_hva(kvm, hva, 0, kvm_unmap_rmapp);
}

int kvm_unmap_hva_range(struct kvm *kvm, unsigned long start, unsigned long end)
{
	return kvm_handle_hva_range(kvm, start, end, 0, kvm_unmap_rmapp);
}

void kvm_set_spte_hva(struct kvm *kvm, unsigned long hva, pte_t pte)
{
	kvm_handle_hva(kvm, hva, (unsigned long)&pte, kvm_set_pte_rmapp);
}

static int kvm_age_rmapp(struct kvm *kvm, unsigned long *rmapp,
			 struct kvm_memory_slot *slot, gfn_t gfn, int level,
			 unsigned long data)
{
	u64 *sptep;
	struct rmap_iterator uninitialized_var(iter);
	int young = 0;

	BUG_ON(!shadow_accessed_mask);

	for (sptep = rmap_get_first(*rmapp, &iter); sptep;
	     sptep = rmap_get_next(&iter)) {
		BUG_ON(!is_shadow_present_pte(*sptep));

		if (*sptep & shadow_accessed_mask) {
			young = 1;
			clear_bit((ffs(shadow_accessed_mask) - 1),
				 (unsigned long *)sptep);
		}
	}
	trace_kvm_age_page(gfn, level, slot, young);
	return young;
}

static int kvm_test_age_rmapp(struct kvm *kvm, unsigned long *rmapp,
			      struct kvm_memory_slot *slot, gfn_t gfn,
			      int level, unsigned long data)
{
	u64 *sptep;
	struct rmap_iterator iter;
	int young = 0;

	/*
	 * If there's no access bit in the secondary pte set by the
	 * hardware it's up to gup-fast/gup to set the access bit in
	 * the primary pte or in the page structure.
	 */
	if (!shadow_accessed_mask)
		goto out;

	for (sptep = rmap_get_first(*rmapp, &iter); sptep;
	     sptep = rmap_get_next(&iter)) {
		BUG_ON(!is_shadow_present_pte(*sptep));

		if (*sptep & shadow_accessed_mask) {
			young = 1;
			break;
		}
	}
out:
	return young;
}

#define RMAP_RECYCLE_THRESHOLD 1000

static void rmap_recycle(struct kvm_vcpu *vcpu, u64 *spte, gfn_t gfn)
{
	unsigned long *rmapp;
	struct kvm_mmu_page *sp;

	sp = page_header(__pa(spte));

	rmapp = gfn_to_rmap(vcpu->kvm, gfn, sp->role.level);

	kvm_unmap_rmapp(vcpu->kvm, rmapp, NULL, gfn, sp->role.level, 0);
	kvm_flush_remote_tlbs(vcpu->kvm);
}

int kvm_age_hva(struct kvm *kvm, unsigned long start, unsigned long end)
{
	/*
	 * In case of absence of EPT Access and Dirty Bits supports,
	 * emulate the accessed bit for EPT, by checking if this page has
	 * an EPT mapping, and clearing it if it does. On the next access,
	 * a new EPT mapping will be established.
	 * This has some overhead, but not as much as the cost of swapping
	 * out actively used pages or breaking up actively used hugepages.
	 */
	if (!shadow_accessed_mask) {
		/*
		 * We are holding the kvm->mmu_lock, and we are blowing up
		 * shadow PTEs. MMU notifier consumers need to be kept at bay.
		 * This is correct as long as we don't decouple the mmu_lock
		 * protected regions (like invalidate_range_start|end does).
		 */
		kvm->mmu_notifier_seq++;
		return kvm_handle_hva_range(kvm, start, end, 0,
					    kvm_unmap_rmapp);
	}

	return kvm_handle_hva_range(kvm, start, end, 0, kvm_age_rmapp);
}

int kvm_test_age_hva(struct kvm *kvm, unsigned long hva)
{
	return kvm_handle_hva(kvm, hva, 0, kvm_test_age_rmapp);
}

#ifdef MMU_DEBUG
static int is_empty_shadow_page(u64 *spt)
{
	u64 *pos;
	u64 *end;

	for (pos = spt, end = pos + PAGE_SIZE / sizeof(u64); pos != end; pos++)
		if (is_shadow_present_pte(*pos)) {
			printk(KERN_ERR "%s: %p %llx\n", __func__,
			       pos, *pos);
			return 0;
		}
	return 1;
}
#endif

/*
 * This value is the sum of all of the kvm instances's
 * kvm->arch.n_used_mmu_pages values.  We need a global,
 * aggregate version in order to make the slab shrinker
 * faster
 */
static inline void kvm_mod_used_mmu_pages(struct kvm *kvm, int nr)
{
	kvm->arch.n_used_mmu_pages += nr;
	percpu_counter_add(&kvm_total_used_mmu_pages, nr);
}

static void kvm_mmu_free_page(struct kvm_mmu_page *sp)
{
	MMU_WARN_ON(!is_empty_shadow_page(sp->spt));
	hlist_del(&sp->hash_link);
	list_del(&sp->link);
	free_page((unsigned long)sp->spt);
	if (!sp->role.direct)
		free_page((unsigned long)sp->gfns);
	kmem_cache_free(mmu_page_header_cache, sp);
}

static unsigned kvm_page_table_hashfn(gfn_t gfn)
{
	return gfn & ((1 << KVM_MMU_HASH_SHIFT) - 1);
}

static void mmu_page_add_parent_pte(struct kvm_vcpu *vcpu,
				    struct kvm_mmu_page *sp, u64 *parent_pte)
{
	if (!parent_pte)
		return;

	pte_list_add(vcpu, parent_pte, &sp->parent_ptes);
}

static void mmu_page_remove_parent_pte(struct kvm_mmu_page *sp,
				       u64 *parent_pte)
{
	pte_list_remove(parent_pte, &sp->parent_ptes);
}

static void drop_parent_pte(struct kvm_mmu_page *sp,
			    u64 *parent_pte)
{
	mmu_page_remove_parent_pte(sp, parent_pte);
	mmu_spte_clear_no_track(parent_pte);
}

static struct kvm_mmu_page *kvm_mmu_alloc_page(struct kvm_vcpu *vcpu,
					       u64 *parent_pte, int direct)
{
	struct kvm_mmu_page *sp;

	sp = mmu_memory_cache_alloc(&vcpu->arch.mmu_page_header_cache);
	sp->spt = mmu_memory_cache_alloc(&vcpu->arch.mmu_page_cache);
	if (!direct)
		sp->gfns = mmu_memory_cache_alloc(&vcpu->arch.mmu_page_cache);
	set_page_private(virt_to_page(sp->spt), (unsigned long)sp);

	/*
	 * The active_mmu_pages list is the FIFO list, do not move the
	 * page until it is zapped. kvm_zap_obsolete_pages depends on
	 * this feature. See the comments in kvm_zap_obsolete_pages().
	 */
	list_add(&sp->link, &vcpu->kvm->arch.active_mmu_pages);
	sp->parent_ptes = 0;
	mmu_page_add_parent_pte(vcpu, sp, parent_pte);
	kvm_mod_used_mmu_pages(vcpu->kvm, +1);
	return sp;
}

static void mark_unsync(u64 *spte);
static void kvm_mmu_mark_parents_unsync(struct kvm_mmu_page *sp)
{
	pte_list_walk(&sp->parent_ptes, mark_unsync);
}

static void mark_unsync(u64 *spte)
{
	struct kvm_mmu_page *sp;
	unsigned int index;

	sp = page_header(__pa(spte));
	index = spte - sp->spt;
	if (__test_and_set_bit(index, sp->unsync_child_bitmap))
		return;
	if (sp->unsync_children++)
		return;
	kvm_mmu_mark_parents_unsync(sp);
}

static int nonpaging_sync_page(struct kvm_vcpu *vcpu,
			       struct kvm_mmu_page *sp)
{
	return 1;
}

static void nonpaging_invlpg(struct kvm_vcpu *vcpu, gva_t gva)
{
}

static void nonpaging_update_pte(struct kvm_vcpu *vcpu,
				 struct kvm_mmu_page *sp, u64 *spte,
				 const void *pte)
{
	WARN_ON(1);
}

#define KVM_PAGE_ARRAY_NR 16

struct kvm_mmu_pages {
	struct mmu_page_and_offset {
		struct kvm_mmu_page *sp;
		unsigned int idx;
	} page[KVM_PAGE_ARRAY_NR];
	unsigned int nr;
};

static int mmu_pages_add(struct kvm_mmu_pages *pvec, struct kvm_mmu_page *sp,
			 int idx)
{
	int i;

	if (sp->unsync)
		for (i=0; i < pvec->nr; i++)
			if (pvec->page[i].sp == sp)
				return 0;

	pvec->page[pvec->nr].sp = sp;
	pvec->page[pvec->nr].idx = idx;
	pvec->nr++;
	return (pvec->nr == KVM_PAGE_ARRAY_NR);
}

static int __mmu_unsync_walk(struct kvm_mmu_page *sp,
			   struct kvm_mmu_pages *pvec)
{
	int i, ret, nr_unsync_leaf = 0;

	for_each_set_bit(i, sp->unsync_child_bitmap, 512) {
		struct kvm_mmu_page *child;
		u64 ent = sp->spt[i];

		if (!is_shadow_present_pte(ent) || is_large_pte(ent))
			goto clear_child_bitmap;

		child = page_header(ent & PT64_BASE_ADDR_MASK);

		if (child->unsync_children) {
			if (mmu_pages_add(pvec, child, i))
				return -ENOSPC;

			ret = __mmu_unsync_walk(child, pvec);
			if (!ret)
				goto clear_child_bitmap;
			else if (ret > 0)
				nr_unsync_leaf += ret;
			else
				return ret;
		} else if (child->unsync) {
			nr_unsync_leaf++;
			if (mmu_pages_add(pvec, child, i))
				return -ENOSPC;
		} else
			 goto clear_child_bitmap;

		continue;

clear_child_bitmap:
		__clear_bit(i, sp->unsync_child_bitmap);
		sp->unsync_children--;
		WARN_ON((int)sp->unsync_children < 0);
	}


	return nr_unsync_leaf;
}

static int mmu_unsync_walk(struct kvm_mmu_page *sp,
			   struct kvm_mmu_pages *pvec)
{
	if (!sp->unsync_children)
		return 0;

	mmu_pages_add(pvec, sp, 0);
	return __mmu_unsync_walk(sp, pvec);
}

static void kvm_unlink_unsync_page(struct kvm *kvm, struct kvm_mmu_page *sp)
{
	WARN_ON(!sp->unsync);
	trace_kvm_mmu_sync_page(sp);
	sp->unsync = 0;
	--kvm->stat.mmu_unsync;
}

static int kvm_mmu_prepare_zap_page(struct kvm *kvm, struct kvm_mmu_page *sp,
				    struct list_head *invalid_list);
static void kvm_mmu_commit_zap_page(struct kvm *kvm,
				    struct list_head *invalid_list);

/*
 * NOTE: we should pay more attention on the zapped-obsolete page
 * (is_obsolete_sp(sp) && sp->role.invalid) when you do hash list walk
 * since it has been deleted from active_mmu_pages but still can be found
 * at hast list.
 *
 * for_each_gfn_indirect_valid_sp has skipped that kind of page and
 * kvm_mmu_get_page(), the only user of for_each_gfn_sp(), has skipped
 * all the obsolete pages.
 */
#define for_each_gfn_sp(_kvm, _sp, _gfn)				\
	hlist_for_each_entry(_sp,					\
	  &(_kvm)->arch.mmu_page_hash[kvm_page_table_hashfn(_gfn)], hash_link) \
		if ((_sp)->gfn != (_gfn)) {} else

#define for_each_gfn_indirect_valid_sp(_kvm, _sp, _gfn)			\
	for_each_gfn_sp(_kvm, _sp, _gfn)				\
		if ((_sp)->role.direct || (_sp)->role.invalid) {} else

/* @sp->gfn should be write-protected at the call site */
static int __kvm_sync_page(struct kvm_vcpu *vcpu, struct kvm_mmu_page *sp,
			   struct list_head *invalid_list, bool clear_unsync)
{
	if (sp->role.cr4_pae != !!is_pae(vcpu)) {
		kvm_mmu_prepare_zap_page(vcpu->kvm, sp, invalid_list);
		return 1;
	}

	if (clear_unsync)
		kvm_unlink_unsync_page(vcpu->kvm, sp);

	if (vcpu->arch.mmu.sync_page(vcpu, sp)) {
		kvm_mmu_prepare_zap_page(vcpu->kvm, sp, invalid_list);
		return 1;
	}

	kvm_make_request(KVM_REQ_TLB_FLUSH, vcpu);
	return 0;
}

static int kvm_sync_page_transient(struct kvm_vcpu *vcpu,
				   struct kvm_mmu_page *sp)
{
	LIST_HEAD(invalid_list);
	int ret;

	ret = __kvm_sync_page(vcpu, sp, &invalid_list, false);
	if (ret)
		kvm_mmu_commit_zap_page(vcpu->kvm, &invalid_list);

	return ret;
}

#ifdef CONFIG_KVM_MMU_AUDIT
#include "mmu_audit.c"
#else
static void kvm_mmu_audit(struct kvm_vcpu *vcpu, int point) { }
static void mmu_audit_disable(void) { }
#endif

static int kvm_sync_page(struct kvm_vcpu *vcpu, struct kvm_mmu_page *sp,
			 struct list_head *invalid_list)
{
	return __kvm_sync_page(vcpu, sp, invalid_list, true);
}

/* @gfn should be write-protected at the call site */
static void kvm_sync_pages(struct kvm_vcpu *vcpu,  gfn_t gfn)
{
	struct kvm_mmu_page *s;
	LIST_HEAD(invalid_list);
	bool flush = false;

	for_each_gfn_indirect_valid_sp(vcpu->kvm, s, gfn) {
		if (!s->unsync)
			continue;

		WARN_ON(s->role.level != PT_PAGE_TABLE_LEVEL);
		kvm_unlink_unsync_page(vcpu->kvm, s);
		if ((s->role.cr4_pae != !!is_pae(vcpu)) ||
			(vcpu->arch.mmu.sync_page(vcpu, s))) {
			kvm_mmu_prepare_zap_page(vcpu->kvm, s, &invalid_list);
			continue;
		}
		flush = true;
	}

	kvm_mmu_commit_zap_page(vcpu->kvm, &invalid_list);
	if (flush)
		kvm_make_request(KVM_REQ_TLB_FLUSH, vcpu);
}

struct mmu_page_path {
	struct kvm_mmu_page *parent[PT64_ROOT_LEVEL-1];
	unsigned int idx[PT64_ROOT_LEVEL-1];
};

#define for_each_sp(pvec, sp, parents, i)			\
		for (i = mmu_pages_next(&pvec, &parents, -1),	\
			sp = pvec.page[i].sp;			\
			i < pvec.nr && ({ sp = pvec.page[i].sp; 1;});	\
			i = mmu_pages_next(&pvec, &parents, i))

static int mmu_pages_next(struct kvm_mmu_pages *pvec,
			  struct mmu_page_path *parents,
			  int i)
{
	int n;

	for (n = i+1; n < pvec->nr; n++) {
		struct kvm_mmu_page *sp = pvec->page[n].sp;

		if (sp->role.level == PT_PAGE_TABLE_LEVEL) {
			parents->idx[0] = pvec->page[n].idx;
			return n;
		}

		parents->parent[sp->role.level-2] = sp;
		parents->idx[sp->role.level-1] = pvec->page[n].idx;
	}

	return n;
}

static void mmu_pages_clear_parents(struct mmu_page_path *parents)
{
	struct kvm_mmu_page *sp;
	unsigned int level = 0;

	do {
		unsigned int idx = parents->idx[level];

		sp = parents->parent[level];
		if (!sp)
			return;

		--sp->unsync_children;
		WARN_ON((int)sp->unsync_children < 0);
		__clear_bit(idx, sp->unsync_child_bitmap);
		level++;
	} while (level < PT64_ROOT_LEVEL-1 && !sp->unsync_children);
}

static void kvm_mmu_pages_init(struct kvm_mmu_page *parent,
			       struct mmu_page_path *parents,
			       struct kvm_mmu_pages *pvec)
{
	parents->parent[parent->role.level-1] = NULL;
	pvec->nr = 0;
}

static void mmu_sync_children(struct kvm_vcpu *vcpu,
			      struct kvm_mmu_page *parent)
{
	int i;
	struct kvm_mmu_page *sp;
	struct mmu_page_path parents;
	struct kvm_mmu_pages pages;
	LIST_HEAD(invalid_list);

	kvm_mmu_pages_init(parent, &parents, &pages);
	while (mmu_unsync_walk(parent, &pages)) {
		bool protected = false;

		for_each_sp(pages, sp, parents, i)
			protected |= rmap_write_protect(vcpu->kvm, sp->gfn);

		if (protected)
			kvm_flush_remote_tlbs(vcpu->kvm);

		for_each_sp(pages, sp, parents, i) {
			kvm_sync_page(vcpu, sp, &invalid_list);
			mmu_pages_clear_parents(&parents);
		}
		kvm_mmu_commit_zap_page(vcpu->kvm, &invalid_list);
		cond_resched_lock(&vcpu->kvm->mmu_lock);
		kvm_mmu_pages_init(parent, &parents, &pages);
	}
}

static void init_shadow_page_table(struct kvm_mmu_page *sp)
{
	int i;

	for (i = 0; i < PT64_ENT_PER_PAGE; ++i)
		sp->spt[i] = 0ull;
}

static void __clear_sp_write_flooding_count(struct kvm_mmu_page *sp)
{
	sp->write_flooding_count = 0;
}

static void clear_sp_write_flooding_count(u64 *spte)
{
	struct kvm_mmu_page *sp =  page_header(__pa(spte));

	__clear_sp_write_flooding_count(sp);
}

static bool is_obsolete_sp(struct kvm *kvm, struct kvm_mmu_page *sp)
{
	return unlikely(sp->mmu_valid_gen != kvm->arch.mmu_valid_gen);
}

static struct kvm_mmu_page *kvm_mmu_get_page(struct kvm_vcpu *vcpu,
					     gfn_t gfn,
					     gva_t gaddr,
					     unsigned level,
					     int direct,
					     unsigned access,
					     u64 *parent_pte)
{
	union kvm_mmu_page_role role;
	unsigned quadrant;
	struct kvm_mmu_page *sp;
	bool need_sync = false;

	role = vcpu->arch.mmu.base_role;
	role.level = level;
	role.direct = direct;
	if (role.direct)
		role.cr4_pae = 0;
	role.access = access;
	if (!vcpu->arch.mmu.direct_map
	    && vcpu->arch.mmu.root_level <= PT32_ROOT_LEVEL) {
		quadrant = gaddr >> (PAGE_SHIFT + (PT64_PT_BITS * level));
		quadrant &= (1 << ((PT32_PT_BITS - PT64_PT_BITS) * level)) - 1;
		role.quadrant = quadrant;
	}
	for_each_gfn_sp(vcpu->kvm, sp, gfn) {
		if (is_obsolete_sp(vcpu->kvm, sp))
			continue;

		if (!need_sync && sp->unsync)
			need_sync = true;

		if (sp->role.word != role.word)
			continue;

		if (sp->unsync && kvm_sync_page_transient(vcpu, sp))
			break;

		mmu_page_add_parent_pte(vcpu, sp, parent_pte);
		if (sp->unsync_children) {
			kvm_make_request(KVM_REQ_MMU_SYNC, vcpu);
			kvm_mmu_mark_parents_unsync(sp);
		} else if (sp->unsync)
			kvm_mmu_mark_parents_unsync(sp);

		__clear_sp_write_flooding_count(sp);
		trace_kvm_mmu_get_page(sp, false);
		return sp;
	}
	++vcpu->kvm->stat.mmu_cache_miss;
	sp = kvm_mmu_alloc_page(vcpu, parent_pte, direct);
	if (!sp)
		return sp;
	sp->gfn = gfn;
	sp->role = role;
	hlist_add_head(&sp->hash_link,
		&vcpu->kvm->arch.mmu_page_hash[kvm_page_table_hashfn(gfn)]);
	if (!direct) {
		if (rmap_write_protect(vcpu->kvm, gfn))
			kvm_flush_remote_tlbs(vcpu->kvm);
		if (level > PT_PAGE_TABLE_LEVEL && need_sync)
			kvm_sync_pages(vcpu, gfn);

		account_shadowed(vcpu->kvm, gfn);
	}
	sp->mmu_valid_gen = vcpu->kvm->arch.mmu_valid_gen;
	init_shadow_page_table(sp);
	trace_kvm_mmu_get_page(sp, true);
	return sp;
}

static void shadow_walk_init(struct kvm_shadow_walk_iterator *iterator,
			     struct kvm_vcpu *vcpu, u64 addr)
{
	iterator->addr = addr;
	iterator->shadow_addr = vcpu->arch.mmu.root_hpa;
	iterator->level = vcpu->arch.mmu.shadow_root_level;

	if (iterator->level == PT64_ROOT_LEVEL &&
	    vcpu->arch.mmu.root_level < PT64_ROOT_LEVEL &&
	    !vcpu->arch.mmu.direct_map)
		--iterator->level;

	if (iterator->level == PT32E_ROOT_LEVEL) {
		iterator->shadow_addr
			= vcpu->arch.mmu.pae_root[(addr >> 30) & 3];
		iterator->shadow_addr &= PT64_BASE_ADDR_MASK;
		--iterator->level;
		if (!iterator->shadow_addr)
			iterator->level = 0;
	}
}

static bool shadow_walk_okay(struct kvm_shadow_walk_iterator *iterator)
{
	if (iterator->level < PT_PAGE_TABLE_LEVEL)
		return false;

	iterator->index = SHADOW_PT_INDEX(iterator->addr, iterator->level);
	iterator->sptep	= ((u64 *)__va(iterator->shadow_addr)) + iterator->index;
	return true;
}

static void __shadow_walk_next(struct kvm_shadow_walk_iterator *iterator,
			       u64 spte)
{
	if (is_last_spte(spte, iterator->level)) {
		iterator->level = 0;
		return;
	}

	iterator->shadow_addr = spte & PT64_BASE_ADDR_MASK;
	--iterator->level;
}

static void shadow_walk_next(struct kvm_shadow_walk_iterator *iterator)
{
	return __shadow_walk_next(iterator, *iterator->sptep);
}

static void link_shadow_page(u64 *sptep, struct kvm_mmu_page *sp, bool accessed)
{
	u64 spte;

	BUILD_BUG_ON(VMX_EPT_READABLE_MASK != PT_PRESENT_MASK ||
			VMX_EPT_WRITABLE_MASK != PT_WRITABLE_MASK);

	spte = __pa(sp->spt) | PT_PRESENT_MASK | PT_WRITABLE_MASK |
	       shadow_user_mask | shadow_x_mask;

	if (accessed)
		spte |= shadow_accessed_mask;

	mmu_spte_set(sptep, spte);
}

static void validate_direct_spte(struct kvm_vcpu *vcpu, u64 *sptep,
				   unsigned direct_access)
{
	if (is_shadow_present_pte(*sptep) && !is_large_pte(*sptep)) {
		struct kvm_mmu_page *child;

		/*
		 * For the direct sp, if the guest pte's dirty bit
		 * changed form clean to dirty, it will corrupt the
		 * sp's access: allow writable in the read-only sp,
		 * so we should update the spte at this point to get
		 * a new sp with the correct access.
		 */
		child = page_header(*sptep & PT64_BASE_ADDR_MASK);
		if (child->role.access == direct_access)
			return;

		drop_parent_pte(child, sptep);
		kvm_flush_remote_tlbs(vcpu->kvm);
	}
}

static bool mmu_page_zap_pte(struct kvm *kvm, struct kvm_mmu_page *sp,
			     u64 *spte)
{
	u64 pte;
	struct kvm_mmu_page *child;

	pte = *spte;
	if (is_shadow_present_pte(pte)) {
		if (is_last_spte(pte, sp->role.level)) {
			drop_spte(kvm, spte);
			if (is_large_pte(pte))
				--kvm->stat.lpages;
		} else {
			child = page_header(pte & PT64_BASE_ADDR_MASK);
			drop_parent_pte(child, spte);
		}
		return true;
	}

	if (is_mmio_spte(pte))
		mmu_spte_clear_no_track(spte);

	return false;
}

static void kvm_mmu_page_unlink_children(struct kvm *kvm,
					 struct kvm_mmu_page *sp)
{
	unsigned i;

	for (i = 0; i < PT64_ENT_PER_PAGE; ++i)
		mmu_page_zap_pte(kvm, sp, sp->spt + i);
}

static void kvm_mmu_put_page(struct kvm_mmu_page *sp, u64 *parent_pte)
{
	mmu_page_remove_parent_pte(sp, parent_pte);
}

static void kvm_mmu_unlink_parents(struct kvm *kvm, struct kvm_mmu_page *sp)
{
	u64 *sptep;
	struct rmap_iterator iter;

	while ((sptep = rmap_get_first(sp->parent_ptes, &iter)))
		drop_parent_pte(sp, sptep);
}

static int mmu_zap_unsync_children(struct kvm *kvm,
				   struct kvm_mmu_page *parent,
				   struct list_head *invalid_list)
{
	int i, zapped = 0;
	struct mmu_page_path parents;
	struct kvm_mmu_pages pages;

	if (parent->role.level == PT_PAGE_TABLE_LEVEL)
		return 0;

	kvm_mmu_pages_init(parent, &parents, &pages);
	while (mmu_unsync_walk(parent, &pages)) {
		struct kvm_mmu_page *sp;

		for_each_sp(pages, sp, parents, i) {
			kvm_mmu_prepare_zap_page(kvm, sp, invalid_list);
			mmu_pages_clear_parents(&parents);
			zapped++;
		}
		kvm_mmu_pages_init(parent, &parents, &pages);
	}

	return zapped;
}

static int kvm_mmu_prepare_zap_page(struct kvm *kvm, struct kvm_mmu_page *sp,
				    struct list_head *invalid_list)
{
	int ret;

	trace_kvm_mmu_prepare_zap_page(sp);
	++kvm->stat.mmu_shadow_zapped;
	ret = mmu_zap_unsync_children(kvm, sp, invalid_list);
	kvm_mmu_page_unlink_children(kvm, sp);
	kvm_mmu_unlink_parents(kvm, sp);

	if (!sp->role.invalid && !sp->role.direct)
		unaccount_shadowed(kvm, sp->gfn);

	if (sp->unsync)
		kvm_unlink_unsync_page(kvm, sp);
	if (!sp->root_count) {
		/* Count self */
		ret++;
		list_move(&sp->link, invalid_list);
		kvm_mod_used_mmu_pages(kvm, -1);
	} else {
		list_move(&sp->link, &kvm->arch.active_mmu_pages);

		/*
		 * The obsolete pages can not be used on any vcpus.
		 * See the comments in kvm_mmu_invalidate_zap_all_pages().
		 */
		if (!sp->role.invalid && !is_obsolete_sp(kvm, sp))
			kvm_reload_remote_mmus(kvm);
	}

	sp->role.invalid = 1;
	return ret;
}

static void kvm_mmu_commit_zap_page(struct kvm *kvm,
				    struct list_head *invalid_list)
{
	struct kvm_mmu_page *sp, *nsp;

	if (list_empty(invalid_list))
		return;

	/*
	 * wmb: make sure everyone sees our modifications to the page tables
	 * rmb: make sure we see changes to vcpu->mode
	 */
	smp_mb();

	/*
	 * Wait for all vcpus to exit guest mode and/or lockless shadow
	 * page table walks.
	 */
	kvm_flush_remote_tlbs(kvm);

	list_for_each_entry_safe(sp, nsp, invalid_list, link) {
		WARN_ON(!sp->role.invalid || sp->root_count);
		kvm_mmu_free_page(sp);
	}
}

static bool prepare_zap_oldest_mmu_page(struct kvm *kvm,
					struct list_head *invalid_list)
{
	struct kvm_mmu_page *sp;

	if (list_empty(&kvm->arch.active_mmu_pages))
		return false;

	sp = list_entry(kvm->arch.active_mmu_pages.prev,
			struct kvm_mmu_page, link);
	kvm_mmu_prepare_zap_page(kvm, sp, invalid_list);

	return true;
}

/*
 * Changing the number of mmu pages allocated to the vm
 * Note: if goal_nr_mmu_pages is too small, you will get dead lock
 */
void kvm_mmu_change_mmu_pages(struct kvm *kvm, unsigned int goal_nr_mmu_pages)
{
	LIST_HEAD(invalid_list);

	spin_lock(&kvm->mmu_lock);

	if (kvm->arch.n_used_mmu_pages > goal_nr_mmu_pages) {
		/* Need to free some mmu pages to achieve the goal. */
		while (kvm->arch.n_used_mmu_pages > goal_nr_mmu_pages)
			if (!prepare_zap_oldest_mmu_page(kvm, &invalid_list))
				break;

		kvm_mmu_commit_zap_page(kvm, &invalid_list);
		goal_nr_mmu_pages = kvm->arch.n_used_mmu_pages;
	}

	kvm->arch.n_max_mmu_pages = goal_nr_mmu_pages;

	spin_unlock(&kvm->mmu_lock);
}

int kvm_mmu_unprotect_page(struct kvm *kvm, gfn_t gfn)
{
	struct kvm_mmu_page *sp;
	LIST_HEAD(invalid_list);
	int r;

	pgprintk("%s: looking for gfn %llx\n", __func__, gfn);
	r = 0;
	spin_lock(&kvm->mmu_lock);
	for_each_gfn_indirect_valid_sp(kvm, sp, gfn) {
		pgprintk("%s: gfn %llx role %x\n", __func__, gfn,
			 sp->role.word);
		r = 1;
		kvm_mmu_prepare_zap_page(kvm, sp, &invalid_list);
	}
	kvm_mmu_commit_zap_page(kvm, &invalid_list);
	spin_unlock(&kvm->mmu_lock);

	return r;
}
EXPORT_SYMBOL_GPL(kvm_mmu_unprotect_page);

/*
 * The function is based on mtrr_type_lookup() in
 * arch/x86/kernel/cpu/mtrr/generic.c
 */
static int get_mtrr_type(struct mtrr_state_type *mtrr_state,
			 u64 start, u64 end)
{
	int i;
	u64 base, mask;
	u8 prev_match, curr_match;
	int num_var_ranges = KVM_NR_VAR_MTRR;

	if (!mtrr_state->enabled)
		return 0xFF;

	/* Make end inclusive end, instead of exclusive */
	end--;

	/* Look in fixed ranges. Just return the type as per start */
	if (mtrr_state->have_fixed && (start < 0x100000)) {
		int idx;

		if (start < 0x80000) {
			idx = 0;
			idx += (start >> 16);
			return mtrr_state->fixed_ranges[idx];
		} else if (start < 0xC0000) {
			idx = 1 * 8;
			idx += ((start - 0x80000) >> 14);
			return mtrr_state->fixed_ranges[idx];
		} else if (start < 0x1000000) {
			idx = 3 * 8;
			idx += ((start - 0xC0000) >> 12);
			return mtrr_state->fixed_ranges[idx];
		}
	}

	/*
	 * Look in variable ranges
	 * Look of multiple ranges matching this address and pick type
	 * as per MTRR precedence
	 */
	if (!(mtrr_state->enabled & 2))
		return mtrr_state->def_type;

	prev_match = 0xFF;
	for (i = 0; i < num_var_ranges; ++i) {
		unsigned short start_state, end_state;

		if (!(mtrr_state->var_ranges[i].mask_lo & (1 << 11)))
			continue;

		base = (((u64)mtrr_state->var_ranges[i].base_hi) << 32) +
		       (mtrr_state->var_ranges[i].base_lo & PAGE_MASK);
		mask = (((u64)mtrr_state->var_ranges[i].mask_hi) << 32) +
		       (mtrr_state->var_ranges[i].mask_lo & PAGE_MASK);

		start_state = ((start & mask) == (base & mask));
		end_state = ((end & mask) == (base & mask));
		if (start_state != end_state)
			return 0xFE;

		if ((start & mask) != (base & mask))
			continue;

		curr_match = mtrr_state->var_ranges[i].base_lo & 0xff;
		if (prev_match == 0xFF) {
			prev_match = curr_match;
			continue;
		}

		if (prev_match == MTRR_TYPE_UNCACHABLE ||
		    curr_match == MTRR_TYPE_UNCACHABLE)
			return MTRR_TYPE_UNCACHABLE;

		if ((prev_match == MTRR_TYPE_WRBACK &&
		     curr_match == MTRR_TYPE_WRTHROUGH) ||
		    (prev_match == MTRR_TYPE_WRTHROUGH &&
		     curr_match == MTRR_TYPE_WRBACK)) {
			prev_match = MTRR_TYPE_WRTHROUGH;
			curr_match = MTRR_TYPE_WRTHROUGH;
		}

		if (prev_match != curr_match)
			return MTRR_TYPE_UNCACHABLE;
	}

	if (prev_match != 0xFF)
		return prev_match;

	return mtrr_state->def_type;
}

u8 kvm_get_guest_memory_type(struct kvm_vcpu *vcpu, gfn_t gfn)
{
	u8 mtrr;

	mtrr = get_mtrr_type(&vcpu->arch.mtrr_state, gfn << PAGE_SHIFT,
			     (gfn << PAGE_SHIFT) + PAGE_SIZE);
	if (mtrr == 0xfe || mtrr == 0xff)
		mtrr = MTRR_TYPE_WRBACK;
	return mtrr;
}
EXPORT_SYMBOL_GPL(kvm_get_guest_memory_type);

static void __kvm_unsync_page(struct kvm_vcpu *vcpu, struct kvm_mmu_page *sp)
{
	trace_kvm_mmu_unsync_page(sp);
	++vcpu->kvm->stat.mmu_unsync;
	sp->unsync = 1;

	kvm_mmu_mark_parents_unsync(sp);
}

static void kvm_unsync_pages(struct kvm_vcpu *vcpu,  gfn_t gfn)
{
	struct kvm_mmu_page *s;

	for_each_gfn_indirect_valid_sp(vcpu->kvm, s, gfn) {
		if (s->unsync)
			continue;
		WARN_ON(s->role.level != PT_PAGE_TABLE_LEVEL);
		__kvm_unsync_page(vcpu, s);
	}
}

static int mmu_need_write_protect(struct kvm_vcpu *vcpu, gfn_t gfn,
				  bool can_unsync)
{
	struct kvm_mmu_page *s;
	bool need_unsync = false;

	for_each_gfn_indirect_valid_sp(vcpu->kvm, s, gfn) {
		if (!can_unsync)
			return 1;

		if (s->role.level != PT_PAGE_TABLE_LEVEL)
			return 1;

		if (!s->unsync)
			need_unsync = true;
	}
	if (need_unsync)
		kvm_unsync_pages(vcpu, gfn);
	return 0;
}

static int set_spte(struct kvm_vcpu *vcpu, u64 *sptep,
		    unsigned pte_access, int level,
		    gfn_t gfn, pfn_t pfn, bool speculative,
		    bool can_unsync, bool host_writable)
{
	u64 spte;
	int ret = 0;

	if (set_mmio_spte(vcpu->kvm, sptep, gfn, pfn, pte_access))
		return 0;

	spte = PT_PRESENT_MASK;
	if (!speculative)
		spte |= shadow_accessed_mask;

	if (pte_access & ACC_EXEC_MASK)
		spte |= shadow_x_mask;
	else
		spte |= shadow_nx_mask;

	if (pte_access & ACC_USER_MASK)
		spte |= shadow_user_mask;

	if (level > PT_PAGE_TABLE_LEVEL)
		spte |= PT_PAGE_SIZE_MASK;
	if (tdp_enabled)
		spte |= kvm_x86_ops->get_mt_mask(vcpu, gfn,
			kvm_is_reserved_pfn(pfn));

	if (host_writable)
		spte |= SPTE_HOST_WRITEABLE;
	else
		pte_access &= ~ACC_WRITE_MASK;

	spte |= (u64)pfn << PAGE_SHIFT;

	if (pte_access & ACC_WRITE_MASK) {

		/*
		 * Other vcpu creates new sp in the window between
		 * mapping_level() and acquiring mmu-lock. We can
		 * allow guest to retry the access, the mapping can
		 * be fixed if guest refault.
		 */
		if (level > PT_PAGE_TABLE_LEVEL &&
		    has_wrprotected_page(vcpu->kvm, gfn, level))
			goto done;

		spte |= PT_WRITABLE_MASK | SPTE_MMU_WRITEABLE;

		/*
		 * Optimization: for pte sync, if spte was writable the hash
		 * lookup is unnecessary (and expensive). Write protection
		 * is responsibility of mmu_get_page / kvm_sync_page.
		 * Same reasoning can be applied to dirty page accounting.
		 */
		if (!can_unsync && is_writable_pte(*sptep))
			goto set_pte;

		if (mmu_need_write_protect(vcpu, gfn, can_unsync)) {
			pgprintk("%s: found shadow page for %llx, marking ro\n",
				 __func__, gfn);
			ret = 1;
			pte_access &= ~ACC_WRITE_MASK;
			spte &= ~(PT_WRITABLE_MASK | SPTE_MMU_WRITEABLE);
		}
	}

	if (pte_access & ACC_WRITE_MASK) {
		mark_page_dirty(vcpu->kvm, gfn);
		spte |= shadow_dirty_mask;
	}

set_pte:
	if (mmu_spte_update(sptep, spte))
		kvm_flush_remote_tlbs(vcpu->kvm);
done:
	return ret;
}

static void mmu_set_spte(struct kvm_vcpu *vcpu, u64 *sptep,
			 unsigned pte_access, int write_fault, int *emulate,
			 int level, gfn_t gfn, pfn_t pfn, bool speculative,
			 bool host_writable)
{
	int was_rmapped = 0;
	int rmap_count;

	pgprintk("%s: spte %llx write_fault %d gfn %llx\n", __func__,
		 *sptep, write_fault, gfn);

	if (is_rmap_spte(*sptep)) {
		/*
		 * If we overwrite a PTE page pointer with a 2MB PMD, unlink
		 * the parent of the now unreachable PTE.
		 */
		if (level > PT_PAGE_TABLE_LEVEL &&
		    !is_large_pte(*sptep)) {
			struct kvm_mmu_page *child;
			u64 pte = *sptep;

			child = page_header(pte & PT64_BASE_ADDR_MASK);
			drop_parent_pte(child, sptep);
			kvm_flush_remote_tlbs(vcpu->kvm);
		} else if (pfn != spte_to_pfn(*sptep)) {
			pgprintk("hfn old %llx new %llx\n",
				 spte_to_pfn(*sptep), pfn);
			drop_spte(vcpu->kvm, sptep);
			kvm_flush_remote_tlbs(vcpu->kvm);
		} else
			was_rmapped = 1;
	}

	if (set_spte(vcpu, sptep, pte_access, level, gfn, pfn, speculative,
	      true, host_writable)) {
		if (write_fault)
			*emulate = 1;
		kvm_make_request(KVM_REQ_TLB_FLUSH, vcpu);
	}

	if (unlikely(is_mmio_spte(*sptep) && emulate))
		*emulate = 1;

	pgprintk("%s: setting spte %llx\n", __func__, *sptep);
	pgprintk("instantiating %s PTE (%s) at %llx (%llx) addr %p\n",
		 is_large_pte(*sptep)? "2MB" : "4kB",
		 *sptep & PT_PRESENT_MASK ?"RW":"R", gfn,
		 *sptep, sptep);
	if (!was_rmapped && is_large_pte(*sptep))
		++vcpu->kvm->stat.lpages;

	if (is_shadow_present_pte(*sptep)) {
		if (!was_rmapped) {
			rmap_count = rmap_add(vcpu, sptep, gfn);
			if (rmap_count > RMAP_RECYCLE_THRESHOLD)
				rmap_recycle(vcpu, sptep, gfn);
		}
	}

	kvm_release_pfn_clean(pfn);
}

static pfn_t pte_prefetch_gfn_to_pfn(struct kvm_vcpu *vcpu, gfn_t gfn,
				     bool no_dirty_log)
{
	struct kvm_memory_slot *slot;

	slot = gfn_to_memslot_dirty_bitmap(vcpu, gfn, no_dirty_log);
	if (!slot)
		return KVM_PFN_ERR_FAULT;

	return gfn_to_pfn_memslot_atomic(slot, gfn);
}

static int direct_pte_prefetch_many(struct kvm_vcpu *vcpu,
				    struct kvm_mmu_page *sp,
				    u64 *start, u64 *end)
{
	struct page *pages[PTE_PREFETCH_NUM];
	unsigned access = sp->role.access;
	int i, ret;
	gfn_t gfn;

	gfn = kvm_mmu_page_get_gfn(sp, start - sp->spt);
	if (!gfn_to_memslot_dirty_bitmap(vcpu, gfn, access & ACC_WRITE_MASK))
		return -1;

	ret = gfn_to_page_many_atomic(vcpu->kvm, gfn, pages, end - start);
	if (ret <= 0)
		return -1;

	for (i = 0; i < ret; i++, gfn++, start++)
		mmu_set_spte(vcpu, start, access, 0, NULL,
			     sp->role.level, gfn, page_to_pfn(pages[i]),
			     true, true);

	return 0;
}

static void __direct_pte_prefetch(struct kvm_vcpu *vcpu,
				  struct kvm_mmu_page *sp, u64 *sptep)
{
	u64 *spte, *start = NULL;
	int i;

	WARN_ON(!sp->role.direct);

	i = (sptep - sp->spt) & ~(PTE_PREFETCH_NUM - 1);
	spte = sp->spt + i;

	for (i = 0; i < PTE_PREFETCH_NUM; i++, spte++) {
		if (is_shadow_present_pte(*spte) || spte == sptep) {
			if (!start)
				continue;
			if (direct_pte_prefetch_many(vcpu, sp, start, spte) < 0)
				break;
			start = NULL;
		} else if (!start)
			start = spte;
	}
}

static void direct_pte_prefetch(struct kvm_vcpu *vcpu, u64 *sptep)
{
	struct kvm_mmu_page *sp;

	/*
	 * Since it's no accessed bit on EPT, it's no way to
	 * distinguish between actually accessed translations
	 * and prefetched, so disable pte prefetch if EPT is
	 * enabled.
	 */
	if (!shadow_accessed_mask)
		return;

	sp = page_header(__pa(sptep));
	if (sp->role.level > PT_PAGE_TABLE_LEVEL)
		return;

	__direct_pte_prefetch(vcpu, sp, sptep);
}

static int __direct_map(struct kvm_vcpu *vcpu, gpa_t v, int write,
			int map_writable, int level, gfn_t gfn, pfn_t pfn,
			bool prefault)
{
	struct kvm_shadow_walk_iterator iterator;
	struct kvm_mmu_page *sp;
	int emulate = 0;
	gfn_t pseudo_gfn;

	if (!VALID_PAGE(vcpu->arch.mmu.root_hpa))
		return 0;

	for_each_shadow_entry(vcpu, (u64)gfn << PAGE_SHIFT, iterator) {
		if (iterator.level == level) {
			mmu_set_spte(vcpu, iterator.sptep, ACC_ALL,
				     write, &emulate, level, gfn, pfn,
				     prefault, map_writable);
			direct_pte_prefetch(vcpu, iterator.sptep);
			++vcpu->stat.pf_fixed;
			break;
		}

		drop_large_spte(vcpu, iterator.sptep);
		if (!is_shadow_present_pte(*iterator.sptep)) {
			u64 base_addr = iterator.addr;

			base_addr &= PT64_LVL_ADDR_MASK(iterator.level);
			pseudo_gfn = base_addr >> PAGE_SHIFT;
			sp = kvm_mmu_get_page(vcpu, pseudo_gfn, iterator.addr,
					      iterator.level - 1,
					      1, ACC_ALL, iterator.sptep);

			link_shadow_page(iterator.sptep, sp, true);
		}
	}
	return emulate;
}

static void kvm_send_hwpoison_signal(unsigned long address, struct task_struct *tsk)
{
	siginfo_t info;

	info.si_signo	= SIGBUS;
	info.si_errno	= 0;
	info.si_code	= BUS_MCEERR_AR;
	info.si_addr	= (void __user *)address;
	info.si_addr_lsb = PAGE_SHIFT;

	send_sig_info(SIGBUS, &info, tsk);
}

static int kvm_handle_bad_page(struct kvm_vcpu *vcpu, gfn_t gfn, pfn_t pfn)
{
	/*
	 * Do not cache the mmio info caused by writing the readonly gfn
	 * into the spte otherwise read access on readonly gfn also can
	 * caused mmio page fault and treat it as mmio access.
	 * Return 1 to tell kvm to emulate it.
	 */
	if (pfn == KVM_PFN_ERR_RO_FAULT)
		return 1;

	if (pfn == KVM_PFN_ERR_HWPOISON) {
		kvm_send_hwpoison_signal(gfn_to_hva(vcpu->kvm, gfn), current);
		return 0;
	}

	return -EFAULT;
}

static void transparent_hugepage_adjust(struct kvm_vcpu *vcpu,
					gfn_t *gfnp, pfn_t *pfnp, int *levelp)
{
	pfn_t pfn = *pfnp;
	gfn_t gfn = *gfnp;
	int level = *levelp;

	/*
	 * Check if it's a transparent hugepage. If this would be an
	 * hugetlbfs page, level wouldn't be set to
	 * PT_PAGE_TABLE_LEVEL and there would be no adjustment done
	 * here.
	 */
	if (!is_error_noslot_pfn(pfn) && !kvm_is_reserved_pfn(pfn) &&
	    level == PT_PAGE_TABLE_LEVEL &&
	    PageTransCompound(pfn_to_page(pfn)) &&
	    !has_wrprotected_page(vcpu->kvm, gfn, PT_DIRECTORY_LEVEL)) {
		unsigned long mask;
		/*
		 * mmu_notifier_retry was successful and we hold the
		 * mmu_lock here, so the pmd can't become splitting
		 * from under us, and in turn
		 * __split_huge_page_refcount() can't run from under
		 * us and we can safely transfer the refcount from
		 * PG_tail to PG_head as we switch the pfn to tail to
		 * head.
		 */
		*levelp = level = PT_DIRECTORY_LEVEL;
		mask = KVM_PAGES_PER_HPAGE(level) - 1;
		VM_BUG_ON((gfn & mask) != (pfn & mask));
		if (pfn & mask) {
			gfn &= ~mask;
			*gfnp = gfn;
			kvm_release_pfn_clean(pfn);
			pfn &= ~mask;
			kvm_get_pfn(pfn);
			*pfnp = pfn;
		}
	}
}

static bool handle_abnormal_pfn(struct kvm_vcpu *vcpu, gva_t gva, gfn_t gfn,
				pfn_t pfn, unsigned access, int *ret_val)
{
	bool ret = true;

	/* The pfn is invalid, report the error! */
	if (unlikely(is_error_pfn(pfn))) {
		*ret_val = kvm_handle_bad_page(vcpu, gfn, pfn);
		goto exit;
	}

	if (unlikely(is_noslot_pfn(pfn)))
		vcpu_cache_mmio_info(vcpu, gva, gfn, access);

	ret = false;
exit:
	return ret;
}

static bool page_fault_can_be_fast(u32 error_code)
{
	/*
	 * Do not fix the mmio spte with invalid generation number which
	 * need to be updated by slow page fault path.
	 */
	if (unlikely(error_code & PFERR_RSVD_MASK))
		return false;

	/*
	 * #PF can be fast only if the shadow page table is present and it
	 * is caused by write-protect, that means we just need change the
	 * W bit of the spte which can be done out of mmu-lock.
	 */
	if (!(error_code & PFERR_PRESENT_MASK) ||
	      !(error_code & PFERR_WRITE_MASK))
		return false;

	return true;
}

static bool
fast_pf_fix_direct_spte(struct kvm_vcpu *vcpu, struct kvm_mmu_page *sp,
			u64 *sptep, u64 spte)
{
	gfn_t gfn;

	WARN_ON(!sp->role.direct);

	/*
	 * The gfn of direct spte is stable since it is calculated
	 * by sp->gfn.
	 */
	gfn = kvm_mmu_page_get_gfn(sp, sptep - sp->spt);

	/*
	 * Theoretically we could also set dirty bit (and flush TLB) here in
	 * order to eliminate unnecessary PML logging. See comments in
	 * set_spte. But fast_page_fault is very unlikely to happen with PML
	 * enabled, so we do not do this. This might result in the same GPA
	 * to be logged in PML buffer again when the write really happens, and
	 * eventually to be called by mark_page_dirty twice. But it's also no
	 * harm. This also avoids the TLB flush needed after setting dirty bit
	 * so non-PML cases won't be impacted.
	 *
	 * Compare with set_spte where instead shadow_dirty_mask is set.
	 */
	if (cmpxchg64(sptep, spte, spte | PT_WRITABLE_MASK) == spte)
		mark_page_dirty(vcpu->kvm, gfn);

	return true;
}

/*
 * Return value:
 * - true: let the vcpu to access on the same address again.
 * - false: let the real page fault path to fix it.
 */
static bool fast_page_fault(struct kvm_vcpu *vcpu, gva_t gva, int level,
			    u32 error_code)
{
	struct kvm_shadow_walk_iterator iterator;
	struct kvm_mmu_page *sp;
	bool ret = false;
	u64 spte = 0ull;

	if (!VALID_PAGE(vcpu->arch.mmu.root_hpa))
		return false;

	if (!page_fault_can_be_fast(error_code))
		return false;

	walk_shadow_page_lockless_begin(vcpu);
	for_each_shadow_entry_lockless(vcpu, gva, iterator, spte)
		if (!is_shadow_present_pte(spte) || iterator.level < level)
			break;

	/*
	 * If the mapping has been changed, let the vcpu fault on the
	 * same address again.
	 */
	if (!is_rmap_spte(spte)) {
		ret = true;
		goto exit;
	}

	sp = page_header(__pa(iterator.sptep));
	if (!is_last_spte(spte, sp->role.level))
		goto exit;

	/*
	 * Check if it is a spurious fault caused by TLB lazily flushed.
	 *
	 * Need not check the access of upper level table entries since
	 * they are always ACC_ALL.
	 */
	 if (is_writable_pte(spte)) {
		ret = true;
		goto exit;
	}

	/*
	 * Currently, to simplify the code, only the spte write-protected
	 * by dirty-log can be fast fixed.
	 */
	if (!spte_is_locklessly_modifiable(spte))
		goto exit;

	/*
	 * Do not fix write-permission on the large spte since we only dirty
	 * the first page into the dirty-bitmap in fast_pf_fix_direct_spte()
	 * that means other pages are missed if its slot is dirty-logged.
	 *
	 * Instead, we let the slow page fault path create a normal spte to
	 * fix the access.
	 *
	 * See the comments in kvm_arch_commit_memory_region().
	 */
	if (sp->role.level > PT_PAGE_TABLE_LEVEL)
		goto exit;

	/*
	 * Currently, fast page fault only works for direct mapping since
	 * the gfn is not stable for indirect shadow page.
	 * See Documentation/virtual/kvm/locking.txt to get more detail.
	 */
	ret = fast_pf_fix_direct_spte(vcpu, sp, iterator.sptep, spte);
exit:
	trace_fast_page_fault(vcpu, gva, error_code, iterator.sptep,
			      spte, ret);
	walk_shadow_page_lockless_end(vcpu);

	return ret;
}

static bool try_async_pf(struct kvm_vcpu *vcpu, bool prefault, gfn_t gfn,
			 gva_t gva, pfn_t *pfn, bool write, bool *writable);
static void make_mmu_pages_available(struct kvm_vcpu *vcpu);

static int nonpaging_map(struct kvm_vcpu *vcpu, gva_t v, u32 error_code,
			 gfn_t gfn, bool prefault)
{
	int r;
	int level;
	int force_pt_level;
	pfn_t pfn;
	unsigned long mmu_seq;
	bool map_writable, write = error_code & PFERR_WRITE_MASK;

	force_pt_level = mapping_level_dirty_bitmap(vcpu, gfn);
	if (likely(!force_pt_level)) {
		level = mapping_level(vcpu, gfn);
		/*
		 * This path builds a PAE pagetable - so we can map
		 * 2mb pages at maximum. Therefore check if the level
		 * is larger than that.
		 */
		if (level > PT_DIRECTORY_LEVEL)
			level = PT_DIRECTORY_LEVEL;

		gfn &= ~(KVM_PAGES_PER_HPAGE(level) - 1);
	} else
		level = PT_PAGE_TABLE_LEVEL;

	if (fast_page_fault(vcpu, v, level, error_code))
		return 0;

	mmu_seq = vcpu->kvm->mmu_notifier_seq;
	smp_rmb();

	if (try_async_pf(vcpu, prefault, gfn, v, &pfn, write, &map_writable))
		return 0;

	if (handle_abnormal_pfn(vcpu, v, gfn, pfn, ACC_ALL, &r))
		return r;

	spin_lock(&vcpu->kvm->mmu_lock);
	if (mmu_notifier_retry(vcpu->kvm, mmu_seq))
		goto out_unlock;
	make_mmu_pages_available(vcpu);
	if (likely(!force_pt_level))
		transparent_hugepage_adjust(vcpu, &gfn, &pfn, &level);
	r = __direct_map(vcpu, v, write, map_writable, level, gfn, pfn,
			 prefault);
	spin_unlock(&vcpu->kvm->mmu_lock);


	return r;

out_unlock:
	spin_unlock(&vcpu->kvm->mmu_lock);
	kvm_release_pfn_clean(pfn);
	return 0;
}


static void mmu_free_roots(struct kvm_vcpu *vcpu)
{
	int i;
	struct kvm_mmu_page *sp;
	LIST_HEAD(invalid_list);

	if (!VALID_PAGE(vcpu->arch.mmu.root_hpa))
		return;

	if (vcpu->arch.mmu.shadow_root_level == PT64_ROOT_LEVEL &&
	    (vcpu->arch.mmu.root_level == PT64_ROOT_LEVEL ||
	     vcpu->arch.mmu.direct_map)) {
		hpa_t root = vcpu->arch.mmu.root_hpa;

		spin_lock(&vcpu->kvm->mmu_lock);
		sp = page_header(root);
		--sp->root_count;
		if (!sp->root_count && sp->role.invalid) {
			kvm_mmu_prepare_zap_page(vcpu->kvm, sp, &invalid_list);
			kvm_mmu_commit_zap_page(vcpu->kvm, &invalid_list);
		}
		spin_unlock(&vcpu->kvm->mmu_lock);
		vcpu->arch.mmu.root_hpa = INVALID_PAGE;
		return;
	}

	spin_lock(&vcpu->kvm->mmu_lock);
	for (i = 0; i < 4; ++i) {
		hpa_t root = vcpu->arch.mmu.pae_root[i];

		if (root) {
			root &= PT64_BASE_ADDR_MASK;
			sp = page_header(root);
			--sp->root_count;
			if (!sp->root_count && sp->role.invalid)
				kvm_mmu_prepare_zap_page(vcpu->kvm, sp,
							 &invalid_list);
		}
		vcpu->arch.mmu.pae_root[i] = INVALID_PAGE;
	}
	kvm_mmu_commit_zap_page(vcpu->kvm, &invalid_list);
	spin_unlock(&vcpu->kvm->mmu_lock);
	vcpu->arch.mmu.root_hpa = INVALID_PAGE;
}

static int mmu_check_root(struct kvm_vcpu *vcpu, gfn_t root_gfn)
{
	int ret = 0;

	if (!kvm_is_visible_gfn(vcpu->kvm, root_gfn)) {
		kvm_make_request(KVM_REQ_TRIPLE_FAULT, vcpu);
		ret = 1;
	}

	return ret;
}

static int mmu_alloc_direct_roots(struct kvm_vcpu *vcpu)
{
	struct kvm_mmu_page *sp;
	unsigned i;

	if (vcpu->arch.mmu.shadow_root_level == PT64_ROOT_LEVEL) {
		spin_lock(&vcpu->kvm->mmu_lock);
		make_mmu_pages_available(vcpu);
		sp = kvm_mmu_get_page(vcpu, 0, 0, PT64_ROOT_LEVEL,
				      1, ACC_ALL, NULL);
		++sp->root_count;
		spin_unlock(&vcpu->kvm->mmu_lock);
		vcpu->arch.mmu.root_hpa = __pa(sp->spt);
	} else if (vcpu->arch.mmu.shadow_root_level == PT32E_ROOT_LEVEL) {
		for (i = 0; i < 4; ++i) {
			hpa_t root = vcpu->arch.mmu.pae_root[i];

			MMU_WARN_ON(VALID_PAGE(root));
			spin_lock(&vcpu->kvm->mmu_lock);
			make_mmu_pages_available(vcpu);
			sp = kvm_mmu_get_page(vcpu, i << (30 - PAGE_SHIFT),
					      i << 30,
					      PT32_ROOT_LEVEL, 1, ACC_ALL,
					      NULL);
			root = __pa(sp->spt);
			++sp->root_count;
			spin_unlock(&vcpu->kvm->mmu_lock);
			vcpu->arch.mmu.pae_root[i] = root | PT_PRESENT_MASK;
		}
		vcpu->arch.mmu.root_hpa = __pa(vcpu->arch.mmu.pae_root);
	} else
		BUG();

	return 0;
}

static int mmu_alloc_shadow_roots(struct kvm_vcpu *vcpu)
{
	struct kvm_mmu_page *sp;
	u64 pdptr, pm_mask;
	gfn_t root_gfn;
	int i;

	root_gfn = vcpu->arch.mmu.get_cr3(vcpu) >> PAGE_SHIFT;

	if (mmu_check_root(vcpu, root_gfn))
		return 1;

	/*
	 * Do we shadow a long mode page table? If so we need to
	 * write-protect the guests page table root.
	 */
	if (vcpu->arch.mmu.root_level == PT64_ROOT_LEVEL) {
		hpa_t root = vcpu->arch.mmu.root_hpa;

		MMU_WARN_ON(VALID_PAGE(root));

		spin_lock(&vcpu->kvm->mmu_lock);
		make_mmu_pages_available(vcpu);
		sp = kvm_mmu_get_page(vcpu, root_gfn, 0, PT64_ROOT_LEVEL,
				      0, ACC_ALL, NULL);
		root = __pa(sp->spt);
		++sp->root_count;
		spin_unlock(&vcpu->kvm->mmu_lock);
		vcpu->arch.mmu.root_hpa = root;
		return 0;
	}

	/*
	 * We shadow a 32 bit page table. This may be a legacy 2-level
	 * or a PAE 3-level page table. In either case we need to be aware that
	 * the shadow page table may be a PAE or a long mode page table.
	 */
	pm_mask = PT_PRESENT_MASK;
	if (vcpu->arch.mmu.shadow_root_level == PT64_ROOT_LEVEL)
		pm_mask |= PT_ACCESSED_MASK | PT_WRITABLE_MASK | PT_USER_MASK;

	for (i = 0; i < 4; ++i) {
		hpa_t root = vcpu->arch.mmu.pae_root[i];

		MMU_WARN_ON(VALID_PAGE(root));
		if (vcpu->arch.mmu.root_level == PT32E_ROOT_LEVEL) {
			pdptr = vcpu->arch.mmu.get_pdptr(vcpu, i);
			if (!is_present_gpte(pdptr)) {
				vcpu->arch.mmu.pae_root[i] = 0;
				continue;
			}
			root_gfn = pdptr >> PAGE_SHIFT;
			if (mmu_check_root(vcpu, root_gfn))
				return 1;
		}
		spin_lock(&vcpu->kvm->mmu_lock);
		make_mmu_pages_available(vcpu);
		sp = kvm_mmu_get_page(vcpu, root_gfn, i << 30,
				      PT32_ROOT_LEVEL, 0,
				      ACC_ALL, NULL);
		root = __pa(sp->spt);
		++sp->root_count;
		spin_unlock(&vcpu->kvm->mmu_lock);

		vcpu->arch.mmu.pae_root[i] = root | pm_mask;
	}
	vcpu->arch.mmu.root_hpa = __pa(vcpu->arch.mmu.pae_root);

	/*
	 * If we shadow a 32 bit page table with a long mode page
	 * table we enter this path.
	 */
	if (vcpu->arch.mmu.shadow_root_level == PT64_ROOT_LEVEL) {
		if (vcpu->arch.mmu.lm_root == NULL) {
			/*
			 * The additional page necessary for this is only
			 * allocated on demand.
			 */

			u64 *lm_root;

			lm_root = (void*)get_zeroed_page(GFP_KERNEL);
			if (lm_root == NULL)
				return 1;

			lm_root[0] = __pa(vcpu->arch.mmu.pae_root) | pm_mask;

			vcpu->arch.mmu.lm_root = lm_root;
		}

		vcpu->arch.mmu.root_hpa = __pa(vcpu->arch.mmu.lm_root);
	}

	return 0;
}

static int mmu_alloc_roots(struct kvm_vcpu *vcpu)
{
	if (vcpu->arch.mmu.direct_map)
		return mmu_alloc_direct_roots(vcpu);
	else
		return mmu_alloc_shadow_roots(vcpu);
}

static void mmu_sync_roots(struct kvm_vcpu *vcpu)
{
	int i;
	struct kvm_mmu_page *sp;

	if (vcpu->arch.mmu.direct_map)
		return;

	if (!VALID_PAGE(vcpu->arch.mmu.root_hpa))
		return;

	vcpu_clear_mmio_info(vcpu, MMIO_GVA_ANY);
	kvm_mmu_audit(vcpu, AUDIT_PRE_SYNC);
	if (vcpu->arch.mmu.root_level == PT64_ROOT_LEVEL) {
		hpa_t root = vcpu->arch.mmu.root_hpa;
		sp = page_header(root);
		mmu_sync_children(vcpu, sp);
		kvm_mmu_audit(vcpu, AUDIT_POST_SYNC);
		return;
	}
	for (i = 0; i < 4; ++i) {
		hpa_t root = vcpu->arch.mmu.pae_root[i];

		if (root && VALID_PAGE(root)) {
			root &= PT64_BASE_ADDR_MASK;
			sp = page_header(root);
			mmu_sync_children(vcpu, sp);
		}
	}
	kvm_mmu_audit(vcpu, AUDIT_POST_SYNC);
}

void kvm_mmu_sync_roots(struct kvm_vcpu *vcpu)
{
	spin_lock(&vcpu->kvm->mmu_lock);
	mmu_sync_roots(vcpu);
	spin_unlock(&vcpu->kvm->mmu_lock);
}
EXPORT_SYMBOL_GPL(kvm_mmu_sync_roots);

static gpa_t nonpaging_gva_to_gpa(struct kvm_vcpu *vcpu, gva_t vaddr,
				  u32 access, struct x86_exception *exception)
{
	if (exception)
		exception->error_code = 0;
	return vaddr;
}

static gpa_t nonpaging_gva_to_gpa_nested(struct kvm_vcpu *vcpu, gva_t vaddr,
					 u32 access,
					 struct x86_exception *exception)
{
	if (exception)
		exception->error_code = 0;
	return vcpu->arch.nested_mmu.translate_gpa(vcpu, vaddr, access, exception);
}

static bool quickly_check_mmio_pf(struct kvm_vcpu *vcpu, u64 addr, bool direct)
{
	if (direct)
		return vcpu_match_mmio_gpa(vcpu, addr);

	return vcpu_match_mmio_gva(vcpu, addr);
}


/*
 * On direct hosts, the last spte is only allows two states
 * for mmio page fault:
 *   - It is the mmio spte
 *   - It is zapped or it is being zapped.
 *
 * This function completely checks the spte when the last spte
 * is not the mmio spte.
 */
static bool check_direct_spte_mmio_pf(u64 spte)
{
	return __check_direct_spte_mmio_pf(spte);
}

static u64 walk_shadow_page_get_mmio_spte(struct kvm_vcpu *vcpu, u64 addr)
{
	struct kvm_shadow_walk_iterator iterator;
	u64 spte = 0ull;

	if (!VALID_PAGE(vcpu->arch.mmu.root_hpa))
		return spte;

	walk_shadow_page_lockless_begin(vcpu);
	for_each_shadow_entry_lockless(vcpu, addr, iterator, spte)
		if (!is_shadow_present_pte(spte))
			break;
	walk_shadow_page_lockless_end(vcpu);

	return spte;
}

int handle_mmio_page_fault_common(struct kvm_vcpu *vcpu, u64 addr, bool direct)
{
	u64 spte;

	if (quickly_check_mmio_pf(vcpu, addr, direct))
		return RET_MMIO_PF_EMULATE;

	spte = walk_shadow_page_get_mmio_spte(vcpu, addr);

	if (is_mmio_spte(spte)) {
		gfn_t gfn = get_mmio_spte_gfn(spte);
		unsigned access = get_mmio_spte_access(spte);

		if (!check_mmio_spte(vcpu->kvm, spte))
			return RET_MMIO_PF_INVALID;

		if (direct)
			addr = 0;

		trace_handle_mmio_page_fault(addr, gfn, access);
		vcpu_cache_mmio_info(vcpu, addr, gfn, access);
		return RET_MMIO_PF_EMULATE;
	}

	/*
	 * It's ok if the gva is remapped by other cpus on shadow guest,
	 * it's a BUG if the gfn is not a mmio page.
	 */
	if (direct && !check_direct_spte_mmio_pf(spte))
		return RET_MMIO_PF_BUG;

	/*
	 * If the page table is zapped by other cpus, let CPU fault again on
	 * the address.
	 */
	return RET_MMIO_PF_RETRY;
}
EXPORT_SYMBOL_GPL(handle_mmio_page_fault_common);

static int handle_mmio_page_fault(struct kvm_vcpu *vcpu, u64 addr,
				  u32 error_code, bool direct)
{
	int ret;

	ret = handle_mmio_page_fault_common(vcpu, addr, direct);
	WARN_ON(ret == RET_MMIO_PF_BUG);
	return ret;
}

static int nonpaging_page_fault(struct kvm_vcpu *vcpu, gva_t gva,
				u32 error_code, bool prefault)
{
	gfn_t gfn;
	int r;

	pgprintk("%s: gva %lx error %x\n", __func__, gva, error_code);

	if (unlikely(error_code & PFERR_RSVD_MASK)) {
		r = handle_mmio_page_fault(vcpu, gva, error_code, true);

		if (likely(r != RET_MMIO_PF_INVALID))
			return r;
	}

	r = mmu_topup_memory_caches(vcpu);
	if (r)
		return r;

	MMU_WARN_ON(!VALID_PAGE(vcpu->arch.mmu.root_hpa));

	gfn = gva >> PAGE_SHIFT;

	return nonpaging_map(vcpu, gva & PAGE_MASK,
			     error_code, gfn, prefault);
}

static int kvm_arch_setup_async_pf(struct kvm_vcpu *vcpu, gva_t gva, gfn_t gfn)
{
	struct kvm_arch_async_pf arch;

	arch.token = (vcpu->arch.apf.id++ << 12) | vcpu->vcpu_id;
	arch.gfn = gfn;
	arch.direct_map = vcpu->arch.mmu.direct_map;
	arch.cr3 = vcpu->arch.mmu.get_cr3(vcpu);

	return kvm_setup_async_pf(vcpu, gva, gfn_to_hva(vcpu->kvm, gfn), &arch);
}

static bool can_do_async_pf(struct kvm_vcpu *vcpu)
{
	if (unlikely(!irqchip_in_kernel(vcpu->kvm) ||
		     kvm_event_needs_reinjection(vcpu)))
		return false;

	return kvm_x86_ops->interrupt_allowed(vcpu);
}

static bool try_async_pf(struct kvm_vcpu *vcpu, bool prefault, gfn_t gfn,
			 gva_t gva, pfn_t *pfn, bool write, bool *writable)
{
	bool async;

	*pfn = gfn_to_pfn_async(vcpu->kvm, gfn, &async, write, writable);

	if (!async)
		return false; /* *pfn has correct page already */

	if (!prefault && can_do_async_pf(vcpu)) {
		trace_kvm_try_async_get_page(gva, gfn);
		if (kvm_find_async_pf_gfn(vcpu, gfn)) {
			trace_kvm_async_pf_doublefault(gva, gfn);
			kvm_make_request(KVM_REQ_APF_HALT, vcpu);
			return true;
		} else if (kvm_arch_setup_async_pf(vcpu, gva, gfn))
			return true;
	}

	*pfn = gfn_to_pfn_prot(vcpu->kvm, gfn, write, writable);

	return false;
}

static int tdp_page_fault(struct kvm_vcpu *vcpu, gva_t gpa, u32 error_code,
			  bool prefault)
{
	pfn_t pfn;
	int r;
	int level;
	int force_pt_level;
	gfn_t gfn = gpa >> PAGE_SHIFT;
	unsigned long mmu_seq;
	int write = error_code & PFERR_WRITE_MASK;
	bool map_writable;

	MMU_WARN_ON(!VALID_PAGE(vcpu->arch.mmu.root_hpa));

	if (unlikely(error_code & PFERR_RSVD_MASK)) {
		r = handle_mmio_page_fault(vcpu, gpa, error_code, true);

		if (likely(r != RET_MMIO_PF_INVALID))
			return r;
	}

	r = mmu_topup_memory_caches(vcpu);
	if (r)
		return r;

	force_pt_level = mapping_level_dirty_bitmap(vcpu, gfn);
	if (likely(!force_pt_level)) {
		level = mapping_level(vcpu, gfn);
		gfn &= ~(KVM_PAGES_PER_HPAGE(level) - 1);
	} else
		level = PT_PAGE_TABLE_LEVEL;

	if (fast_page_fault(vcpu, gpa, level, error_code))
		return 0;

	mmu_seq = vcpu->kvm->mmu_notifier_seq;
	smp_rmb();

	if (try_async_pf(vcpu, prefault, gfn, gpa, &pfn, write, &map_writable))
		return 0;

	if (handle_abnormal_pfn(vcpu, 0, gfn, pfn, ACC_ALL, &r))
		return r;

	spin_lock(&vcpu->kvm->mmu_lock);
	if (mmu_notifier_retry(vcpu->kvm, mmu_seq))
		goto out_unlock;
	make_mmu_pages_available(vcpu);
	if (likely(!force_pt_level))
		transparent_hugepage_adjust(vcpu, &gfn, &pfn, &level);
	r = __direct_map(vcpu, gpa, write, map_writable,
			 level, gfn, pfn, prefault);
	spin_unlock(&vcpu->kvm->mmu_lock);

	return r;

out_unlock:
	spin_unlock(&vcpu->kvm->mmu_lock);
	kvm_release_pfn_clean(pfn);
	return 0;
}

static void nonpaging_init_context(struct kvm_vcpu *vcpu,
				   struct kvm_mmu *context)
{
	context->page_fault = nonpaging_page_fault;
	context->gva_to_gpa = nonpaging_gva_to_gpa;
	context->sync_page = nonpaging_sync_page;
	context->invlpg = nonpaging_invlpg;
	context->update_pte = nonpaging_update_pte;
	context->root_level = 0;
	context->shadow_root_level = PT32E_ROOT_LEVEL;
	context->root_hpa = INVALID_PAGE;
	context->direct_map = true;
	context->nx = false;
}

void kvm_mmu_new_cr3(struct kvm_vcpu *vcpu)
{
	mmu_free_roots(vcpu);
}

static unsigned long get_cr3(struct kvm_vcpu *vcpu)
{
	return kvm_read_cr3(vcpu);
}

static void inject_page_fault(struct kvm_vcpu *vcpu,
			      struct x86_exception *fault)
{
	vcpu->arch.mmu.inject_page_fault(vcpu, fault);
}

static bool sync_mmio_spte(struct kvm *kvm, u64 *sptep, gfn_t gfn,
			   unsigned access, int *nr_present)
{
	if (unlikely(is_mmio_spte(*sptep))) {
		if (gfn != get_mmio_spte_gfn(*sptep)) {
			mmu_spte_clear_no_track(sptep);
			return true;
		}

		(*nr_present)++;
		mark_mmio_spte(kvm, sptep, gfn, access);
		return true;
	}

	return false;
}

static inline bool is_last_gpte(struct kvm_mmu *mmu, unsigned level, unsigned gpte)
{
	unsigned index;

	index = level - 1;
	index |= (gpte & PT_PAGE_SIZE_MASK) >> (PT_PAGE_SIZE_SHIFT - 2);
	return mmu->last_pte_bitmap & (1 << index);
}

#define PTTYPE_EPT 18 /* arbitrary */
#define PTTYPE PTTYPE_EPT
#include "paging_tmpl.h"
#undef PTTYPE

#define PTTYPE 64
#include "paging_tmpl.h"
#undef PTTYPE

#define PTTYPE 32
#include "paging_tmpl.h"
#undef PTTYPE

static void reset_rsvds_bits_mask(struct kvm_vcpu *vcpu,
				  struct kvm_mmu *context)
{
	int maxphyaddr = cpuid_maxphyaddr(vcpu);
	u64 exb_bit_rsvd = 0;
	u64 gbpages_bit_rsvd = 0;
	u64 nonleaf_bit8_rsvd = 0;

	context->bad_mt_xwr = 0;

	if (!context->nx)
		exb_bit_rsvd = rsvd_bits(63, 63);
	if (!guest_cpuid_has_gbpages(vcpu))
		gbpages_bit_rsvd = rsvd_bits(7, 7);

	/*
	 * Non-leaf PML4Es and PDPEs reserve bit 8 (which would be the G bit for
	 * leaf entries) on AMD CPUs only.
	 */
	if (guest_cpuid_is_amd(vcpu))
		nonleaf_bit8_rsvd = rsvd_bits(8, 8);

	switch (context->root_level) {
	case PT32_ROOT_LEVEL:
		/* no rsvd bits for 2 level 4K page table entries */
		context->rsvd_bits_mask[0][1] = 0;
		context->rsvd_bits_mask[0][0] = 0;
		context->rsvd_bits_mask[1][0] = context->rsvd_bits_mask[0][0];

		if (!is_pse(vcpu)) {
			context->rsvd_bits_mask[1][1] = 0;
			break;
		}

		if (is_cpuid_PSE36())
			/* 36bits PSE 4MB page */
			context->rsvd_bits_mask[1][1] = rsvd_bits(17, 21);
		else
			/* 32 bits PSE 4MB page */
			context->rsvd_bits_mask[1][1] = rsvd_bits(13, 21);
		break;
	case PT32E_ROOT_LEVEL:
		context->rsvd_bits_mask[0][2] =
			rsvd_bits(maxphyaddr, 63) |
			rsvd_bits(5, 8) | rsvd_bits(1, 2);	/* PDPTE */
		context->rsvd_bits_mask[0][1] = exb_bit_rsvd |
			rsvd_bits(maxphyaddr, 62);	/* PDE */
		context->rsvd_bits_mask[0][0] = exb_bit_rsvd |
			rsvd_bits(maxphyaddr, 62); 	/* PTE */
		context->rsvd_bits_mask[1][1] = exb_bit_rsvd |
			rsvd_bits(maxphyaddr, 62) |
			rsvd_bits(13, 20);		/* large page */
		context->rsvd_bits_mask[1][0] = context->rsvd_bits_mask[0][0];
		break;
	case PT64_ROOT_LEVEL:
		context->rsvd_bits_mask[0][3] = exb_bit_rsvd |
			nonleaf_bit8_rsvd | rsvd_bits(7, 7) | rsvd_bits(maxphyaddr, 51);
		context->rsvd_bits_mask[0][2] = exb_bit_rsvd |
			nonleaf_bit8_rsvd | gbpages_bit_rsvd | rsvd_bits(maxphyaddr, 51);
		context->rsvd_bits_mask[0][1] = exb_bit_rsvd |
			rsvd_bits(maxphyaddr, 51);
		context->rsvd_bits_mask[0][0] = exb_bit_rsvd |
			rsvd_bits(maxphyaddr, 51);
		context->rsvd_bits_mask[1][3] = context->rsvd_bits_mask[0][3];
		context->rsvd_bits_mask[1][2] = exb_bit_rsvd |
			gbpages_bit_rsvd | rsvd_bits(maxphyaddr, 51) |
			rsvd_bits(13, 29);
		context->rsvd_bits_mask[1][1] = exb_bit_rsvd |
			rsvd_bits(maxphyaddr, 51) |
			rsvd_bits(13, 20);		/* large page */
		context->rsvd_bits_mask[1][0] = context->rsvd_bits_mask[0][0];
		break;
	}
}

static void reset_rsvds_bits_mask_ept(struct kvm_vcpu *vcpu,
		struct kvm_mmu *context, bool execonly)
{
	int maxphyaddr = cpuid_maxphyaddr(vcpu);
	int pte;

	context->rsvd_bits_mask[0][3] =
		rsvd_bits(maxphyaddr, 51) | rsvd_bits(3, 7);
	context->rsvd_bits_mask[0][2] =
		rsvd_bits(maxphyaddr, 51) | rsvd_bits(3, 6);
	context->rsvd_bits_mask[0][1] =
		rsvd_bits(maxphyaddr, 51) | rsvd_bits(3, 6);
	context->rsvd_bits_mask[0][0] = rsvd_bits(maxphyaddr, 51);

	/* large page */
	context->rsvd_bits_mask[1][3] = context->rsvd_bits_mask[0][3];
	context->rsvd_bits_mask[1][2] =
		rsvd_bits(maxphyaddr, 51) | rsvd_bits(12, 29);
	context->rsvd_bits_mask[1][1] =
		rsvd_bits(maxphyaddr, 51) | rsvd_bits(12, 20);
	context->rsvd_bits_mask[1][0] = context->rsvd_bits_mask[0][0];

	for (pte = 0; pte < 64; pte++) {
		int rwx_bits = pte & 7;
		int mt = pte >> 3;
		if (mt == 0x2 || mt == 0x3 || mt == 0x7 ||
				rwx_bits == 0x2 || rwx_bits == 0x6 ||
				(rwx_bits == 0x4 && !execonly))
			context->bad_mt_xwr |= (1ull << pte);
	}
}

void update_permission_bitmask(struct kvm_vcpu *vcpu,
		struct kvm_mmu *mmu, bool ept)
{
	unsigned bit, byte, pfec;
	u8 map;
	bool fault, x, w, u, wf, uf, ff, smapf, cr4_smap, cr4_smep, smap = 0;

	cr4_smep = kvm_read_cr4_bits(vcpu, X86_CR4_SMEP);
	cr4_smap = kvm_read_cr4_bits(vcpu, X86_CR4_SMAP);
	for (byte = 0; byte < ARRAY_SIZE(mmu->permissions); ++byte) {
		pfec = byte << 1;
		map = 0;
		wf = pfec & PFERR_WRITE_MASK;
		uf = pfec & PFERR_USER_MASK;
		ff = pfec & PFERR_FETCH_MASK;
		/*
		 * PFERR_RSVD_MASK bit is set in PFEC if the access is not
		 * subject to SMAP restrictions, and cleared otherwise. The
		 * bit is only meaningful if the SMAP bit is set in CR4.
		 */
		smapf = !(pfec & PFERR_RSVD_MASK);
		for (bit = 0; bit < 8; ++bit) {
			x = bit & ACC_EXEC_MASK;
			w = bit & ACC_WRITE_MASK;
			u = bit & ACC_USER_MASK;

			if (!ept) {
				/* Not really needed: !nx will cause pte.nx to fault */
				x |= !mmu->nx;
				/* Allow supervisor writes if !cr0.wp */
				w |= !is_write_protection(vcpu) && !uf;
				/* Disallow supervisor fetches of user code if cr4.smep */
				x &= !(cr4_smep && u && !uf);

				/*
				 * SMAP:kernel-mode data accesses from user-mode
				 * mappings should fault. A fault is considered
				 * as a SMAP violation if all of the following
				 * conditions are ture:
				 *   - X86_CR4_SMAP is set in CR4
				 *   - An user page is accessed
				 *   - Page fault in kernel mode
				 *   - if CPL = 3 or X86_EFLAGS_AC is clear
				 *
				 *   Here, we cover the first three conditions.
				 *   The fourth is computed dynamically in
				 *   permission_fault() and is in smapf.
				 *
				 *   Also, SMAP does not affect instruction
				 *   fetches, add the !ff check here to make it
				 *   clearer.
				 */
				smap = cr4_smap && u && !uf && !ff;
			} else
				/* Not really needed: no U/S accesses on ept  */
				u = 1;

			fault = (ff && !x) || (uf && !u) || (wf && !w) ||
				(smapf && smap);
			map |= fault << bit;
		}
		mmu->permissions[byte] = map;
	}
}

static void update_last_pte_bitmap(struct kvm_vcpu *vcpu, struct kvm_mmu *mmu)
{
	u8 map;
	unsigned level, root_level = mmu->root_level;
	const unsigned ps_set_index = 1 << 2;  /* bit 2 of index: ps */

	if (root_level == PT32E_ROOT_LEVEL)
		--root_level;
	/* PT_PAGE_TABLE_LEVEL always terminates */
	map = 1 | (1 << ps_set_index);
	for (level = PT_DIRECTORY_LEVEL; level <= root_level; ++level) {
		if (level <= PT_PDPE_LEVEL
		    && (mmu->root_level >= PT32E_ROOT_LEVEL || is_pse(vcpu)))
			map |= 1 << (ps_set_index | (level - 1));
	}
	mmu->last_pte_bitmap = map;
}

static void paging64_init_context_common(struct kvm_vcpu *vcpu,
					 struct kvm_mmu *context,
					 int level)
{
	context->nx = is_nx(vcpu);
	context->root_level = level;

	reset_rsvds_bits_mask(vcpu, context);
	update_permission_bitmask(vcpu, context, false);
	update_last_pte_bitmap(vcpu, context);

	MMU_WARN_ON(!is_pae(vcpu));
	context->page_fault = paging64_page_fault;
	context->gva_to_gpa = paging64_gva_to_gpa;
	context->sync_page = paging64_sync_page;
	context->invlpg = paging64_invlpg;
	context->update_pte = paging64_update_pte;
	context->shadow_root_level = level;
	context->root_hpa = INVALID_PAGE;
	context->direct_map = false;
}

static void paging64_init_context(struct kvm_vcpu *vcpu,
				  struct kvm_mmu *context)
{
	paging64_init_context_common(vcpu, context, PT64_ROOT_LEVEL);
}

static void paging32_init_context(struct kvm_vcpu *vcpu,
				  struct kvm_mmu *context)
{
	context->nx = false;
	context->root_level = PT32_ROOT_LEVEL;

	reset_rsvds_bits_mask(vcpu, context);
	update_permission_bitmask(vcpu, context, false);
	update_last_pte_bitmap(vcpu, context);

	context->page_fault = paging32_page_fault;
	context->gva_to_gpa = paging32_gva_to_gpa;
	context->sync_page = paging32_sync_page;
	context->invlpg = paging32_invlpg;
	context->update_pte = paging32_update_pte;
	context->shadow_root_level = PT32E_ROOT_LEVEL;
	context->root_hpa = INVALID_PAGE;
	context->direct_map = false;
}

static void paging32E_init_context(struct kvm_vcpu *vcpu,
				   struct kvm_mmu *context)
{
	paging64_init_context_common(vcpu, context, PT32E_ROOT_LEVEL);
}

static void init_kvm_tdp_mmu(struct kvm_vcpu *vcpu)
{
	struct kvm_mmu *context = &vcpu->arch.mmu;

	context->base_role.word = 0;
	context->page_fault = tdp_page_fault;
	context->sync_page = nonpaging_sync_page;
	context->invlpg = nonpaging_invlpg;
	context->update_pte = nonpaging_update_pte;
	context->shadow_root_level = kvm_x86_ops->get_tdp_level();
	context->root_hpa = INVALID_PAGE;
	context->direct_map = true;
	context->set_cr3 = kvm_x86_ops->set_tdp_cr3;
	context->get_cr3 = get_cr3;
	context->get_pdptr = kvm_pdptr_read;
	context->inject_page_fault = kvm_inject_page_fault;

	if (!is_paging(vcpu)) {
		context->nx = false;
		context->gva_to_gpa = nonpaging_gva_to_gpa;
		context->root_level = 0;
	} else if (is_long_mode(vcpu)) {
		context->nx = is_nx(vcpu);
		context->root_level = PT64_ROOT_LEVEL;
		reset_rsvds_bits_mask(vcpu, context);
		context->gva_to_gpa = paging64_gva_to_gpa;
	} else if (is_pae(vcpu)) {
		context->nx = is_nx(vcpu);
		context->root_level = PT32E_ROOT_LEVEL;
		reset_rsvds_bits_mask(vcpu, context);
		context->gva_to_gpa = paging64_gva_to_gpa;
	} else {
		context->nx = false;
		context->root_level = PT32_ROOT_LEVEL;
		reset_rsvds_bits_mask(vcpu, context);
		context->gva_to_gpa = paging32_gva_to_gpa;
	}

	update_permission_bitmask(vcpu, context, false);
	update_last_pte_bitmap(vcpu, context);
}

void kvm_init_shadow_mmu(struct kvm_vcpu *vcpu)
{
	bool smep = kvm_read_cr4_bits(vcpu, X86_CR4_SMEP);
	struct kvm_mmu *context = &vcpu->arch.mmu;

	MMU_WARN_ON(VALID_PAGE(context->root_hpa));

	if (!is_paging(vcpu))
		nonpaging_init_context(vcpu, context);
	else if (is_long_mode(vcpu))
		paging64_init_context(vcpu, context);
	else if (is_pae(vcpu))
		paging32E_init_context(vcpu, context);
	else
		paging32_init_context(vcpu, context);

	context->base_role.nxe = is_nx(vcpu);
	context->base_role.cr4_pae = !!is_pae(vcpu);
	context->base_role.cr0_wp  = is_write_protection(vcpu);
	context->base_role.smep_andnot_wp
		= smep && !is_write_protection(vcpu);
}
EXPORT_SYMBOL_GPL(kvm_init_shadow_mmu);

void kvm_init_shadow_ept_mmu(struct kvm_vcpu *vcpu, bool execonly)
{
	struct kvm_mmu *context = &vcpu->arch.mmu;

	MMU_WARN_ON(VALID_PAGE(context->root_hpa));

	context->shadow_root_level = kvm_x86_ops->get_tdp_level();

	context->nx = true;
	context->page_fault = ept_page_fault;
	context->gva_to_gpa = ept_gva_to_gpa;
	context->sync_page = ept_sync_page;
	context->invlpg = ept_invlpg;
	context->update_pte = ept_update_pte;
	context->root_level = context->shadow_root_level;
	context->root_hpa = INVALID_PAGE;
	context->direct_map = false;

	update_permission_bitmask(vcpu, context, true);
	reset_rsvds_bits_mask_ept(vcpu, context, execonly);
}
EXPORT_SYMBOL_GPL(kvm_init_shadow_ept_mmu);

static void init_kvm_softmmu(struct kvm_vcpu *vcpu)
{
	struct kvm_mmu *context = &vcpu->arch.mmu;

	kvm_init_shadow_mmu(vcpu);
	context->set_cr3           = kvm_x86_ops->set_cr3;
	context->get_cr3           = get_cr3;
	context->get_pdptr         = kvm_pdptr_read;
	context->inject_page_fault = kvm_inject_page_fault;
}

static void init_kvm_nested_mmu(struct kvm_vcpu *vcpu)
{
	struct kvm_mmu *g_context = &vcpu->arch.nested_mmu;

	g_context->get_cr3           = get_cr3;
	g_context->get_pdptr         = kvm_pdptr_read;
	g_context->inject_page_fault = kvm_inject_page_fault;

	/*
	 * Note that arch.mmu.gva_to_gpa translates l2_gva to l1_gpa. The
	 * translation of l2_gpa to l1_gpa addresses is done using the
	 * arch.nested_mmu.gva_to_gpa function. Basically the gva_to_gpa
	 * functions between mmu and nested_mmu are swapped.
	 */
	if (!is_paging(vcpu)) {
		g_context->nx = false;
		g_context->root_level = 0;
		g_context->gva_to_gpa = nonpaging_gva_to_gpa_nested;
	} else if (is_long_mode(vcpu)) {
		g_context->nx = is_nx(vcpu);
		g_context->root_level = PT64_ROOT_LEVEL;
		reset_rsvds_bits_mask(vcpu, g_context);
		g_context->gva_to_gpa = paging64_gva_to_gpa_nested;
	} else if (is_pae(vcpu)) {
		g_context->nx = is_nx(vcpu);
		g_context->root_level = PT32E_ROOT_LEVEL;
		reset_rsvds_bits_mask(vcpu, g_context);
		g_context->gva_to_gpa = paging64_gva_to_gpa_nested;
	} else {
		g_context->nx = false;
		g_context->root_level = PT32_ROOT_LEVEL;
		reset_rsvds_bits_mask(vcpu, g_context);
		g_context->gva_to_gpa = paging32_gva_to_gpa_nested;
	}

	update_permission_bitmask(vcpu, g_context, false);
	update_last_pte_bitmap(vcpu, g_context);
}

static void init_kvm_mmu(struct kvm_vcpu *vcpu)
{
	if (mmu_is_nested(vcpu))
		init_kvm_nested_mmu(vcpu);
	else if (tdp_enabled)
		init_kvm_tdp_mmu(vcpu);
	else
		init_kvm_softmmu(vcpu);
}

void kvm_mmu_reset_context(struct kvm_vcpu *vcpu)
{
	kvm_mmu_unload(vcpu);
	init_kvm_mmu(vcpu);
}
EXPORT_SYMBOL_GPL(kvm_mmu_reset_context);

int kvm_mmu_load(struct kvm_vcpu *vcpu)
{
	int r;

	r = mmu_topup_memory_caches(vcpu);
	if (r)
		goto out;
	r = mmu_alloc_roots(vcpu);
	kvm_mmu_sync_roots(vcpu);
	if (r)
		goto out;
	/* set_cr3() should ensure TLB has been flushed */
	vcpu->arch.mmu.set_cr3(vcpu, vcpu->arch.mmu.root_hpa);
out:
	return r;
}
EXPORT_SYMBOL_GPL(kvm_mmu_load);

void kvm_mmu_unload(struct kvm_vcpu *vcpu)
{
	mmu_free_roots(vcpu);
	WARN_ON(VALID_PAGE(vcpu->arch.mmu.root_hpa));
}
EXPORT_SYMBOL_GPL(kvm_mmu_unload);

static void mmu_pte_write_new_pte(struct kvm_vcpu *vcpu,
				  struct kvm_mmu_page *sp, u64 *spte,
				  const void *new)
{
	if (sp->role.level != PT_PAGE_TABLE_LEVEL) {
		++vcpu->kvm->stat.mmu_pde_zapped;
		return;
        }

	++vcpu->kvm->stat.mmu_pte_updated;
	vcpu->arch.mmu.update_pte(vcpu, sp, spte, new);
}

static bool need_remote_flush(u64 old, u64 new)
{
	if (!is_shadow_present_pte(old))
		return false;
	if (!is_shadow_present_pte(new))
		return true;
	if ((old ^ new) & PT64_BASE_ADDR_MASK)
		return true;
	old ^= shadow_nx_mask;
	new ^= shadow_nx_mask;
	return (old & ~new & PT64_PERM_MASK) != 0;
}

static void mmu_pte_write_flush_tlb(struct kvm_vcpu *vcpu, bool zap_page,
				    bool remote_flush, bool local_flush)
{
	if (zap_page)
		return;

	if (remote_flush)
		kvm_flush_remote_tlbs(vcpu->kvm);
	else if (local_flush)
		kvm_make_request(KVM_REQ_TLB_FLUSH, vcpu);
}

static u64 mmu_pte_write_fetch_gpte(struct kvm_vcpu *vcpu, gpa_t *gpa,
				    const u8 *new, int *bytes)
{
	u64 gentry;
	int r;

	/*
	 * Assume that the pte write on a page table of the same type
	 * as the current vcpu paging mode since we update the sptes only
	 * when they have the same mode.
	 */
	if (is_pae(vcpu) && *bytes == 4) {
		/* Handle a 32-bit guest writing two halves of a 64-bit gpte */
		*gpa &= ~(gpa_t)7;
		*bytes = 8;
		r = kvm_read_guest(vcpu->kvm, *gpa, &gentry, 8);
		if (r)
			gentry = 0;
		new = (const u8 *)&gentry;
	}

	switch (*bytes) {
	case 4:
		gentry = *(const u32 *)new;
		break;
	case 8:
		gentry = *(const u64 *)new;
		break;
	default:
		gentry = 0;
		break;
	}

	return gentry;
}

/*
 * If we're seeing too many writes to a page, it may no longer be a page table,
 * or we may be forking, in which case it is better to unmap the page.
 */
static bool detect_write_flooding(struct kvm_mmu_page *sp)
{
	/*
	 * Skip write-flooding detected for the sp whose level is 1, because
	 * it can become unsync, then the guest page is not write-protected.
	 */
	if (sp->role.level == PT_PAGE_TABLE_LEVEL)
		return false;

	return ++sp->write_flooding_count >= 3;
}

/*
 * Misaligned accesses are too much trouble to fix up; also, they usually
 * indicate a page is not used as a page table.
 */
static bool detect_write_misaligned(struct kvm_mmu_page *sp, gpa_t gpa,
				    int bytes)
{
	unsigned offset, pte_size, misaligned;

	pgprintk("misaligned: gpa %llx bytes %d role %x\n",
		 gpa, bytes, sp->role.word);

	offset = offset_in_page(gpa);
	pte_size = sp->role.cr4_pae ? 8 : 4;

	/*
	 * Sometimes, the OS only writes the last one bytes to update status
	 * bits, for example, in linux, andb instruction is used in clear_bit().
	 */
	if (!(offset & (pte_size - 1)) && bytes == 1)
		return false;

	misaligned = (offset ^ (offset + bytes - 1)) & ~(pte_size - 1);
	misaligned |= bytes < 4;

	return misaligned;
}

static u64 *get_written_sptes(struct kvm_mmu_page *sp, gpa_t gpa, int *nspte)
{
	unsigned page_offset, quadrant;
	u64 *spte;
	int level;

	page_offset = offset_in_page(gpa);
	level = sp->role.level;
	*nspte = 1;
	if (!sp->role.cr4_pae) {
		page_offset <<= 1;	/* 32->64 */
		/*
		 * A 32-bit pde maps 4MB while the shadow pdes map
		 * only 2MB.  So we need to double the offset again
		 * and zap two pdes instead of one.
		 */
		if (level == PT32_ROOT_LEVEL) {
			page_offset &= ~7; /* kill rounding error */
			page_offset <<= 1;
			*nspte = 2;
		}
		quadrant = page_offset >> PAGE_SHIFT;
		page_offset &= ~PAGE_MASK;
		if (quadrant != sp->role.quadrant)
			return NULL;
	}

	spte = &sp->spt[page_offset / sizeof(*spte)];
	return spte;
}

void kvm_mmu_pte_write(struct kvm_vcpu *vcpu, gpa_t gpa,
		       const u8 *new, int bytes)
{
	gfn_t gfn = gpa >> PAGE_SHIFT;
	union kvm_mmu_page_role mask = { .word = 0 };
	struct kvm_mmu_page *sp;
	LIST_HEAD(invalid_list);
	u64 entry, gentry, *spte;
	int npte;
	bool remote_flush, local_flush, zap_page;

	/*
	 * If we don't have indirect shadow pages, it means no page is
	 * write-protected, so we can exit simply.
	 */
	if (!ACCESS_ONCE(vcpu->kvm->arch.indirect_shadow_pages))
		return;

	zap_page = remote_flush = local_flush = false;

	pgprintk("%s: gpa %llx bytes %d\n", __func__, gpa, bytes);

	gentry = mmu_pte_write_fetch_gpte(vcpu, &gpa, new, &bytes);

	/*
	 * No need to care whether allocation memory is successful
	 * or not since pte prefetch is skiped if it does not have
	 * enough objects in the cache.
	 */
	mmu_topup_memory_caches(vcpu);

	spin_lock(&vcpu->kvm->mmu_lock);
	++vcpu->kvm->stat.mmu_pte_write;
	kvm_mmu_audit(vcpu, AUDIT_PRE_PTE_WRITE);

	mask.cr0_wp = mask.cr4_pae = mask.nxe = 1;
	for_each_gfn_indirect_valid_sp(vcpu->kvm, sp, gfn) {
		if (detect_write_misaligned(sp, gpa, bytes) ||
		      detect_write_flooding(sp)) {
			zap_page |= !!kvm_mmu_prepare_zap_page(vcpu->kvm, sp,
						     &invalid_list);
			++vcpu->kvm->stat.mmu_flooded;
			continue;
		}

		spte = get_written_sptes(sp, gpa, &npte);
		if (!spte)
			continue;

		local_flush = true;
		while (npte--) {
			entry = *spte;
			mmu_page_zap_pte(vcpu->kvm, sp, spte);
			if (gentry &&
			      !((sp->role.word ^ vcpu->arch.mmu.base_role.word)
			      & mask.word) && rmap_can_add(vcpu))
				mmu_pte_write_new_pte(vcpu, sp, spte, &gentry);
			if (need_remote_flush(entry, *spte))
				remote_flush = true;
			++spte;
		}
	}
	mmu_pte_write_flush_tlb(vcpu, zap_page, remote_flush, local_flush);
	kvm_mmu_commit_zap_page(vcpu->kvm, &invalid_list);
	kvm_mmu_audit(vcpu, AUDIT_POST_PTE_WRITE);
	spin_unlock(&vcpu->kvm->mmu_lock);
}

int kvm_mmu_unprotect_page_virt(struct kvm_vcpu *vcpu, gva_t gva)
{
	gpa_t gpa;
	int r;

	if (vcpu->arch.mmu.direct_map)
		return 0;

	gpa = kvm_mmu_gva_to_gpa_read(vcpu, gva, NULL);

	r = kvm_mmu_unprotect_page(vcpu->kvm, gpa >> PAGE_SHIFT);

	return r;
}
EXPORT_SYMBOL_GPL(kvm_mmu_unprotect_page_virt);

static void make_mmu_pages_available(struct kvm_vcpu *vcpu)
{
	LIST_HEAD(invalid_list);

	if (likely(kvm_mmu_available_pages(vcpu->kvm) >= KVM_MIN_FREE_MMU_PAGES))
		return;

	while (kvm_mmu_available_pages(vcpu->kvm) < KVM_REFILL_PAGES) {
		if (!prepare_zap_oldest_mmu_page(vcpu->kvm, &invalid_list))
			break;

		++vcpu->kvm->stat.mmu_recycled;
	}
	kvm_mmu_commit_zap_page(vcpu->kvm, &invalid_list);
}

static bool is_mmio_page_fault(struct kvm_vcpu *vcpu, gva_t addr)
{
	if (vcpu->arch.mmu.direct_map || mmu_is_nested(vcpu))
		return vcpu_match_mmio_gpa(vcpu, addr);

	return vcpu_match_mmio_gva(vcpu, addr);
}

int kvm_mmu_page_fault(struct kvm_vcpu *vcpu, gva_t cr2, u32 error_code,
		       void *insn, int insn_len)
{
	int r, emulation_type = EMULTYPE_RETRY;
	enum emulation_result er;

	r = vcpu->arch.mmu.page_fault(vcpu, cr2, error_code, false);
	if (r < 0)
		goto out;

	if (!r) {
		r = 1;
		goto out;
	}

	if (is_mmio_page_fault(vcpu, cr2))
		emulation_type = 0;

	er = x86_emulate_instruction(vcpu, cr2, emulation_type, insn, insn_len);

	switch (er) {
	case EMULATE_DONE:
		return 1;
	case EMULATE_USER_EXIT:
		++vcpu->stat.mmio_exits;
		/* fall through */
	case EMULATE_FAIL:
		return 0;
	default:
		BUG();
	}
out:
	return r;
}
EXPORT_SYMBOL_GPL(kvm_mmu_page_fault);

void kvm_mmu_invlpg(struct kvm_vcpu *vcpu, gva_t gva)
{
	vcpu->arch.mmu.invlpg(vcpu, gva);
	kvm_make_request(KVM_REQ_TLB_FLUSH, vcpu);
	++vcpu->stat.invlpg;
}
EXPORT_SYMBOL_GPL(kvm_mmu_invlpg);

void kvm_enable_tdp(void)
{
	tdp_enabled = true;
}
EXPORT_SYMBOL_GPL(kvm_enable_tdp);

void kvm_disable_tdp(void)
{
	tdp_enabled = false;
}
EXPORT_SYMBOL_GPL(kvm_disable_tdp);

static void free_mmu_pages(struct kvm_vcpu *vcpu)
{
	free_page((unsigned long)vcpu->arch.mmu.pae_root);
	if (vcpu->arch.mmu.lm_root != NULL)
		free_page((unsigned long)vcpu->arch.mmu.lm_root);
}

static int alloc_mmu_pages(struct kvm_vcpu *vcpu)
{
	struct page *page;
	int i;

	/*
	 * When emulating 32-bit mode, cr3 is only 32 bits even on x86_64.
	 * Therefore we need to allocate shadow page tables in the first
	 * 4GB of memory, which happens to fit the DMA32 zone.
	 */
	page = alloc_page(GFP_KERNEL | __GFP_DMA32);
	if (!page)
		return -ENOMEM;

	vcpu->arch.mmu.pae_root = page_address(page);
	for (i = 0; i < 4; ++i)
		vcpu->arch.mmu.pae_root[i] = INVALID_PAGE;

	return 0;
}

int kvm_mmu_create(struct kvm_vcpu *vcpu)
{
	vcpu->arch.walk_mmu = &vcpu->arch.mmu;
	vcpu->arch.mmu.root_hpa = INVALID_PAGE;
	vcpu->arch.mmu.translate_gpa = translate_gpa;
	vcpu->arch.nested_mmu.translate_gpa = translate_nested_gpa;

	return alloc_mmu_pages(vcpu);
}

void kvm_mmu_setup(struct kvm_vcpu *vcpu)
{
	MMU_WARN_ON(VALID_PAGE(vcpu->arch.mmu.root_hpa));

	init_kvm_mmu(vcpu);
}

void kvm_mmu_slot_remove_write_access(struct kvm *kvm,
				      struct kvm_memory_slot *memslot)
{
	gfn_t last_gfn;
	int i;
	bool flush = false;

	last_gfn = memslot->base_gfn + memslot->npages - 1;

	spin_lock(&kvm->mmu_lock);

	for (i = PT_PAGE_TABLE_LEVEL;
	     i < PT_PAGE_TABLE_LEVEL + KVM_NR_PAGE_SIZES; ++i) {
		unsigned long *rmapp;
		unsigned long last_index, index;

		rmapp = memslot->arch.rmap[i - PT_PAGE_TABLE_LEVEL];
		last_index = gfn_to_index(last_gfn, memslot->base_gfn, i);

		for (index = 0; index <= last_index; ++index, ++rmapp) {
			if (*rmapp)
				flush |= __rmap_write_protect(kvm, rmapp,
						false);

			if (need_resched() || spin_needbreak(&kvm->mmu_lock))
				cond_resched_lock(&kvm->mmu_lock);
		}
	}

	spin_unlock(&kvm->mmu_lock);

	/*
	 * kvm_mmu_slot_remove_write_access() and kvm_vm_ioctl_get_dirty_log()
	 * which do tlb flush out of mmu-lock should be serialized by
	 * kvm->slots_lock otherwise tlb flush would be missed.
	 */
	lockdep_assert_held(&kvm->slots_lock);

	/*
	 * We can flush all the TLBs out of the mmu lock without TLB
	 * corruption since we just change the spte from writable to
	 * readonly so that we only need to care the case of changing
	 * spte from present to present (changing the spte from present
	 * to nonpresent will flush all the TLBs immediately), in other
	 * words, the only case we care is mmu_spte_update() where we
	 * haved checked SPTE_HOST_WRITEABLE | SPTE_MMU_WRITEABLE
	 * instead of PT_WRITABLE_MASK, that means it does not depend
	 * on PT_WRITABLE_MASK anymore.
	 */
	if (flush)
		kvm_flush_remote_tlbs(kvm);
}

<<<<<<< HEAD
=======
static bool kvm_mmu_zap_collapsible_spte(struct kvm *kvm,
		unsigned long *rmapp)
{
	u64 *sptep;
	struct rmap_iterator iter;
	int need_tlb_flush = 0;
	pfn_t pfn;
	struct kvm_mmu_page *sp;

	for (sptep = rmap_get_first(*rmapp, &iter); sptep;) {
		BUG_ON(!(*sptep & PT_PRESENT_MASK));

		sp = page_header(__pa(sptep));
		pfn = spte_to_pfn(*sptep);

		/*
		 * Only EPT supported for now; otherwise, one would need to
		 * find out efficiently whether the guest page tables are
		 * also using huge pages.
		 */
		if (sp->role.direct &&
			!kvm_is_reserved_pfn(pfn) &&
			PageTransCompound(pfn_to_page(pfn))) {
			drop_spte(kvm, sptep);
			sptep = rmap_get_first(*rmapp, &iter);
			need_tlb_flush = 1;
		} else
			sptep = rmap_get_next(&iter);
	}

	return need_tlb_flush;
}

void kvm_mmu_zap_collapsible_sptes(struct kvm *kvm,
			struct kvm_memory_slot *memslot)
{
	bool flush = false;
	unsigned long *rmapp;
	unsigned long last_index, index;
	gfn_t gfn_start, gfn_end;

	spin_lock(&kvm->mmu_lock);

	gfn_start = memslot->base_gfn;
	gfn_end = memslot->base_gfn + memslot->npages - 1;

	if (gfn_start >= gfn_end)
		goto out;

	rmapp = memslot->arch.rmap[0];
	last_index = gfn_to_index(gfn_end, memslot->base_gfn,
					PT_PAGE_TABLE_LEVEL);

	for (index = 0; index <= last_index; ++index, ++rmapp) {
		if (*rmapp)
			flush |= kvm_mmu_zap_collapsible_spte(kvm, rmapp);

		if (need_resched() || spin_needbreak(&kvm->mmu_lock)) {
			if (flush) {
				kvm_flush_remote_tlbs(kvm);
				flush = false;
			}
			cond_resched_lock(&kvm->mmu_lock);
		}
	}

	if (flush)
		kvm_flush_remote_tlbs(kvm);

out:
	spin_unlock(&kvm->mmu_lock);
}

>>>>>>> 007760cf
void kvm_mmu_slot_leaf_clear_dirty(struct kvm *kvm,
				   struct kvm_memory_slot *memslot)
{
	gfn_t last_gfn;
	unsigned long *rmapp;
	unsigned long last_index, index;
	bool flush = false;

	last_gfn = memslot->base_gfn + memslot->npages - 1;

	spin_lock(&kvm->mmu_lock);

	rmapp = memslot->arch.rmap[PT_PAGE_TABLE_LEVEL - 1];
	last_index = gfn_to_index(last_gfn, memslot->base_gfn,
			PT_PAGE_TABLE_LEVEL);

	for (index = 0; index <= last_index; ++index, ++rmapp) {
		if (*rmapp)
			flush |= __rmap_clear_dirty(kvm, rmapp);

		if (need_resched() || spin_needbreak(&kvm->mmu_lock))
			cond_resched_lock(&kvm->mmu_lock);
	}

	spin_unlock(&kvm->mmu_lock);

	lockdep_assert_held(&kvm->slots_lock);

	/*
	 * It's also safe to flush TLBs out of mmu lock here as currently this
	 * function is only used for dirty logging, in which case flushing TLB
	 * out of mmu lock also guarantees no dirty pages will be lost in
	 * dirty_bitmap.
	 */
	if (flush)
		kvm_flush_remote_tlbs(kvm);
}
EXPORT_SYMBOL_GPL(kvm_mmu_slot_leaf_clear_dirty);

void kvm_mmu_slot_largepage_remove_write_access(struct kvm *kvm,
					struct kvm_memory_slot *memslot)
{
	gfn_t last_gfn;
	int i;
	bool flush = false;

	last_gfn = memslot->base_gfn + memslot->npages - 1;

	spin_lock(&kvm->mmu_lock);

	for (i = PT_PAGE_TABLE_LEVEL + 1; /* skip rmap for 4K page */
	     i < PT_PAGE_TABLE_LEVEL + KVM_NR_PAGE_SIZES; ++i) {
		unsigned long *rmapp;
		unsigned long last_index, index;

		rmapp = memslot->arch.rmap[i - PT_PAGE_TABLE_LEVEL];
		last_index = gfn_to_index(last_gfn, memslot->base_gfn, i);

		for (index = 0; index <= last_index; ++index, ++rmapp) {
			if (*rmapp)
				flush |= __rmap_write_protect(kvm, rmapp,
						false);

			if (need_resched() || spin_needbreak(&kvm->mmu_lock))
				cond_resched_lock(&kvm->mmu_lock);
		}
	}
	spin_unlock(&kvm->mmu_lock);

	/* see kvm_mmu_slot_remove_write_access */
	lockdep_assert_held(&kvm->slots_lock);

	if (flush)
		kvm_flush_remote_tlbs(kvm);
<<<<<<< HEAD
}
EXPORT_SYMBOL_GPL(kvm_mmu_slot_largepage_remove_write_access);

void kvm_mmu_slot_set_dirty(struct kvm *kvm,
			    struct kvm_memory_slot *memslot)
{
	gfn_t last_gfn;
	int i;
	bool flush = false;

	last_gfn = memslot->base_gfn + memslot->npages - 1;

	spin_lock(&kvm->mmu_lock);

	for (i = PT_PAGE_TABLE_LEVEL;
	     i < PT_PAGE_TABLE_LEVEL + KVM_NR_PAGE_SIZES; ++i) {
		unsigned long *rmapp;
		unsigned long last_index, index;

		rmapp = memslot->arch.rmap[i - PT_PAGE_TABLE_LEVEL];
		last_index = gfn_to_index(last_gfn, memslot->base_gfn, i);

		for (index = 0; index <= last_index; ++index, ++rmapp) {
			if (*rmapp)
				flush |= __rmap_set_dirty(kvm, rmapp);

			if (need_resched() || spin_needbreak(&kvm->mmu_lock))
				cond_resched_lock(&kvm->mmu_lock);
		}
	}

	spin_unlock(&kvm->mmu_lock);

	lockdep_assert_held(&kvm->slots_lock);

	/* see kvm_mmu_slot_leaf_clear_dirty */
	if (flush)
		kvm_flush_remote_tlbs(kvm);
}
=======
}
EXPORT_SYMBOL_GPL(kvm_mmu_slot_largepage_remove_write_access);

void kvm_mmu_slot_set_dirty(struct kvm *kvm,
			    struct kvm_memory_slot *memslot)
{
	gfn_t last_gfn;
	int i;
	bool flush = false;

	last_gfn = memslot->base_gfn + memslot->npages - 1;

	spin_lock(&kvm->mmu_lock);

	for (i = PT_PAGE_TABLE_LEVEL;
	     i < PT_PAGE_TABLE_LEVEL + KVM_NR_PAGE_SIZES; ++i) {
		unsigned long *rmapp;
		unsigned long last_index, index;

		rmapp = memslot->arch.rmap[i - PT_PAGE_TABLE_LEVEL];
		last_index = gfn_to_index(last_gfn, memslot->base_gfn, i);

		for (index = 0; index <= last_index; ++index, ++rmapp) {
			if (*rmapp)
				flush |= __rmap_set_dirty(kvm, rmapp);

			if (need_resched() || spin_needbreak(&kvm->mmu_lock))
				cond_resched_lock(&kvm->mmu_lock);
		}
	}

	spin_unlock(&kvm->mmu_lock);

	lockdep_assert_held(&kvm->slots_lock);

	/* see kvm_mmu_slot_leaf_clear_dirty */
	if (flush)
		kvm_flush_remote_tlbs(kvm);
}
>>>>>>> 007760cf
EXPORT_SYMBOL_GPL(kvm_mmu_slot_set_dirty);

#define BATCH_ZAP_PAGES	10
static void kvm_zap_obsolete_pages(struct kvm *kvm)
{
	struct kvm_mmu_page *sp, *node;
	int batch = 0;

restart:
	list_for_each_entry_safe_reverse(sp, node,
	      &kvm->arch.active_mmu_pages, link) {
		int ret;

		/*
		 * No obsolete page exists before new created page since
		 * active_mmu_pages is the FIFO list.
		 */
		if (!is_obsolete_sp(kvm, sp))
			break;

		/*
		 * Since we are reversely walking the list and the invalid
		 * list will be moved to the head, skip the invalid page
		 * can help us to avoid the infinity list walking.
		 */
		if (sp->role.invalid)
			continue;

		/*
		 * Need not flush tlb since we only zap the sp with invalid
		 * generation number.
		 */
		if (batch >= BATCH_ZAP_PAGES &&
		      cond_resched_lock(&kvm->mmu_lock)) {
			batch = 0;
			goto restart;
		}

		ret = kvm_mmu_prepare_zap_page(kvm, sp,
				&kvm->arch.zapped_obsolete_pages);
		batch += ret;

		if (ret)
			goto restart;
	}

	/*
	 * Should flush tlb before free page tables since lockless-walking
	 * may use the pages.
	 */
	kvm_mmu_commit_zap_page(kvm, &kvm->arch.zapped_obsolete_pages);
}

/*
 * Fast invalidate all shadow pages and use lock-break technique
 * to zap obsolete pages.
 *
 * It's required when memslot is being deleted or VM is being
 * destroyed, in these cases, we should ensure that KVM MMU does
 * not use any resource of the being-deleted slot or all slots
 * after calling the function.
 */
void kvm_mmu_invalidate_zap_all_pages(struct kvm *kvm)
{
	spin_lock(&kvm->mmu_lock);
	trace_kvm_mmu_invalidate_zap_all_pages(kvm);
	kvm->arch.mmu_valid_gen++;

	/*
	 * Notify all vcpus to reload its shadow page table
	 * and flush TLB. Then all vcpus will switch to new
	 * shadow page table with the new mmu_valid_gen.
	 *
	 * Note: we should do this under the protection of
	 * mmu-lock, otherwise, vcpu would purge shadow page
	 * but miss tlb flush.
	 */
	kvm_reload_remote_mmus(kvm);

	kvm_zap_obsolete_pages(kvm);
	spin_unlock(&kvm->mmu_lock);
}

static bool kvm_has_zapped_obsolete_pages(struct kvm *kvm)
{
	return unlikely(!list_empty_careful(&kvm->arch.zapped_obsolete_pages));
}

void kvm_mmu_invalidate_mmio_sptes(struct kvm *kvm)
{
	/*
	 * The very rare case: if the generation-number is round,
	 * zap all shadow pages.
	 */
	if (unlikely(kvm_current_mmio_generation(kvm) == 0)) {
		printk_ratelimited(KERN_DEBUG "kvm: zapping shadow pages for mmio generation wraparound\n");
		kvm_mmu_invalidate_zap_all_pages(kvm);
	}
}

static unsigned long
mmu_shrink_scan(struct shrinker *shrink, struct shrink_control *sc)
{
	struct kvm *kvm;
	int nr_to_scan = sc->nr_to_scan;
	unsigned long freed = 0;

	spin_lock(&kvm_lock);

	list_for_each_entry(kvm, &vm_list, vm_list) {
		int idx;
		LIST_HEAD(invalid_list);

		/*
		 * Never scan more than sc->nr_to_scan VM instances.
		 * Will not hit this condition practically since we do not try
		 * to shrink more than one VM and it is very unlikely to see
		 * !n_used_mmu_pages so many times.
		 */
		if (!nr_to_scan--)
			break;
		/*
		 * n_used_mmu_pages is accessed without holding kvm->mmu_lock
		 * here. We may skip a VM instance errorneosly, but we do not
		 * want to shrink a VM that only started to populate its MMU
		 * anyway.
		 */
		if (!kvm->arch.n_used_mmu_pages &&
		      !kvm_has_zapped_obsolete_pages(kvm))
			continue;

		idx = srcu_read_lock(&kvm->srcu);
		spin_lock(&kvm->mmu_lock);

		if (kvm_has_zapped_obsolete_pages(kvm)) {
			kvm_mmu_commit_zap_page(kvm,
			      &kvm->arch.zapped_obsolete_pages);
			goto unlock;
		}

		if (prepare_zap_oldest_mmu_page(kvm, &invalid_list))
			freed++;
		kvm_mmu_commit_zap_page(kvm, &invalid_list);

unlock:
		spin_unlock(&kvm->mmu_lock);
		srcu_read_unlock(&kvm->srcu, idx);

		/*
		 * unfair on small ones
		 * per-vm shrinkers cry out
		 * sadness comes quickly
		 */
		list_move_tail(&kvm->vm_list, &vm_list);
		break;
	}

	spin_unlock(&kvm_lock);
	return freed;
}

static unsigned long
mmu_shrink_count(struct shrinker *shrink, struct shrink_control *sc)
{
	return percpu_counter_read_positive(&kvm_total_used_mmu_pages);
}

static struct shrinker mmu_shrinker = {
	.count_objects = mmu_shrink_count,
	.scan_objects = mmu_shrink_scan,
	.seeks = DEFAULT_SEEKS * 10,
};

static void mmu_destroy_caches(void)
{
	if (pte_list_desc_cache)
		kmem_cache_destroy(pte_list_desc_cache);
	if (mmu_page_header_cache)
		kmem_cache_destroy(mmu_page_header_cache);
}

int kvm_mmu_module_init(void)
{
	pte_list_desc_cache = kmem_cache_create("pte_list_desc",
					    sizeof(struct pte_list_desc),
					    0, 0, NULL);
	if (!pte_list_desc_cache)
		goto nomem;

	mmu_page_header_cache = kmem_cache_create("kvm_mmu_page_header",
						  sizeof(struct kvm_mmu_page),
						  0, 0, NULL);
	if (!mmu_page_header_cache)
		goto nomem;

	if (percpu_counter_init(&kvm_total_used_mmu_pages, 0, GFP_KERNEL))
		goto nomem;

	register_shrinker(&mmu_shrinker);

	return 0;

nomem:
	mmu_destroy_caches();
	return -ENOMEM;
}

/*
 * Caculate mmu pages needed for kvm.
 */
unsigned int kvm_mmu_calculate_mmu_pages(struct kvm *kvm)
{
	unsigned int nr_mmu_pages;
	unsigned int  nr_pages = 0;
	struct kvm_memslots *slots;
	struct kvm_memory_slot *memslot;

	slots = kvm_memslots(kvm);

	kvm_for_each_memslot(memslot, slots)
		nr_pages += memslot->npages;

	nr_mmu_pages = nr_pages * KVM_PERMILLE_MMU_PAGES / 1000;
	nr_mmu_pages = max(nr_mmu_pages,
			(unsigned int) KVM_MIN_ALLOC_MMU_PAGES);

	return nr_mmu_pages;
}

int kvm_mmu_get_spte_hierarchy(struct kvm_vcpu *vcpu, u64 addr, u64 sptes[4])
{
	struct kvm_shadow_walk_iterator iterator;
	u64 spte;
	int nr_sptes = 0;

	if (!VALID_PAGE(vcpu->arch.mmu.root_hpa))
		return nr_sptes;

	walk_shadow_page_lockless_begin(vcpu);
	for_each_shadow_entry_lockless(vcpu, addr, iterator, spte) {
		sptes[iterator.level-1] = spte;
		nr_sptes++;
		if (!is_shadow_present_pte(spte))
			break;
	}
	walk_shadow_page_lockless_end(vcpu);

	return nr_sptes;
}
EXPORT_SYMBOL_GPL(kvm_mmu_get_spte_hierarchy);

void kvm_mmu_destroy(struct kvm_vcpu *vcpu)
{
	kvm_mmu_unload(vcpu);
	free_mmu_pages(vcpu);
	mmu_free_memory_caches(vcpu);
}

void kvm_mmu_module_exit(void)
{
	mmu_destroy_caches();
	percpu_counter_destroy(&kvm_total_used_mmu_pages);
	unregister_shrinker(&mmu_shrinker);
	mmu_audit_disable();
}<|MERGE_RESOLUTION|>--- conflicted
+++ resolved
@@ -4465,8 +4465,6 @@
 		kvm_flush_remote_tlbs(kvm);
 }
 
-<<<<<<< HEAD
-=======
 static bool kvm_mmu_zap_collapsible_spte(struct kvm *kvm,
 		unsigned long *rmapp)
 {
@@ -4540,7 +4538,6 @@
 	spin_unlock(&kvm->mmu_lock);
 }
 
->>>>>>> 007760cf
 void kvm_mmu_slot_leaf_clear_dirty(struct kvm *kvm,
 				   struct kvm_memory_slot *memslot)
 {
@@ -4615,7 +4612,6 @@
 
 	if (flush)
 		kvm_flush_remote_tlbs(kvm);
-<<<<<<< HEAD
 }
 EXPORT_SYMBOL_GPL(kvm_mmu_slot_largepage_remove_write_access);
 
@@ -4655,47 +4651,6 @@
 	if (flush)
 		kvm_flush_remote_tlbs(kvm);
 }
-=======
-}
-EXPORT_SYMBOL_GPL(kvm_mmu_slot_largepage_remove_write_access);
-
-void kvm_mmu_slot_set_dirty(struct kvm *kvm,
-			    struct kvm_memory_slot *memslot)
-{
-	gfn_t last_gfn;
-	int i;
-	bool flush = false;
-
-	last_gfn = memslot->base_gfn + memslot->npages - 1;
-
-	spin_lock(&kvm->mmu_lock);
-
-	for (i = PT_PAGE_TABLE_LEVEL;
-	     i < PT_PAGE_TABLE_LEVEL + KVM_NR_PAGE_SIZES; ++i) {
-		unsigned long *rmapp;
-		unsigned long last_index, index;
-
-		rmapp = memslot->arch.rmap[i - PT_PAGE_TABLE_LEVEL];
-		last_index = gfn_to_index(last_gfn, memslot->base_gfn, i);
-
-		for (index = 0; index <= last_index; ++index, ++rmapp) {
-			if (*rmapp)
-				flush |= __rmap_set_dirty(kvm, rmapp);
-
-			if (need_resched() || spin_needbreak(&kvm->mmu_lock))
-				cond_resched_lock(&kvm->mmu_lock);
-		}
-	}
-
-	spin_unlock(&kvm->mmu_lock);
-
-	lockdep_assert_held(&kvm->slots_lock);
-
-	/* see kvm_mmu_slot_leaf_clear_dirty */
-	if (flush)
-		kvm_flush_remote_tlbs(kvm);
-}
->>>>>>> 007760cf
 EXPORT_SYMBOL_GPL(kvm_mmu_slot_set_dirty);
 
 #define BATCH_ZAP_PAGES	10
