--- conflicted
+++ resolved
@@ -54,11 +54,7 @@
 
 static unsigned long int get_module_load_offset(void)
 {
-<<<<<<< HEAD
-	if (kaslr_enabled) {
-=======
 	if (kaslr_enabled()) {
->>>>>>> 007760cf
 		mutex_lock(&module_kaslr_mutex);
 		/*
 		 * Calculate the module_load_offset the first time this
