// SPDX-License-Identifier: GPL-2.0-only
/*
 *  Copyright (C) 1994 Linus Torvalds
 *
 *  Pentium III FXSR, SSE support
 *  General FPU state handling cleanups
 *	Gareth Hughes <gareth@valinux.com>, May 2000
 */
#include <asm/fpu/internal.h>
#include <asm/fpu/regset.h>
#include <asm/fpu/signal.h>
#include <asm/fpu/types.h>
#include <asm/traps.h>
#include <asm/irq_regs.h>

#include <linux/hardirq.h>
#include <linux/pkeys.h>

#define CREATE_TRACE_POINTS
#include <asm/trace/fpu.h>

/*
 * Represents the initial FPU state. It's mostly (but not completely) zeroes,
 * depending on the FPU hardware format:
 */
union fpregs_state init_fpstate __read_mostly;

/*
 * Track whether the kernel is using the FPU state
 * currently.
 *
 * This flag is used:
 *
 *   - by IRQ context code to potentially use the FPU
 *     if it's unused.
 *
 *   - to debug kernel_fpu_begin()/end() correctness
 */
static DEFINE_PER_CPU(bool, in_kernel_fpu);

/*
 * Track which context is using the FPU on the CPU:
 */
DEFINE_PER_CPU(struct fpu *, fpu_fpregs_owner_ctx);

static bool kernel_fpu_disabled(void)
{
	return this_cpu_read(in_kernel_fpu);
}

static bool interrupted_kernel_fpu_idle(void)
{
	return !kernel_fpu_disabled();
}

/*
 * Were we in user mode (or vm86 mode) when we were
 * interrupted?
 *
 * Doing kernel_fpu_begin/end() is ok if we are running
 * in an interrupt context from user mode - we'll just
 * save the FPU state as required.
 */
static bool interrupted_user_mode(void)
{
	struct pt_regs *regs = get_irq_regs();
	return regs && user_mode(regs);
}

/*
 * Can we use the FPU in kernel mode with the
 * whole "kernel_fpu_begin/end()" sequence?
 *
 * It's always ok in process context (ie "not interrupt")
 * but it is sometimes ok even from an irq.
 */
bool irq_fpu_usable(void)
{
	return !in_interrupt() ||
		interrupted_user_mode() ||
		interrupted_kernel_fpu_idle();
}
EXPORT_SYMBOL(irq_fpu_usable);

void kernel_fpu_begin(void)
{
	preempt_disable();

	WARN_ON_FPU(!irq_fpu_usable());
	WARN_ON_FPU(this_cpu_read(in_kernel_fpu));

	this_cpu_write(in_kernel_fpu, true);

<<<<<<< HEAD
	if (current->mm) {
		if (!test_thread_flag(TIF_NEED_FPU_LOAD)) {
			set_thread_flag(TIF_NEED_FPU_LOAD);
			/*
			 * Ignore return value -- we don't care if reg state
			 * is clobbered.
			 */
			copy_fpregs_to_fpstate(fpu);
		}
	}
	__cpu_invalidate_fpregs_state();
}

static void __kernel_fpu_end(void)
{
	kernel_fpu_enable();
}

void kernel_fpu_begin(void)
{
	preempt_disable();
	__kernel_fpu_begin();
=======
	if (!(current->flags & PF_KTHREAD) &&
	    !test_thread_flag(TIF_NEED_FPU_LOAD)) {
		set_thread_flag(TIF_NEED_FPU_LOAD);
		/*
		 * Ignore return value -- we don't care if reg state
		 * is clobbered.
		 */
		copy_fpregs_to_fpstate(&current->thread.fpu);
	}
	__cpu_invalidate_fpregs_state();
>>>>>>> 4ff96fb5
}
EXPORT_SYMBOL_GPL(kernel_fpu_begin);

void kernel_fpu_end(void)
{
	WARN_ON_FPU(!this_cpu_read(in_kernel_fpu));

	this_cpu_write(in_kernel_fpu, false);
	preempt_enable();
}
EXPORT_SYMBOL_GPL(kernel_fpu_end);

/*
 * Save the FPU state (mark it for reload if necessary):
 *
 * This only ever gets called for the current task.
 */
void fpu__save(struct fpu *fpu)
{
	WARN_ON_FPU(fpu != &current->thread.fpu);

	fpregs_lock();
	trace_x86_fpu_before_save(fpu);

	if (!test_thread_flag(TIF_NEED_FPU_LOAD)) {
		if (!copy_fpregs_to_fpstate(fpu)) {
			copy_kernel_to_fpregs(&fpu->state);
		}
	}

	trace_x86_fpu_after_save(fpu);
	fpregs_unlock();
}

/*
 * Legacy x87 fpstate state init:
 */
static inline void fpstate_init_fstate(struct fregs_state *fp)
{
	fp->cwd = 0xffff037fu;
	fp->swd = 0xffff0000u;
	fp->twd = 0xffffffffu;
	fp->fos = 0xffff0000u;
}

void fpstate_init(union fpregs_state *state)
{
	if (!static_cpu_has(X86_FEATURE_FPU)) {
		fpstate_init_soft(&state->soft);
		return;
	}

	memset(state, 0, fpu_kernel_xstate_size);

	if (static_cpu_has(X86_FEATURE_XSAVES))
		fpstate_init_xstate(&state->xsave);
	if (static_cpu_has(X86_FEATURE_FXSR))
		fpstate_init_fxstate(&state->fxsave);
	else
		fpstate_init_fstate(&state->fsave);
}
EXPORT_SYMBOL_GPL(fpstate_init);

int fpu__copy(struct task_struct *dst, struct task_struct *src)
{
	struct fpu *dst_fpu = &dst->thread.fpu;
	struct fpu *src_fpu = &src->thread.fpu;

	dst_fpu->last_cpu = -1;

	if (!static_cpu_has(X86_FEATURE_FPU))
		return 0;

	WARN_ON_FPU(src_fpu != &current->thread.fpu);

	/*
	 * Don't let 'init optimized' areas of the XSAVE area
	 * leak into the child task:
	 */
	memset(&dst_fpu->state.xsave, 0, fpu_kernel_xstate_size);

	/*
	 * If the FPU registers are not current just memcpy() the state.
	 * Otherwise save current FPU registers directly into the child's FPU
	 * context, without any memory-to-memory copying.
	 *
	 * ( The function 'fails' in the FNSAVE case, which destroys
	 *   register contents so we have to load them back. )
	 */
	fpregs_lock();
	if (test_thread_flag(TIF_NEED_FPU_LOAD))
		memcpy(&dst_fpu->state, &src_fpu->state, fpu_kernel_xstate_size);

	else if (!copy_fpregs_to_fpstate(dst_fpu))
		copy_kernel_to_fpregs(&dst_fpu->state);

	fpregs_unlock();

	set_tsk_thread_flag(dst, TIF_NEED_FPU_LOAD);

	trace_x86_fpu_copy_src(src_fpu);
	trace_x86_fpu_copy_dst(dst_fpu);

	return 0;
}

/*
 * Activate the current task's in-memory FPU context,
 * if it has not been used before:
 */
static void fpu__initialize(struct fpu *fpu)
{
	WARN_ON_FPU(fpu != &current->thread.fpu);

	set_thread_flag(TIF_NEED_FPU_LOAD);
	fpstate_init(&fpu->state);
	trace_x86_fpu_init_state(fpu);
}

/*
 * This function must be called before we read a task's fpstate.
 *
 * There's two cases where this gets called:
 *
 * - for the current task (when coredumping), in which case we have
 *   to save the latest FPU registers into the fpstate,
 *
 * - or it's called for stopped tasks (ptrace), in which case the
 *   registers were already saved by the context-switch code when
 *   the task scheduled out.
 *
 * If the task has used the FPU before then save it.
 */
void fpu__prepare_read(struct fpu *fpu)
{
	if (fpu == &current->thread.fpu)
		fpu__save(fpu);
}

/*
 * This function must be called before we write a task's fpstate.
 *
 * Invalidate any cached FPU registers.
 *
 * After this function call, after registers in the fpstate are
 * modified and the child task has woken up, the child task will
 * restore the modified FPU state from the modified context. If we
 * didn't clear its cached status here then the cached in-registers
 * state pending on its former CPU could be restored, corrupting
 * the modifications.
 */
void fpu__prepare_write(struct fpu *fpu)
{
	/*
	 * Only stopped child tasks can be used to modify the FPU
	 * state in the fpstate buffer:
	 */
	WARN_ON_FPU(fpu == &current->thread.fpu);

	/* Invalidate any cached state: */
	__fpu_invalidate_fpregs_state(fpu);
}

/*
 * Drops current FPU state: deactivates the fpregs and
 * the fpstate. NOTE: it still leaves previous contents
 * in the fpregs in the eager-FPU case.
 *
 * This function can be used in cases where we know that
 * a state-restore is coming: either an explicit one,
 * or a reschedule.
 */
void fpu__drop(struct fpu *fpu)
{
	preempt_disable();

	if (fpu == &current->thread.fpu) {
		/* Ignore delayed exceptions from user space */
		asm volatile("1: fwait\n"
			     "2:\n"
			     _ASM_EXTABLE(1b, 2b));
		fpregs_deactivate(fpu);
	}

	trace_x86_fpu_dropped(fpu);

	preempt_enable();
}

/*
 * Clear FPU registers by setting them up from
 * the init fpstate:
 */
static inline void copy_init_fpstate_to_fpregs(void)
{
	fpregs_lock();

	if (use_xsave())
		copy_kernel_to_xregs(&init_fpstate.xsave, -1);
	else if (static_cpu_has(X86_FEATURE_FXSR))
		copy_kernel_to_fxregs(&init_fpstate.fxsave);
	else
		copy_kernel_to_fregs(&init_fpstate.fsave);

	if (boot_cpu_has(X86_FEATURE_OSPKE))
		copy_init_pkru_to_fpregs();

	fpregs_mark_activate();
	fpregs_unlock();
}

/*
 * Clear the FPU state back to init state.
 *
 * Called by sys_execve(), by the signal handler code and by various
 * error paths.
 */
void fpu__clear(struct fpu *fpu)
{
	WARN_ON_FPU(fpu != &current->thread.fpu); /* Almost certainly an anomaly */

	fpu__drop(fpu);

	/*
	 * Make sure fpstate is cleared and initialized.
	 */
	fpu__initialize(fpu);
	if (static_cpu_has(X86_FEATURE_FPU))
		copy_init_fpstate_to_fpregs();
}

/*
 * Load FPU context before returning to userspace.
 */
void switch_fpu_return(void)
{
	if (!static_cpu_has(X86_FEATURE_FPU))
		return;

	__fpregs_load_activate();
}
EXPORT_SYMBOL_GPL(switch_fpu_return);

#ifdef CONFIG_X86_DEBUG_FPU
/*
 * If current FPU state according to its tracking (loaded FPU context on this
 * CPU) is not valid then we must have TIF_NEED_FPU_LOAD set so the context is
 * loaded on return to userland.
 */
void fpregs_assert_state_consistent(void)
{
	struct fpu *fpu = &current->thread.fpu;

	if (test_thread_flag(TIF_NEED_FPU_LOAD))
		return;

	WARN_ON_FPU(!fpregs_state_valid(fpu, smp_processor_id()));
}
EXPORT_SYMBOL_GPL(fpregs_assert_state_consistent);
#endif

void fpregs_mark_activate(void)
{
	struct fpu *fpu = &current->thread.fpu;

	fpregs_activate(fpu);
	fpu->last_cpu = smp_processor_id();
	clear_thread_flag(TIF_NEED_FPU_LOAD);
}
EXPORT_SYMBOL_GPL(fpregs_mark_activate);

/*
 * x87 math exception handling:
 */

int fpu__exception_code(struct fpu *fpu, int trap_nr)
{
	int err;

	if (trap_nr == X86_TRAP_MF) {
		unsigned short cwd, swd;
		/*
		 * (~cwd & swd) will mask out exceptions that are not set to unmasked
		 * status.  0x3f is the exception bits in these regs, 0x200 is the
		 * C1 reg you need in case of a stack fault, 0x040 is the stack
		 * fault bit.  We should only be taking one exception at a time,
		 * so if this combination doesn't produce any single exception,
		 * then we have a bad program that isn't synchronizing its FPU usage
		 * and it will suffer the consequences since we won't be able to
		 * fully reproduce the context of the exception.
		 */
		if (boot_cpu_has(X86_FEATURE_FXSR)) {
			cwd = fpu->state.fxsave.cwd;
			swd = fpu->state.fxsave.swd;
		} else {
			cwd = (unsigned short)fpu->state.fsave.cwd;
			swd = (unsigned short)fpu->state.fsave.swd;
		}

		err = swd & ~cwd;
	} else {
		/*
		 * The SIMD FPU exceptions are handled a little differently, as there
		 * is only a single status/control register.  Thus, to determine which
		 * unmasked exception was caught we must mask the exception mask bits
		 * at 0x1f80, and then use these to mask the exception bits at 0x3f.
		 */
		unsigned short mxcsr = MXCSR_DEFAULT;

		if (boot_cpu_has(X86_FEATURE_XMM))
			mxcsr = fpu->state.fxsave.mxcsr;

		err = ~(mxcsr >> 7) & mxcsr;
	}

	if (err & 0x001) {	/* Invalid op */
		/*
		 * swd & 0x240 == 0x040: Stack Underflow
		 * swd & 0x240 == 0x240: Stack Overflow
		 * User must clear the SF bit (0x40) if set
		 */
		return FPE_FLTINV;
	} else if (err & 0x004) { /* Divide by Zero */
		return FPE_FLTDIV;
	} else if (err & 0x008) { /* Overflow */
		return FPE_FLTOVF;
	} else if (err & 0x012) { /* Denormal, Underflow */
		return FPE_FLTUND;
	} else if (err & 0x020) { /* Precision */
		return FPE_FLTRES;
	}

	/*
	 * If we're using IRQ 13, or supposedly even some trap
	 * X86_TRAP_MF implementations, it's possible
	 * we get a spurious trap, which is not an error.
	 */
	return 0;
}<|MERGE_RESOLUTION|>--- conflicted
+++ resolved
@@ -91,30 +91,6 @@
 
 	this_cpu_write(in_kernel_fpu, true);
 
-<<<<<<< HEAD
-	if (current->mm) {
-		if (!test_thread_flag(TIF_NEED_FPU_LOAD)) {
-			set_thread_flag(TIF_NEED_FPU_LOAD);
-			/*
-			 * Ignore return value -- we don't care if reg state
-			 * is clobbered.
-			 */
-			copy_fpregs_to_fpstate(fpu);
-		}
-	}
-	__cpu_invalidate_fpregs_state();
-}
-
-static void __kernel_fpu_end(void)
-{
-	kernel_fpu_enable();
-}
-
-void kernel_fpu_begin(void)
-{
-	preempt_disable();
-	__kernel_fpu_begin();
-=======
 	if (!(current->flags & PF_KTHREAD) &&
 	    !test_thread_flag(TIF_NEED_FPU_LOAD)) {
 		set_thread_flag(TIF_NEED_FPU_LOAD);
@@ -125,7 +101,6 @@
 		copy_fpregs_to_fpstate(&current->thread.fpu);
 	}
 	__cpu_invalidate_fpregs_state();
->>>>>>> 4ff96fb5
 }
 EXPORT_SYMBOL_GPL(kernel_fpu_begin);
 
