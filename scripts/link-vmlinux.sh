--- conflicted
+++ resolved
@@ -60,7 +60,7 @@
 # ${@:2} - optional extra .o files
 vmlinux_link()
 {
-	info LD ${2}
+	info LD ${1}
 	local lds="${objtree}/${KBUILD_LDS}"
 	local objects
 
@@ -158,7 +158,7 @@
 	kallsymso=.tmp_kallsyms${1}.o
 	kallsyms_vmlinux=.tmp_vmlinux${1}
 
-	vmlinux_link "${kallsymso_prev}" ${kallsyms_vmlinux}
+	vmlinux_link ${kallsyms_vmlinux} "${kallsymso_prev}" ${btf_vmlinux_bin_o}
 	kallsyms ${kallsyms_vmlinux} ${kallsymso}
 }
 
@@ -275,49 +275,19 @@
 	# a)  Verify that the System.map from vmlinux matches the map from
 	#     ${kallsymso}.
 
-<<<<<<< HEAD
 	kallsyms_step 1
 	kallsyms_step 2
-=======
-	kallsymso=.tmp_kallsyms2.o
-	kallsyms_vmlinux=.tmp_vmlinux2
-
-	# step 1
-	vmlinux_link .tmp_vmlinux1 ${btf_vmlinux_bin_o}
-	kallsyms .tmp_vmlinux1 .tmp_kallsyms1.o
-
-	# step 2
-	vmlinux_link .tmp_vmlinux2 .tmp_kallsyms1.o ${btf_vmlinux_bin_o}
-	kallsyms .tmp_vmlinux2 .tmp_kallsyms2.o
->>>>>>> 44b3769b
 
 	# step 3
 	size1=$(${CONFIG_SHELL} "${srctree}/scripts/file-size.sh" ${kallsymso_prev})
 	size2=$(${CONFIG_SHELL} "${srctree}/scripts/file-size.sh" ${kallsymso})
 
 	if [ $size1 -ne $size2 ] || [ -n "${KALLSYMS_EXTRA_PASS}" ]; then
-<<<<<<< HEAD
 		kallsyms_step 3
 	fi
 fi
 
-vmlinux_link "${kallsymso}" vmlinux
-
-if [ -n "${CONFIG_DEBUG_INFO_BTF}" ]; then
-	gen_btf vmlinux
-fi
-=======
-		kallsymso=.tmp_kallsyms3.o
-		kallsyms_vmlinux=.tmp_vmlinux3
-
-		vmlinux_link .tmp_vmlinux3 .tmp_kallsyms2.o ${btf_vmlinux_bin_o}
-		kallsyms .tmp_vmlinux3 .tmp_kallsyms3.o
-	fi
-fi
-
-info LD vmlinux
 vmlinux_link vmlinux "${kallsymso}" "${btf_vmlinux_bin_o}"
->>>>>>> 44b3769b
 
 if [ -n "${CONFIG_BUILDTIME_EXTABLE_SORT}" ]; then
 	info SORTEX vmlinux
