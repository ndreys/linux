--- conflicted
+++ resolved
@@ -1220,11 +1220,7 @@
 	if (flags & ~(MSG_MORE | MSG_DONTWAIT | MSG_NOSIGNAL |
 		      MSG_SENDPAGE_NOTLAST | MSG_SENDPAGE_NOPOLICY |
 		      MSG_NO_SHARED_FRAGS))
-<<<<<<< HEAD
-		return -ENOTSUPP;
-=======
 		return -EOPNOTSUPP;
->>>>>>> 3366a1b8
 
 	return tls_sw_do_sendpage(sk, page, offset, size, flags);
 }
