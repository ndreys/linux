--- conflicted
+++ resolved
@@ -501,14 +501,8 @@
 
 		/* if more time remaining? */
 		if (cb->time_to_send <= psched_get_time()) {
-<<<<<<< HEAD
-			skb = qdisc_dequeue_tail(sch);
-			if (unlikely(!skb))
-				goto qdisc_dequeue;
-=======
 			__skb_unlink(skb, &sch->q);
 			sch->qstats.backlog -= qdisc_pkt_len(skb);
->>>>>>> c16fa4f2
 
 #ifdef CONFIG_NET_CLS_ACT
 			/*
@@ -544,10 +538,6 @@
 		qdisc_watchdog_schedule(&q->watchdog, cb->time_to_send);
 	}
 
-<<<<<<< HEAD
-qdisc_dequeue:
-=======
->>>>>>> c16fa4f2
 	if (q->qdisc) {
 		skb = q->qdisc->ops->dequeue(q->qdisc);
 		if (skb)
