// SPDX-License-Identifier: GPL-2.0-only
/*
 * Designware SPI core controller driver (refer pxa2xx_spi.c)
 *
 * Copyright (c) 2009, Intel Corporation.
 */

#include <linux/dma-mapping.h>
#include <linux/interrupt.h>
#include <linux/module.h>
#include <linux/highmem.h>
#include <linux/delay.h>
#include <linux/slab.h>
#include <linux/spi/spi.h>

#include "spi-dw.h"

#ifdef CONFIG_DEBUG_FS
#include <linux/debugfs.h>
#endif

/* Slave spi_dev related */
struct chip_data {
	u8 tmode;		/* TR/TO/RO/EEPROM */
	u8 type;		/* SPI/SSP/MicroWire */

	u8 poll_mode;		/* 1 means use poll mode */

	u16 clk_div;		/* baud rate divider */
	u32 speed_hz;		/* baud rate */
	void (*cs_control)(u32 command);
};

#ifdef CONFIG_DEBUG_FS
#define SPI_REGS_BUFSIZE	1024
static ssize_t dw_spi_show_regs(struct file *file, char __user *user_buf,
		size_t count, loff_t *ppos)
{
	struct dw_spi *dws = file->private_data;
	char *buf;
	u32 len = 0;
	ssize_t ret;

	buf = kzalloc(SPI_REGS_BUFSIZE, GFP_KERNEL);
	if (!buf)
		return 0;

	len += scnprintf(buf + len, SPI_REGS_BUFSIZE - len,
			"%s registers:\n", dev_name(&dws->master->dev));
	len += scnprintf(buf + len, SPI_REGS_BUFSIZE - len,
			"=================================\n");
	len += scnprintf(buf + len, SPI_REGS_BUFSIZE - len,
			"CTRL0: \t\t0x%08x\n", dw_readl(dws, DW_SPI_CTRL0));
	len += scnprintf(buf + len, SPI_REGS_BUFSIZE - len,
			"CTRL1: \t\t0x%08x\n", dw_readl(dws, DW_SPI_CTRL1));
	len += scnprintf(buf + len, SPI_REGS_BUFSIZE - len,
			"SSIENR: \t0x%08x\n", dw_readl(dws, DW_SPI_SSIENR));
	len += scnprintf(buf + len, SPI_REGS_BUFSIZE - len,
			"SER: \t\t0x%08x\n", dw_readl(dws, DW_SPI_SER));
	len += scnprintf(buf + len, SPI_REGS_BUFSIZE - len,
			"BAUDR: \t\t0x%08x\n", dw_readl(dws, DW_SPI_BAUDR));
	len += scnprintf(buf + len, SPI_REGS_BUFSIZE - len,
			"TXFTLR: \t0x%08x\n", dw_readl(dws, DW_SPI_TXFLTR));
	len += scnprintf(buf + len, SPI_REGS_BUFSIZE - len,
			"RXFTLR: \t0x%08x\n", dw_readl(dws, DW_SPI_RXFLTR));
	len += scnprintf(buf + len, SPI_REGS_BUFSIZE - len,
			"TXFLR: \t\t0x%08x\n", dw_readl(dws, DW_SPI_TXFLR));
	len += scnprintf(buf + len, SPI_REGS_BUFSIZE - len,
			"RXFLR: \t\t0x%08x\n", dw_readl(dws, DW_SPI_RXFLR));
	len += scnprintf(buf + len, SPI_REGS_BUFSIZE - len,
			"SR: \t\t0x%08x\n", dw_readl(dws, DW_SPI_SR));
	len += scnprintf(buf + len, SPI_REGS_BUFSIZE - len,
			"IMR: \t\t0x%08x\n", dw_readl(dws, DW_SPI_IMR));
	len += scnprintf(buf + len, SPI_REGS_BUFSIZE - len,
			"ISR: \t\t0x%08x\n", dw_readl(dws, DW_SPI_ISR));
	len += scnprintf(buf + len, SPI_REGS_BUFSIZE - len,
			"DMACR: \t\t0x%08x\n", dw_readl(dws, DW_SPI_DMACR));
	len += scnprintf(buf + len, SPI_REGS_BUFSIZE - len,
			"DMATDLR: \t0x%08x\n", dw_readl(dws, DW_SPI_DMATDLR));
	len += scnprintf(buf + len, SPI_REGS_BUFSIZE - len,
			"DMARDLR: \t0x%08x\n", dw_readl(dws, DW_SPI_DMARDLR));
	len += scnprintf(buf + len, SPI_REGS_BUFSIZE - len,
			"=================================\n");

	ret = simple_read_from_buffer(user_buf, count, ppos, buf, len);
	kfree(buf);
	return ret;
}

static const struct file_operations dw_spi_regs_ops = {
	.owner		= THIS_MODULE,
	.open		= simple_open,
	.read		= dw_spi_show_regs,
	.llseek		= default_llseek,
};

static int dw_spi_debugfs_init(struct dw_spi *dws)
{
	char name[32];

	snprintf(name, 32, "dw_spi%d", dws->master->bus_num);
	dws->debugfs = debugfs_create_dir(name, NULL);
	if (!dws->debugfs)
		return -ENOMEM;

	debugfs_create_file("registers", S_IFREG | S_IRUGO,
		dws->debugfs, (void *)dws, &dw_spi_regs_ops);
	return 0;
}

static void dw_spi_debugfs_remove(struct dw_spi *dws)
{
	debugfs_remove_recursive(dws->debugfs);
}

#else
static inline int dw_spi_debugfs_init(struct dw_spi *dws)
{
	return 0;
}

static inline void dw_spi_debugfs_remove(struct dw_spi *dws)
{
}
#endif /* CONFIG_DEBUG_FS */

void dw_spi_set_cs(struct spi_device *spi, bool enable)
{
	struct dw_spi *dws = spi_controller_get_devdata(spi->controller);
	struct chip_data *chip = spi_get_ctldata(spi);

	/* Chip select logic is inverted from spi_set_cs() */
	if (chip && chip->cs_control)
		chip->cs_control(!enable);

	if (!enable)
		dw_writel(dws, DW_SPI_SER, BIT(spi->chip_select));
	else if (dws->cs_override)
		dw_writel(dws, DW_SPI_SER, 0);
}
EXPORT_SYMBOL_GPL(dw_spi_set_cs);

/* Return the max entries we can fill into tx fifo */
static inline u32 tx_max(struct dw_spi *dws)
{
	u32 tx_left, tx_room, rxtx_gap;

	tx_left = (dws->tx_end - dws->tx) / dws->n_bytes;
	tx_room = dws->fifo_len - dw_readl(dws, DW_SPI_TXFLR);

	/*
	 * Another concern is about the tx/rx mismatch, we
	 * though to use (dws->fifo_len - rxflr - txflr) as
	 * one maximum value for tx, but it doesn't cover the
	 * data which is out of tx/rx fifo and inside the
	 * shift registers. So a control from sw point of
	 * view is taken.
	 */
	rxtx_gap =  ((dws->rx_end - dws->rx) - (dws->tx_end - dws->tx))
			/ dws->n_bytes;

	return min3(tx_left, tx_room, (u32) (dws->fifo_len - rxtx_gap));
}

/* Return the max entries we should read out of rx fifo */
static inline u32 rx_max(struct dw_spi *dws)
{
	u32 rx_left = (dws->rx_end - dws->rx) / dws->n_bytes;

	return min_t(u32, rx_left, dw_readl(dws, DW_SPI_RXFLR));
}

static void dw_writer(struct dw_spi *dws)
{
	u32 max;
	u16 txw = 0;

	spin_lock(&dws->buf_lock);
	max = tx_max(dws);
	while (max--) {
		/* Set the tx word if the transfer's original "tx" is not null */
		if (dws->tx_end - dws->len) {
			if (dws->n_bytes == 1)
				txw = *(u8 *)(dws->tx);
			else
				txw = *(u16 *)(dws->tx);
		}
		dw_write_io_reg(dws, DW_SPI_DR, txw);
		dws->tx += dws->n_bytes;
	}
	spin_unlock(&dws->buf_lock);
}

static void dw_reader(struct dw_spi *dws)
{
	u32 max;
	u16 rxw;

	spin_lock(&dws->buf_lock);
	max = rx_max(dws);
	while (max--) {
		rxw = dw_read_io_reg(dws, DW_SPI_DR);
		/* Care rx only if the transfer's original "rx" is not null */
		if (dws->rx_end - dws->len) {
			if (dws->n_bytes == 1)
				*(u8 *)(dws->rx) = rxw;
			else
				*(u16 *)(dws->rx) = rxw;
		}
		dws->rx += dws->n_bytes;
	}
	spin_unlock(&dws->buf_lock);
}

static void int_error_stop(struct dw_spi *dws, const char *msg)
{
	spi_reset_chip(dws);

	dev_err(&dws->master->dev, "%s\n", msg);
	dws->master->cur_msg->status = -EIO;
	spi_finalize_current_transfer(dws->master);
}

static irqreturn_t interrupt_transfer(struct dw_spi *dws)
{
	u16 irq_status = dw_readl(dws, DW_SPI_ISR);

	/* Error handling */
	if (irq_status & (SPI_INT_TXOI | SPI_INT_RXOI | SPI_INT_RXUI)) {
		dw_readl(dws, DW_SPI_ICR);
		int_error_stop(dws, "interrupt_transfer: fifo overrun/underrun");
		return IRQ_HANDLED;
	}

	dw_reader(dws);
	if (dws->rx_end == dws->rx) {
		spi_mask_intr(dws, SPI_INT_TXEI);
		spi_finalize_current_transfer(dws->master);
		return IRQ_HANDLED;
	}
	if (irq_status & SPI_INT_TXEI) {
		spi_mask_intr(dws, SPI_INT_TXEI);
		dw_writer(dws);
		/* Enable TX irq always, it will be disabled when RX finished */
		spi_umask_intr(dws, SPI_INT_TXEI);
	}

	return IRQ_HANDLED;
}

static irqreturn_t dw_spi_irq(int irq, void *dev_id)
{
	struct spi_controller *master = dev_id;
	struct dw_spi *dws = spi_controller_get_devdata(master);
	u16 irq_status = dw_readl(dws, DW_SPI_ISR) & 0x3f;

	if (!irq_status)
		return IRQ_NONE;

	if (!master->cur_msg) {
		spi_mask_intr(dws, SPI_INT_TXEI);
		return IRQ_HANDLED;
	}

	return dws->transfer_handler(dws);
}

/* Must be called inside pump_transfers() */
static int poll_transfer(struct dw_spi *dws)
{
	do {
		dw_writer(dws);
		dw_reader(dws);
		cpu_relax();
	} while (dws->rx_end > dws->rx);

	return 0;
}

static int dw_spi_transfer_one(struct spi_controller *master,
		struct spi_device *spi, struct spi_transfer *transfer)
{
	struct dw_spi *dws = spi_controller_get_devdata(master);
	struct chip_data *chip = spi_get_ctldata(spi);
	unsigned long flags;
	u8 imask = 0;
	u16 txlevel = 0;
	u32 cr0;
	int ret;

	dws->dma_mapped = 0;
	spin_lock_irqsave(&dws->buf_lock, flags);
	dws->tx = (void *)transfer->tx_buf;
	dws->tx_end = dws->tx + transfer->len;
	dws->rx = transfer->rx_buf;
	dws->rx_end = dws->rx + transfer->len;
	dws->len = transfer->len;
	spin_unlock_irqrestore(&dws->buf_lock, flags);
<<<<<<< HEAD
=======

	/* Ensure dw->rx and dw->rx_end are visible */
	smp_mb();
>>>>>>> 89fb73db

	spi_enable_chip(dws, 0);

	/* Handle per transfer options for bpw and speed */
	if (transfer->speed_hz != dws->current_freq) {
		if (transfer->speed_hz != chip->speed_hz) {
			/* clk_div doesn't support odd number */
			chip->clk_div = (DIV_ROUND_UP(dws->max_freq, transfer->speed_hz) + 1) & 0xfffe;
			chip->speed_hz = transfer->speed_hz;
		}
		dws->current_freq = transfer->speed_hz;
		spi_set_clk(dws, chip->clk_div);
	}

	dws->n_bytes = DIV_ROUND_UP(transfer->bits_per_word, BITS_PER_BYTE);
	dws->dma_width = DIV_ROUND_UP(transfer->bits_per_word, BITS_PER_BYTE);

	/* Default SPI mode is SCPOL = 0, SCPH = 0 */
	cr0 = (transfer->bits_per_word - 1)
		| (chip->type << SPI_FRF_OFFSET)
		| ((((spi->mode & SPI_CPOL) ? 1 : 0) << SPI_SCOL_OFFSET) |
			(((spi->mode & SPI_CPHA) ? 1 : 0) << SPI_SCPH_OFFSET) |
			(((spi->mode & SPI_LOOP) ? 1 : 0) << SPI_SRL_OFFSET))
		| (chip->tmode << SPI_TMOD_OFFSET);

	/*
	 * Adjust transfer mode if necessary. Requires platform dependent
	 * chipselect mechanism.
	 */
	if (chip->cs_control) {
		if (dws->rx && dws->tx)
			chip->tmode = SPI_TMOD_TR;
		else if (dws->rx)
			chip->tmode = SPI_TMOD_RO;
		else
			chip->tmode = SPI_TMOD_TO;

		cr0 &= ~SPI_TMOD_MASK;
		cr0 |= (chip->tmode << SPI_TMOD_OFFSET);
	}

	dw_writel(dws, DW_SPI_CTRL0, cr0);

	/* Check if current transfer is a DMA transaction */
	if (master->can_dma && master->can_dma(master, spi, transfer))
		dws->dma_mapped = master->cur_msg_mapped;

	/* For poll mode just disable all interrupts */
	spi_mask_intr(dws, 0xff);

	/*
	 * Interrupt mode
	 * we only need set the TXEI IRQ, as TX/RX always happen syncronizely
	 */
	if (dws->dma_mapped) {
		ret = dws->dma_ops->dma_setup(dws, transfer);
		if (ret < 0) {
			spi_enable_chip(dws, 1);
			return ret;
		}
	} else if (!chip->poll_mode) {
		txlevel = min_t(u16, dws->fifo_len / 2, dws->len / dws->n_bytes);
		dw_writel(dws, DW_SPI_TXFLTR, txlevel);

		/* Set the interrupt mask */
		imask |= SPI_INT_TXEI | SPI_INT_TXOI |
			 SPI_INT_RXUI | SPI_INT_RXOI;
		spi_umask_intr(dws, imask);

		dws->transfer_handler = interrupt_transfer;
	}

	spi_enable_chip(dws, 1);

	if (dws->dma_mapped) {
		ret = dws->dma_ops->dma_transfer(dws, transfer);
		if (ret < 0)
			return ret;
	}

	if (chip->poll_mode)
		return poll_transfer(dws);

	return 1;
}

static void dw_spi_handle_err(struct spi_controller *master,
		struct spi_message *msg)
{
	struct dw_spi *dws = spi_controller_get_devdata(master);

	if (dws->dma_mapped)
		dws->dma_ops->dma_stop(dws);

	spi_reset_chip(dws);
}

/* This may be called twice for each spi dev */
static int dw_spi_setup(struct spi_device *spi)
{
	struct dw_spi_chip *chip_info = NULL;
	struct chip_data *chip;

	/* Only alloc on first setup */
	chip = spi_get_ctldata(spi);
	if (!chip) {
		chip = kzalloc(sizeof(struct chip_data), GFP_KERNEL);
		if (!chip)
			return -ENOMEM;
		spi_set_ctldata(spi, chip);
	}

	/*
	 * Protocol drivers may change the chip settings, so...
	 * if chip_info exists, use it
	 */
	chip_info = spi->controller_data;

	/* chip_info doesn't always exist */
	if (chip_info) {
		if (chip_info->cs_control)
			chip->cs_control = chip_info->cs_control;

		chip->poll_mode = chip_info->poll_mode;
		chip->type = chip_info->type;
	}

	chip->tmode = SPI_TMOD_TR;

	return 0;
}

static void dw_spi_cleanup(struct spi_device *spi)
{
	struct chip_data *chip = spi_get_ctldata(spi);

	kfree(chip);
	spi_set_ctldata(spi, NULL);
}

/* Restart the controller, disable all interrupts, clean rx fifo */
static void spi_hw_init(struct device *dev, struct dw_spi *dws)
{
	spi_reset_chip(dws);

	/*
	 * Try to detect the FIFO depth if not set by interface driver,
	 * the depth could be from 2 to 256 from HW spec
	 */
	if (!dws->fifo_len) {
		u32 fifo;

		for (fifo = 1; fifo < 256; fifo++) {
			dw_writel(dws, DW_SPI_TXFLTR, fifo);
			if (fifo != dw_readl(dws, DW_SPI_TXFLTR))
				break;
		}
		dw_writel(dws, DW_SPI_TXFLTR, 0);

		dws->fifo_len = (fifo == 1) ? 0 : fifo;
		dev_dbg(dev, "Detected FIFO size: %u bytes\n", dws->fifo_len);
	}

	/* enable HW fixup for explicit CS deselect for Amazon's alpine chip */
	if (dws->cs_override)
		dw_writel(dws, DW_SPI_CS_OVERRIDE, 0xF);
}

int dw_spi_add_host(struct device *dev, struct dw_spi *dws)
{
	struct spi_controller *master;
	int ret;

	BUG_ON(dws == NULL);

	master = spi_alloc_master(dev, 0);
	if (!master)
		return -ENOMEM;

	dws->master = master;
	dws->type = SSI_MOTO_SPI;
	dws->dma_inited = 0;
	dws->dma_addr = (dma_addr_t)(dws->paddr + DW_SPI_DR);
	spin_lock_init(&dws->buf_lock);

	spi_controller_set_devdata(master, dws);

	ret = request_irq(dws->irq, dw_spi_irq, IRQF_SHARED, dev_name(dev),
			  master);
	if (ret < 0) {
		dev_err(dev, "can not get IRQ\n");
		goto err_free_master;
	}

	master->use_gpio_descriptors = true;
	master->mode_bits = SPI_CPOL | SPI_CPHA | SPI_LOOP;
	master->bits_per_word_mask =  SPI_BPW_RANGE_MASK(4, 16);
	master->bus_num = dws->bus_num;
	master->num_chipselect = dws->num_cs;
	master->setup = dw_spi_setup;
	master->cleanup = dw_spi_cleanup;
	master->set_cs = dw_spi_set_cs;
	master->transfer_one = dw_spi_transfer_one;
	master->handle_err = dw_spi_handle_err;
	master->max_speed_hz = dws->max_freq;
	master->dev.of_node = dev->of_node;
	master->dev.fwnode = dev->fwnode;
	master->flags = SPI_MASTER_GPIO_SS;
	master->auto_runtime_pm = true;

	if (dws->set_cs)
		master->set_cs = dws->set_cs;

	/* Basic HW init */
	spi_hw_init(dev, dws);

	if (dws->dma_ops && dws->dma_ops->dma_init) {
		ret = dws->dma_ops->dma_init(dws);
		if (ret) {
			dev_warn(dev, "DMA init failed\n");
			dws->dma_inited = 0;
		} else {
			master->can_dma = dws->dma_ops->can_dma;
		}
	}

	ret = devm_spi_register_controller(dev, master);
	if (ret) {
		dev_err(&master->dev, "problem registering spi master\n");
		goto err_dma_exit;
	}

	dw_spi_debugfs_init(dws);
	return 0;

err_dma_exit:
	if (dws->dma_ops && dws->dma_ops->dma_exit)
		dws->dma_ops->dma_exit(dws);
	spi_enable_chip(dws, 0);
	free_irq(dws->irq, master);
err_free_master:
	spi_controller_put(master);
	return ret;
}
EXPORT_SYMBOL_GPL(dw_spi_add_host);

void dw_spi_remove_host(struct dw_spi *dws)
{
	dw_spi_debugfs_remove(dws);

	if (dws->dma_ops && dws->dma_ops->dma_exit)
		dws->dma_ops->dma_exit(dws);

	spi_shutdown_chip(dws);

	free_irq(dws->irq, dws->master);
}
EXPORT_SYMBOL_GPL(dw_spi_remove_host);

int dw_spi_suspend_host(struct dw_spi *dws)
{
	int ret;

	ret = spi_controller_suspend(dws->master);
	if (ret)
		return ret;

	spi_shutdown_chip(dws);
	return 0;
}
EXPORT_SYMBOL_GPL(dw_spi_suspend_host);

int dw_spi_resume_host(struct dw_spi *dws)
{
	spi_hw_init(&dws->master->dev, dws);
	return spi_controller_resume(dws->master);
}
EXPORT_SYMBOL_GPL(dw_spi_resume_host);

MODULE_AUTHOR("Feng Tang <feng.tang@intel.com>");
MODULE_DESCRIPTION("Driver for DesignWare SPI controller core");
MODULE_LICENSE("GPL v2");<|MERGE_RESOLUTION|>--- conflicted
+++ resolved
@@ -296,12 +296,9 @@
 	dws->rx_end = dws->rx + transfer->len;
 	dws->len = transfer->len;
 	spin_unlock_irqrestore(&dws->buf_lock, flags);
-<<<<<<< HEAD
-=======
 
 	/* Ensure dw->rx and dw->rx_end are visible */
 	smp_mb();
->>>>>>> 89fb73db
 
 	spi_enable_chip(dws, 0);
 
