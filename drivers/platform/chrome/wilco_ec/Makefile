--- conflicted
+++ resolved
@@ -1,10 +1,6 @@
 # SPDX-License-Identifier: GPL-2.0
 
-<<<<<<< HEAD
-wilco_ec-objs				:= core.o mailbox.o properties.o
-=======
 wilco_ec-objs				:= core.o mailbox.o properties.o sysfs.o
->>>>>>> 8c3166e1
 obj-$(CONFIG_WILCO_EC)			+= wilco_ec.o
 wilco_ec_debugfs-objs			:= debugfs.o
 obj-$(CONFIG_WILCO_EC_DEBUGFS)		+= wilco_ec_debugfs.o
