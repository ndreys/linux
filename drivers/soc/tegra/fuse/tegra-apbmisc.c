/*
 * Copyright (c) 2014, NVIDIA CORPORATION.  All rights reserved.
 *
 * This program is free software; you can redistribute it and/or modify it
 * under the terms and conditions of the GNU General Public License,
 * version 2, as published by the Free Software Foundation.
 *
 * This program is distributed in the hope it will be useful, but WITHOUT
 * ANY WARRANTY; without even the implied warranty of MERCHANTABILITY or
 * FITNESS FOR A PARTICULAR PURPOSE.  See the GNU General Public License for
 * more details.
 *
 * You should have received a copy of the GNU General Public License
 * along with this program.  If not, see <http://www.gnu.org/licenses/>.
 *
 */

#include <linux/kernel.h>
#include <linux/of.h>
#include <linux/of_address.h>
#include <linux/io.h>

#include <soc/tegra/fuse.h>
#include <soc/tegra/common.h>

#include "fuse.h"

#define FUSE_SKU_INFO	0x10

#define PMC_STRAPPING_OPT_A_RAM_CODE_SHIFT	4
#define PMC_STRAPPING_OPT_A_RAM_CODE_MASK_LONG	\
	(0xf << PMC_STRAPPING_OPT_A_RAM_CODE_SHIFT)
#define PMC_STRAPPING_OPT_A_RAM_CODE_MASK_SHORT	\
	(0x3 << PMC_STRAPPING_OPT_A_RAM_CODE_SHIFT)

static void __iomem *apbmisc_base;
static void __iomem *strapping_base;
static bool long_ram_code;

u32 tegra_read_chipid(void)
{
	return readl_relaxed(apbmisc_base + 4);
}

u8 tegra_get_chip_id(void)
{
	if (!apbmisc_base) {
		WARN(1, "Tegra Chip ID not yet available\n");
		return 0;
	}

	return (tegra_read_chipid() >> 8) & 0xff;
}

u32 tegra_read_straps(void)
{
	if (strapping_base)
		return readl_relaxed(strapping_base);
	else
		return 0;
}

u32 tegra_read_ram_code(void)
{
	u32 straps = tegra_read_straps();

	if (long_ram_code)
		straps &= PMC_STRAPPING_OPT_A_RAM_CODE_MASK_LONG;
	else
		straps &= PMC_STRAPPING_OPT_A_RAM_CODE_MASK_SHORT;

	return straps >> PMC_STRAPPING_OPT_A_RAM_CODE_SHIFT;
}

static const struct of_device_id apbmisc_match[] __initconst = {
	{ .compatible = "nvidia,tegra20-apbmisc", },
	{},
};

void __init tegra_init_revision(void)
{
	u32 id, chip_id, minor_rev;
	int rev;

	id = tegra_read_chipid();
	chip_id = (id >> 8) & 0xff;
	minor_rev = (id >> 16) & 0xf;

	switch (minor_rev) {
	case 1:
		rev = TEGRA_REVISION_A01;
		break;
	case 2:
		rev = TEGRA_REVISION_A02;
		break;
	case 3:
		if (chip_id == TEGRA20 && (tegra_fuse_read_spare(18) ||
					   tegra_fuse_read_spare(19)))
			rev = TEGRA_REVISION_A03p;
		else
			rev = TEGRA_REVISION_A03;
		break;
	case 4:
		rev = TEGRA_REVISION_A04;
		break;
	default:
		rev = TEGRA_REVISION_UNKNOWN;
	}

	tegra_sku_info.revision = rev;

	tegra_sku_info.sku_id = tegra_fuse_read_early(FUSE_SKU_INFO);
}

void __init tegra_init_apbmisc(void)
{
	struct resource apbmisc, straps;
	struct device_node *np;

	np = of_find_matching_node(NULL, apbmisc_match);
	if (!np) {
		/*
		 * Fall back to legacy initialization for 32-bit ARM only. All
		 * 64-bit ARM device tree files for Tegra are required to have
		 * an APBMISC node.
		 *
		 * This is for backwards-compatibility with old device trees
		 * that didn't contain an APBMISC node.
		 */
		if (IS_ENABLED(CONFIG_ARM) && soc_is_tegra()) {
			/* APBMISC registers (chip revision, ...) */
			apbmisc.start = 0x70000800;
			apbmisc.end = 0x70000863;
			apbmisc.flags = IORESOURCE_MEM;

			/* strapping options */
			if (tegra_get_chip_id() == TEGRA124) {
				straps.start = 0x7000e864;
				straps.end = 0x7000e867;
			} else {
				straps.start = 0x70000008;
				straps.end = 0x7000000b;
			}

			straps.flags = IORESOURCE_MEM;

			pr_warn("Using APBMISC region %pR\n", &apbmisc);
			pr_warn("Using strapping options registers %pR\n",
				&straps);
		} else {
			/*
			 * At this point we're not running on Tegra, so play
			 * nice with multi-platform kernels.
			 */
			return;
		}
	} else {
		/*
		 * Extract information from the device tree if we've found a
		 * matching node.
		 */
		if (of_address_to_resource(np, 0, &apbmisc) < 0) {
			pr_err("failed to get APBMISC registers\n");
			return;
		}

		if (of_address_to_resource(np, 1, &straps) < 0) {
			pr_err("failed to get strapping options registers\n");
			return;
		}
	}

	apbmisc_base = ioremap_nocache(apbmisc.start, resource_size(&apbmisc));
	if (!apbmisc_base)
		pr_err("failed to map APBMISC registers\n");

	strapping_base = ioremap_nocache(straps.start, resource_size(&straps));
	if (!strapping_base)
<<<<<<< HEAD
		pr_err("ioremap tegra strapping_base failed\n");
=======
		pr_err("failed to map strapping options registers\n");
>>>>>>> 5edede38

	long_ram_code = of_property_read_bool(np, "nvidia,long-ram-code");
}<|MERGE_RESOLUTION|>--- conflicted
+++ resolved
@@ -176,11 +176,7 @@
 
 	strapping_base = ioremap_nocache(straps.start, resource_size(&straps));
 	if (!strapping_base)
-<<<<<<< HEAD
-		pr_err("ioremap tegra strapping_base failed\n");
-=======
 		pr_err("failed to map strapping options registers\n");
->>>>>>> 5edede38
 
 	long_ram_code = of_property_read_bool(np, "nvidia,long-ram-code");
 }