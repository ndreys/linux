--- conflicted
+++ resolved
@@ -693,11 +693,6 @@
 
 	alloc->buffer = (void __user *)vma->vm_start;
 
-<<<<<<< HEAD
-	alloc->buffer_size = min_t(unsigned long, vma->vm_end - vma->vm_start,
-				   SZ_4M);
-=======
->>>>>>> 348b80b2
 	alloc->pages = kcalloc(alloc->buffer_size / PAGE_SIZE,
 			       sizeof(alloc->pages[0]),
 			       GFP_KERNEL);
