
/* Linux device driver for RTL8180 / RTL8185 / RTL8187SE
 *
 * Copyright 2007 Michael Wu <flamingice@sourmilk.net>
 * Copyright 2007,2014 Andrea Merello <andrea.merello@gmail.com>
 *
 * Based on the r8180 driver, which is:
 * Copyright 2004-2005 Andrea Merello <andrea.merello@gmail.com>, et al.
 *
 * Thanks to Realtek for their support!
 *
 ************************************************************************
 *
 * The driver was extended to the RTL8187SE in 2014 by
 * Andrea Merello <andrea.merello@gmail.com>
 *
 * based also on:
 *  - portions of rtl8187se Linux staging driver, Copyright Realtek corp.
 *  - other GPL, unpublished (until now), Linux driver code,
 *    Copyright Larry Finger <Larry.Finger@lwfinger.net>
 *
 * A huge thanks goes to Sara V. Nari who forgives me when I'm
 * sitting in front of my laptop at evening, week-end, night...
 *
 * A special thanks goes to Antonio Cuni, who helped me with
 * some python userspace stuff I used to debug RTL8187SE code, and who
 * bought a laptop with an unsupported Wi-Fi card some years ago...
 *
 * Thanks to Larry Finger for writing some code for rtl8187se and for
 * his suggestions.
 *
 * Thanks to Dan Carpenter for reviewing my initial patch and for his
 * suggestions.
 *
 * Thanks to Bernhard Schiffner for his help in testing and for his
 * suggestions.
 *
 ************************************************************************
 *
 * This program is free software; you can redistribute it and/or modify
 * it under the terms of the GNU General Public License version 2 as
 * published by the Free Software Foundation.
 */

#include <linux/interrupt.h>
#include <linux/pci.h>
#include <linux/slab.h>
#include <linux/delay.h>
#include <linux/etherdevice.h>
#include <linux/eeprom_93cx6.h>
#include <linux/module.h>
#include <net/mac80211.h>

#include "rtl8180.h"
#include "rtl8225.h"
#include "sa2400.h"
#include "max2820.h"
#include "grf5101.h"
#include "rtl8225se.h"

MODULE_AUTHOR("Michael Wu <flamingice@sourmilk.net>");
MODULE_AUTHOR("Andrea Merello <andrea.merello@gmail.com>");
MODULE_DESCRIPTION("RTL8180 / RTL8185 / RTL8187SE PCI wireless driver");
MODULE_LICENSE("GPL");

static DEFINE_PCI_DEVICE_TABLE(rtl8180_table) = {

	/* rtl8187se */
	{ PCI_DEVICE(PCI_VENDOR_ID_REALTEK, 0x8199) },

	/* rtl8185 */
	{ PCI_DEVICE(PCI_VENDOR_ID_REALTEK, 0x8185) },
	{ PCI_DEVICE(PCI_VENDOR_ID_BELKIN, 0x700f) },
	{ PCI_DEVICE(PCI_VENDOR_ID_BELKIN, 0x701f) },

	/* rtl8180 */
	{ PCI_DEVICE(PCI_VENDOR_ID_REALTEK, 0x8180) },
	{ PCI_DEVICE(0x1799, 0x6001) },
	{ PCI_DEVICE(0x1799, 0x6020) },
	{ PCI_DEVICE(PCI_VENDOR_ID_DLINK, 0x3300) },
	{ PCI_DEVICE(0x1186, 0x3301) },
	{ PCI_DEVICE(0x1432, 0x7106) },
	{ }
};

MODULE_DEVICE_TABLE(pci, rtl8180_table);

static const struct ieee80211_rate rtl818x_rates[] = {
	{ .bitrate = 10, .hw_value = 0, },
	{ .bitrate = 20, .hw_value = 1, },
	{ .bitrate = 55, .hw_value = 2, },
	{ .bitrate = 110, .hw_value = 3, },
	{ .bitrate = 60, .hw_value = 4, },
	{ .bitrate = 90, .hw_value = 5, },
	{ .bitrate = 120, .hw_value = 6, },
	{ .bitrate = 180, .hw_value = 7, },
	{ .bitrate = 240, .hw_value = 8, },
	{ .bitrate = 360, .hw_value = 9, },
	{ .bitrate = 480, .hw_value = 10, },
	{ .bitrate = 540, .hw_value = 11, },
};

static const struct ieee80211_channel rtl818x_channels[] = {
	{ .center_freq = 2412 },
	{ .center_freq = 2417 },
	{ .center_freq = 2422 },
	{ .center_freq = 2427 },
	{ .center_freq = 2432 },
	{ .center_freq = 2437 },
	{ .center_freq = 2442 },
	{ .center_freq = 2447 },
	{ .center_freq = 2452 },
	{ .center_freq = 2457 },
	{ .center_freq = 2462 },
	{ .center_freq = 2467 },
	{ .center_freq = 2472 },
	{ .center_freq = 2484 },
};

/* Queues for rtl8187se card
 *
 * name | reg  |  queue
 *  BC  |  7   |   6
 *  MG  |  1   |   0
 *  HI  |  6   |   1
 *  VO  |  5   |   2
 *  VI  |  4   |   3
 *  BE  |  3   |   4
 *  BK  |  2   |   5
 *
 * The complete map for DMA kick reg using use all queue is:
 * static const int rtl8187se_queues_map[RTL8187SE_NR_TX_QUEUES] =
 *	{1, 6, 5, 4, 3, 2, 7};
 *
 * .. but.. Because for mac80211 4 queues are enough for QoS we use this
 *
 * name | reg  |  queue
 *  BC  |  7   |   4  <- currently not used yet
 *  MG  |  1   |   x  <- Not used
 *  HI  |  6   |   x  <- Not used
 *  VO  |  5   |   0  <- used
 *  VI  |  4   |   1  <- used
 *  BE  |  3   |   2  <- used
 *  BK  |  2   |   3  <- used
 *
 * Beacon queue could be used, but this is not finished yet.
 *
 * I thougth about using the other two queues but I decided not to do this:
 *
 * - I'm unsure whether the mac80211 will ever try to use more than 4 queues
 *   by itself.
 *
 * - I could route MGMT frames (currently sent over VO queue) to the MGMT
 *   queue but since mac80211 will do not know about it, I will probably gain
 *   some HW priority whenever the VO queue is not empty, but this gain is
 *   limited by the fact that I had to stop the mac80211 queue whenever one of
 *   the VO or MGMT queues is full, stopping also submitting of MGMT frame
 *   to the driver.
 *
 * - I don't know how to set in the HW the contention window params for MGMT
 *   and HI-prio queues.
 */

static const int rtl8187se_queues_map[RTL8187SE_NR_TX_QUEUES] = {5, 4, 3, 2, 7};

/* Queues for rtl8180/rtl8185 cards
 *
 * name | reg  |  prio
 *  BC  |  7   |   3
 *  HI  |  6   |   0
 *  NO  |  5   |   1
 *  LO  |  4   |   2
 *
 * The complete map for DMA kick reg using all queue is:
 * static const int rtl8180_queues_map[RTL8180_NR_TX_QUEUES] = {6, 5, 4, 7};
 *
 * .. but .. Because the mac80211 needs at least 4 queues for QoS or
 * otherwise QoS can't be done, we use just one.
 * Beacon queue could be used, but this is not finished yet.
 * Actual map is:
 *
 * name | reg  |  prio
 *  BC  |  7   |   1  <- currently not used yet.
 *  HI  |  6   |   x  <- not used
 *  NO  |  5   |   x  <- not used
 *  LO  |  4   |   0  <- used
 */

static const int rtl8180_queues_map[RTL8180_NR_TX_QUEUES] = {4, 7};

void rtl8180_write_phy(struct ieee80211_hw *dev, u8 addr, u32 data)
{
	struct rtl8180_priv *priv = dev->priv;
	int i = 10;
	u32 buf;

	buf = (data << 8) | addr;

	rtl818x_iowrite32(priv, (__le32 __iomem *)&priv->map->PHY[0], buf | 0x80);
	while (i--) {
		rtl818x_iowrite32(priv, (__le32 __iomem *)&priv->map->PHY[0], buf);
		if (rtl818x_ioread8(priv, &priv->map->PHY[2]) == (data & 0xFF))
			return;
	}
}

static void rtl8180_handle_rx(struct ieee80211_hw *dev)
{
	struct rtl8180_priv *priv = dev->priv;
	struct rtl818x_rx_cmd_desc *cmd_desc;
	unsigned int count = 32;
	u8 signal, agc, sq;
	dma_addr_t mapping;

	while (count--) {
		void *entry = priv->rx_ring + priv->rx_idx * priv->rx_ring_sz;
		struct sk_buff *skb = priv->rx_buf[priv->rx_idx];
		u32 flags, flags2;
		u64 tsft;

		if (priv->chip_family == RTL818X_CHIP_FAMILY_RTL8187SE) {
			struct rtl8187se_rx_desc *desc = entry;

			flags = le32_to_cpu(desc->flags);
			flags2 = le32_to_cpu(desc->flags2);
			tsft = le64_to_cpu(desc->tsft);
		} else {
			struct rtl8180_rx_desc *desc = entry;

			flags = le32_to_cpu(desc->flags);
			flags2 = le32_to_cpu(desc->flags2);
			tsft = le64_to_cpu(desc->tsft);
		}

		if (flags & RTL818X_RX_DESC_FLAG_OWN)
			return;

		if (unlikely(flags & (RTL818X_RX_DESC_FLAG_DMA_FAIL |
				      RTL818X_RX_DESC_FLAG_FOF |
				      RTL818X_RX_DESC_FLAG_RX_ERR)))
			goto done;
		else {
			struct ieee80211_rx_status rx_status = {0};
			struct sk_buff *new_skb = dev_alloc_skb(MAX_RX_SIZE);

			if (unlikely(!new_skb))
				goto done;

			mapping = pci_map_single(priv->pdev,
					       skb_tail_pointer(new_skb),
					       MAX_RX_SIZE, PCI_DMA_FROMDEVICE);

			if (pci_dma_mapping_error(priv->pdev, mapping)) {
				kfree_skb(new_skb);
				dev_err(&priv->pdev->dev, "RX DMA map error\n");

				goto done;
			}

			pci_unmap_single(priv->pdev,
					 *((dma_addr_t *)skb->cb),
					 MAX_RX_SIZE, PCI_DMA_FROMDEVICE);
			skb_put(skb, flags & 0xFFF);

			rx_status.antenna = (flags2 >> 15) & 1;
			rx_status.rate_idx = (flags >> 20) & 0xF;
			agc = (flags2 >> 17) & 0x7F;

			if (priv->chip_family == RTL818X_CHIP_FAMILY_RTL8185) {
				if (rx_status.rate_idx > 3)
					signal = 90 - clamp_t(u8, agc, 25, 90);
				else
					signal = 95 - clamp_t(u8, agc, 30, 95);
			} else if (priv->chip_family ==
				   RTL818X_CHIP_FAMILY_RTL8180) {
				sq = flags2 & 0xff;
				signal = priv->rf->calc_rssi(agc, sq);
			} else {
				/* TODO: rtl8187se rssi */
				signal = 10;
			}
			rx_status.signal = signal;
			rx_status.freq = dev->conf.chandef.chan->center_freq;
			rx_status.band = dev->conf.chandef.chan->band;
			rx_status.mactime = tsft;
			rx_status.flag |= RX_FLAG_MACTIME_START;
			if (flags & RTL818X_RX_DESC_FLAG_SPLCP)
				rx_status.flag |= RX_FLAG_SHORTPRE;
			if (flags & RTL818X_RX_DESC_FLAG_CRC32_ERR)
				rx_status.flag |= RX_FLAG_FAILED_FCS_CRC;

			memcpy(IEEE80211_SKB_RXCB(skb), &rx_status, sizeof(rx_status));
			ieee80211_rx_irqsafe(dev, skb);

			skb = new_skb;
			priv->rx_buf[priv->rx_idx] = skb;
			*((dma_addr_t *) skb->cb) = mapping;
		}

	done:
		cmd_desc = entry;
		cmd_desc->rx_buf = cpu_to_le32(*((dma_addr_t *)skb->cb));
		cmd_desc->flags = cpu_to_le32(RTL818X_RX_DESC_FLAG_OWN |
					   MAX_RX_SIZE);
		if (priv->rx_idx == 31)
			cmd_desc->flags |=
				cpu_to_le32(RTL818X_RX_DESC_FLAG_EOR);
		priv->rx_idx = (priv->rx_idx + 1) % 32;
	}
}

static void rtl8180_handle_tx(struct ieee80211_hw *dev, unsigned int prio)
{
	struct rtl8180_priv *priv = dev->priv;
	struct rtl8180_tx_ring *ring = &priv->tx_ring[prio];

	while (skb_queue_len(&ring->queue)) {
		struct rtl8180_tx_desc *entry = &ring->desc[ring->idx];
		struct sk_buff *skb;
		struct ieee80211_tx_info *info;
		u32 flags = le32_to_cpu(entry->flags);

		if (flags & RTL818X_TX_DESC_FLAG_OWN)
			return;

		ring->idx = (ring->idx + 1) % ring->entries;
		skb = __skb_dequeue(&ring->queue);
		pci_unmap_single(priv->pdev, le32_to_cpu(entry->tx_buf),
				 skb->len, PCI_DMA_TODEVICE);

		info = IEEE80211_SKB_CB(skb);
		ieee80211_tx_info_clear_status(info);

		if (!(info->flags & IEEE80211_TX_CTL_NO_ACK) &&
		    (flags & RTL818X_TX_DESC_FLAG_TX_OK))
			info->flags |= IEEE80211_TX_STAT_ACK;

		info->status.rates[0].count = (flags & 0xFF) + 1;
		info->status.rates[1].idx = -1;

		ieee80211_tx_status_irqsafe(dev, skb);
		if (ring->entries - skb_queue_len(&ring->queue) == 2)
			ieee80211_wake_queue(dev, prio);
	}
}

static irqreturn_t rtl8187se_interrupt(int irq, void *dev_id)
{
	struct ieee80211_hw *dev = dev_id;
	struct rtl8180_priv *priv = dev->priv;
	u32 reg;
	unsigned long flags;
	static int desc_err;

	spin_lock_irqsave(&priv->lock, flags);
	/* Note: 32-bit interrupt status */
	reg = rtl818x_ioread32(priv, &priv->map->INT_STATUS_SE);
	if (unlikely(reg == 0xFFFFFFFF)) {
		spin_unlock_irqrestore(&priv->lock, flags);
		return IRQ_HANDLED;
	}

	rtl818x_iowrite32(priv, &priv->map->INT_STATUS_SE, reg);

	if (reg & IMR_TIMEOUT1)
		rtl818x_iowrite32(priv, &priv->map->INT_TIMEOUT, 0);

	if (reg & (IMR_TBDOK | IMR_TBDER))
		rtl8180_handle_tx(dev, 4);

	if (reg & (IMR_TVODOK | IMR_TVODER))
		rtl8180_handle_tx(dev, 0);

	if (reg & (IMR_TVIDOK | IMR_TVIDER))
		rtl8180_handle_tx(dev, 1);

	if (reg & (IMR_TBEDOK | IMR_TBEDER))
		rtl8180_handle_tx(dev, 2);

	if (reg & (IMR_TBKDOK | IMR_TBKDER))
		rtl8180_handle_tx(dev, 3);

	if (reg & (IMR_ROK | IMR_RER | RTL818X_INT_SE_RX_DU | IMR_RQOSOK))
		rtl8180_handle_rx(dev);
	/* The interface sometimes generates several RX DMA descriptor errors
	 * at startup. Do not report these.
	 */
	if ((reg & RTL818X_INT_SE_RX_DU) && desc_err++ > 2)
		if (net_ratelimit())
			wiphy_err(dev->wiphy, "No RX DMA Descriptor avail\n");

	spin_unlock_irqrestore(&priv->lock, flags);
	return IRQ_HANDLED;
}

static irqreturn_t rtl8180_interrupt(int irq, void *dev_id)
{
	struct ieee80211_hw *dev = dev_id;
	struct rtl8180_priv *priv = dev->priv;
	u16 reg;

	spin_lock(&priv->lock);
	reg = rtl818x_ioread16(priv, &priv->map->INT_STATUS);
	if (unlikely(reg == 0xFFFF)) {
		spin_unlock(&priv->lock);
		return IRQ_HANDLED;
	}

	rtl818x_iowrite16(priv, &priv->map->INT_STATUS, reg);

	if (reg & (RTL818X_INT_TXB_OK | RTL818X_INT_TXB_ERR))
		rtl8180_handle_tx(dev, 1);

	if (reg & (RTL818X_INT_TXL_OK | RTL818X_INT_TXL_ERR))
		rtl8180_handle_tx(dev, 0);

	if (reg & (RTL818X_INT_RX_OK | RTL818X_INT_RX_ERR))
		rtl8180_handle_rx(dev);

	spin_unlock(&priv->lock);

	return IRQ_HANDLED;
}

static void rtl8180_tx(struct ieee80211_hw *dev,
		       struct ieee80211_tx_control *control,
		       struct sk_buff *skb)
{
	struct ieee80211_tx_info *info = IEEE80211_SKB_CB(skb);
	struct ieee80211_hdr *hdr = (struct ieee80211_hdr *)skb->data;
	struct rtl8180_priv *priv = dev->priv;
	struct rtl8180_tx_ring *ring;
	struct rtl8180_tx_desc *entry;
	unsigned long flags;
	unsigned int idx, prio, hw_prio;
	dma_addr_t mapping;
	u32 tx_flags;
	u8 rc_flags;
	u16 plcp_len = 0;
	__le16 rts_duration = 0;
	/* do arithmetic and then convert to le16 */
	u16 frame_duration = 0;

	prio = skb_get_queue_mapping(skb);
	ring = &priv->tx_ring[prio];

	mapping = pci_map_single(priv->pdev, skb->data,
				 skb->len, PCI_DMA_TODEVICE);

	if (pci_dma_mapping_error(priv->pdev, mapping)) {
		kfree_skb(skb);
		dev_err(&priv->pdev->dev, "TX DMA mapping error\n");
		return;
	}

	tx_flags = RTL818X_TX_DESC_FLAG_OWN | RTL818X_TX_DESC_FLAG_FS |
		   RTL818X_TX_DESC_FLAG_LS |
		   (ieee80211_get_tx_rate(dev, info)->hw_value << 24) |
		   skb->len;

	if (priv->chip_family != RTL818X_CHIP_FAMILY_RTL8180)
		tx_flags |= RTL818X_TX_DESC_FLAG_DMA |
			    RTL818X_TX_DESC_FLAG_NO_ENC;

	rc_flags = info->control.rates[0].flags;

	/* HW will perform RTS-CTS when only RTS flags is set.
	 * HW will perform CTS-to-self when both RTS and CTS flags are set.
	 * RTS rate and RTS duration will be used also for CTS-to-self.
	 */
	if (rc_flags & IEEE80211_TX_RC_USE_RTS_CTS) {
		tx_flags |= RTL818X_TX_DESC_FLAG_RTS;
		tx_flags |= ieee80211_get_rts_cts_rate(dev, info)->hw_value << 19;
		rts_duration = ieee80211_rts_duration(dev, priv->vif,
						skb->len, info);
	} else if (rc_flags & IEEE80211_TX_RC_USE_CTS_PROTECT) {
		tx_flags |= RTL818X_TX_DESC_FLAG_RTS | RTL818X_TX_DESC_FLAG_CTS;
		tx_flags |= ieee80211_get_rts_cts_rate(dev, info)->hw_value << 19;
		rts_duration = ieee80211_ctstoself_duration(dev, priv->vif,
						skb->len, info);
	}

	if (priv->chip_family == RTL818X_CHIP_FAMILY_RTL8180) {
		unsigned int remainder;

		plcp_len = DIV_ROUND_UP(16 * (skb->len + 4),
				(ieee80211_get_tx_rate(dev, info)->bitrate * 2) / 10);
		remainder = (16 * (skb->len + 4)) %
			    ((ieee80211_get_tx_rate(dev, info)->bitrate * 2) / 10);
		if (remainder <= 6)
			plcp_len |= 1 << 15;
	}

	if (priv->chip_family == RTL818X_CHIP_FAMILY_RTL8187SE) {
		__le16 duration;
		/* SIFS time (required by HW) is already included by
		 * ieee80211_generic_frame_duration
		 */
		duration = ieee80211_generic_frame_duration(dev, priv->vif,
					IEEE80211_BAND_2GHZ, skb->len,
					ieee80211_get_tx_rate(dev, info));

		frame_duration =  priv->ack_time + le16_to_cpu(duration);
	}

	spin_lock_irqsave(&priv->lock, flags);

	if (info->flags & IEEE80211_TX_CTL_ASSIGN_SEQ) {
		if (info->flags & IEEE80211_TX_CTL_FIRST_FRAGMENT)
			priv->seqno += 0x10;
		hdr->seq_ctrl &= cpu_to_le16(IEEE80211_SCTL_FRAG);
		hdr->seq_ctrl |= cpu_to_le16(priv->seqno);
	}

	idx = (ring->idx + skb_queue_len(&ring->queue)) % ring->entries;
	entry = &ring->desc[idx];

	if (priv->chip_family == RTL818X_CHIP_FAMILY_RTL8187SE) {
		entry->frame_duration = cpu_to_le16(frame_duration);
		entry->frame_len_se = cpu_to_le16(skb->len);

		/* tpc polarity */
		entry->flags3 = cpu_to_le16(1<<4);
	} else
		entry->frame_len = cpu_to_le32(skb->len);

	entry->rts_duration = rts_duration;
	entry->plcp_len = cpu_to_le16(plcp_len);
	entry->tx_buf = cpu_to_le32(mapping);

	entry->flags2 = info->control.rates[1].idx >= 0 ?
		ieee80211_get_alt_retry_rate(dev, info, 0)->bitrate << 4 : 0;
	entry->retry_limit = info->control.rates[0].count;

	/* We must be sure that tx_flags is written last because the HW
	 * looks at it to check if the rest of data is valid or not
	 */
	wmb();
	entry->flags = cpu_to_le32(tx_flags);
	/* We must be sure this has been written before followings HW
	 * register write, because this write will made the HW attempts
	 * to DMA the just-written data
	 */
	wmb();

	__skb_queue_tail(&ring->queue, skb);
	if (ring->entries - skb_queue_len(&ring->queue) < 2)
		ieee80211_stop_queue(dev, prio);

	spin_unlock_irqrestore(&priv->lock, flags);

	if (priv->chip_family == RTL818X_CHIP_FAMILY_RTL8187SE) {
		/* just poll: rings are stopped with TPPollStop reg */
		hw_prio = rtl8187se_queues_map[prio];
		rtl818x_iowrite8(priv, &priv->map->TX_DMA_POLLING,
			 (1 << hw_prio));
	} else {
		hw_prio = rtl8180_queues_map[prio];
		rtl818x_iowrite8(priv, &priv->map->TX_DMA_POLLING,
			 (1 << hw_prio) | /* ring to poll  */
			 (1<<1) | (1<<2));/* stopped rings */
	}
}

static void rtl8180_set_anaparam3(struct rtl8180_priv *priv, u16 anaparam3)
{
	u8 reg;

	rtl818x_iowrite8(priv, &priv->map->EEPROM_CMD,
			 RTL818X_EEPROM_CMD_CONFIG);

	reg = rtl818x_ioread8(priv, &priv->map->CONFIG3);
	rtl818x_iowrite8(priv, &priv->map->CONFIG3,
		 reg | RTL818X_CONFIG3_ANAPARAM_WRITE);

	rtl818x_iowrite16(priv, &priv->map->ANAPARAM3, anaparam3);

	rtl818x_iowrite8(priv, &priv->map->CONFIG3,
		 reg & ~RTL818X_CONFIG3_ANAPARAM_WRITE);

	rtl818x_iowrite8(priv, &priv->map->EEPROM_CMD,
			 RTL818X_EEPROM_CMD_NORMAL);
}

void rtl8180_set_anaparam2(struct rtl8180_priv *priv, u32 anaparam2)
{
	u8 reg;

	rtl818x_iowrite8(priv, &priv->map->EEPROM_CMD,
			 RTL818X_EEPROM_CMD_CONFIG);

	reg = rtl818x_ioread8(priv, &priv->map->CONFIG3);
	rtl818x_iowrite8(priv, &priv->map->CONFIG3,
		 reg | RTL818X_CONFIG3_ANAPARAM_WRITE);

	rtl818x_iowrite32(priv, &priv->map->ANAPARAM2, anaparam2);

	rtl818x_iowrite8(priv, &priv->map->CONFIG3,
		 reg & ~RTL818X_CONFIG3_ANAPARAM_WRITE);

	rtl818x_iowrite8(priv, &priv->map->EEPROM_CMD,
			 RTL818X_EEPROM_CMD_NORMAL);
}

void rtl8180_set_anaparam(struct rtl8180_priv *priv, u32 anaparam)
{
	u8 reg;

	rtl818x_iowrite8(priv, &priv->map->EEPROM_CMD, RTL818X_EEPROM_CMD_CONFIG);
	reg = rtl818x_ioread8(priv, &priv->map->CONFIG3);
	rtl818x_iowrite8(priv, &priv->map->CONFIG3,
		 reg | RTL818X_CONFIG3_ANAPARAM_WRITE);
	rtl818x_iowrite32(priv, &priv->map->ANAPARAM, anaparam);
	rtl818x_iowrite8(priv, &priv->map->CONFIG3,
		 reg & ~RTL818X_CONFIG3_ANAPARAM_WRITE);
	rtl818x_iowrite8(priv, &priv->map->EEPROM_CMD, RTL818X_EEPROM_CMD_NORMAL);
}

static void rtl8187se_mac_config(struct ieee80211_hw *dev)
{
	struct rtl8180_priv *priv = dev->priv;
	u8 reg;

	rtl818x_iowrite32(priv, REG_ADDR4(0x1F0), 0);
	rtl818x_ioread32(priv, REG_ADDR4(0x1F0));
	rtl818x_iowrite32(priv, REG_ADDR4(0x1F4), 0);
	rtl818x_ioread32(priv, REG_ADDR4(0x1F4));
	rtl818x_iowrite8(priv, REG_ADDR1(0x1F8), 0);
	rtl818x_ioread8(priv, REG_ADDR1(0x1F8));
	/* Enable DA10 TX power saving */
	reg = rtl818x_ioread8(priv, &priv->map->PHY_PR);
	rtl818x_iowrite8(priv, &priv->map->PHY_PR, reg | 0x04);
	/* Power */
	rtl818x_iowrite16(priv, PI_DATA_REG, 0x1000);
	rtl818x_iowrite16(priv, SI_DATA_REG, 0x1000);
	/* AFE - default to power ON */
	rtl818x_iowrite16(priv, REG_ADDR2(0x370), 0x0560);
	rtl818x_iowrite16(priv, REG_ADDR2(0x372), 0x0560);
	rtl818x_iowrite16(priv, REG_ADDR2(0x374), 0x0DA4);
	rtl818x_iowrite16(priv, REG_ADDR2(0x376), 0x0DA4);
	rtl818x_iowrite16(priv, REG_ADDR2(0x378), 0x0560);
	rtl818x_iowrite16(priv, REG_ADDR2(0x37A), 0x0560);
	rtl818x_iowrite16(priv, REG_ADDR2(0x37C), 0x00EC);
	rtl818x_iowrite16(priv, REG_ADDR2(0x37E), 0x00EC);
	rtl818x_iowrite8(priv, REG_ADDR1(0x24E), 0x01);
	/* unknown, needed for suspend to RAM resume */
	rtl818x_iowrite8(priv, REG_ADDR1(0x0A), 0x72);
}

static void rtl8187se_set_antenna_config(struct ieee80211_hw *dev, u8 def_ant,
					 bool diversity)
{
	struct rtl8180_priv *priv = dev->priv;

	rtl8225_write_phy_cck(dev, 0x0C, 0x09);
	if (diversity) {
		if (def_ant == 1) {
			rtl818x_iowrite8(priv, &priv->map->TX_ANTENNA, 0x00);
			rtl8225_write_phy_cck(dev, 0x11, 0xBB);
			rtl8225_write_phy_cck(dev, 0x01, 0xC7);
			rtl8225_write_phy_ofdm(dev, 0x0D, 0x54);
			rtl8225_write_phy_ofdm(dev, 0x18, 0xB2);
		} else { /* main antenna */
			rtl818x_iowrite8(priv, &priv->map->TX_ANTENNA, 0x03);
			rtl8225_write_phy_cck(dev, 0x11, 0x9B);
			rtl8225_write_phy_cck(dev, 0x01, 0xC7);
			rtl8225_write_phy_ofdm(dev, 0x0D, 0x5C);
			rtl8225_write_phy_ofdm(dev, 0x18, 0xB2);
		}
	} else { /* disable antenna diversity */
		if (def_ant == 1) {
			rtl818x_iowrite8(priv, &priv->map->TX_ANTENNA, 0x00);
			rtl8225_write_phy_cck(dev, 0x11, 0xBB);
			rtl8225_write_phy_cck(dev, 0x01, 0x47);
			rtl8225_write_phy_ofdm(dev, 0x0D, 0x54);
			rtl8225_write_phy_ofdm(dev, 0x18, 0x32);
		} else { /* main antenna */
			rtl818x_iowrite8(priv, &priv->map->TX_ANTENNA, 0x03);
			rtl8225_write_phy_cck(dev, 0x11, 0x9B);
			rtl8225_write_phy_cck(dev, 0x01, 0x47);
			rtl8225_write_phy_ofdm(dev, 0x0D, 0x5C);
			rtl8225_write_phy_ofdm(dev, 0x18, 0x32);
		}
	}
	/* priv->curr_ant = def_ant; */
}

static void rtl8180_int_enable(struct ieee80211_hw *dev)
{
	struct rtl8180_priv *priv = dev->priv;

	if (priv->chip_family == RTL818X_CHIP_FAMILY_RTL8187SE) {
		rtl818x_iowrite32(priv, &priv->map->IMR,
			  IMR_TBDER | IMR_TBDOK |
			  IMR_TVODER | IMR_TVODOK |
			  IMR_TVIDER | IMR_TVIDOK |
			  IMR_TBEDER | IMR_TBEDOK |
			  IMR_TBKDER | IMR_TBKDOK |
			  IMR_RDU | IMR_RER |
			  IMR_ROK | IMR_RQOSOK);
	} else {
		rtl818x_iowrite16(priv, &priv->map->INT_MASK, 0xFFFF);
	}
}

static void rtl8180_int_disable(struct ieee80211_hw *dev)
{
	struct rtl8180_priv *priv = dev->priv;

	if (priv->chip_family == RTL818X_CHIP_FAMILY_RTL8187SE) {
		rtl818x_iowrite32(priv, &priv->map->IMR, 0);
	} else {
		rtl818x_iowrite16(priv, &priv->map->INT_MASK, 0);
	}
}

static void rtl8180_conf_basic_rates(struct ieee80211_hw *dev,
			    u32 rates_mask)
{
	struct rtl8180_priv *priv = dev->priv;

	u8 max, min;
	u16 reg;

	max = fls(rates_mask) - 1;
	min = ffs(rates_mask) - 1;

	switch (priv->chip_family) {

	case RTL818X_CHIP_FAMILY_RTL8180:
		/* in 8180 this is NOT a BITMAP */
		reg = rtl818x_ioread16(priv, &priv->map->BRSR);
		reg &= ~3;
		reg |= max;
		rtl818x_iowrite16(priv, &priv->map->BRSR, reg);
		break;

	case RTL818X_CHIP_FAMILY_RTL8185:
		/* in 8185 this is a BITMAP */
		rtl818x_iowrite16(priv, &priv->map->BRSR, rates_mask);
		rtl818x_iowrite8(priv, &priv->map->RESP_RATE, (max << 4) | min);
		break;

	case RTL818X_CHIP_FAMILY_RTL8187SE:
		/* in 8187se this is a BITMAP */
		rtl818x_iowrite16(priv, &priv->map->BRSR_8187SE, rates_mask);
		break;
<<<<<<< HEAD
	}
}

static void rtl8180_config_cardbus(struct ieee80211_hw *dev)
{
	struct rtl8180_priv *priv = dev->priv;
	u16 reg16;
	u8 reg8;

	reg8 = rtl818x_ioread8(priv, &priv->map->CONFIG3);
	reg8 |= 1 << 1;
	rtl818x_iowrite8(priv, &priv->map->CONFIG3, reg8);

	if (priv->chip_family == RTL818X_CHIP_FAMILY_RTL8187SE) {
		rtl818x_iowrite16(priv, FEMR_SE, 0xffff);
	} else {
		reg16 = rtl818x_ioread16(priv, &priv->map->FEMR);
			reg16 |= (1 << 15) | (1 << 14) | (1 << 4);
		rtl818x_iowrite16(priv, &priv->map->FEMR, reg16);
=======
>>>>>>> 0d770a82
	}

}

static void rtl8180_config_cardbus(struct ieee80211_hw *dev)
{
	struct rtl8180_priv *priv = dev->priv;
	u16 reg16;
	u8 reg8;

	reg8 = rtl818x_ioread8(priv, &priv->map->CONFIG3);
	reg8 |= 1 << 1;
	rtl818x_iowrite8(priv, &priv->map->CONFIG3, reg8);

	if (priv->chip_family == RTL818X_CHIP_FAMILY_RTL8187SE) {
		rtl818x_iowrite16(priv, FEMR_SE, 0xffff);
	} else {
		reg16 = rtl818x_ioread16(priv, &priv->map->FEMR);
			reg16 |= (1 << 15) | (1 << 14) | (1 << 4);
		rtl818x_iowrite16(priv, &priv->map->FEMR, reg16);
	}

}

static int rtl8180_init_hw(struct ieee80211_hw *dev)
{
	struct rtl8180_priv *priv = dev->priv;
	u16 reg;
	u32 reg32;

	rtl818x_iowrite8(priv, &priv->map->CMD, 0);
	rtl818x_ioread8(priv, &priv->map->CMD);
	msleep(10);

	/* reset */
	rtl8180_int_disable(dev);
	rtl818x_ioread8(priv, &priv->map->CMD);

	reg = rtl818x_ioread8(priv, &priv->map->CMD);
	reg &= (1 << 1);
	reg |= RTL818X_CMD_RESET;
	rtl818x_iowrite8(priv, &priv->map->CMD, RTL818X_CMD_RESET);
	rtl818x_ioread8(priv, &priv->map->CMD);
	msleep(200);

	/* check success of reset */
	if (rtl818x_ioread8(priv, &priv->map->CMD) & RTL818X_CMD_RESET) {
		wiphy_err(dev->wiphy, "reset timeout!\n");
		return -ETIMEDOUT;
	}

	rtl818x_iowrite8(priv, &priv->map->EEPROM_CMD, RTL818X_EEPROM_CMD_LOAD);
	rtl818x_ioread8(priv, &priv->map->CMD);
	msleep(200);

	if (rtl818x_ioread8(priv, &priv->map->CONFIG3) & (1 << 3)) {
		rtl8180_config_cardbus(dev);
	}

	if (priv->chip_family == RTL818X_CHIP_FAMILY_RTL8187SE)
		rtl818x_iowrite8(priv, &priv->map->MSR, RTL818X_MSR_ENEDCA);
	else
		rtl818x_iowrite8(priv, &priv->map->MSR, 0);

	if (priv->chip_family == RTL818X_CHIP_FAMILY_RTL8180)
		rtl8180_set_anaparam(priv, priv->anaparam);

	rtl818x_iowrite32(priv, &priv->map->RDSAR, priv->rx_ring_dma);
	/* mac80211 queue have higher prio for lower index. The last queue
	 * (that mac80211 is not aware of) is reserved for beacons (and have
	 * the highest priority on the NIC)
	 */
	if (priv->chip_family != RTL818X_CHIP_FAMILY_RTL8187SE) {
		rtl818x_iowrite32(priv, &priv->map->TBDA,
				  priv->tx_ring[1].dma);
		rtl818x_iowrite32(priv, &priv->map->TLPDA,
				  priv->tx_ring[0].dma);
	} else {
		rtl818x_iowrite32(priv, &priv->map->TBDA,
				  priv->tx_ring[4].dma);
		rtl818x_iowrite32(priv, &priv->map->TVODA,
				  priv->tx_ring[0].dma);
		rtl818x_iowrite32(priv, &priv->map->TVIDA,
				  priv->tx_ring[1].dma);
		rtl818x_iowrite32(priv, &priv->map->TBEDA,
				  priv->tx_ring[2].dma);
		rtl818x_iowrite32(priv, &priv->map->TBKDA,
				  priv->tx_ring[3].dma);
	}

	/* TODO: necessary? specs indicate not */
	rtl818x_iowrite8(priv, &priv->map->EEPROM_CMD, RTL818X_EEPROM_CMD_CONFIG);
	reg = rtl818x_ioread8(priv, &priv->map->CONFIG2);
	rtl818x_iowrite8(priv, &priv->map->CONFIG2, reg & ~(1 << 3));
	if (priv->chip_family == RTL818X_CHIP_FAMILY_RTL8185) {
		reg = rtl818x_ioread8(priv, &priv->map->CONFIG2);
		rtl818x_iowrite8(priv, &priv->map->CONFIG2, reg | (1 << 4));
	}
	rtl818x_iowrite8(priv, &priv->map->EEPROM_CMD, RTL818X_EEPROM_CMD_NORMAL);

	/* TODO: set CONFIG5 for calibrating AGC on rtl8180 + philips radio? */

	/* TODO: turn off hw wep on rtl8180 */

	rtl818x_iowrite32(priv, &priv->map->INT_TIMEOUT, 0);

	if (priv->chip_family != RTL818X_CHIP_FAMILY_RTL8180) {
		rtl818x_iowrite8(priv, &priv->map->WPA_CONF, 0);
		rtl818x_iowrite8(priv, &priv->map->RATE_FALLBACK, 0x81);
	} else {
		rtl818x_iowrite8(priv, &priv->map->SECURITY, 0);

		rtl818x_iowrite8(priv, &priv->map->PHY_DELAY, 0x6);
		rtl818x_iowrite8(priv, &priv->map->CARRIER_SENSE_COUNTER, 0x4C);
	}

	if (priv->chip_family == RTL818X_CHIP_FAMILY_RTL8185) {
		/* TODO: set ClkRun enable? necessary? */
		reg = rtl818x_ioread8(priv, &priv->map->GP_ENABLE);
		rtl818x_iowrite8(priv, &priv->map->GP_ENABLE, reg & ~(1 << 6));
		rtl818x_iowrite8(priv, &priv->map->EEPROM_CMD, RTL818X_EEPROM_CMD_CONFIG);
		reg = rtl818x_ioread8(priv, &priv->map->CONFIG3);
		rtl818x_iowrite8(priv, &priv->map->CONFIG3, reg | (1 << 2));
		rtl818x_iowrite8(priv, &priv->map->EEPROM_CMD, RTL818X_EEPROM_CMD_NORMAL);
	}

	if (priv->chip_family == RTL818X_CHIP_FAMILY_RTL8187SE) {

		/* the set auto rate fallback bitmask from 1M to 54 Mb/s */
		rtl818x_iowrite16(priv, ARFR, 0xFFF);
		rtl818x_ioread16(priv, ARFR);

		/* stop unused queus (no dma alloc) */
		rtl818x_iowrite8(priv, &priv->map->TPPOLL_STOP,
			       RTL818x_TPPOLL_STOP_MG | RTL818x_TPPOLL_STOP_HI);

		rtl818x_iowrite8(priv, &priv->map->ACM_CONTROL, 0x00);
		rtl818x_iowrite16(priv, &priv->map->TID_AC_MAP, 0xFA50);

		rtl818x_iowrite16(priv, &priv->map->INT_MIG, 0);

		/* some black magic here.. */
		rtl8187se_mac_config(dev);

		rtl818x_iowrite16(priv, RFSW_CTRL, 0x569A);
		rtl818x_ioread16(priv, RFSW_CTRL);

		rtl8180_set_anaparam(priv, RTL8225SE_ANAPARAM_ON);
		rtl8180_set_anaparam2(priv, RTL8225SE_ANAPARAM2_ON);
		rtl8180_set_anaparam3(priv, RTL8225SE_ANAPARAM3);


		rtl818x_iowrite8(priv, &priv->map->CONFIG5,
			    rtl818x_ioread8(priv, &priv->map->CONFIG5) & 0x7F);

		/*probably this switch led on */
		rtl818x_iowrite8(priv, &priv->map->PGSELECT,
			    rtl818x_ioread8(priv, &priv->map->PGSELECT) | 0x08);

		rtl818x_iowrite16(priv, &priv->map->RFPinsOutput, 0x0480);
		rtl818x_iowrite16(priv, &priv->map->RFPinsEnable, 0x1BFF);
		rtl818x_iowrite16(priv, &priv->map->RFPinsSelect, 0x2488);

		rtl818x_iowrite32(priv, &priv->map->RF_TIMING, 0x4003);

		/* the reference code mac hardcode table write
		 * this reg by doing byte-wide accesses.
		 * It does it just for lowest and highest byte..
		 */
		reg32 = rtl818x_ioread32(priv, &priv->map->RF_PARA);
		reg32 &= 0x00ffff00;
		reg32 |= 0xb8000054;
		rtl818x_iowrite32(priv, &priv->map->RF_PARA, reg32);
	} else
		/* stop unused queus (no dma alloc) */
		rtl818x_iowrite8(priv, &priv->map->TX_DMA_POLLING,
			    (1<<1) | (1<<2));

	priv->rf->init(dev);

	/* default basic rates are 1,2 Mbps for rtl8180. 1,2,6,9,12,18,24 Mbps
	 * otherwise. bitmask 0x3 and 0x01f3 respectively.
	 * NOTE: currenty rtl8225 RF code changes basic rates, so we need to do
	 * this after rf init.
	 * TODO: try to find out whether RF code really needs to do this..
	 */
	if (priv->chip_family == RTL818X_CHIP_FAMILY_RTL8180)
		rtl8180_conf_basic_rates(dev, 0x3);
	else
		rtl8180_conf_basic_rates(dev, 0x1f3);

	if (priv->chip_family == RTL818X_CHIP_FAMILY_RTL8187SE)
		rtl8187se_set_antenna_config(dev,
					     priv->antenna_diversity_default,
					     priv->antenna_diversity_en);
	return 0;
}

static int rtl8180_init_rx_ring(struct ieee80211_hw *dev)
{
	struct rtl8180_priv *priv = dev->priv;
	struct rtl818x_rx_cmd_desc *entry;
	int i;

	if (priv->chip_family == RTL818X_CHIP_FAMILY_RTL8187SE)
		priv->rx_ring_sz = sizeof(struct rtl8187se_rx_desc);
	else
		priv->rx_ring_sz = sizeof(struct rtl8180_rx_desc);

	priv->rx_ring = pci_alloc_consistent(priv->pdev,
					     priv->rx_ring_sz * 32,
					     &priv->rx_ring_dma);

	if (!priv->rx_ring || (unsigned long)priv->rx_ring & 0xFF) {
		wiphy_err(dev->wiphy, "Cannot allocate RX ring\n");
		return -ENOMEM;
	}

	memset(priv->rx_ring, 0, priv->rx_ring_sz * 32);
	priv->rx_idx = 0;

	for (i = 0; i < 32; i++) {
		struct sk_buff *skb = dev_alloc_skb(MAX_RX_SIZE);
		dma_addr_t *mapping;
		entry = priv->rx_ring + priv->rx_ring_sz*i;
		if (!skb) {
			wiphy_err(dev->wiphy, "Cannot allocate RX skb\n");
			return -ENOMEM;
		}
		priv->rx_buf[i] = skb;
		mapping = (dma_addr_t *)skb->cb;
		*mapping = pci_map_single(priv->pdev, skb_tail_pointer(skb),
					  MAX_RX_SIZE, PCI_DMA_FROMDEVICE);

		if (pci_dma_mapping_error(priv->pdev, *mapping)) {
			kfree_skb(skb);
			wiphy_err(dev->wiphy, "Cannot map DMA for RX skb\n");
			return -ENOMEM;
		}

		entry->rx_buf = cpu_to_le32(*mapping);
		entry->flags = cpu_to_le32(RTL818X_RX_DESC_FLAG_OWN |
					   MAX_RX_SIZE);
	}
	entry->flags |= cpu_to_le32(RTL818X_RX_DESC_FLAG_EOR);
	return 0;
}

static void rtl8180_free_rx_ring(struct ieee80211_hw *dev)
{
	struct rtl8180_priv *priv = dev->priv;
	int i;

	for (i = 0; i < 32; i++) {
		struct sk_buff *skb = priv->rx_buf[i];
		if (!skb)
			continue;

		pci_unmap_single(priv->pdev,
				 *((dma_addr_t *)skb->cb),
				 MAX_RX_SIZE, PCI_DMA_FROMDEVICE);
		kfree_skb(skb);
	}

	pci_free_consistent(priv->pdev, priv->rx_ring_sz * 32,
			    priv->rx_ring, priv->rx_ring_dma);
	priv->rx_ring = NULL;
}

static int rtl8180_init_tx_ring(struct ieee80211_hw *dev,
				unsigned int prio, unsigned int entries)
{
	struct rtl8180_priv *priv = dev->priv;
	struct rtl8180_tx_desc *ring;
	dma_addr_t dma;
	int i;

	ring = pci_alloc_consistent(priv->pdev, sizeof(*ring) * entries, &dma);
	if (!ring || (unsigned long)ring & 0xFF) {
		wiphy_err(dev->wiphy, "Cannot allocate TX ring (prio = %d)\n",
			  prio);
		return -ENOMEM;
	}

	memset(ring, 0, sizeof(*ring)*entries);
	priv->tx_ring[prio].desc = ring;
	priv->tx_ring[prio].dma = dma;
	priv->tx_ring[prio].idx = 0;
	priv->tx_ring[prio].entries = entries;
	skb_queue_head_init(&priv->tx_ring[prio].queue);

	for (i = 0; i < entries; i++)
		ring[i].next_tx_desc =
			cpu_to_le32((u32)dma + ((i + 1) % entries) * sizeof(*ring));

	return 0;
}

static void rtl8180_free_tx_ring(struct ieee80211_hw *dev, unsigned int prio)
{
	struct rtl8180_priv *priv = dev->priv;
	struct rtl8180_tx_ring *ring = &priv->tx_ring[prio];

	while (skb_queue_len(&ring->queue)) {
		struct rtl8180_tx_desc *entry = &ring->desc[ring->idx];
		struct sk_buff *skb = __skb_dequeue(&ring->queue);

		pci_unmap_single(priv->pdev, le32_to_cpu(entry->tx_buf),
				 skb->len, PCI_DMA_TODEVICE);
		kfree_skb(skb);
		ring->idx = (ring->idx + 1) % ring->entries;
	}

	pci_free_consistent(priv->pdev, sizeof(*ring->desc)*ring->entries,
			    ring->desc, ring->dma);
	ring->desc = NULL;
}

static int rtl8180_start(struct ieee80211_hw *dev)
{
	struct rtl8180_priv *priv = dev->priv;
	int ret, i;
	u32 reg;

	ret = rtl8180_init_rx_ring(dev);
	if (ret)
		return ret;

	for (i = 0; i < (dev->queues + 1); i++)
		if ((ret = rtl8180_init_tx_ring(dev, i, 16)))
			goto err_free_rings;

	ret = rtl8180_init_hw(dev);
	if (ret)
		goto err_free_rings;

	if (priv->chip_family == RTL818X_CHIP_FAMILY_RTL8187SE) {
		ret = request_irq(priv->pdev->irq, rtl8187se_interrupt,
<<<<<<< HEAD
			  IRQF_SHARED, KBUILD_MODNAME, dev);
	} else {
		ret = request_irq(priv->pdev->irq, rtl8180_interrupt,
			  IRQF_SHARED, KBUILD_MODNAME, dev);
=======
			  IRQF_SHARED, KBUILD_MODNAME, dev);
	} else {
		ret = request_irq(priv->pdev->irq, rtl8180_interrupt,
			  IRQF_SHARED, KBUILD_MODNAME, dev);
>>>>>>> 0d770a82
	}

	if (ret) {
		wiphy_err(dev->wiphy, "failed to register IRQ handler\n");
		goto err_free_rings;
	}

	rtl8180_int_enable(dev);

	/* in rtl8187se at MAR regs offset there is the management
	 * TX descriptor DMA addres..
	 */
	if (priv->chip_family != RTL818X_CHIP_FAMILY_RTL8187SE) {
		rtl818x_iowrite32(priv, &priv->map->MAR[0], ~0);
		rtl818x_iowrite32(priv, &priv->map->MAR[1], ~0);
	}

	reg = RTL818X_RX_CONF_ONLYERLPKT |
	      RTL818X_RX_CONF_RX_AUTORESETPHY |
	      RTL818X_RX_CONF_MGMT |
	      RTL818X_RX_CONF_DATA |
	      (7 << 8 /* MAX RX DMA */) |
	      RTL818X_RX_CONF_BROADCAST |
	      RTL818X_RX_CONF_NICMAC;

	if (priv->chip_family == RTL818X_CHIP_FAMILY_RTL8185)
		reg |= RTL818X_RX_CONF_CSDM1 | RTL818X_RX_CONF_CSDM2;
	else if (priv->chip_family == RTL818X_CHIP_FAMILY_RTL8180) {
		reg |= (priv->rfparam & RF_PARAM_CARRIERSENSE1)
			? RTL818X_RX_CONF_CSDM1 : 0;
		reg |= (priv->rfparam & RF_PARAM_CARRIERSENSE2)
			? RTL818X_RX_CONF_CSDM2 : 0;
	} else {
		reg &= ~(RTL818X_RX_CONF_CSDM1 | RTL818X_RX_CONF_CSDM2);
	}

	priv->rx_conf = reg;
	rtl818x_iowrite32(priv, &priv->map->RX_CONF, reg);

	if (priv->chip_family != RTL818X_CHIP_FAMILY_RTL8180) {
		reg = rtl818x_ioread8(priv, &priv->map->CW_CONF);

		/* CW is not on per-packet basis.
		 * in rtl8185 the CW_VALUE reg is used.
		 * in rtl8187se the AC param regs are used.
		 */
		reg &= ~RTL818X_CW_CONF_PERPACKET_CW;
		/* retry limit IS on per-packet basis.
		 * the short and long retry limit in TX_CONF
		 * reg are ignored
		 */
		reg |= RTL818X_CW_CONF_PERPACKET_RETRY;
		rtl818x_iowrite8(priv, &priv->map->CW_CONF, reg);

		reg = rtl818x_ioread8(priv, &priv->map->TX_AGC_CTL);
		/* TX antenna and TX gain are not on per-packet basis.
		 * TX Antenna is selected by ANTSEL reg (RX in BB regs).
		 * TX gain is selected with CCK_TX_AGC and OFDM_TX_AGC regs
		 */
		reg &= ~RTL818X_TX_AGC_CTL_PERPACKET_GAIN;
		reg &= ~RTL818X_TX_AGC_CTL_PERPACKET_ANTSEL;
		reg |=  RTL818X_TX_AGC_CTL_FEEDBACK_ANT;
		rtl818x_iowrite8(priv, &priv->map->TX_AGC_CTL, reg);

		/* disable early TX */
		rtl818x_iowrite8(priv, (u8 __iomem *)priv->map + 0xec, 0x3f);
	}

	reg = rtl818x_ioread32(priv, &priv->map->TX_CONF);
	reg |= (6 << 21 /* MAX TX DMA */) |
	       RTL818X_TX_CONF_NO_ICV;

	if (priv->chip_family == RTL818X_CHIP_FAMILY_RTL8187SE)
		reg |= 1<<30;  /*  "duration procedure mode" */

	if (priv->chip_family != RTL818X_CHIP_FAMILY_RTL8180)
		reg &= ~RTL818X_TX_CONF_PROBE_DTS;
	else
		reg &= ~RTL818X_TX_CONF_HW_SEQNUM;

	reg &= ~RTL818X_TX_CONF_DISCW;

	/* different meaning, same value on both rtl8185 and rtl8180 */
	reg &= ~RTL818X_TX_CONF_SAT_HWPLCP;

	rtl818x_iowrite32(priv, &priv->map->TX_CONF, reg);

	reg = rtl818x_ioread8(priv, &priv->map->CMD);
	reg |= RTL818X_CMD_RX_ENABLE;
	reg |= RTL818X_CMD_TX_ENABLE;
	rtl818x_iowrite8(priv, &priv->map->CMD, reg);

	return 0;

 err_free_rings:
	rtl8180_free_rx_ring(dev);
	for (i = 0; i < (dev->queues + 1); i++)
		if (priv->tx_ring[i].desc)
			rtl8180_free_tx_ring(dev, i);

	return ret;
}

static void rtl8180_stop(struct ieee80211_hw *dev)
{
	struct rtl8180_priv *priv = dev->priv;
	u8 reg;
	int i;

	rtl8180_int_disable(dev);

	reg = rtl818x_ioread8(priv, &priv->map->CMD);
	reg &= ~RTL818X_CMD_TX_ENABLE;
	reg &= ~RTL818X_CMD_RX_ENABLE;
	rtl818x_iowrite8(priv, &priv->map->CMD, reg);

	priv->rf->stop(dev);

	rtl818x_iowrite8(priv, &priv->map->EEPROM_CMD, RTL818X_EEPROM_CMD_CONFIG);
	reg = rtl818x_ioread8(priv, &priv->map->CONFIG4);
	rtl818x_iowrite8(priv, &priv->map->CONFIG4, reg | RTL818X_CONFIG4_VCOOFF);
	rtl818x_iowrite8(priv, &priv->map->EEPROM_CMD, RTL818X_EEPROM_CMD_NORMAL);

	free_irq(priv->pdev->irq, dev);

	rtl8180_free_rx_ring(dev);
	for (i = 0; i < (dev->queues + 1); i++)
		rtl8180_free_tx_ring(dev, i);
}

static u64 rtl8180_get_tsf(struct ieee80211_hw *dev,
			   struct ieee80211_vif *vif)
{
	struct rtl8180_priv *priv = dev->priv;

	return rtl818x_ioread32(priv, &priv->map->TSFT[0]) |
	       (u64)(rtl818x_ioread32(priv, &priv->map->TSFT[1])) << 32;
}

static void rtl8180_beacon_work(struct work_struct *work)
{
	struct rtl8180_vif *vif_priv =
		container_of(work, struct rtl8180_vif, beacon_work.work);
	struct ieee80211_vif *vif =
		container_of((void *)vif_priv, struct ieee80211_vif, drv_priv);
	struct ieee80211_hw *dev = vif_priv->dev;
	struct ieee80211_mgmt *mgmt;
	struct sk_buff *skb;

	/* don't overflow the tx ring */
	if (ieee80211_queue_stopped(dev, 0))
		goto resched;

	/* grab a fresh beacon */
	skb = ieee80211_beacon_get(dev, vif);
	if (!skb)
		goto resched;

	/*
	 * update beacon timestamp w/ TSF value
	 * TODO: make hardware update beacon timestamp
	 */
	mgmt = (struct ieee80211_mgmt *)skb->data;
	mgmt->u.beacon.timestamp = cpu_to_le64(rtl8180_get_tsf(dev, vif));

	/* TODO: use actual beacon queue */
	skb_set_queue_mapping(skb, 0);

	rtl8180_tx(dev, NULL, skb);

resched:
	/*
	 * schedule next beacon
	 * TODO: use hardware support for beacon timing
	 */
	schedule_delayed_work(&vif_priv->beacon_work,
			usecs_to_jiffies(1024 * vif->bss_conf.beacon_int));
}

static int rtl8180_add_interface(struct ieee80211_hw *dev,
				 struct ieee80211_vif *vif)
{
	struct rtl8180_priv *priv = dev->priv;
	struct rtl8180_vif *vif_priv;

	/*
	 * We only support one active interface at a time.
	 */
	if (priv->vif)
		return -EBUSY;

	switch (vif->type) {
	case NL80211_IFTYPE_STATION:
	case NL80211_IFTYPE_ADHOC:
		break;
	default:
		return -EOPNOTSUPP;
	}

	priv->vif = vif;

	/* Initialize driver private area */
	vif_priv = (struct rtl8180_vif *)&vif->drv_priv;
	vif_priv->dev = dev;
	INIT_DELAYED_WORK(&vif_priv->beacon_work, rtl8180_beacon_work);
	vif_priv->enable_beacon = false;

	rtl818x_iowrite8(priv, &priv->map->EEPROM_CMD, RTL818X_EEPROM_CMD_CONFIG);
	rtl818x_iowrite32(priv, (__le32 __iomem *)&priv->map->MAC[0],
			  le32_to_cpu(*(__le32 *)vif->addr));
	rtl818x_iowrite16(priv, (__le16 __iomem *)&priv->map->MAC[4],
			  le16_to_cpu(*(__le16 *)(vif->addr + 4)));
	rtl818x_iowrite8(priv, &priv->map->EEPROM_CMD, RTL818X_EEPROM_CMD_NORMAL);

	return 0;
}

static void rtl8180_remove_interface(struct ieee80211_hw *dev,
				     struct ieee80211_vif *vif)
{
	struct rtl8180_priv *priv = dev->priv;
	priv->vif = NULL;
}

static int rtl8180_config(struct ieee80211_hw *dev, u32 changed)
{
	struct rtl8180_priv *priv = dev->priv;
	struct ieee80211_conf *conf = &dev->conf;

	priv->rf->set_chan(dev, conf);

	return 0;
}

static void rtl8187se_conf_ac_parm(struct ieee80211_hw *dev, u8 queue)
{
	const struct ieee80211_tx_queue_params *params;
	struct rtl8180_priv *priv = dev->priv;

	/* hw value */
	u32 ac_param;

	u8 aifs;
	u8 txop;
	u8 cw_min, cw_max;

	params = &priv->queue_param[queue];

	cw_min = fls(params->cw_min);
	cw_max = fls(params->cw_max);

	aifs = 10 + params->aifs * priv->slot_time;

	/* TODO: check if txop HW is in us (mult by 32) */
	txop = params->txop;

	ac_param = txop << AC_PARAM_TXOP_LIMIT_SHIFT |
		cw_max << AC_PARAM_ECW_MAX_SHIFT |
		cw_min << AC_PARAM_ECW_MIN_SHIFT |
		aifs << AC_PARAM_AIFS_SHIFT;

	switch (queue) {
	case IEEE80211_AC_BK:
		rtl818x_iowrite32(priv, &priv->map->AC_BK_PARAM, ac_param);
		break;
	case IEEE80211_AC_BE:
		rtl818x_iowrite32(priv, &priv->map->AC_BE_PARAM, ac_param);
		break;
	case IEEE80211_AC_VI:
		rtl818x_iowrite32(priv, &priv->map->AC_VI_PARAM, ac_param);
		break;
	case IEEE80211_AC_VO:
		rtl818x_iowrite32(priv, &priv->map->AC_VO_PARAM, ac_param);
		break;
	}
}

static int rtl8180_conf_tx(struct ieee80211_hw *dev,
			    struct ieee80211_vif *vif, u16 queue,
			    const struct ieee80211_tx_queue_params *params)
{
	struct rtl8180_priv *priv = dev->priv;
	u8 cw_min, cw_max;

	/* nothing to do ? */
	if (priv->chip_family == RTL818X_CHIP_FAMILY_RTL8180)
		return 0;

	cw_min = fls(params->cw_min);
	cw_max = fls(params->cw_max);

	if (priv->chip_family == RTL818X_CHIP_FAMILY_RTL8187SE) {
		priv->queue_param[queue] = *params;
		rtl8187se_conf_ac_parm(dev, queue);
	} else
		rtl818x_iowrite8(priv, &priv->map->CW_VAL,
				 (cw_max << 4) | cw_min);
	return 0;
}

static void rtl8180_conf_erp(struct ieee80211_hw *dev,
			    struct ieee80211_bss_conf *info)
{
	struct rtl8180_priv *priv = dev->priv;
	u8 sifs, difs;
	int eifs;
	u8 hw_eifs;

	/* TODO: should we do something ? */
	if (priv->chip_family == RTL818X_CHIP_FAMILY_RTL8180)
		return;

	/* I _hope_ this means 10uS for the HW.
	 * In reference code it is 0x22 for
	 * both rtl8187L and rtl8187SE
	 */
	sifs = 0x22;

	if (info->use_short_slot)
		priv->slot_time = 9;
	else
		priv->slot_time = 20;

	/* 10 is SIFS time in uS */
	difs = 10 + 2 * priv->slot_time;
	eifs = 10 + difs + priv->ack_time;

	/* HW should use 4uS units for EIFS (I'm sure for rtl8185)*/
	hw_eifs = DIV_ROUND_UP(eifs, 4);


	rtl818x_iowrite8(priv, &priv->map->SLOT, priv->slot_time);
	rtl818x_iowrite8(priv, &priv->map->SIFS, sifs);
	rtl818x_iowrite8(priv, &priv->map->DIFS, difs);

	/* from reference code. set ack timeout reg = eifs reg */
	rtl818x_iowrite8(priv, &priv->map->CARRIER_SENSE_COUNTER, hw_eifs);

	if (priv->chip_family == RTL818X_CHIP_FAMILY_RTL8187SE)
		rtl818x_iowrite8(priv, &priv->map->EIFS_8187SE, hw_eifs);
	else if (priv->chip_family == RTL818X_CHIP_FAMILY_RTL8185) {
		/* rtl8187/rtl8185 HW bug. After EIFS is elapsed,
		 * the HW still wait for DIFS.
		 * HW uses 4uS units for EIFS.
		 */
		hw_eifs = DIV_ROUND_UP(eifs - difs, 4);

		rtl818x_iowrite8(priv, &priv->map->EIFS, hw_eifs);
	}
}

static void rtl8180_bss_info_changed(struct ieee80211_hw *dev,
				     struct ieee80211_vif *vif,
				     struct ieee80211_bss_conf *info,
				     u32 changed)
{
	struct rtl8180_priv *priv = dev->priv;
	struct rtl8180_vif *vif_priv;
	int i;
	u8 reg;

	vif_priv = (struct rtl8180_vif *)&vif->drv_priv;

	if (changed & BSS_CHANGED_BSSID) {
		for (i = 0; i < ETH_ALEN; i++)
			rtl818x_iowrite8(priv, &priv->map->BSSID[i],
					 info->bssid[i]);

		if (is_valid_ether_addr(info->bssid)) {
			if (vif->type == NL80211_IFTYPE_ADHOC)
				reg = RTL818X_MSR_ADHOC;
			else
				reg = RTL818X_MSR_INFRA;
		} else
			reg = RTL818X_MSR_NO_LINK;

		if (priv->chip_family == RTL818X_CHIP_FAMILY_RTL8187SE)
			reg |= RTL818X_MSR_ENEDCA;

		rtl818x_iowrite8(priv, &priv->map->MSR, reg);
	}

	if (changed & BSS_CHANGED_BASIC_RATES)
		rtl8180_conf_basic_rates(dev, info->basic_rates);

	if (changed & (BSS_CHANGED_ERP_SLOT | BSS_CHANGED_ERP_PREAMBLE)) {

		/* when preamble changes, acktime duration changes, and erp must
		 * be recalculated. ACK time is calculated at lowest rate.
		 * Since mac80211 include SIFS time we remove it (-10)
		 */
		priv->ack_time =
			le16_to_cpu(ieee80211_generic_frame_duration(dev,
					priv->vif,
					IEEE80211_BAND_2GHZ, 10,
					&priv->rates[0])) - 10;

		rtl8180_conf_erp(dev, info);

		/* mac80211 supplies aifs_n to driver and calls
		 * conf_tx callback whether aifs_n changes, NOT
		 * when aifs changes.
		 * Aifs should be recalculated if slot changes.
		 */
		if (priv->chip_family == RTL818X_CHIP_FAMILY_RTL8187SE) {
			for (i = 0; i < 4; i++)
				rtl8187se_conf_ac_parm(dev, i);
		}
	}

	if (changed & BSS_CHANGED_BEACON_ENABLED)
		vif_priv->enable_beacon = info->enable_beacon;

	if (changed & (BSS_CHANGED_BEACON_ENABLED | BSS_CHANGED_BEACON)) {
		cancel_delayed_work_sync(&vif_priv->beacon_work);
		if (vif_priv->enable_beacon)
			schedule_work(&vif_priv->beacon_work.work);
	}
}

static u64 rtl8180_prepare_multicast(struct ieee80211_hw *dev,
				     struct netdev_hw_addr_list *mc_list)
{
	return netdev_hw_addr_list_count(mc_list);
}

static void rtl8180_configure_filter(struct ieee80211_hw *dev,
				     unsigned int changed_flags,
				     unsigned int *total_flags,
				     u64 multicast)
{
	struct rtl8180_priv *priv = dev->priv;

	if (changed_flags & FIF_FCSFAIL)
		priv->rx_conf ^= RTL818X_RX_CONF_FCS;
	if (changed_flags & FIF_CONTROL)
		priv->rx_conf ^= RTL818X_RX_CONF_CTRL;
	if (changed_flags & FIF_OTHER_BSS)
		priv->rx_conf ^= RTL818X_RX_CONF_MONITOR;
	if (*total_flags & FIF_ALLMULTI || multicast > 0)
		priv->rx_conf |= RTL818X_RX_CONF_MULTICAST;
	else
		priv->rx_conf &= ~RTL818X_RX_CONF_MULTICAST;

	*total_flags = 0;

	if (priv->rx_conf & RTL818X_RX_CONF_FCS)
		*total_flags |= FIF_FCSFAIL;
	if (priv->rx_conf & RTL818X_RX_CONF_CTRL)
		*total_flags |= FIF_CONTROL;
	if (priv->rx_conf & RTL818X_RX_CONF_MONITOR)
		*total_flags |= FIF_OTHER_BSS;
	if (priv->rx_conf & RTL818X_RX_CONF_MULTICAST)
		*total_flags |= FIF_ALLMULTI;

	rtl818x_iowrite32(priv, &priv->map->RX_CONF, priv->rx_conf);
}

static const struct ieee80211_ops rtl8180_ops = {
	.tx			= rtl8180_tx,
	.start			= rtl8180_start,
	.stop			= rtl8180_stop,
	.add_interface		= rtl8180_add_interface,
	.remove_interface	= rtl8180_remove_interface,
	.config			= rtl8180_config,
	.bss_info_changed	= rtl8180_bss_info_changed,
	.conf_tx		= rtl8180_conf_tx,
	.prepare_multicast	= rtl8180_prepare_multicast,
	.configure_filter	= rtl8180_configure_filter,
	.get_tsf		= rtl8180_get_tsf,
};

static void rtl8180_eeprom_register_read(struct eeprom_93cx6 *eeprom)
{
	struct rtl8180_priv *priv = eeprom->data;
	u8 reg = rtl818x_ioread8(priv, &priv->map->EEPROM_CMD);

	eeprom->reg_data_in = reg & RTL818X_EEPROM_CMD_WRITE;
	eeprom->reg_data_out = reg & RTL818X_EEPROM_CMD_READ;
	eeprom->reg_data_clock = reg & RTL818X_EEPROM_CMD_CK;
	eeprom->reg_chip_select = reg & RTL818X_EEPROM_CMD_CS;
}

static void rtl8180_eeprom_register_write(struct eeprom_93cx6 *eeprom)
{
	struct rtl8180_priv *priv = eeprom->data;
	u8 reg = 2 << 6;

	if (eeprom->reg_data_in)
		reg |= RTL818X_EEPROM_CMD_WRITE;
	if (eeprom->reg_data_out)
		reg |= RTL818X_EEPROM_CMD_READ;
	if (eeprom->reg_data_clock)
		reg |= RTL818X_EEPROM_CMD_CK;
	if (eeprom->reg_chip_select)
		reg |= RTL818X_EEPROM_CMD_CS;

	rtl818x_iowrite8(priv, &priv->map->EEPROM_CMD, reg);
	rtl818x_ioread8(priv, &priv->map->EEPROM_CMD);
	udelay(10);
}

static void rtl8180_eeprom_read(struct rtl8180_priv *priv)
{
	struct eeprom_93cx6 eeprom;
	int eeprom_cck_table_adr;
	u16 eeprom_val;
	int i;

	eeprom.data = priv;
	eeprom.register_read = rtl8180_eeprom_register_read;
	eeprom.register_write = rtl8180_eeprom_register_write;
	if (rtl818x_ioread32(priv, &priv->map->RX_CONF) & (1 << 6))
		eeprom.width = PCI_EEPROM_WIDTH_93C66;
	else
		eeprom.width = PCI_EEPROM_WIDTH_93C46;

	rtl818x_iowrite8(priv, &priv->map->EEPROM_CMD,
			RTL818X_EEPROM_CMD_PROGRAM);
	rtl818x_ioread8(priv, &priv->map->EEPROM_CMD);
	udelay(10);

	eeprom_93cx6_read(&eeprom, 0x06, &eeprom_val);
	eeprom_val &= 0xFF;
	priv->rf_type = eeprom_val;

	eeprom_93cx6_read(&eeprom, 0x17, &eeprom_val);
	priv->csthreshold = eeprom_val >> 8;

	eeprom_93cx6_multiread(&eeprom, 0x7, (__le16 *)priv->mac_addr, 3);

	if (priv->chip_family == RTL818X_CHIP_FAMILY_RTL8187SE)
		eeprom_cck_table_adr = 0x30;
	else
		eeprom_cck_table_adr = 0x10;

	/* CCK TX power */
	for (i = 0; i < 14; i += 2) {
		u16 txpwr;
		eeprom_93cx6_read(&eeprom, eeprom_cck_table_adr + (i >> 1),
				&txpwr);
		priv->channels[i].hw_value = txpwr & 0xFF;
		priv->channels[i + 1].hw_value = txpwr >> 8;
	}

	/* OFDM TX power */
	if (priv->chip_family != RTL818X_CHIP_FAMILY_RTL8180) {
		for (i = 0; i < 14; i += 2) {
			u16 txpwr;
			eeprom_93cx6_read(&eeprom, 0x20 + (i >> 1), &txpwr);
			priv->channels[i].hw_value |= (txpwr & 0xFF) << 8;
			priv->channels[i + 1].hw_value |= txpwr & 0xFF00;
		}
	}

	if (priv->chip_family == RTL818X_CHIP_FAMILY_RTL8180) {
		__le32 anaparam;
		eeprom_93cx6_multiread(&eeprom, 0xD, (__le16 *)&anaparam, 2);
		priv->anaparam = le32_to_cpu(anaparam);
		eeprom_93cx6_read(&eeprom, 0x19, &priv->rfparam);
	}

	if (priv->chip_family == RTL818X_CHIP_FAMILY_RTL8187SE) {
		eeprom_93cx6_read(&eeprom, 0x3F, &eeprom_val);
		priv->antenna_diversity_en = !!(eeprom_val & 0x100);
		priv->antenna_diversity_default = (eeprom_val & 0xC00) == 0x400;

		eeprom_93cx6_read(&eeprom, 0x7C, &eeprom_val);
		priv->xtal_out = eeprom_val & 0xF;
		priv->xtal_in = (eeprom_val & 0xF0) >> 4;
		priv->xtal_cal = !!(eeprom_val & 0x1000);
		priv->thermal_meter_val = (eeprom_val & 0xF00) >> 8;
		priv->thermal_meter_en = !!(eeprom_val & 0x2000);
	}

	rtl818x_iowrite8(priv, &priv->map->EEPROM_CMD,
			RTL818X_EEPROM_CMD_NORMAL);
}

static int rtl8180_probe(struct pci_dev *pdev,
				   const struct pci_device_id *id)
{
	struct ieee80211_hw *dev;
	struct rtl8180_priv *priv;
	unsigned long mem_addr, mem_len;
	unsigned int io_addr, io_len;
	int err;
	const char *chip_name, *rf_name = NULL;
	u32 reg;

	err = pci_enable_device(pdev);
	if (err) {
		printk(KERN_ERR "%s (rtl8180): Cannot enable new PCI device\n",
		       pci_name(pdev));
		return err;
	}

	err = pci_request_regions(pdev, KBUILD_MODNAME);
	if (err) {
		printk(KERN_ERR "%s (rtl8180): Cannot obtain PCI resources\n",
		       pci_name(pdev));
		return err;
	}

	io_addr = pci_resource_start(pdev, 0);
	io_len = pci_resource_len(pdev, 0);
	mem_addr = pci_resource_start(pdev, 1);
	mem_len = pci_resource_len(pdev, 1);

	if (mem_len < sizeof(struct rtl818x_csr) ||
	    io_len < sizeof(struct rtl818x_csr)) {
		printk(KERN_ERR "%s (rtl8180): Too short PCI resources\n",
		       pci_name(pdev));
		err = -ENOMEM;
		goto err_free_reg;
	}

	if ((err = pci_set_dma_mask(pdev, DMA_BIT_MASK(32))) ||
	    (err = pci_set_consistent_dma_mask(pdev, DMA_BIT_MASK(32)))) {
		printk(KERN_ERR "%s (rtl8180): No suitable DMA available\n",
		       pci_name(pdev));
		goto err_free_reg;
	}

	pci_set_master(pdev);

	dev = ieee80211_alloc_hw(sizeof(*priv), &rtl8180_ops);
	if (!dev) {
		printk(KERN_ERR "%s (rtl8180): ieee80211 alloc failed\n",
		       pci_name(pdev));
		err = -ENOMEM;
		goto err_free_reg;
	}

	priv = dev->priv;
	priv->pdev = pdev;

	dev->max_rates = 2;
	SET_IEEE80211_DEV(dev, &pdev->dev);
	pci_set_drvdata(pdev, dev);

	priv->map = pci_iomap(pdev, 1, mem_len);
	if (!priv->map)
		priv->map = pci_iomap(pdev, 0, io_len);

	if (!priv->map) {
		printk(KERN_ERR "%s (rtl8180): Cannot map device memory\n",
		       pci_name(pdev));
		goto err_free_dev;
	}

	BUILD_BUG_ON(sizeof(priv->channels) != sizeof(rtl818x_channels));
	BUILD_BUG_ON(sizeof(priv->rates) != sizeof(rtl818x_rates));

	memcpy(priv->channels, rtl818x_channels, sizeof(rtl818x_channels));
	memcpy(priv->rates, rtl818x_rates, sizeof(rtl818x_rates));

	priv->band.band = IEEE80211_BAND_2GHZ;
	priv->band.channels = priv->channels;
	priv->band.n_channels = ARRAY_SIZE(rtl818x_channels);
	priv->band.bitrates = priv->rates;
	priv->band.n_bitrates = 4;
	dev->wiphy->bands[IEEE80211_BAND_2GHZ] = &priv->band;

	dev->flags = IEEE80211_HW_HOST_BROADCAST_PS_BUFFERING |
		     IEEE80211_HW_RX_INCLUDES_FCS |
		     IEEE80211_HW_SIGNAL_UNSPEC;
	dev->vif_data_size = sizeof(struct rtl8180_vif);
	dev->wiphy->interface_modes = BIT(NL80211_IFTYPE_STATION) |
					BIT(NL80211_IFTYPE_ADHOC);
	dev->max_signal = 65;

	reg = rtl818x_ioread32(priv, &priv->map->TX_CONF);
	reg &= RTL818X_TX_CONF_HWVER_MASK;
	switch (reg) {
	case RTL818X_TX_CONF_R8180_ABCD:
		chip_name = "RTL8180";
		priv->chip_family = RTL818X_CHIP_FAMILY_RTL8180;
		break;

	case RTL818X_TX_CONF_R8180_F:
		chip_name = "RTL8180vF";
		priv->chip_family = RTL818X_CHIP_FAMILY_RTL8180;
		break;

	case RTL818X_TX_CONF_R8185_ABC:
		chip_name = "RTL8185";
		priv->chip_family = RTL818X_CHIP_FAMILY_RTL8185;
		break;

	case RTL818X_TX_CONF_R8185_D:
		chip_name = "RTL8185vD";
		priv->chip_family = RTL818X_CHIP_FAMILY_RTL8185;
		break;

	case RTL818X_TX_CONF_RTL8187SE:
		chip_name = "RTL8187SE";
		priv->chip_family = RTL818X_CHIP_FAMILY_RTL8187SE;
		break;

	default:
		printk(KERN_ERR "%s (rtl8180): Unknown chip! (0x%x)\n",
		       pci_name(pdev), reg >> 25);
		goto err_iounmap;
	}

	/* we declare to MAC80211 all the queues except for beacon queue
	 * that will be eventually handled by DRV.
	 * TX rings are arranged in such a way that lower is the IDX,
	 * higher is the priority, in order to achieve direct mapping
	 * with mac80211, however the beacon queue is an exception and it
	 * is mapped on the highst tx ring IDX.
	 */
	if (priv->chip_family == RTL818X_CHIP_FAMILY_RTL8187SE)
		dev->queues = RTL8187SE_NR_TX_QUEUES - 1;
	else
		dev->queues = RTL8180_NR_TX_QUEUES - 1;

	if (priv->chip_family != RTL818X_CHIP_FAMILY_RTL8180) {
		priv->band.n_bitrates = ARRAY_SIZE(rtl818x_rates);
		pci_try_set_mwi(pdev);
	}

	rtl8180_eeprom_read(priv);

	switch (priv->rf_type) {
	case 1:	rf_name = "Intersil";
		break;
	case 2:	rf_name = "RFMD";
		break;
	case 3:	priv->rf = &sa2400_rf_ops;
		break;
	case 4:	priv->rf = &max2820_rf_ops;
		break;
	case 5:	priv->rf = &grf5101_rf_ops;
		break;
	case 9:
		if (priv->chip_family == RTL818X_CHIP_FAMILY_RTL8187SE)
			priv->rf = rtl8187se_detect_rf(dev);
		else
			priv->rf = rtl8180_detect_rf(dev);
		break;
	case 10:
		rf_name = "RTL8255";
		break;
	default:
		printk(KERN_ERR "%s (rtl8180): Unknown RF! (0x%x)\n",
		       pci_name(pdev), priv->rf_type);
		goto err_iounmap;
	}

	if (!priv->rf) {
		printk(KERN_ERR "%s (rtl8180): %s RF frontend not supported!\n",
		       pci_name(pdev), rf_name);
		goto err_iounmap;
	}

	if (!is_valid_ether_addr(priv->mac_addr)) {
		printk(KERN_WARNING "%s (rtl8180): Invalid hwaddr! Using"
		       " randomly generated MAC addr\n", pci_name(pdev));
		eth_random_addr(priv->mac_addr);
	}
	SET_IEEE80211_PERM_ADDR(dev, priv->mac_addr);

	spin_lock_init(&priv->lock);

	err = ieee80211_register_hw(dev);
	if (err) {
		printk(KERN_ERR "%s (rtl8180): Cannot register device\n",
		       pci_name(pdev));
		goto err_iounmap;
	}

	wiphy_info(dev->wiphy, "hwaddr %pm, %s + %s\n",
		   priv->mac_addr, chip_name, priv->rf->name);

	return 0;

 err_iounmap:
	pci_iounmap(pdev, priv->map);

 err_free_dev:
	ieee80211_free_hw(dev);

 err_free_reg:
	pci_release_regions(pdev);
	pci_disable_device(pdev);
	return err;
}

static void rtl8180_remove(struct pci_dev *pdev)
{
	struct ieee80211_hw *dev = pci_get_drvdata(pdev);
	struct rtl8180_priv *priv;

	if (!dev)
		return;

	ieee80211_unregister_hw(dev);

	priv = dev->priv;

	pci_iounmap(pdev, priv->map);
	pci_release_regions(pdev);
	pci_disable_device(pdev);
	ieee80211_free_hw(dev);
}

#ifdef CONFIG_PM
static int rtl8180_suspend(struct pci_dev *pdev, pm_message_t state)
{
	pci_save_state(pdev);
	pci_set_power_state(pdev, pci_choose_state(pdev, state));
	return 0;
}

static int rtl8180_resume(struct pci_dev *pdev)
{
	pci_set_power_state(pdev, PCI_D0);
	pci_restore_state(pdev);
	return 0;
}

#endif /* CONFIG_PM */

static struct pci_driver rtl8180_driver = {
	.name		= KBUILD_MODNAME,
	.id_table	= rtl8180_table,
	.probe		= rtl8180_probe,
	.remove		= rtl8180_remove,
#ifdef CONFIG_PM
	.suspend	= rtl8180_suspend,
	.resume		= rtl8180_resume,
#endif /* CONFIG_PM */
};

module_pci_driver(rtl8180_driver);<|MERGE_RESOLUTION|>--- conflicted
+++ resolved
@@ -745,30 +745,7 @@
 		/* in 8187se this is a BITMAP */
 		rtl818x_iowrite16(priv, &priv->map->BRSR_8187SE, rates_mask);
 		break;
-<<<<<<< HEAD
-	}
-}
-
-static void rtl8180_config_cardbus(struct ieee80211_hw *dev)
-{
-	struct rtl8180_priv *priv = dev->priv;
-	u16 reg16;
-	u8 reg8;
-
-	reg8 = rtl818x_ioread8(priv, &priv->map->CONFIG3);
-	reg8 |= 1 << 1;
-	rtl818x_iowrite8(priv, &priv->map->CONFIG3, reg8);
-
-	if (priv->chip_family == RTL818X_CHIP_FAMILY_RTL8187SE) {
-		rtl818x_iowrite16(priv, FEMR_SE, 0xffff);
-	} else {
-		reg16 = rtl818x_ioread16(priv, &priv->map->FEMR);
-			reg16 |= (1 << 15) | (1 << 14) | (1 << 4);
-		rtl818x_iowrite16(priv, &priv->map->FEMR, reg16);
-=======
->>>>>>> 0d770a82
-	}
-
+	}
 }
 
 static void rtl8180_config_cardbus(struct ieee80211_hw *dev)
@@ -1105,17 +1082,10 @@
 
 	if (priv->chip_family == RTL818X_CHIP_FAMILY_RTL8187SE) {
 		ret = request_irq(priv->pdev->irq, rtl8187se_interrupt,
-<<<<<<< HEAD
 			  IRQF_SHARED, KBUILD_MODNAME, dev);
 	} else {
 		ret = request_irq(priv->pdev->irq, rtl8180_interrupt,
 			  IRQF_SHARED, KBUILD_MODNAME, dev);
-=======
-			  IRQF_SHARED, KBUILD_MODNAME, dev);
-	} else {
-		ret = request_irq(priv->pdev->irq, rtl8180_interrupt,
-			  IRQF_SHARED, KBUILD_MODNAME, dev);
->>>>>>> 0d770a82
 	}
 
 	if (ret) {
