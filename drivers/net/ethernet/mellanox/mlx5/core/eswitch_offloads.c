--- conflicted
+++ resolved
@@ -289,10 +289,7 @@
 
 	mlx5_eswitch_set_rule_source_port(esw, spec, attr);
 
-<<<<<<< HEAD
-=======
 	spec->match_criteria_enable |= MLX5_MATCH_MISC_PARAMETERS;
->>>>>>> 1ff2f0fa
 	if (attr->match_level != MLX5_MATCH_NONE)
 		spec->match_criteria_enable |= MLX5_MATCH_OUTER_HEADERS;
 
@@ -2098,19 +2095,11 @@
 
 	host_work = container_of(work, struct mlx5_host_work, work);
 	esw = host_work->esw;
-<<<<<<< HEAD
 
 	out = mlx5_esw_query_functions(esw->dev);
 	if (IS_ERR(out))
 		goto out;
 
-=======
-
-	out = mlx5_esw_query_functions(esw->dev);
-	if (IS_ERR(out))
-		goto out;
-
->>>>>>> 1ff2f0fa
 	esw_vfs_changed_event_handler(esw, out);
 	kvfree(out);
 out:
@@ -2157,10 +2146,7 @@
 		goto err_reps;
 
 	esw_offloads_devcom_init(esw);
-<<<<<<< HEAD
-=======
 	mutex_init(&esw->offloads.termtbl_mutex);
->>>>>>> 1ff2f0fa
 
 	mlx5_rdma_enable_roce(esw->dev);
 
