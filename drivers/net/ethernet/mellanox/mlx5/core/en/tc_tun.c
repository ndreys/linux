--- conflicted
+++ resolved
@@ -200,21 +200,13 @@
 		mlx5_core_warn(priv->mdev, "encap size %d too big, max supported is %d\n",
 			       ipv4_encap_size, max_encap_size);
 		err = -EOPNOTSUPP;
-<<<<<<< HEAD
-		goto out;
-=======
 		goto release_neigh;
->>>>>>> 3366a1b8
 	}
 
 	encap_header = kzalloc(ipv4_encap_size, GFP_KERNEL);
 	if (!encap_header) {
 		err = -ENOMEM;
-<<<<<<< HEAD
-		goto out;
-=======
 		goto release_neigh;
->>>>>>> 3366a1b8
 	}
 
 	/* used by mlx5e_detach_encap to lookup a neigh hash table
@@ -363,21 +355,13 @@
 		mlx5_core_warn(priv->mdev, "encap size %d too big, max supported is %d\n",
 			       ipv6_encap_size, max_encap_size);
 		err = -EOPNOTSUPP;
-<<<<<<< HEAD
-		goto out;
-=======
 		goto release_neigh;
->>>>>>> 3366a1b8
 	}
 
 	encap_header = kzalloc(ipv6_encap_size, GFP_KERNEL);
 	if (!encap_header) {
 		err = -ENOMEM;
-<<<<<<< HEAD
-		goto out;
-=======
 		goto release_neigh;
->>>>>>> 3366a1b8
 	}
 
 	/* used by mlx5e_detach_encap to lookup a neigh hash table
