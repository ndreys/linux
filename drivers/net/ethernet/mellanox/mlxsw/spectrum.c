// SPDX-License-Identifier: BSD-3-Clause OR GPL-2.0
/* Copyright (c) 2015-2018 Mellanox Technologies. All rights reserved */

#include <linux/kernel.h>
#include <linux/module.h>
#include <linux/types.h>
#include <linux/pci.h>
#include <linux/netdevice.h>
#include <linux/etherdevice.h>
#include <linux/ethtool.h>
#include <linux/slab.h>
#include <linux/device.h>
#include <linux/skbuff.h>
#include <linux/if_vlan.h>
#include <linux/if_bridge.h>
#include <linux/workqueue.h>
#include <linux/jiffies.h>
#include <linux/bitops.h>
#include <linux/list.h>
#include <linux/notifier.h>
#include <linux/dcbnl.h>
#include <linux/inetdevice.h>
#include <linux/netlink.h>
#include <linux/jhash.h>
#include <linux/log2.h>
#include <net/switchdev.h>
#include <net/pkt_cls.h>
#include <net/tc_act/tc_mirred.h>
#include <net/netevent.h>
#include <net/tc_act/tc_sample.h>
#include <net/addrconf.h>

#include "spectrum.h"
#include "pci.h"
#include "core.h"
#include "core_env.h"
#include "reg.h"
#include "port.h"
#include "trap.h"
#include "txheader.h"
#include "spectrum_cnt.h"
#include "spectrum_dpipe.h"
#include "spectrum_acl_flex_actions.h"
#include "spectrum_span.h"
#include "spectrum_ptp.h"
#include "../mlxfw/mlxfw.h"

#define MLXSW_SP_FWREV_MINOR_TO_BRANCH(minor) ((minor) / 100)

#define MLXSW_SP1_FWREV_MAJOR 13
#define MLXSW_SP1_FWREV_MINOR 2000
#define MLXSW_SP1_FWREV_SUBMINOR 2308
#define MLXSW_SP1_FWREV_CAN_RESET_MINOR 1702

static const struct mlxsw_fw_rev mlxsw_sp1_fw_rev = {
	.major = MLXSW_SP1_FWREV_MAJOR,
	.minor = MLXSW_SP1_FWREV_MINOR,
	.subminor = MLXSW_SP1_FWREV_SUBMINOR,
	.can_reset_minor = MLXSW_SP1_FWREV_CAN_RESET_MINOR,
};

#define MLXSW_SP1_FW_FILENAME \
	"mellanox/mlxsw_spectrum-" __stringify(MLXSW_SP1_FWREV_MAJOR) \
	"." __stringify(MLXSW_SP1_FWREV_MINOR) \
	"." __stringify(MLXSW_SP1_FWREV_SUBMINOR) ".mfa2"

#define MLXSW_SP2_FWREV_MAJOR 29
#define MLXSW_SP2_FWREV_MINOR 2000
#define MLXSW_SP2_FWREV_SUBMINOR 2308

static const struct mlxsw_fw_rev mlxsw_sp2_fw_rev = {
	.major = MLXSW_SP2_FWREV_MAJOR,
	.minor = MLXSW_SP2_FWREV_MINOR,
	.subminor = MLXSW_SP2_FWREV_SUBMINOR,
};

#define MLXSW_SP2_FW_FILENAME \
	"mellanox/mlxsw_spectrum2-" __stringify(MLXSW_SP2_FWREV_MAJOR) \
	"." __stringify(MLXSW_SP2_FWREV_MINOR) \
	"." __stringify(MLXSW_SP2_FWREV_SUBMINOR) ".mfa2"

static const char mlxsw_sp1_driver_name[] = "mlxsw_spectrum";
static const char mlxsw_sp2_driver_name[] = "mlxsw_spectrum2";
static const char mlxsw_sp3_driver_name[] = "mlxsw_spectrum3";
static const char mlxsw_sp_driver_version[] = "1.0";

static const unsigned char mlxsw_sp1_mac_mask[ETH_ALEN] = {
	0xff, 0xff, 0xff, 0xff, 0xfc, 0x00
};
static const unsigned char mlxsw_sp2_mac_mask[ETH_ALEN] = {
	0xff, 0xff, 0xff, 0xff, 0xf0, 0x00
};

/* tx_hdr_version
 * Tx header version.
 * Must be set to 1.
 */
MLXSW_ITEM32(tx, hdr, version, 0x00, 28, 4);

/* tx_hdr_ctl
 * Packet control type.
 * 0 - Ethernet control (e.g. EMADs, LACP)
 * 1 - Ethernet data
 */
MLXSW_ITEM32(tx, hdr, ctl, 0x00, 26, 2);

/* tx_hdr_proto
 * Packet protocol type. Must be set to 1 (Ethernet).
 */
MLXSW_ITEM32(tx, hdr, proto, 0x00, 21, 3);

/* tx_hdr_rx_is_router
 * Packet is sent from the router. Valid for data packets only.
 */
MLXSW_ITEM32(tx, hdr, rx_is_router, 0x00, 19, 1);

/* tx_hdr_fid_valid
 * Indicates if the 'fid' field is valid and should be used for
 * forwarding lookup. Valid for data packets only.
 */
MLXSW_ITEM32(tx, hdr, fid_valid, 0x00, 16, 1);

/* tx_hdr_swid
 * Switch partition ID. Must be set to 0.
 */
MLXSW_ITEM32(tx, hdr, swid, 0x00, 12, 3);

/* tx_hdr_control_tclass
 * Indicates if the packet should use the control TClass and not one
 * of the data TClasses.
 */
MLXSW_ITEM32(tx, hdr, control_tclass, 0x00, 6, 1);

/* tx_hdr_etclass
 * Egress TClass to be used on the egress device on the egress port.
 */
MLXSW_ITEM32(tx, hdr, etclass, 0x00, 0, 4);

/* tx_hdr_port_mid
 * Destination local port for unicast packets.
 * Destination multicast ID for multicast packets.
 *
 * Control packets are directed to a specific egress port, while data
 * packets are transmitted through the CPU port (0) into the switch partition,
 * where forwarding rules are applied.
 */
MLXSW_ITEM32(tx, hdr, port_mid, 0x04, 16, 16);

/* tx_hdr_fid
 * Forwarding ID used for L2 forwarding lookup. Valid only if 'fid_valid' is
 * set, otherwise calculated based on the packet's VID using VID to FID mapping.
 * Valid for data packets only.
 */
MLXSW_ITEM32(tx, hdr, fid, 0x08, 0, 16);

/* tx_hdr_type
 * 0 - Data packets
 * 6 - Control packets
 */
MLXSW_ITEM32(tx, hdr, type, 0x0C, 0, 4);

struct mlxsw_sp_mlxfw_dev {
	struct mlxfw_dev mlxfw_dev;
	struct mlxsw_sp *mlxsw_sp;
};

struct mlxsw_sp_ptp_ops {
	struct mlxsw_sp_ptp_clock *
		(*clock_init)(struct mlxsw_sp *mlxsw_sp, struct device *dev);
	void (*clock_fini)(struct mlxsw_sp_ptp_clock *clock);

	struct mlxsw_sp_ptp_state *(*init)(struct mlxsw_sp *mlxsw_sp);
	void (*fini)(struct mlxsw_sp_ptp_state *ptp_state);

	/* Notify a driver that a packet that might be PTP was received. Driver
	 * is responsible for freeing the passed-in SKB.
	 */
	void (*receive)(struct mlxsw_sp *mlxsw_sp, struct sk_buff *skb,
			u8 local_port);

	/* Notify a driver that a timestamped packet was transmitted. Driver
	 * is responsible for freeing the passed-in SKB.
	 */
	void (*transmitted)(struct mlxsw_sp *mlxsw_sp, struct sk_buff *skb,
			    u8 local_port);

	int (*hwtstamp_get)(struct mlxsw_sp_port *mlxsw_sp_port,
			    struct hwtstamp_config *config);
	int (*hwtstamp_set)(struct mlxsw_sp_port *mlxsw_sp_port,
			    struct hwtstamp_config *config);
	void (*shaper_work)(struct work_struct *work);
	int (*get_ts_info)(struct mlxsw_sp *mlxsw_sp,
			   struct ethtool_ts_info *info);
	int (*get_stats_count)(void);
	void (*get_stats_strings)(u8 **p);
	void (*get_stats)(struct mlxsw_sp_port *mlxsw_sp_port,
			  u64 *data, int data_index);
};

static int mlxsw_sp_component_query(struct mlxfw_dev *mlxfw_dev,
				    u16 component_index, u32 *p_max_size,
				    u8 *p_align_bits, u16 *p_max_write_size)
{
	struct mlxsw_sp_mlxfw_dev *mlxsw_sp_mlxfw_dev =
		container_of(mlxfw_dev, struct mlxsw_sp_mlxfw_dev, mlxfw_dev);
	struct mlxsw_sp *mlxsw_sp = mlxsw_sp_mlxfw_dev->mlxsw_sp;
	char mcqi_pl[MLXSW_REG_MCQI_LEN];
	int err;

	mlxsw_reg_mcqi_pack(mcqi_pl, component_index);
	err = mlxsw_reg_query(mlxsw_sp->core, MLXSW_REG(mcqi), mcqi_pl);
	if (err)
		return err;
	mlxsw_reg_mcqi_unpack(mcqi_pl, p_max_size, p_align_bits,
			      p_max_write_size);

	*p_align_bits = max_t(u8, *p_align_bits, 2);
	*p_max_write_size = min_t(u16, *p_max_write_size,
				  MLXSW_REG_MCDA_MAX_DATA_LEN);
	return 0;
}

static int mlxsw_sp_fsm_lock(struct mlxfw_dev *mlxfw_dev, u32 *fwhandle)
{
	struct mlxsw_sp_mlxfw_dev *mlxsw_sp_mlxfw_dev =
		container_of(mlxfw_dev, struct mlxsw_sp_mlxfw_dev, mlxfw_dev);
	struct mlxsw_sp *mlxsw_sp = mlxsw_sp_mlxfw_dev->mlxsw_sp;
	char mcc_pl[MLXSW_REG_MCC_LEN];
	u8 control_state;
	int err;

	mlxsw_reg_mcc_pack(mcc_pl, 0, 0, 0, 0);
	err = mlxsw_reg_query(mlxsw_sp->core, MLXSW_REG(mcc), mcc_pl);
	if (err)
		return err;

	mlxsw_reg_mcc_unpack(mcc_pl, fwhandle, NULL, &control_state);
	if (control_state != MLXFW_FSM_STATE_IDLE)
		return -EBUSY;

	mlxsw_reg_mcc_pack(mcc_pl,
			   MLXSW_REG_MCC_INSTRUCTION_LOCK_UPDATE_HANDLE,
			   0, *fwhandle, 0);
	return mlxsw_reg_write(mlxsw_sp->core, MLXSW_REG(mcc), mcc_pl);
}

static int mlxsw_sp_fsm_component_update(struct mlxfw_dev *mlxfw_dev,
					 u32 fwhandle, u16 component_index,
					 u32 component_size)
{
	struct mlxsw_sp_mlxfw_dev *mlxsw_sp_mlxfw_dev =
		container_of(mlxfw_dev, struct mlxsw_sp_mlxfw_dev, mlxfw_dev);
	struct mlxsw_sp *mlxsw_sp = mlxsw_sp_mlxfw_dev->mlxsw_sp;
	char mcc_pl[MLXSW_REG_MCC_LEN];

	mlxsw_reg_mcc_pack(mcc_pl, MLXSW_REG_MCC_INSTRUCTION_UPDATE_COMPONENT,
			   component_index, fwhandle, component_size);
	return mlxsw_reg_write(mlxsw_sp->core, MLXSW_REG(mcc), mcc_pl);
}

static int mlxsw_sp_fsm_block_download(struct mlxfw_dev *mlxfw_dev,
				       u32 fwhandle, u8 *data, u16 size,
				       u32 offset)
{
	struct mlxsw_sp_mlxfw_dev *mlxsw_sp_mlxfw_dev =
		container_of(mlxfw_dev, struct mlxsw_sp_mlxfw_dev, mlxfw_dev);
	struct mlxsw_sp *mlxsw_sp = mlxsw_sp_mlxfw_dev->mlxsw_sp;
	char mcda_pl[MLXSW_REG_MCDA_LEN];

	mlxsw_reg_mcda_pack(mcda_pl, fwhandle, offset, size, data);
	return mlxsw_reg_write(mlxsw_sp->core, MLXSW_REG(mcda), mcda_pl);
}

static int mlxsw_sp_fsm_component_verify(struct mlxfw_dev *mlxfw_dev,
					 u32 fwhandle, u16 component_index)
{
	struct mlxsw_sp_mlxfw_dev *mlxsw_sp_mlxfw_dev =
		container_of(mlxfw_dev, struct mlxsw_sp_mlxfw_dev, mlxfw_dev);
	struct mlxsw_sp *mlxsw_sp = mlxsw_sp_mlxfw_dev->mlxsw_sp;
	char mcc_pl[MLXSW_REG_MCC_LEN];

	mlxsw_reg_mcc_pack(mcc_pl, MLXSW_REG_MCC_INSTRUCTION_VERIFY_COMPONENT,
			   component_index, fwhandle, 0);
	return mlxsw_reg_write(mlxsw_sp->core, MLXSW_REG(mcc), mcc_pl);
}

static int mlxsw_sp_fsm_activate(struct mlxfw_dev *mlxfw_dev, u32 fwhandle)
{
	struct mlxsw_sp_mlxfw_dev *mlxsw_sp_mlxfw_dev =
		container_of(mlxfw_dev, struct mlxsw_sp_mlxfw_dev, mlxfw_dev);
	struct mlxsw_sp *mlxsw_sp = mlxsw_sp_mlxfw_dev->mlxsw_sp;
	char mcc_pl[MLXSW_REG_MCC_LEN];

	mlxsw_reg_mcc_pack(mcc_pl, MLXSW_REG_MCC_INSTRUCTION_ACTIVATE, 0,
			   fwhandle, 0);
	return mlxsw_reg_write(mlxsw_sp->core, MLXSW_REG(mcc), mcc_pl);
}

static int mlxsw_sp_fsm_query_state(struct mlxfw_dev *mlxfw_dev, u32 fwhandle,
				    enum mlxfw_fsm_state *fsm_state,
				    enum mlxfw_fsm_state_err *fsm_state_err)
{
	struct mlxsw_sp_mlxfw_dev *mlxsw_sp_mlxfw_dev =
		container_of(mlxfw_dev, struct mlxsw_sp_mlxfw_dev, mlxfw_dev);
	struct mlxsw_sp *mlxsw_sp = mlxsw_sp_mlxfw_dev->mlxsw_sp;
	char mcc_pl[MLXSW_REG_MCC_LEN];
	u8 control_state;
	u8 error_code;
	int err;

	mlxsw_reg_mcc_pack(mcc_pl, 0, 0, fwhandle, 0);
	err = mlxsw_reg_query(mlxsw_sp->core, MLXSW_REG(mcc), mcc_pl);
	if (err)
		return err;

	mlxsw_reg_mcc_unpack(mcc_pl, NULL, &error_code, &control_state);
	*fsm_state = control_state;
	*fsm_state_err = min_t(enum mlxfw_fsm_state_err, error_code,
			       MLXFW_FSM_STATE_ERR_MAX);
	return 0;
}

static void mlxsw_sp_fsm_cancel(struct mlxfw_dev *mlxfw_dev, u32 fwhandle)
{
	struct mlxsw_sp_mlxfw_dev *mlxsw_sp_mlxfw_dev =
		container_of(mlxfw_dev, struct mlxsw_sp_mlxfw_dev, mlxfw_dev);
	struct mlxsw_sp *mlxsw_sp = mlxsw_sp_mlxfw_dev->mlxsw_sp;
	char mcc_pl[MLXSW_REG_MCC_LEN];

	mlxsw_reg_mcc_pack(mcc_pl, MLXSW_REG_MCC_INSTRUCTION_CANCEL, 0,
			   fwhandle, 0);
	mlxsw_reg_write(mlxsw_sp->core, MLXSW_REG(mcc), mcc_pl);
}

static void mlxsw_sp_fsm_release(struct mlxfw_dev *mlxfw_dev, u32 fwhandle)
{
	struct mlxsw_sp_mlxfw_dev *mlxsw_sp_mlxfw_dev =
		container_of(mlxfw_dev, struct mlxsw_sp_mlxfw_dev, mlxfw_dev);
	struct mlxsw_sp *mlxsw_sp = mlxsw_sp_mlxfw_dev->mlxsw_sp;
	char mcc_pl[MLXSW_REG_MCC_LEN];

	mlxsw_reg_mcc_pack(mcc_pl,
			   MLXSW_REG_MCC_INSTRUCTION_RELEASE_UPDATE_HANDLE, 0,
			   fwhandle, 0);
	mlxsw_reg_write(mlxsw_sp->core, MLXSW_REG(mcc), mcc_pl);
}

static void mlxsw_sp_status_notify(struct mlxfw_dev *mlxfw_dev,
				   const char *msg, const char *comp_name,
				   u32 done_bytes, u32 total_bytes)
{
	struct mlxsw_sp_mlxfw_dev *mlxsw_sp_mlxfw_dev =
		container_of(mlxfw_dev, struct mlxsw_sp_mlxfw_dev, mlxfw_dev);
	struct mlxsw_sp *mlxsw_sp = mlxsw_sp_mlxfw_dev->mlxsw_sp;

	devlink_flash_update_status_notify(priv_to_devlink(mlxsw_sp->core),
					   msg, comp_name,
					   done_bytes, total_bytes);
}

static const struct mlxfw_dev_ops mlxsw_sp_mlxfw_dev_ops = {
	.component_query	= mlxsw_sp_component_query,
	.fsm_lock		= mlxsw_sp_fsm_lock,
	.fsm_component_update	= mlxsw_sp_fsm_component_update,
	.fsm_block_download	= mlxsw_sp_fsm_block_download,
	.fsm_component_verify	= mlxsw_sp_fsm_component_verify,
	.fsm_activate		= mlxsw_sp_fsm_activate,
	.fsm_query_state	= mlxsw_sp_fsm_query_state,
	.fsm_cancel		= mlxsw_sp_fsm_cancel,
	.fsm_release		= mlxsw_sp_fsm_release,
	.status_notify		= mlxsw_sp_status_notify,
};

static int mlxsw_sp_firmware_flash(struct mlxsw_sp *mlxsw_sp,
				   const struct firmware *firmware,
				   struct netlink_ext_ack *extack)
{
	struct mlxsw_sp_mlxfw_dev mlxsw_sp_mlxfw_dev = {
		.mlxfw_dev = {
			.ops = &mlxsw_sp_mlxfw_dev_ops,
			.psid = mlxsw_sp->bus_info->psid,
			.psid_size = strlen(mlxsw_sp->bus_info->psid),
		},
		.mlxsw_sp = mlxsw_sp
	};
	int err;

	mlxsw_core_fw_flash_start(mlxsw_sp->core);
	devlink_flash_update_begin_notify(priv_to_devlink(mlxsw_sp->core));
	err = mlxfw_firmware_flash(&mlxsw_sp_mlxfw_dev.mlxfw_dev,
				   firmware, extack);
	devlink_flash_update_end_notify(priv_to_devlink(mlxsw_sp->core));
	mlxsw_core_fw_flash_end(mlxsw_sp->core);

	return err;
}

static int mlxsw_sp_fw_rev_validate(struct mlxsw_sp *mlxsw_sp)
{
	const struct mlxsw_fw_rev *rev = &mlxsw_sp->bus_info->fw_rev;
	const struct mlxsw_fw_rev *req_rev = mlxsw_sp->req_rev;
	const char *fw_filename = mlxsw_sp->fw_filename;
	union devlink_param_value value;
	const struct firmware *firmware;
	int err;

	/* Don't check if driver does not require it */
	if (!req_rev || !fw_filename)
		return 0;

	/* Don't check if devlink 'fw_load_policy' param is 'flash' */
	err = devlink_param_driverinit_value_get(priv_to_devlink(mlxsw_sp->core),
						 DEVLINK_PARAM_GENERIC_ID_FW_LOAD_POLICY,
						 &value);
	if (err)
		return err;
	if (value.vu8 == DEVLINK_PARAM_FW_LOAD_POLICY_VALUE_FLASH)
		return 0;

	/* Validate driver & FW are compatible */
	if (rev->major != req_rev->major) {
		WARN(1, "Mismatch in major FW version [%d:%d] is never expected; Please contact support\n",
		     rev->major, req_rev->major);
		return -EINVAL;
	}
	if (MLXSW_SP_FWREV_MINOR_TO_BRANCH(rev->minor) ==
	    MLXSW_SP_FWREV_MINOR_TO_BRANCH(req_rev->minor) &&
	    mlxsw_core_fw_rev_minor_subminor_validate(rev, req_rev))
		return 0;

	dev_info(mlxsw_sp->bus_info->dev, "The firmware version %d.%d.%d is incompatible with the driver\n",
		 rev->major, rev->minor, rev->subminor);
	dev_info(mlxsw_sp->bus_info->dev, "Flashing firmware using file %s\n",
		 fw_filename);

	err = request_firmware_direct(&firmware, fw_filename,
				      mlxsw_sp->bus_info->dev);
	if (err) {
		dev_err(mlxsw_sp->bus_info->dev, "Could not request firmware file %s\n",
			fw_filename);
		return err;
	}

	err = mlxsw_sp_firmware_flash(mlxsw_sp, firmware, NULL);
	release_firmware(firmware);
	if (err)
		dev_err(mlxsw_sp->bus_info->dev, "Could not upgrade firmware\n");

	/* On FW flash success, tell the caller FW reset is needed
	 * if current FW supports it.
	 */
	if (rev->minor >= req_rev->can_reset_minor)
		return err ? err : -EAGAIN;
	else
		return 0;
}

static int mlxsw_sp_flash_update(struct mlxsw_core *mlxsw_core,
				 const char *file_name, const char *component,
				 struct netlink_ext_ack *extack)
{
	struct mlxsw_sp *mlxsw_sp = mlxsw_core_driver_priv(mlxsw_core);
	const struct firmware *firmware;
	int err;

	if (component)
		return -EOPNOTSUPP;

	err = request_firmware_direct(&firmware, file_name,
				      mlxsw_sp->bus_info->dev);
	if (err)
		return err;
	err = mlxsw_sp_firmware_flash(mlxsw_sp, firmware, extack);
	release_firmware(firmware);

	return err;
}

int mlxsw_sp_flow_counter_get(struct mlxsw_sp *mlxsw_sp,
			      unsigned int counter_index, u64 *packets,
			      u64 *bytes)
{
	char mgpc_pl[MLXSW_REG_MGPC_LEN];
	int err;

	mlxsw_reg_mgpc_pack(mgpc_pl, counter_index, MLXSW_REG_MGPC_OPCODE_NOP,
			    MLXSW_REG_FLOW_COUNTER_SET_TYPE_PACKETS_BYTES);
	err = mlxsw_reg_query(mlxsw_sp->core, MLXSW_REG(mgpc), mgpc_pl);
	if (err)
		return err;
	if (packets)
		*packets = mlxsw_reg_mgpc_packet_counter_get(mgpc_pl);
	if (bytes)
		*bytes = mlxsw_reg_mgpc_byte_counter_get(mgpc_pl);
	return 0;
}

static int mlxsw_sp_flow_counter_clear(struct mlxsw_sp *mlxsw_sp,
				       unsigned int counter_index)
{
	char mgpc_pl[MLXSW_REG_MGPC_LEN];

	mlxsw_reg_mgpc_pack(mgpc_pl, counter_index, MLXSW_REG_MGPC_OPCODE_CLEAR,
			    MLXSW_REG_FLOW_COUNTER_SET_TYPE_PACKETS_BYTES);
	return mlxsw_reg_write(mlxsw_sp->core, MLXSW_REG(mgpc), mgpc_pl);
}

int mlxsw_sp_flow_counter_alloc(struct mlxsw_sp *mlxsw_sp,
				unsigned int *p_counter_index)
{
	int err;

	err = mlxsw_sp_counter_alloc(mlxsw_sp, MLXSW_SP_COUNTER_SUB_POOL_FLOW,
				     p_counter_index);
	if (err)
		return err;
	err = mlxsw_sp_flow_counter_clear(mlxsw_sp, *p_counter_index);
	if (err)
		goto err_counter_clear;
	return 0;

err_counter_clear:
	mlxsw_sp_counter_free(mlxsw_sp, MLXSW_SP_COUNTER_SUB_POOL_FLOW,
			      *p_counter_index);
	return err;
}

void mlxsw_sp_flow_counter_free(struct mlxsw_sp *mlxsw_sp,
				unsigned int counter_index)
{
	 mlxsw_sp_counter_free(mlxsw_sp, MLXSW_SP_COUNTER_SUB_POOL_FLOW,
			       counter_index);
}

static void mlxsw_sp_txhdr_construct(struct sk_buff *skb,
				     const struct mlxsw_tx_info *tx_info)
{
	char *txhdr = skb_push(skb, MLXSW_TXHDR_LEN);

	memset(txhdr, 0, MLXSW_TXHDR_LEN);

	mlxsw_tx_hdr_version_set(txhdr, MLXSW_TXHDR_VERSION_1);
	mlxsw_tx_hdr_ctl_set(txhdr, MLXSW_TXHDR_ETH_CTL);
	mlxsw_tx_hdr_proto_set(txhdr, MLXSW_TXHDR_PROTO_ETH);
	mlxsw_tx_hdr_swid_set(txhdr, 0);
	mlxsw_tx_hdr_control_tclass_set(txhdr, 1);
	mlxsw_tx_hdr_port_mid_set(txhdr, tx_info->local_port);
	mlxsw_tx_hdr_type_set(txhdr, MLXSW_TXHDR_TYPE_CONTROL);
}

enum mlxsw_reg_spms_state mlxsw_sp_stp_spms_state(u8 state)
{
	switch (state) {
	case BR_STATE_FORWARDING:
		return MLXSW_REG_SPMS_STATE_FORWARDING;
	case BR_STATE_LEARNING:
		return MLXSW_REG_SPMS_STATE_LEARNING;
	case BR_STATE_LISTENING: /* fall-through */
	case BR_STATE_DISABLED: /* fall-through */
	case BR_STATE_BLOCKING:
		return MLXSW_REG_SPMS_STATE_DISCARDING;
	default:
		BUG();
	}
}

int mlxsw_sp_port_vid_stp_set(struct mlxsw_sp_port *mlxsw_sp_port, u16 vid,
			      u8 state)
{
	enum mlxsw_reg_spms_state spms_state = mlxsw_sp_stp_spms_state(state);
	struct mlxsw_sp *mlxsw_sp = mlxsw_sp_port->mlxsw_sp;
	char *spms_pl;
	int err;

	spms_pl = kmalloc(MLXSW_REG_SPMS_LEN, GFP_KERNEL);
	if (!spms_pl)
		return -ENOMEM;
	mlxsw_reg_spms_pack(spms_pl, mlxsw_sp_port->local_port);
	mlxsw_reg_spms_vid_pack(spms_pl, vid, spms_state);

	err = mlxsw_reg_write(mlxsw_sp->core, MLXSW_REG(spms), spms_pl);
	kfree(spms_pl);
	return err;
}

static int mlxsw_sp_base_mac_get(struct mlxsw_sp *mlxsw_sp)
{
	char spad_pl[MLXSW_REG_SPAD_LEN] = {0};
	int err;

	err = mlxsw_reg_query(mlxsw_sp->core, MLXSW_REG(spad), spad_pl);
	if (err)
		return err;
	mlxsw_reg_spad_base_mac_memcpy_from(spad_pl, mlxsw_sp->base_mac);
	return 0;
}

static int mlxsw_sp_port_sample_set(struct mlxsw_sp_port *mlxsw_sp_port,
				    bool enable, u32 rate)
{
	struct mlxsw_sp *mlxsw_sp = mlxsw_sp_port->mlxsw_sp;
	char mpsc_pl[MLXSW_REG_MPSC_LEN];

	mlxsw_reg_mpsc_pack(mpsc_pl, mlxsw_sp_port->local_port, enable, rate);
	return mlxsw_reg_write(mlxsw_sp->core, MLXSW_REG(mpsc), mpsc_pl);
}

static int mlxsw_sp_port_admin_status_set(struct mlxsw_sp_port *mlxsw_sp_port,
					  bool is_up)
{
	struct mlxsw_sp *mlxsw_sp = mlxsw_sp_port->mlxsw_sp;
	char paos_pl[MLXSW_REG_PAOS_LEN];

	mlxsw_reg_paos_pack(paos_pl, mlxsw_sp_port->local_port,
			    is_up ? MLXSW_PORT_ADMIN_STATUS_UP :
			    MLXSW_PORT_ADMIN_STATUS_DOWN);
	return mlxsw_reg_write(mlxsw_sp->core, MLXSW_REG(paos), paos_pl);
}

static int mlxsw_sp_port_dev_addr_set(struct mlxsw_sp_port *mlxsw_sp_port,
				      unsigned char *addr)
{
	struct mlxsw_sp *mlxsw_sp = mlxsw_sp_port->mlxsw_sp;
	char ppad_pl[MLXSW_REG_PPAD_LEN];

	mlxsw_reg_ppad_pack(ppad_pl, true, mlxsw_sp_port->local_port);
	mlxsw_reg_ppad_mac_memcpy_to(ppad_pl, addr);
	return mlxsw_reg_write(mlxsw_sp->core, MLXSW_REG(ppad), ppad_pl);
}

static int mlxsw_sp_port_dev_addr_init(struct mlxsw_sp_port *mlxsw_sp_port)
{
	struct mlxsw_sp *mlxsw_sp = mlxsw_sp_port->mlxsw_sp;
	unsigned char *addr = mlxsw_sp_port->dev->dev_addr;

	ether_addr_copy(addr, mlxsw_sp->base_mac);
	addr[ETH_ALEN - 1] += mlxsw_sp_port->local_port;
	return mlxsw_sp_port_dev_addr_set(mlxsw_sp_port, addr);
}

static int mlxsw_sp_port_mtu_set(struct mlxsw_sp_port *mlxsw_sp_port, u16 mtu)
{
	struct mlxsw_sp *mlxsw_sp = mlxsw_sp_port->mlxsw_sp;
	char pmtu_pl[MLXSW_REG_PMTU_LEN];
	int max_mtu;
	int err;

	mtu += MLXSW_TXHDR_LEN + ETH_HLEN;
	mlxsw_reg_pmtu_pack(pmtu_pl, mlxsw_sp_port->local_port, 0);
	err = mlxsw_reg_query(mlxsw_sp->core, MLXSW_REG(pmtu), pmtu_pl);
	if (err)
		return err;
	max_mtu = mlxsw_reg_pmtu_max_mtu_get(pmtu_pl);

	if (mtu > max_mtu)
		return -EINVAL;

	mlxsw_reg_pmtu_pack(pmtu_pl, mlxsw_sp_port->local_port, mtu);
	return mlxsw_reg_write(mlxsw_sp->core, MLXSW_REG(pmtu), pmtu_pl);
}

static int mlxsw_sp_port_swid_set(struct mlxsw_sp_port *mlxsw_sp_port, u8 swid)
{
	struct mlxsw_sp *mlxsw_sp = mlxsw_sp_port->mlxsw_sp;
	char pspa_pl[MLXSW_REG_PSPA_LEN];

	mlxsw_reg_pspa_pack(pspa_pl, swid, mlxsw_sp_port->local_port);
	return mlxsw_reg_write(mlxsw_sp->core, MLXSW_REG(pspa), pspa_pl);
}

int mlxsw_sp_port_vp_mode_set(struct mlxsw_sp_port *mlxsw_sp_port, bool enable)
{
	struct mlxsw_sp *mlxsw_sp = mlxsw_sp_port->mlxsw_sp;
	char svpe_pl[MLXSW_REG_SVPE_LEN];

	mlxsw_reg_svpe_pack(svpe_pl, mlxsw_sp_port->local_port, enable);
	return mlxsw_reg_write(mlxsw_sp->core, MLXSW_REG(svpe), svpe_pl);
}

int mlxsw_sp_port_vid_learning_set(struct mlxsw_sp_port *mlxsw_sp_port, u16 vid,
				   bool learn_enable)
{
	struct mlxsw_sp *mlxsw_sp = mlxsw_sp_port->mlxsw_sp;
	char *spvmlr_pl;
	int err;

	spvmlr_pl = kmalloc(MLXSW_REG_SPVMLR_LEN, GFP_KERNEL);
	if (!spvmlr_pl)
		return -ENOMEM;
	mlxsw_reg_spvmlr_pack(spvmlr_pl, mlxsw_sp_port->local_port, vid, vid,
			      learn_enable);
	err = mlxsw_reg_write(mlxsw_sp->core, MLXSW_REG(spvmlr), spvmlr_pl);
	kfree(spvmlr_pl);
	return err;
}

static int __mlxsw_sp_port_pvid_set(struct mlxsw_sp_port *mlxsw_sp_port,
				    u16 vid)
{
	struct mlxsw_sp *mlxsw_sp = mlxsw_sp_port->mlxsw_sp;
	char spvid_pl[MLXSW_REG_SPVID_LEN];

	mlxsw_reg_spvid_pack(spvid_pl, mlxsw_sp_port->local_port, vid);
	return mlxsw_reg_write(mlxsw_sp->core, MLXSW_REG(spvid), spvid_pl);
}

static int mlxsw_sp_port_allow_untagged_set(struct mlxsw_sp_port *mlxsw_sp_port,
					    bool allow)
{
	struct mlxsw_sp *mlxsw_sp = mlxsw_sp_port->mlxsw_sp;
	char spaft_pl[MLXSW_REG_SPAFT_LEN];

	mlxsw_reg_spaft_pack(spaft_pl, mlxsw_sp_port->local_port, allow);
	return mlxsw_reg_write(mlxsw_sp->core, MLXSW_REG(spaft), spaft_pl);
}

int mlxsw_sp_port_pvid_set(struct mlxsw_sp_port *mlxsw_sp_port, u16 vid)
{
	int err;

	if (!vid) {
		err = mlxsw_sp_port_allow_untagged_set(mlxsw_sp_port, false);
		if (err)
			return err;
	} else {
		err = __mlxsw_sp_port_pvid_set(mlxsw_sp_port, vid);
		if (err)
			return err;
		err = mlxsw_sp_port_allow_untagged_set(mlxsw_sp_port, true);
		if (err)
			goto err_port_allow_untagged_set;
	}

	mlxsw_sp_port->pvid = vid;
	return 0;

err_port_allow_untagged_set:
	__mlxsw_sp_port_pvid_set(mlxsw_sp_port, mlxsw_sp_port->pvid);
	return err;
}

static int
mlxsw_sp_port_system_port_mapping_set(struct mlxsw_sp_port *mlxsw_sp_port)
{
	struct mlxsw_sp *mlxsw_sp = mlxsw_sp_port->mlxsw_sp;
	char sspr_pl[MLXSW_REG_SSPR_LEN];

	mlxsw_reg_sspr_pack(sspr_pl, mlxsw_sp_port->local_port);
	return mlxsw_reg_write(mlxsw_sp->core, MLXSW_REG(sspr), sspr_pl);
}

static int
mlxsw_sp_port_module_info_get(struct mlxsw_sp *mlxsw_sp, u8 local_port,
			      struct mlxsw_sp_port_mapping *port_mapping)
{
	char pmlp_pl[MLXSW_REG_PMLP_LEN];
	bool separate_rxtx;
	u8 module;
	u8 width;
	int err;
	int i;

	mlxsw_reg_pmlp_pack(pmlp_pl, local_port);
	err = mlxsw_reg_query(mlxsw_sp->core, MLXSW_REG(pmlp), pmlp_pl);
	if (err)
		return err;
	module = mlxsw_reg_pmlp_module_get(pmlp_pl, 0);
	width = mlxsw_reg_pmlp_width_get(pmlp_pl);
	separate_rxtx = mlxsw_reg_pmlp_rxtx_get(pmlp_pl);

	if (width && !is_power_of_2(width)) {
		dev_err(mlxsw_sp->bus_info->dev, "Port %d: Unsupported module config: width value is not power of 2\n",
			local_port);
		return -EINVAL;
	}

	for (i = 0; i < width; i++) {
		if (mlxsw_reg_pmlp_module_get(pmlp_pl, i) != module) {
			dev_err(mlxsw_sp->bus_info->dev, "Port %d: Unsupported module config: contains multiple modules\n",
				local_port);
			return -EINVAL;
		}
		if (separate_rxtx &&
		    mlxsw_reg_pmlp_tx_lane_get(pmlp_pl, i) !=
		    mlxsw_reg_pmlp_rx_lane_get(pmlp_pl, i)) {
			dev_err(mlxsw_sp->bus_info->dev, "Port %d: Unsupported module config: TX and RX lane numbers are different\n",
				local_port);
			return -EINVAL;
		}
		if (mlxsw_reg_pmlp_tx_lane_get(pmlp_pl, i) != i) {
			dev_err(mlxsw_sp->bus_info->dev, "Port %d: Unsupported module config: TX and RX lane numbers are not sequential\n",
				local_port);
			return -EINVAL;
		}
	}

	port_mapping->module = module;
	port_mapping->width = width;
	port_mapping->lane = mlxsw_reg_pmlp_tx_lane_get(pmlp_pl, 0);
	return 0;
}

static int mlxsw_sp_port_module_map(struct mlxsw_sp_port *mlxsw_sp_port)
{
	struct mlxsw_sp_port_mapping *port_mapping = &mlxsw_sp_port->mapping;
	struct mlxsw_sp *mlxsw_sp = mlxsw_sp_port->mlxsw_sp;
	char pmlp_pl[MLXSW_REG_PMLP_LEN];
	int i;

	mlxsw_reg_pmlp_pack(pmlp_pl, mlxsw_sp_port->local_port);
	mlxsw_reg_pmlp_width_set(pmlp_pl, port_mapping->width);
	for (i = 0; i < port_mapping->width; i++) {
		mlxsw_reg_pmlp_module_set(pmlp_pl, i, port_mapping->module);
		mlxsw_reg_pmlp_tx_lane_set(pmlp_pl, i, port_mapping->lane + i); /* Rx & Tx */
	}

	return mlxsw_reg_write(mlxsw_sp->core, MLXSW_REG(pmlp), pmlp_pl);
}

static int mlxsw_sp_port_module_unmap(struct mlxsw_sp_port *mlxsw_sp_port)
{
	struct mlxsw_sp *mlxsw_sp = mlxsw_sp_port->mlxsw_sp;
	char pmlp_pl[MLXSW_REG_PMLP_LEN];

	mlxsw_reg_pmlp_pack(pmlp_pl, mlxsw_sp_port->local_port);
	mlxsw_reg_pmlp_width_set(pmlp_pl, 0);
	return mlxsw_reg_write(mlxsw_sp->core, MLXSW_REG(pmlp), pmlp_pl);
}

static int mlxsw_sp_port_open(struct net_device *dev)
{
	struct mlxsw_sp_port *mlxsw_sp_port = netdev_priv(dev);
	int err;

	err = mlxsw_sp_port_admin_status_set(mlxsw_sp_port, true);
	if (err)
		return err;
	netif_start_queue(dev);
	return 0;
}

static int mlxsw_sp_port_stop(struct net_device *dev)
{
	struct mlxsw_sp_port *mlxsw_sp_port = netdev_priv(dev);

	netif_stop_queue(dev);
	return mlxsw_sp_port_admin_status_set(mlxsw_sp_port, false);
}

static netdev_tx_t mlxsw_sp_port_xmit(struct sk_buff *skb,
				      struct net_device *dev)
{
	struct mlxsw_sp_port *mlxsw_sp_port = netdev_priv(dev);
	struct mlxsw_sp *mlxsw_sp = mlxsw_sp_port->mlxsw_sp;
	struct mlxsw_sp_port_pcpu_stats *pcpu_stats;
	const struct mlxsw_tx_info tx_info = {
		.local_port = mlxsw_sp_port->local_port,
		.is_emad = false,
	};
	u64 len;
	int err;

	memset(skb->cb, 0, sizeof(struct mlxsw_skb_cb));

	if (mlxsw_core_skb_transmit_busy(mlxsw_sp->core, &tx_info))
		return NETDEV_TX_BUSY;

	if (unlikely(skb_headroom(skb) < MLXSW_TXHDR_LEN)) {
		struct sk_buff *skb_orig = skb;

		skb = skb_realloc_headroom(skb, MLXSW_TXHDR_LEN);
		if (!skb) {
			this_cpu_inc(mlxsw_sp_port->pcpu_stats->tx_dropped);
			dev_kfree_skb_any(skb_orig);
			return NETDEV_TX_OK;
		}
		dev_consume_skb_any(skb_orig);
	}

	if (eth_skb_pad(skb)) {
		this_cpu_inc(mlxsw_sp_port->pcpu_stats->tx_dropped);
		return NETDEV_TX_OK;
	}

	mlxsw_sp_txhdr_construct(skb, &tx_info);
	/* TX header is consumed by HW on the way so we shouldn't count its
	 * bytes as being sent.
	 */
	len = skb->len - MLXSW_TXHDR_LEN;

	/* Due to a race we might fail here because of a full queue. In that
	 * unlikely case we simply drop the packet.
	 */
	err = mlxsw_core_skb_transmit(mlxsw_sp->core, skb, &tx_info);

	if (!err) {
		pcpu_stats = this_cpu_ptr(mlxsw_sp_port->pcpu_stats);
		u64_stats_update_begin(&pcpu_stats->syncp);
		pcpu_stats->tx_packets++;
		pcpu_stats->tx_bytes += len;
		u64_stats_update_end(&pcpu_stats->syncp);
	} else {
		this_cpu_inc(mlxsw_sp_port->pcpu_stats->tx_dropped);
		dev_kfree_skb_any(skb);
	}
	return NETDEV_TX_OK;
}

static void mlxsw_sp_set_rx_mode(struct net_device *dev)
{
}

static int mlxsw_sp_port_set_mac_address(struct net_device *dev, void *p)
{
	struct mlxsw_sp_port *mlxsw_sp_port = netdev_priv(dev);
	struct sockaddr *addr = p;
	int err;

	if (!is_valid_ether_addr(addr->sa_data))
		return -EADDRNOTAVAIL;

	err = mlxsw_sp_port_dev_addr_set(mlxsw_sp_port, addr->sa_data);
	if (err)
		return err;
	memcpy(dev->dev_addr, addr->sa_data, dev->addr_len);
	return 0;
}

static u16 mlxsw_sp_pg_buf_threshold_get(const struct mlxsw_sp *mlxsw_sp,
					 int mtu)
{
	return 2 * mlxsw_sp_bytes_cells(mlxsw_sp, mtu);
}

#define MLXSW_SP_CELL_FACTOR 2	/* 2 * cell_size / (IPG + cell_size + 1) */

static u16 mlxsw_sp_pfc_delay_get(const struct mlxsw_sp *mlxsw_sp, int mtu,
				  u16 delay)
{
	delay = mlxsw_sp_bytes_cells(mlxsw_sp, DIV_ROUND_UP(delay,
							    BITS_PER_BYTE));
	return MLXSW_SP_CELL_FACTOR * delay + mlxsw_sp_bytes_cells(mlxsw_sp,
								   mtu);
}

/* Maximum delay buffer needed in case of PAUSE frames, in bytes.
 * Assumes 100m cable and maximum MTU.
 */
#define MLXSW_SP_PAUSE_DELAY 58752

static u16 mlxsw_sp_pg_buf_delay_get(const struct mlxsw_sp *mlxsw_sp, int mtu,
				     u16 delay, bool pfc, bool pause)
{
	if (pfc)
		return mlxsw_sp_pfc_delay_get(mlxsw_sp, mtu, delay);
	else if (pause)
		return mlxsw_sp_bytes_cells(mlxsw_sp, MLXSW_SP_PAUSE_DELAY);
	else
		return 0;
}

static void mlxsw_sp_pg_buf_pack(char *pbmc_pl, int index, u16 size, u16 thres,
				 bool lossy)
{
	if (lossy)
		mlxsw_reg_pbmc_lossy_buffer_pack(pbmc_pl, index, size);
	else
		mlxsw_reg_pbmc_lossless_buffer_pack(pbmc_pl, index, size,
						    thres);
}

int __mlxsw_sp_port_headroom_set(struct mlxsw_sp_port *mlxsw_sp_port, int mtu,
				 u8 *prio_tc, bool pause_en,
				 struct ieee_pfc *my_pfc)
{
	struct mlxsw_sp *mlxsw_sp = mlxsw_sp_port->mlxsw_sp;
	u8 pfc_en = !!my_pfc ? my_pfc->pfc_en : 0;
	u16 delay = !!my_pfc ? my_pfc->delay : 0;
	char pbmc_pl[MLXSW_REG_PBMC_LEN];
	u32 taken_headroom_cells = 0;
	u32 max_headroom_cells;
	int i, j, err;

	max_headroom_cells = mlxsw_sp_sb_max_headroom_cells(mlxsw_sp);

	mlxsw_reg_pbmc_pack(pbmc_pl, mlxsw_sp_port->local_port, 0, 0);
	err = mlxsw_reg_query(mlxsw_sp->core, MLXSW_REG(pbmc), pbmc_pl);
	if (err)
		return err;

	for (i = 0; i < IEEE_8021QAZ_MAX_TCS; i++) {
		bool configure = false;
		bool pfc = false;
		u16 thres_cells;
		u16 delay_cells;
		u16 total_cells;
		bool lossy;

		for (j = 0; j < IEEE_8021QAZ_MAX_TCS; j++) {
			if (prio_tc[j] == i) {
				pfc = pfc_en & BIT(j);
				configure = true;
				break;
			}
		}

		if (!configure)
			continue;

		lossy = !(pfc || pause_en);
		thres_cells = mlxsw_sp_pg_buf_threshold_get(mlxsw_sp, mtu);
		delay_cells = mlxsw_sp_pg_buf_delay_get(mlxsw_sp, mtu, delay,
							pfc, pause_en);
		total_cells = thres_cells + delay_cells;

		taken_headroom_cells += total_cells;
		if (taken_headroom_cells > max_headroom_cells)
			return -ENOBUFS;

		mlxsw_sp_pg_buf_pack(pbmc_pl, i, total_cells,
				     thres_cells, lossy);
	}

	return mlxsw_reg_write(mlxsw_sp->core, MLXSW_REG(pbmc), pbmc_pl);
}

static int mlxsw_sp_port_headroom_set(struct mlxsw_sp_port *mlxsw_sp_port,
				      int mtu, bool pause_en)
{
	u8 def_prio_tc[IEEE_8021QAZ_MAX_TCS] = {0};
	bool dcb_en = !!mlxsw_sp_port->dcb.ets;
	struct ieee_pfc *my_pfc;
	u8 *prio_tc;

	prio_tc = dcb_en ? mlxsw_sp_port->dcb.ets->prio_tc : def_prio_tc;
	my_pfc = dcb_en ? mlxsw_sp_port->dcb.pfc : NULL;

	return __mlxsw_sp_port_headroom_set(mlxsw_sp_port, mtu, prio_tc,
					    pause_en, my_pfc);
}

static int mlxsw_sp_port_change_mtu(struct net_device *dev, int mtu)
{
	struct mlxsw_sp_port *mlxsw_sp_port = netdev_priv(dev);
	bool pause_en = mlxsw_sp_port_is_pause_en(mlxsw_sp_port);
	int err;

	err = mlxsw_sp_port_headroom_set(mlxsw_sp_port, mtu, pause_en);
	if (err)
		return err;
	err = mlxsw_sp_span_port_mtu_update(mlxsw_sp_port, mtu);
	if (err)
		goto err_span_port_mtu_update;
	err = mlxsw_sp_port_mtu_set(mlxsw_sp_port, mtu);
	if (err)
		goto err_port_mtu_set;
	dev->mtu = mtu;
	return 0;

err_port_mtu_set:
	mlxsw_sp_span_port_mtu_update(mlxsw_sp_port, dev->mtu);
err_span_port_mtu_update:
	mlxsw_sp_port_headroom_set(mlxsw_sp_port, dev->mtu, pause_en);
	return err;
}

static int
mlxsw_sp_port_get_sw_stats64(const struct net_device *dev,
			     struct rtnl_link_stats64 *stats)
{
	struct mlxsw_sp_port *mlxsw_sp_port = netdev_priv(dev);
	struct mlxsw_sp_port_pcpu_stats *p;
	u64 rx_packets, rx_bytes, tx_packets, tx_bytes;
	u32 tx_dropped = 0;
	unsigned int start;
	int i;

	for_each_possible_cpu(i) {
		p = per_cpu_ptr(mlxsw_sp_port->pcpu_stats, i);
		do {
			start = u64_stats_fetch_begin_irq(&p->syncp);
			rx_packets	= p->rx_packets;
			rx_bytes	= p->rx_bytes;
			tx_packets	= p->tx_packets;
			tx_bytes	= p->tx_bytes;
		} while (u64_stats_fetch_retry_irq(&p->syncp, start));

		stats->rx_packets	+= rx_packets;
		stats->rx_bytes		+= rx_bytes;
		stats->tx_packets	+= tx_packets;
		stats->tx_bytes		+= tx_bytes;
		/* tx_dropped is u32, updated without syncp protection. */
		tx_dropped	+= p->tx_dropped;
	}
	stats->tx_dropped	= tx_dropped;
	return 0;
}

static bool mlxsw_sp_port_has_offload_stats(const struct net_device *dev, int attr_id)
{
	switch (attr_id) {
	case IFLA_OFFLOAD_XSTATS_CPU_HIT:
		return true;
	}

	return false;
}

static int mlxsw_sp_port_get_offload_stats(int attr_id, const struct net_device *dev,
					   void *sp)
{
	switch (attr_id) {
	case IFLA_OFFLOAD_XSTATS_CPU_HIT:
		return mlxsw_sp_port_get_sw_stats64(dev, sp);
	}

	return -EINVAL;
}

static int mlxsw_sp_port_get_stats_raw(struct net_device *dev, int grp,
				       int prio, char *ppcnt_pl)
{
	struct mlxsw_sp_port *mlxsw_sp_port = netdev_priv(dev);
	struct mlxsw_sp *mlxsw_sp = mlxsw_sp_port->mlxsw_sp;

	mlxsw_reg_ppcnt_pack(ppcnt_pl, mlxsw_sp_port->local_port, grp, prio);
	return mlxsw_reg_query(mlxsw_sp->core, MLXSW_REG(ppcnt), ppcnt_pl);
}

static int mlxsw_sp_port_get_hw_stats(struct net_device *dev,
				      struct rtnl_link_stats64 *stats)
{
	char ppcnt_pl[MLXSW_REG_PPCNT_LEN];
	int err;

	err = mlxsw_sp_port_get_stats_raw(dev, MLXSW_REG_PPCNT_IEEE_8023_CNT,
					  0, ppcnt_pl);
	if (err)
		goto out;

	stats->tx_packets =
		mlxsw_reg_ppcnt_a_frames_transmitted_ok_get(ppcnt_pl);
	stats->rx_packets =
		mlxsw_reg_ppcnt_a_frames_received_ok_get(ppcnt_pl);
	stats->tx_bytes =
		mlxsw_reg_ppcnt_a_octets_transmitted_ok_get(ppcnt_pl);
	stats->rx_bytes =
		mlxsw_reg_ppcnt_a_octets_received_ok_get(ppcnt_pl);
	stats->multicast =
		mlxsw_reg_ppcnt_a_multicast_frames_received_ok_get(ppcnt_pl);

	stats->rx_crc_errors =
		mlxsw_reg_ppcnt_a_frame_check_sequence_errors_get(ppcnt_pl);
	stats->rx_frame_errors =
		mlxsw_reg_ppcnt_a_alignment_errors_get(ppcnt_pl);

	stats->rx_length_errors = (
		mlxsw_reg_ppcnt_a_in_range_length_errors_get(ppcnt_pl) +
		mlxsw_reg_ppcnt_a_out_of_range_length_field_get(ppcnt_pl) +
		mlxsw_reg_ppcnt_a_frame_too_long_errors_get(ppcnt_pl));

	stats->rx_errors = (stats->rx_crc_errors +
		stats->rx_frame_errors + stats->rx_length_errors);

out:
	return err;
}

static void
mlxsw_sp_port_get_hw_xstats(struct net_device *dev,
			    struct mlxsw_sp_port_xstats *xstats)
{
	char ppcnt_pl[MLXSW_REG_PPCNT_LEN];
	int err, i;

	err = mlxsw_sp_port_get_stats_raw(dev, MLXSW_REG_PPCNT_EXT_CNT, 0,
					  ppcnt_pl);
	if (!err)
		xstats->ecn = mlxsw_reg_ppcnt_ecn_marked_get(ppcnt_pl);

	for (i = 0; i < TC_MAX_QUEUE; i++) {
		err = mlxsw_sp_port_get_stats_raw(dev,
						  MLXSW_REG_PPCNT_TC_CONG_TC,
						  i, ppcnt_pl);
		if (!err)
			xstats->wred_drop[i] =
				mlxsw_reg_ppcnt_wred_discard_get(ppcnt_pl);

		err = mlxsw_sp_port_get_stats_raw(dev, MLXSW_REG_PPCNT_TC_CNT,
						  i, ppcnt_pl);
		if (err)
			continue;

		xstats->backlog[i] =
			mlxsw_reg_ppcnt_tc_transmit_queue_get(ppcnt_pl);
		xstats->tail_drop[i] =
			mlxsw_reg_ppcnt_tc_no_buffer_discard_uc_get(ppcnt_pl);
	}

	for (i = 0; i < IEEE_8021QAZ_MAX_TCS; i++) {
		err = mlxsw_sp_port_get_stats_raw(dev, MLXSW_REG_PPCNT_PRIO_CNT,
						  i, ppcnt_pl);
		if (err)
			continue;

		xstats->tx_packets[i] = mlxsw_reg_ppcnt_tx_frames_get(ppcnt_pl);
		xstats->tx_bytes[i] = mlxsw_reg_ppcnt_tx_octets_get(ppcnt_pl);
	}
}

static void update_stats_cache(struct work_struct *work)
{
	struct mlxsw_sp_port *mlxsw_sp_port =
		container_of(work, struct mlxsw_sp_port,
			     periodic_hw_stats.update_dw.work);

	if (!netif_carrier_ok(mlxsw_sp_port->dev))
		goto out;

	mlxsw_sp_port_get_hw_stats(mlxsw_sp_port->dev,
				   &mlxsw_sp_port->periodic_hw_stats.stats);
	mlxsw_sp_port_get_hw_xstats(mlxsw_sp_port->dev,
				    &mlxsw_sp_port->periodic_hw_stats.xstats);

out:
	mlxsw_core_schedule_dw(&mlxsw_sp_port->periodic_hw_stats.update_dw,
			       MLXSW_HW_STATS_UPDATE_TIME);
}

/* Return the stats from a cache that is updated periodically,
 * as this function might get called in an atomic context.
 */
static void
mlxsw_sp_port_get_stats64(struct net_device *dev,
			  struct rtnl_link_stats64 *stats)
{
	struct mlxsw_sp_port *mlxsw_sp_port = netdev_priv(dev);

	memcpy(stats, &mlxsw_sp_port->periodic_hw_stats.stats, sizeof(*stats));
}

static int __mlxsw_sp_port_vlan_set(struct mlxsw_sp_port *mlxsw_sp_port,
				    u16 vid_begin, u16 vid_end,
				    bool is_member, bool untagged)
{
	struct mlxsw_sp *mlxsw_sp = mlxsw_sp_port->mlxsw_sp;
	char *spvm_pl;
	int err;

	spvm_pl = kmalloc(MLXSW_REG_SPVM_LEN, GFP_KERNEL);
	if (!spvm_pl)
		return -ENOMEM;

	mlxsw_reg_spvm_pack(spvm_pl, mlxsw_sp_port->local_port,	vid_begin,
			    vid_end, is_member, untagged);
	err = mlxsw_reg_write(mlxsw_sp->core, MLXSW_REG(spvm), spvm_pl);
	kfree(spvm_pl);
	return err;
}

int mlxsw_sp_port_vlan_set(struct mlxsw_sp_port *mlxsw_sp_port, u16 vid_begin,
			   u16 vid_end, bool is_member, bool untagged)
{
	u16 vid, vid_e;
	int err;

	for (vid = vid_begin; vid <= vid_end;
	     vid += MLXSW_REG_SPVM_REC_MAX_COUNT) {
		vid_e = min((u16) (vid + MLXSW_REG_SPVM_REC_MAX_COUNT - 1),
			    vid_end);

		err = __mlxsw_sp_port_vlan_set(mlxsw_sp_port, vid, vid_e,
					       is_member, untagged);
		if (err)
			return err;
	}

	return 0;
}

static void mlxsw_sp_port_vlan_flush(struct mlxsw_sp_port *mlxsw_sp_port,
				     bool flush_default)
{
	struct mlxsw_sp_port_vlan *mlxsw_sp_port_vlan, *tmp;

	list_for_each_entry_safe(mlxsw_sp_port_vlan, tmp,
				 &mlxsw_sp_port->vlans_list, list) {
		if (!flush_default &&
		    mlxsw_sp_port_vlan->vid == MLXSW_SP_DEFAULT_VID)
			continue;
		mlxsw_sp_port_vlan_destroy(mlxsw_sp_port_vlan);
	}
}

static void
mlxsw_sp_port_vlan_cleanup(struct mlxsw_sp_port_vlan *mlxsw_sp_port_vlan)
{
	if (mlxsw_sp_port_vlan->bridge_port)
		mlxsw_sp_port_vlan_bridge_leave(mlxsw_sp_port_vlan);
	else if (mlxsw_sp_port_vlan->fid)
		mlxsw_sp_port_vlan_router_leave(mlxsw_sp_port_vlan);
}

struct mlxsw_sp_port_vlan *
mlxsw_sp_port_vlan_create(struct mlxsw_sp_port *mlxsw_sp_port, u16 vid)
{
	struct mlxsw_sp_port_vlan *mlxsw_sp_port_vlan;
	bool untagged = vid == MLXSW_SP_DEFAULT_VID;
	int err;

	mlxsw_sp_port_vlan = mlxsw_sp_port_vlan_find_by_vid(mlxsw_sp_port, vid);
	if (mlxsw_sp_port_vlan)
		return ERR_PTR(-EEXIST);

	err = mlxsw_sp_port_vlan_set(mlxsw_sp_port, vid, vid, true, untagged);
	if (err)
		return ERR_PTR(err);

	mlxsw_sp_port_vlan = kzalloc(sizeof(*mlxsw_sp_port_vlan), GFP_KERNEL);
	if (!mlxsw_sp_port_vlan) {
		err = -ENOMEM;
		goto err_port_vlan_alloc;
	}

	mlxsw_sp_port_vlan->mlxsw_sp_port = mlxsw_sp_port;
	mlxsw_sp_port_vlan->vid = vid;
	list_add(&mlxsw_sp_port_vlan->list, &mlxsw_sp_port->vlans_list);

	return mlxsw_sp_port_vlan;

err_port_vlan_alloc:
	mlxsw_sp_port_vlan_set(mlxsw_sp_port, vid, vid, false, false);
	return ERR_PTR(err);
}

void mlxsw_sp_port_vlan_destroy(struct mlxsw_sp_port_vlan *mlxsw_sp_port_vlan)
{
	struct mlxsw_sp_port *mlxsw_sp_port = mlxsw_sp_port_vlan->mlxsw_sp_port;
	u16 vid = mlxsw_sp_port_vlan->vid;

	mlxsw_sp_port_vlan_cleanup(mlxsw_sp_port_vlan);
	list_del(&mlxsw_sp_port_vlan->list);
	kfree(mlxsw_sp_port_vlan);
	mlxsw_sp_port_vlan_set(mlxsw_sp_port, vid, vid, false, false);
}

static int mlxsw_sp_port_add_vid(struct net_device *dev,
				 __be16 __always_unused proto, u16 vid)
{
	struct mlxsw_sp_port *mlxsw_sp_port = netdev_priv(dev);

	/* VLAN 0 is added to HW filter when device goes up, but it is
	 * reserved in our case, so simply return.
	 */
	if (!vid)
		return 0;

	return PTR_ERR_OR_ZERO(mlxsw_sp_port_vlan_create(mlxsw_sp_port, vid));
}

static int mlxsw_sp_port_kill_vid(struct net_device *dev,
				  __be16 __always_unused proto, u16 vid)
{
	struct mlxsw_sp_port *mlxsw_sp_port = netdev_priv(dev);
	struct mlxsw_sp_port_vlan *mlxsw_sp_port_vlan;

	/* VLAN 0 is removed from HW filter when device goes down, but
	 * it is reserved in our case, so simply return.
	 */
	if (!vid)
		return 0;

	mlxsw_sp_port_vlan = mlxsw_sp_port_vlan_find_by_vid(mlxsw_sp_port, vid);
	if (!mlxsw_sp_port_vlan)
		return 0;
	mlxsw_sp_port_vlan_destroy(mlxsw_sp_port_vlan);

	return 0;
}

static struct mlxsw_sp_port_mall_tc_entry *
mlxsw_sp_port_mall_tc_entry_find(struct mlxsw_sp_port *port,
				 unsigned long cookie) {
	struct mlxsw_sp_port_mall_tc_entry *mall_tc_entry;

	list_for_each_entry(mall_tc_entry, &port->mall_tc_list, list)
		if (mall_tc_entry->cookie == cookie)
			return mall_tc_entry;

	return NULL;
}

static int
mlxsw_sp_port_add_cls_matchall_mirror(struct mlxsw_sp_port *mlxsw_sp_port,
				      struct mlxsw_sp_port_mall_mirror_tc_entry *mirror,
				      const struct flow_action_entry *act,
				      bool ingress)
{
	enum mlxsw_sp_span_type span_type;

	if (!act->dev) {
		netdev_err(mlxsw_sp_port->dev, "Could not find requested device\n");
		return -EINVAL;
	}

	mirror->ingress = ingress;
	span_type = ingress ? MLXSW_SP_SPAN_INGRESS : MLXSW_SP_SPAN_EGRESS;
	return mlxsw_sp_span_mirror_add(mlxsw_sp_port, act->dev, span_type,
					true, &mirror->span_id);
}

static void
mlxsw_sp_port_del_cls_matchall_mirror(struct mlxsw_sp_port *mlxsw_sp_port,
				      struct mlxsw_sp_port_mall_mirror_tc_entry *mirror)
{
	enum mlxsw_sp_span_type span_type;

	span_type = mirror->ingress ?
			MLXSW_SP_SPAN_INGRESS : MLXSW_SP_SPAN_EGRESS;
	mlxsw_sp_span_mirror_del(mlxsw_sp_port, mirror->span_id,
				 span_type, true);
}

static int
mlxsw_sp_port_add_cls_matchall_sample(struct mlxsw_sp_port *mlxsw_sp_port,
				      struct tc_cls_matchall_offload *cls,
				      const struct flow_action_entry *act,
				      bool ingress)
{
	int err;

	if (!mlxsw_sp_port->sample)
		return -EOPNOTSUPP;
	if (rtnl_dereference(mlxsw_sp_port->sample->psample_group)) {
		netdev_err(mlxsw_sp_port->dev, "sample already active\n");
		return -EEXIST;
	}
	if (act->sample.rate > MLXSW_REG_MPSC_RATE_MAX) {
		netdev_err(mlxsw_sp_port->dev, "sample rate not supported\n");
		return -EOPNOTSUPP;
	}

	rcu_assign_pointer(mlxsw_sp_port->sample->psample_group,
			   act->sample.psample_group);
	mlxsw_sp_port->sample->truncate = act->sample.truncate;
	mlxsw_sp_port->sample->trunc_size = act->sample.trunc_size;
	mlxsw_sp_port->sample->rate = act->sample.rate;

	err = mlxsw_sp_port_sample_set(mlxsw_sp_port, true, act->sample.rate);
	if (err)
		goto err_port_sample_set;
	return 0;

err_port_sample_set:
	RCU_INIT_POINTER(mlxsw_sp_port->sample->psample_group, NULL);
	return err;
}

static void
mlxsw_sp_port_del_cls_matchall_sample(struct mlxsw_sp_port *mlxsw_sp_port)
{
	if (!mlxsw_sp_port->sample)
		return;

	mlxsw_sp_port_sample_set(mlxsw_sp_port, false, 1);
	RCU_INIT_POINTER(mlxsw_sp_port->sample->psample_group, NULL);
}

static int mlxsw_sp_port_add_cls_matchall(struct mlxsw_sp_port *mlxsw_sp_port,
					  struct tc_cls_matchall_offload *f,
					  bool ingress)
{
	struct mlxsw_sp_port_mall_tc_entry *mall_tc_entry;
	__be16 protocol = f->common.protocol;
	struct flow_action_entry *act;
	int err;

	if (!flow_offload_has_one_action(&f->rule->action)) {
		netdev_err(mlxsw_sp_port->dev, "only singular actions are supported\n");
		return -EOPNOTSUPP;
	}

	mall_tc_entry = kzalloc(sizeof(*mall_tc_entry), GFP_KERNEL);
	if (!mall_tc_entry)
		return -ENOMEM;
	mall_tc_entry->cookie = f->cookie;

	act = &f->rule->action.entries[0];

	if (act->id == FLOW_ACTION_MIRRED && protocol == htons(ETH_P_ALL)) {
		struct mlxsw_sp_port_mall_mirror_tc_entry *mirror;

		mall_tc_entry->type = MLXSW_SP_PORT_MALL_MIRROR;
		mirror = &mall_tc_entry->mirror;
		err = mlxsw_sp_port_add_cls_matchall_mirror(mlxsw_sp_port,
							    mirror, act,
							    ingress);
	} else if (act->id == FLOW_ACTION_SAMPLE &&
		   protocol == htons(ETH_P_ALL)) {
		mall_tc_entry->type = MLXSW_SP_PORT_MALL_SAMPLE;
		err = mlxsw_sp_port_add_cls_matchall_sample(mlxsw_sp_port, f,
							    act, ingress);
	} else {
		err = -EOPNOTSUPP;
	}

	if (err)
		goto err_add_action;

	list_add_tail(&mall_tc_entry->list, &mlxsw_sp_port->mall_tc_list);
	return 0;

err_add_action:
	kfree(mall_tc_entry);
	return err;
}

static void mlxsw_sp_port_del_cls_matchall(struct mlxsw_sp_port *mlxsw_sp_port,
					   struct tc_cls_matchall_offload *f)
{
	struct mlxsw_sp_port_mall_tc_entry *mall_tc_entry;

	mall_tc_entry = mlxsw_sp_port_mall_tc_entry_find(mlxsw_sp_port,
							 f->cookie);
	if (!mall_tc_entry) {
		netdev_dbg(mlxsw_sp_port->dev, "tc entry not found on port\n");
		return;
	}
	list_del(&mall_tc_entry->list);

	switch (mall_tc_entry->type) {
	case MLXSW_SP_PORT_MALL_MIRROR:
		mlxsw_sp_port_del_cls_matchall_mirror(mlxsw_sp_port,
						      &mall_tc_entry->mirror);
		break;
	case MLXSW_SP_PORT_MALL_SAMPLE:
		mlxsw_sp_port_del_cls_matchall_sample(mlxsw_sp_port);
		break;
	default:
		WARN_ON(1);
	}

	kfree(mall_tc_entry);
}

static int mlxsw_sp_setup_tc_cls_matchall(struct mlxsw_sp_port *mlxsw_sp_port,
					  struct tc_cls_matchall_offload *f,
					  bool ingress)
{
	switch (f->command) {
	case TC_CLSMATCHALL_REPLACE:
		return mlxsw_sp_port_add_cls_matchall(mlxsw_sp_port, f,
						      ingress);
	case TC_CLSMATCHALL_DESTROY:
		mlxsw_sp_port_del_cls_matchall(mlxsw_sp_port, f);
		return 0;
	default:
		return -EOPNOTSUPP;
	}
}

static int
mlxsw_sp_setup_tc_cls_flower(struct mlxsw_sp_acl_block *acl_block,
			     struct flow_cls_offload *f)
{
	struct mlxsw_sp *mlxsw_sp = mlxsw_sp_acl_block_mlxsw_sp(acl_block);

	switch (f->command) {
	case FLOW_CLS_REPLACE:
		return mlxsw_sp_flower_replace(mlxsw_sp, acl_block, f);
	case FLOW_CLS_DESTROY:
		mlxsw_sp_flower_destroy(mlxsw_sp, acl_block, f);
		return 0;
	case FLOW_CLS_STATS:
		return mlxsw_sp_flower_stats(mlxsw_sp, acl_block, f);
	case FLOW_CLS_TMPLT_CREATE:
		return mlxsw_sp_flower_tmplt_create(mlxsw_sp, acl_block, f);
	case FLOW_CLS_TMPLT_DESTROY:
		mlxsw_sp_flower_tmplt_destroy(mlxsw_sp, acl_block, f);
		return 0;
	default:
		return -EOPNOTSUPP;
	}
}

static int mlxsw_sp_setup_tc_block_cb_matchall(enum tc_setup_type type,
					       void *type_data,
					       void *cb_priv, bool ingress)
{
	struct mlxsw_sp_port *mlxsw_sp_port = cb_priv;

	switch (type) {
	case TC_SETUP_CLSMATCHALL:
		if (!tc_cls_can_offload_and_chain0(mlxsw_sp_port->dev,
						   type_data))
			return -EOPNOTSUPP;

		return mlxsw_sp_setup_tc_cls_matchall(mlxsw_sp_port, type_data,
						      ingress);
	case TC_SETUP_CLSFLOWER:
		return 0;
	default:
		return -EOPNOTSUPP;
	}
}

static int mlxsw_sp_setup_tc_block_cb_matchall_ig(enum tc_setup_type type,
						  void *type_data,
						  void *cb_priv)
{
	return mlxsw_sp_setup_tc_block_cb_matchall(type, type_data,
						   cb_priv, true);
}

static int mlxsw_sp_setup_tc_block_cb_matchall_eg(enum tc_setup_type type,
						  void *type_data,
						  void *cb_priv)
{
	return mlxsw_sp_setup_tc_block_cb_matchall(type, type_data,
						   cb_priv, false);
}

static int mlxsw_sp_setup_tc_block_cb_flower(enum tc_setup_type type,
					     void *type_data, void *cb_priv)
{
	struct mlxsw_sp_acl_block *acl_block = cb_priv;

	switch (type) {
	case TC_SETUP_CLSMATCHALL:
		return 0;
	case TC_SETUP_CLSFLOWER:
		if (mlxsw_sp_acl_block_disabled(acl_block))
			return -EOPNOTSUPP;

		return mlxsw_sp_setup_tc_cls_flower(acl_block, type_data);
	default:
		return -EOPNOTSUPP;
	}
}

static void mlxsw_sp_tc_block_flower_release(void *cb_priv)
{
	struct mlxsw_sp_acl_block *acl_block = cb_priv;

	mlxsw_sp_acl_block_destroy(acl_block);
}

static LIST_HEAD(mlxsw_sp_block_cb_list);

static int
mlxsw_sp_setup_tc_block_flower_bind(struct mlxsw_sp_port *mlxsw_sp_port,
			            struct flow_block_offload *f, bool ingress)
{
	struct mlxsw_sp *mlxsw_sp = mlxsw_sp_port->mlxsw_sp;
	struct mlxsw_sp_acl_block *acl_block;
	struct flow_block_cb *block_cb;
	bool register_block = false;
	int err;

	block_cb = flow_block_cb_lookup(f->block,
					mlxsw_sp_setup_tc_block_cb_flower,
					mlxsw_sp);
	if (!block_cb) {
		acl_block = mlxsw_sp_acl_block_create(mlxsw_sp, f->net);
		if (!acl_block)
			return -ENOMEM;
		block_cb = flow_block_cb_alloc(mlxsw_sp_setup_tc_block_cb_flower,
					       mlxsw_sp, acl_block,
					       mlxsw_sp_tc_block_flower_release);
		if (IS_ERR(block_cb)) {
			mlxsw_sp_acl_block_destroy(acl_block);
			err = PTR_ERR(block_cb);
			goto err_cb_register;
		}
		register_block = true;
	} else {
		acl_block = flow_block_cb_priv(block_cb);
	}
	flow_block_cb_incref(block_cb);
	err = mlxsw_sp_acl_block_bind(mlxsw_sp, acl_block,
				      mlxsw_sp_port, ingress, f->extack);
	if (err)
		goto err_block_bind;

	if (ingress)
		mlxsw_sp_port->ing_acl_block = acl_block;
	else
		mlxsw_sp_port->eg_acl_block = acl_block;

	if (register_block) {
		flow_block_cb_add(block_cb, f);
		list_add_tail(&block_cb->driver_list, &mlxsw_sp_block_cb_list);
	}

	return 0;

err_block_bind:
	if (!flow_block_cb_decref(block_cb))
		flow_block_cb_free(block_cb);
err_cb_register:
	return err;
}

static void
mlxsw_sp_setup_tc_block_flower_unbind(struct mlxsw_sp_port *mlxsw_sp_port,
				      struct flow_block_offload *f, bool ingress)
{
	struct mlxsw_sp *mlxsw_sp = mlxsw_sp_port->mlxsw_sp;
	struct mlxsw_sp_acl_block *acl_block;
	struct flow_block_cb *block_cb;
	int err;

	block_cb = flow_block_cb_lookup(f->block,
					mlxsw_sp_setup_tc_block_cb_flower,
					mlxsw_sp);
	if (!block_cb)
		return;

	if (ingress)
		mlxsw_sp_port->ing_acl_block = NULL;
	else
		mlxsw_sp_port->eg_acl_block = NULL;

	acl_block = flow_block_cb_priv(block_cb);
	err = mlxsw_sp_acl_block_unbind(mlxsw_sp, acl_block,
					mlxsw_sp_port, ingress);
	if (!err && !flow_block_cb_decref(block_cb)) {
		flow_block_cb_remove(block_cb, f);
		list_del(&block_cb->driver_list);
	}
}

static int mlxsw_sp_setup_tc_block(struct mlxsw_sp_port *mlxsw_sp_port,
				   struct flow_block_offload *f)
{
	struct flow_block_cb *block_cb;
	flow_setup_cb_t *cb;
	bool ingress;
	int err;

	if (f->binder_type == FLOW_BLOCK_BINDER_TYPE_CLSACT_INGRESS) {
		cb = mlxsw_sp_setup_tc_block_cb_matchall_ig;
		ingress = true;
	} else if (f->binder_type == FLOW_BLOCK_BINDER_TYPE_CLSACT_EGRESS) {
		cb = mlxsw_sp_setup_tc_block_cb_matchall_eg;
		ingress = false;
	} else {
		return -EOPNOTSUPP;
	}

	f->driver_block_list = &mlxsw_sp_block_cb_list;

	switch (f->command) {
	case FLOW_BLOCK_BIND:
		if (flow_block_cb_is_busy(cb, mlxsw_sp_port,
					  &mlxsw_sp_block_cb_list))
			return -EBUSY;

		block_cb = flow_block_cb_alloc(cb, mlxsw_sp_port,
					       mlxsw_sp_port, NULL);
		if (IS_ERR(block_cb))
			return PTR_ERR(block_cb);
		err = mlxsw_sp_setup_tc_block_flower_bind(mlxsw_sp_port, f,
							  ingress);
		if (err) {
			flow_block_cb_free(block_cb);
			return err;
		}
		flow_block_cb_add(block_cb, f);
		list_add_tail(&block_cb->driver_list, &mlxsw_sp_block_cb_list);
		return 0;
	case FLOW_BLOCK_UNBIND:
		mlxsw_sp_setup_tc_block_flower_unbind(mlxsw_sp_port,
						      f, ingress);
		block_cb = flow_block_cb_lookup(f->block, cb, mlxsw_sp_port);
		if (!block_cb)
			return -ENOENT;

		flow_block_cb_remove(block_cb, f);
		list_del(&block_cb->driver_list);
		return 0;
	default:
		return -EOPNOTSUPP;
	}
}

static int mlxsw_sp_setup_tc(struct net_device *dev, enum tc_setup_type type,
			     void *type_data)
{
	struct mlxsw_sp_port *mlxsw_sp_port = netdev_priv(dev);

	switch (type) {
	case TC_SETUP_BLOCK:
		return mlxsw_sp_setup_tc_block(mlxsw_sp_port, type_data);
	case TC_SETUP_QDISC_RED:
		return mlxsw_sp_setup_tc_red(mlxsw_sp_port, type_data);
	case TC_SETUP_QDISC_PRIO:
		return mlxsw_sp_setup_tc_prio(mlxsw_sp_port, type_data);
	default:
		return -EOPNOTSUPP;
	}
}


static int mlxsw_sp_feature_hw_tc(struct net_device *dev, bool enable)
{
	struct mlxsw_sp_port *mlxsw_sp_port = netdev_priv(dev);

	if (!enable) {
		if (mlxsw_sp_acl_block_rule_count(mlxsw_sp_port->ing_acl_block) ||
		    mlxsw_sp_acl_block_rule_count(mlxsw_sp_port->eg_acl_block) ||
		    !list_empty(&mlxsw_sp_port->mall_tc_list)) {
			netdev_err(dev, "Active offloaded tc filters, can't turn hw_tc_offload off\n");
			return -EINVAL;
		}
		mlxsw_sp_acl_block_disable_inc(mlxsw_sp_port->ing_acl_block);
		mlxsw_sp_acl_block_disable_inc(mlxsw_sp_port->eg_acl_block);
	} else {
		mlxsw_sp_acl_block_disable_dec(mlxsw_sp_port->ing_acl_block);
		mlxsw_sp_acl_block_disable_dec(mlxsw_sp_port->eg_acl_block);
	}
	return 0;
}

static int mlxsw_sp_feature_loopback(struct net_device *dev, bool enable)
{
	struct mlxsw_sp_port *mlxsw_sp_port = netdev_priv(dev);
	char pplr_pl[MLXSW_REG_PPLR_LEN];
	int err;

	if (netif_running(dev))
		mlxsw_sp_port_admin_status_set(mlxsw_sp_port, false);

	mlxsw_reg_pplr_pack(pplr_pl, mlxsw_sp_port->local_port, enable);
	err = mlxsw_reg_write(mlxsw_sp_port->mlxsw_sp->core, MLXSW_REG(pplr),
			      pplr_pl);

	if (netif_running(dev))
		mlxsw_sp_port_admin_status_set(mlxsw_sp_port, true);

	return err;
}

typedef int (*mlxsw_sp_feature_handler)(struct net_device *dev, bool enable);

static int mlxsw_sp_handle_feature(struct net_device *dev,
				   netdev_features_t wanted_features,
				   netdev_features_t feature,
				   mlxsw_sp_feature_handler feature_handler)
{
	netdev_features_t changes = wanted_features ^ dev->features;
	bool enable = !!(wanted_features & feature);
	int err;

	if (!(changes & feature))
		return 0;

	err = feature_handler(dev, enable);
	if (err) {
		netdev_err(dev, "%s feature %pNF failed, err %d\n",
			   enable ? "Enable" : "Disable", &feature, err);
		return err;
	}

	if (enable)
		dev->features |= feature;
	else
		dev->features &= ~feature;

	return 0;
}
static int mlxsw_sp_set_features(struct net_device *dev,
				 netdev_features_t features)
{
	netdev_features_t oper_features = dev->features;
	int err = 0;

	err |= mlxsw_sp_handle_feature(dev, features, NETIF_F_HW_TC,
				       mlxsw_sp_feature_hw_tc);
	err |= mlxsw_sp_handle_feature(dev, features, NETIF_F_LOOPBACK,
				       mlxsw_sp_feature_loopback);

	if (err) {
		dev->features = oper_features;
		return -EINVAL;
	}

	return 0;
}

static struct devlink_port *
mlxsw_sp_port_get_devlink_port(struct net_device *dev)
{
	struct mlxsw_sp_port *mlxsw_sp_port = netdev_priv(dev);
	struct mlxsw_sp *mlxsw_sp = mlxsw_sp_port->mlxsw_sp;

	return mlxsw_core_port_devlink_port_get(mlxsw_sp->core,
						mlxsw_sp_port->local_port);
}

static int mlxsw_sp_port_hwtstamp_set(struct mlxsw_sp_port *mlxsw_sp_port,
				      struct ifreq *ifr)
{
	struct hwtstamp_config config;
	int err;

	if (copy_from_user(&config, ifr->ifr_data, sizeof(config)))
		return -EFAULT;

	err = mlxsw_sp_port->mlxsw_sp->ptp_ops->hwtstamp_set(mlxsw_sp_port,
							     &config);
	if (err)
		return err;

	if (copy_to_user(ifr->ifr_data, &config, sizeof(config)))
		return -EFAULT;

	return 0;
}

static int mlxsw_sp_port_hwtstamp_get(struct mlxsw_sp_port *mlxsw_sp_port,
				      struct ifreq *ifr)
{
	struct hwtstamp_config config;
	int err;

	err = mlxsw_sp_port->mlxsw_sp->ptp_ops->hwtstamp_get(mlxsw_sp_port,
							     &config);
	if (err)
		return err;

	if (copy_to_user(ifr->ifr_data, &config, sizeof(config)))
		return -EFAULT;

	return 0;
}

static inline void mlxsw_sp_port_ptp_clear(struct mlxsw_sp_port *mlxsw_sp_port)
{
	struct hwtstamp_config config = {0};

	mlxsw_sp_port->mlxsw_sp->ptp_ops->hwtstamp_set(mlxsw_sp_port, &config);
}

static int
mlxsw_sp_port_ioctl(struct net_device *dev, struct ifreq *ifr, int cmd)
{
	struct mlxsw_sp_port *mlxsw_sp_port = netdev_priv(dev);

	switch (cmd) {
	case SIOCSHWTSTAMP:
		return mlxsw_sp_port_hwtstamp_set(mlxsw_sp_port, ifr);
	case SIOCGHWTSTAMP:
		return mlxsw_sp_port_hwtstamp_get(mlxsw_sp_port, ifr);
	default:
		return -EOPNOTSUPP;
	}
}

static const struct net_device_ops mlxsw_sp_port_netdev_ops = {
	.ndo_open		= mlxsw_sp_port_open,
	.ndo_stop		= mlxsw_sp_port_stop,
	.ndo_start_xmit		= mlxsw_sp_port_xmit,
	.ndo_setup_tc           = mlxsw_sp_setup_tc,
	.ndo_set_rx_mode	= mlxsw_sp_set_rx_mode,
	.ndo_set_mac_address	= mlxsw_sp_port_set_mac_address,
	.ndo_change_mtu		= mlxsw_sp_port_change_mtu,
	.ndo_get_stats64	= mlxsw_sp_port_get_stats64,
	.ndo_has_offload_stats	= mlxsw_sp_port_has_offload_stats,
	.ndo_get_offload_stats	= mlxsw_sp_port_get_offload_stats,
	.ndo_vlan_rx_add_vid	= mlxsw_sp_port_add_vid,
	.ndo_vlan_rx_kill_vid	= mlxsw_sp_port_kill_vid,
	.ndo_set_features	= mlxsw_sp_set_features,
	.ndo_get_devlink_port	= mlxsw_sp_port_get_devlink_port,
	.ndo_do_ioctl		= mlxsw_sp_port_ioctl,
};

static void mlxsw_sp_port_get_drvinfo(struct net_device *dev,
				      struct ethtool_drvinfo *drvinfo)
{
	struct mlxsw_sp_port *mlxsw_sp_port = netdev_priv(dev);
	struct mlxsw_sp *mlxsw_sp = mlxsw_sp_port->mlxsw_sp;

	strlcpy(drvinfo->driver, mlxsw_sp->bus_info->device_kind,
		sizeof(drvinfo->driver));
	strlcpy(drvinfo->version, mlxsw_sp_driver_version,
		sizeof(drvinfo->version));
	snprintf(drvinfo->fw_version, sizeof(drvinfo->fw_version),
		 "%d.%d.%d",
		 mlxsw_sp->bus_info->fw_rev.major,
		 mlxsw_sp->bus_info->fw_rev.minor,
		 mlxsw_sp->bus_info->fw_rev.subminor);
	strlcpy(drvinfo->bus_info, mlxsw_sp->bus_info->device_name,
		sizeof(drvinfo->bus_info));
}

static void mlxsw_sp_port_get_pauseparam(struct net_device *dev,
					 struct ethtool_pauseparam *pause)
{
	struct mlxsw_sp_port *mlxsw_sp_port = netdev_priv(dev);

	pause->rx_pause = mlxsw_sp_port->link.rx_pause;
	pause->tx_pause = mlxsw_sp_port->link.tx_pause;
}

static int mlxsw_sp_port_pause_set(struct mlxsw_sp_port *mlxsw_sp_port,
				   struct ethtool_pauseparam *pause)
{
	char pfcc_pl[MLXSW_REG_PFCC_LEN];

	mlxsw_reg_pfcc_pack(pfcc_pl, mlxsw_sp_port->local_port);
	mlxsw_reg_pfcc_pprx_set(pfcc_pl, pause->rx_pause);
	mlxsw_reg_pfcc_pptx_set(pfcc_pl, pause->tx_pause);

	return mlxsw_reg_write(mlxsw_sp_port->mlxsw_sp->core, MLXSW_REG(pfcc),
			       pfcc_pl);
}

static int mlxsw_sp_port_set_pauseparam(struct net_device *dev,
					struct ethtool_pauseparam *pause)
{
	struct mlxsw_sp_port *mlxsw_sp_port = netdev_priv(dev);
	bool pause_en = pause->tx_pause || pause->rx_pause;
	int err;

	if (mlxsw_sp_port->dcb.pfc && mlxsw_sp_port->dcb.pfc->pfc_en) {
		netdev_err(dev, "PFC already enabled on port\n");
		return -EINVAL;
	}

	if (pause->autoneg) {
		netdev_err(dev, "PAUSE frames autonegotiation isn't supported\n");
		return -EINVAL;
	}

	err = mlxsw_sp_port_headroom_set(mlxsw_sp_port, dev->mtu, pause_en);
	if (err) {
		netdev_err(dev, "Failed to configure port's headroom\n");
		return err;
	}

	err = mlxsw_sp_port_pause_set(mlxsw_sp_port, pause);
	if (err) {
		netdev_err(dev, "Failed to set PAUSE parameters\n");
		goto err_port_pause_configure;
	}

	mlxsw_sp_port->link.rx_pause = pause->rx_pause;
	mlxsw_sp_port->link.tx_pause = pause->tx_pause;

	return 0;

err_port_pause_configure:
	pause_en = mlxsw_sp_port_is_pause_en(mlxsw_sp_port);
	mlxsw_sp_port_headroom_set(mlxsw_sp_port, dev->mtu, pause_en);
	return err;
}

struct mlxsw_sp_port_hw_stats {
	char str[ETH_GSTRING_LEN];
	u64 (*getter)(const char *payload);
	bool cells_bytes;
};

static struct mlxsw_sp_port_hw_stats mlxsw_sp_port_hw_stats[] = {
	{
		.str = "a_frames_transmitted_ok",
		.getter = mlxsw_reg_ppcnt_a_frames_transmitted_ok_get,
	},
	{
		.str = "a_frames_received_ok",
		.getter = mlxsw_reg_ppcnt_a_frames_received_ok_get,
	},
	{
		.str = "a_frame_check_sequence_errors",
		.getter = mlxsw_reg_ppcnt_a_frame_check_sequence_errors_get,
	},
	{
		.str = "a_alignment_errors",
		.getter = mlxsw_reg_ppcnt_a_alignment_errors_get,
	},
	{
		.str = "a_octets_transmitted_ok",
		.getter = mlxsw_reg_ppcnt_a_octets_transmitted_ok_get,
	},
	{
		.str = "a_octets_received_ok",
		.getter = mlxsw_reg_ppcnt_a_octets_received_ok_get,
	},
	{
		.str = "a_multicast_frames_xmitted_ok",
		.getter = mlxsw_reg_ppcnt_a_multicast_frames_xmitted_ok_get,
	},
	{
		.str = "a_broadcast_frames_xmitted_ok",
		.getter = mlxsw_reg_ppcnt_a_broadcast_frames_xmitted_ok_get,
	},
	{
		.str = "a_multicast_frames_received_ok",
		.getter = mlxsw_reg_ppcnt_a_multicast_frames_received_ok_get,
	},
	{
		.str = "a_broadcast_frames_received_ok",
		.getter = mlxsw_reg_ppcnt_a_broadcast_frames_received_ok_get,
	},
	{
		.str = "a_in_range_length_errors",
		.getter = mlxsw_reg_ppcnt_a_in_range_length_errors_get,
	},
	{
		.str = "a_out_of_range_length_field",
		.getter = mlxsw_reg_ppcnt_a_out_of_range_length_field_get,
	},
	{
		.str = "a_frame_too_long_errors",
		.getter = mlxsw_reg_ppcnt_a_frame_too_long_errors_get,
	},
	{
		.str = "a_symbol_error_during_carrier",
		.getter = mlxsw_reg_ppcnt_a_symbol_error_during_carrier_get,
	},
	{
		.str = "a_mac_control_frames_transmitted",
		.getter = mlxsw_reg_ppcnt_a_mac_control_frames_transmitted_get,
	},
	{
		.str = "a_mac_control_frames_received",
		.getter = mlxsw_reg_ppcnt_a_mac_control_frames_received_get,
	},
	{
		.str = "a_unsupported_opcodes_received",
		.getter = mlxsw_reg_ppcnt_a_unsupported_opcodes_received_get,
	},
	{
		.str = "a_pause_mac_ctrl_frames_received",
		.getter = mlxsw_reg_ppcnt_a_pause_mac_ctrl_frames_received_get,
	},
	{
		.str = "a_pause_mac_ctrl_frames_xmitted",
		.getter = mlxsw_reg_ppcnt_a_pause_mac_ctrl_frames_transmitted_get,
	},
};

#define MLXSW_SP_PORT_HW_STATS_LEN ARRAY_SIZE(mlxsw_sp_port_hw_stats)

static struct mlxsw_sp_port_hw_stats mlxsw_sp_port_hw_rfc_2863_stats[] = {
	{
		.str = "if_in_discards",
		.getter = mlxsw_reg_ppcnt_if_in_discards_get,
	},
	{
		.str = "if_out_discards",
		.getter = mlxsw_reg_ppcnt_if_out_discards_get,
	},
	{
		.str = "if_out_errors",
		.getter = mlxsw_reg_ppcnt_if_out_errors_get,
	},
};

#define MLXSW_SP_PORT_HW_RFC_2863_STATS_LEN \
	ARRAY_SIZE(mlxsw_sp_port_hw_rfc_2863_stats)

static struct mlxsw_sp_port_hw_stats mlxsw_sp_port_hw_rfc_2819_stats[] = {
	{
		.str = "ether_stats_undersize_pkts",
		.getter = mlxsw_reg_ppcnt_ether_stats_undersize_pkts_get,
	},
	{
		.str = "ether_stats_oversize_pkts",
		.getter = mlxsw_reg_ppcnt_ether_stats_oversize_pkts_get,
	},
	{
		.str = "ether_stats_fragments",
		.getter = mlxsw_reg_ppcnt_ether_stats_fragments_get,
	},
	{
		.str = "ether_pkts64octets",
		.getter = mlxsw_reg_ppcnt_ether_stats_pkts64octets_get,
	},
	{
		.str = "ether_pkts65to127octets",
		.getter = mlxsw_reg_ppcnt_ether_stats_pkts65to127octets_get,
	},
	{
		.str = "ether_pkts128to255octets",
		.getter = mlxsw_reg_ppcnt_ether_stats_pkts128to255octets_get,
	},
	{
		.str = "ether_pkts256to511octets",
		.getter = mlxsw_reg_ppcnt_ether_stats_pkts256to511octets_get,
	},
	{
		.str = "ether_pkts512to1023octets",
		.getter = mlxsw_reg_ppcnt_ether_stats_pkts512to1023octets_get,
	},
	{
		.str = "ether_pkts1024to1518octets",
		.getter = mlxsw_reg_ppcnt_ether_stats_pkts1024to1518octets_get,
	},
	{
		.str = "ether_pkts1519to2047octets",
		.getter = mlxsw_reg_ppcnt_ether_stats_pkts1519to2047octets_get,
	},
	{
		.str = "ether_pkts2048to4095octets",
		.getter = mlxsw_reg_ppcnt_ether_stats_pkts2048to4095octets_get,
	},
	{
		.str = "ether_pkts4096to8191octets",
		.getter = mlxsw_reg_ppcnt_ether_stats_pkts4096to8191octets_get,
	},
	{
		.str = "ether_pkts8192to10239octets",
		.getter = mlxsw_reg_ppcnt_ether_stats_pkts8192to10239octets_get,
	},
};

#define MLXSW_SP_PORT_HW_RFC_2819_STATS_LEN \
	ARRAY_SIZE(mlxsw_sp_port_hw_rfc_2819_stats)

static struct mlxsw_sp_port_hw_stats mlxsw_sp_port_hw_rfc_3635_stats[] = {
	{
		.str = "dot3stats_fcs_errors",
		.getter = mlxsw_reg_ppcnt_dot3stats_fcs_errors_get,
	},
	{
		.str = "dot3stats_symbol_errors",
		.getter = mlxsw_reg_ppcnt_dot3stats_symbol_errors_get,
	},
	{
		.str = "dot3control_in_unknown_opcodes",
		.getter = mlxsw_reg_ppcnt_dot3control_in_unknown_opcodes_get,
	},
	{
		.str = "dot3in_pause_frames",
		.getter = mlxsw_reg_ppcnt_dot3in_pause_frames_get,
	},
};

#define MLXSW_SP_PORT_HW_RFC_3635_STATS_LEN \
	ARRAY_SIZE(mlxsw_sp_port_hw_rfc_3635_stats)

static struct mlxsw_sp_port_hw_stats mlxsw_sp_port_hw_discard_stats[] = {
	{
		.str = "discard_ingress_general",
		.getter = mlxsw_reg_ppcnt_ingress_general_get,
	},
	{
		.str = "discard_ingress_policy_engine",
		.getter = mlxsw_reg_ppcnt_ingress_policy_engine_get,
	},
	{
		.str = "discard_ingress_vlan_membership",
		.getter = mlxsw_reg_ppcnt_ingress_vlan_membership_get,
	},
	{
		.str = "discard_ingress_tag_frame_type",
		.getter = mlxsw_reg_ppcnt_ingress_tag_frame_type_get,
	},
	{
		.str = "discard_egress_vlan_membership",
		.getter = mlxsw_reg_ppcnt_egress_vlan_membership_get,
	},
	{
		.str = "discard_loopback_filter",
		.getter = mlxsw_reg_ppcnt_loopback_filter_get,
	},
	{
		.str = "discard_egress_general",
		.getter = mlxsw_reg_ppcnt_egress_general_get,
	},
	{
		.str = "discard_egress_hoq",
		.getter = mlxsw_reg_ppcnt_egress_hoq_get,
	},
	{
		.str = "discard_egress_policy_engine",
		.getter = mlxsw_reg_ppcnt_egress_policy_engine_get,
	},
	{
		.str = "discard_ingress_tx_link_down",
		.getter = mlxsw_reg_ppcnt_ingress_tx_link_down_get,
	},
	{
		.str = "discard_egress_stp_filter",
		.getter = mlxsw_reg_ppcnt_egress_stp_filter_get,
	},
	{
		.str = "discard_egress_sll",
		.getter = mlxsw_reg_ppcnt_egress_sll_get,
	},
};

#define MLXSW_SP_PORT_HW_DISCARD_STATS_LEN \
	ARRAY_SIZE(mlxsw_sp_port_hw_discard_stats)

static struct mlxsw_sp_port_hw_stats mlxsw_sp_port_hw_prio_stats[] = {
	{
		.str = "rx_octets_prio",
		.getter = mlxsw_reg_ppcnt_rx_octets_get,
	},
	{
		.str = "rx_frames_prio",
		.getter = mlxsw_reg_ppcnt_rx_frames_get,
	},
	{
		.str = "tx_octets_prio",
		.getter = mlxsw_reg_ppcnt_tx_octets_get,
	},
	{
		.str = "tx_frames_prio",
		.getter = mlxsw_reg_ppcnt_tx_frames_get,
	},
	{
		.str = "rx_pause_prio",
		.getter = mlxsw_reg_ppcnt_rx_pause_get,
	},
	{
		.str = "rx_pause_duration_prio",
		.getter = mlxsw_reg_ppcnt_rx_pause_duration_get,
	},
	{
		.str = "tx_pause_prio",
		.getter = mlxsw_reg_ppcnt_tx_pause_get,
	},
	{
		.str = "tx_pause_duration_prio",
		.getter = mlxsw_reg_ppcnt_tx_pause_duration_get,
	},
};

#define MLXSW_SP_PORT_HW_PRIO_STATS_LEN ARRAY_SIZE(mlxsw_sp_port_hw_prio_stats)

static struct mlxsw_sp_port_hw_stats mlxsw_sp_port_hw_tc_stats[] = {
	{
		.str = "tc_transmit_queue_tc",
		.getter = mlxsw_reg_ppcnt_tc_transmit_queue_get,
		.cells_bytes = true,
	},
	{
		.str = "tc_no_buffer_discard_uc_tc",
		.getter = mlxsw_reg_ppcnt_tc_no_buffer_discard_uc_get,
	},
};

#define MLXSW_SP_PORT_HW_TC_STATS_LEN ARRAY_SIZE(mlxsw_sp_port_hw_tc_stats)

#define MLXSW_SP_PORT_ETHTOOL_STATS_LEN (MLXSW_SP_PORT_HW_STATS_LEN + \
					 MLXSW_SP_PORT_HW_RFC_2863_STATS_LEN + \
					 MLXSW_SP_PORT_HW_RFC_2819_STATS_LEN + \
					 MLXSW_SP_PORT_HW_RFC_3635_STATS_LEN + \
					 MLXSW_SP_PORT_HW_DISCARD_STATS_LEN + \
					 (MLXSW_SP_PORT_HW_PRIO_STATS_LEN * \
					  IEEE_8021QAZ_MAX_TCS) + \
					 (MLXSW_SP_PORT_HW_TC_STATS_LEN * \
					  TC_MAX_QUEUE))

static void mlxsw_sp_port_get_prio_strings(u8 **p, int prio)
{
	int i;

	for (i = 0; i < MLXSW_SP_PORT_HW_PRIO_STATS_LEN; i++) {
		snprintf(*p, ETH_GSTRING_LEN, "%.29s_%.1d",
			 mlxsw_sp_port_hw_prio_stats[i].str, prio);
		*p += ETH_GSTRING_LEN;
	}
}

static void mlxsw_sp_port_get_tc_strings(u8 **p, int tc)
{
	int i;

	for (i = 0; i < MLXSW_SP_PORT_HW_TC_STATS_LEN; i++) {
		snprintf(*p, ETH_GSTRING_LEN, "%.29s_%.1d",
			 mlxsw_sp_port_hw_tc_stats[i].str, tc);
		*p += ETH_GSTRING_LEN;
	}
}

static void mlxsw_sp_port_get_strings(struct net_device *dev,
				      u32 stringset, u8 *data)
{
	struct mlxsw_sp_port *mlxsw_sp_port = netdev_priv(dev);
	u8 *p = data;
	int i;

	switch (stringset) {
	case ETH_SS_STATS:
		for (i = 0; i < MLXSW_SP_PORT_HW_STATS_LEN; i++) {
			memcpy(p, mlxsw_sp_port_hw_stats[i].str,
			       ETH_GSTRING_LEN);
			p += ETH_GSTRING_LEN;
		}

		for (i = 0; i < MLXSW_SP_PORT_HW_RFC_2863_STATS_LEN; i++) {
			memcpy(p, mlxsw_sp_port_hw_rfc_2863_stats[i].str,
			       ETH_GSTRING_LEN);
			p += ETH_GSTRING_LEN;
		}

		for (i = 0; i < MLXSW_SP_PORT_HW_RFC_2819_STATS_LEN; i++) {
			memcpy(p, mlxsw_sp_port_hw_rfc_2819_stats[i].str,
			       ETH_GSTRING_LEN);
			p += ETH_GSTRING_LEN;
		}

		for (i = 0; i < MLXSW_SP_PORT_HW_RFC_3635_STATS_LEN; i++) {
			memcpy(p, mlxsw_sp_port_hw_rfc_3635_stats[i].str,
			       ETH_GSTRING_LEN);
			p += ETH_GSTRING_LEN;
		}

		for (i = 0; i < MLXSW_SP_PORT_HW_DISCARD_STATS_LEN; i++) {
			memcpy(p, mlxsw_sp_port_hw_discard_stats[i].str,
			       ETH_GSTRING_LEN);
			p += ETH_GSTRING_LEN;
		}

		for (i = 0; i < IEEE_8021QAZ_MAX_TCS; i++)
			mlxsw_sp_port_get_prio_strings(&p, i);

		for (i = 0; i < TC_MAX_QUEUE; i++)
			mlxsw_sp_port_get_tc_strings(&p, i);

		mlxsw_sp_port->mlxsw_sp->ptp_ops->get_stats_strings(&p);
		break;
	}
}

static int mlxsw_sp_port_set_phys_id(struct net_device *dev,
				     enum ethtool_phys_id_state state)
{
	struct mlxsw_sp_port *mlxsw_sp_port = netdev_priv(dev);
	struct mlxsw_sp *mlxsw_sp = mlxsw_sp_port->mlxsw_sp;
	char mlcr_pl[MLXSW_REG_MLCR_LEN];
	bool active;

	switch (state) {
	case ETHTOOL_ID_ACTIVE:
		active = true;
		break;
	case ETHTOOL_ID_INACTIVE:
		active = false;
		break;
	default:
		return -EOPNOTSUPP;
	}

	mlxsw_reg_mlcr_pack(mlcr_pl, mlxsw_sp_port->local_port, active);
	return mlxsw_reg_write(mlxsw_sp->core, MLXSW_REG(mlcr), mlcr_pl);
}

static int
mlxsw_sp_get_hw_stats_by_group(struct mlxsw_sp_port_hw_stats **p_hw_stats,
			       int *p_len, enum mlxsw_reg_ppcnt_grp grp)
{
	switch (grp) {
	case MLXSW_REG_PPCNT_IEEE_8023_CNT:
		*p_hw_stats = mlxsw_sp_port_hw_stats;
		*p_len = MLXSW_SP_PORT_HW_STATS_LEN;
		break;
	case MLXSW_REG_PPCNT_RFC_2863_CNT:
		*p_hw_stats = mlxsw_sp_port_hw_rfc_2863_stats;
		*p_len = MLXSW_SP_PORT_HW_RFC_2863_STATS_LEN;
		break;
	case MLXSW_REG_PPCNT_RFC_2819_CNT:
		*p_hw_stats = mlxsw_sp_port_hw_rfc_2819_stats;
		*p_len = MLXSW_SP_PORT_HW_RFC_2819_STATS_LEN;
		break;
	case MLXSW_REG_PPCNT_RFC_3635_CNT:
		*p_hw_stats = mlxsw_sp_port_hw_rfc_3635_stats;
		*p_len = MLXSW_SP_PORT_HW_RFC_3635_STATS_LEN;
		break;
	case MLXSW_REG_PPCNT_DISCARD_CNT:
		*p_hw_stats = mlxsw_sp_port_hw_discard_stats;
		*p_len = MLXSW_SP_PORT_HW_DISCARD_STATS_LEN;
		break;
	case MLXSW_REG_PPCNT_PRIO_CNT:
		*p_hw_stats = mlxsw_sp_port_hw_prio_stats;
		*p_len = MLXSW_SP_PORT_HW_PRIO_STATS_LEN;
		break;
	case MLXSW_REG_PPCNT_TC_CNT:
		*p_hw_stats = mlxsw_sp_port_hw_tc_stats;
		*p_len = MLXSW_SP_PORT_HW_TC_STATS_LEN;
		break;
	default:
		WARN_ON(1);
		return -EOPNOTSUPP;
	}
	return 0;
}

static void __mlxsw_sp_port_get_stats(struct net_device *dev,
				      enum mlxsw_reg_ppcnt_grp grp, int prio,
				      u64 *data, int data_index)
{
	struct mlxsw_sp_port *mlxsw_sp_port = netdev_priv(dev);
	struct mlxsw_sp *mlxsw_sp = mlxsw_sp_port->mlxsw_sp;
	struct mlxsw_sp_port_hw_stats *hw_stats;
	char ppcnt_pl[MLXSW_REG_PPCNT_LEN];
	int i, len;
	int err;

	err = mlxsw_sp_get_hw_stats_by_group(&hw_stats, &len, grp);
	if (err)
		return;
	mlxsw_sp_port_get_stats_raw(dev, grp, prio, ppcnt_pl);
	for (i = 0; i < len; i++) {
		data[data_index + i] = hw_stats[i].getter(ppcnt_pl);
		if (!hw_stats[i].cells_bytes)
			continue;
		data[data_index + i] = mlxsw_sp_cells_bytes(mlxsw_sp,
							    data[data_index + i]);
	}
}

static void mlxsw_sp_port_get_stats(struct net_device *dev,
				    struct ethtool_stats *stats, u64 *data)
{
	struct mlxsw_sp_port *mlxsw_sp_port = netdev_priv(dev);
	int i, data_index = 0;

	/* IEEE 802.3 Counters */
	__mlxsw_sp_port_get_stats(dev, MLXSW_REG_PPCNT_IEEE_8023_CNT, 0,
				  data, data_index);
	data_index = MLXSW_SP_PORT_HW_STATS_LEN;

	/* RFC 2863 Counters */
	__mlxsw_sp_port_get_stats(dev, MLXSW_REG_PPCNT_RFC_2863_CNT, 0,
				  data, data_index);
	data_index += MLXSW_SP_PORT_HW_RFC_2863_STATS_LEN;

	/* RFC 2819 Counters */
	__mlxsw_sp_port_get_stats(dev, MLXSW_REG_PPCNT_RFC_2819_CNT, 0,
				  data, data_index);
	data_index += MLXSW_SP_PORT_HW_RFC_2819_STATS_LEN;

	/* RFC 3635 Counters */
	__mlxsw_sp_port_get_stats(dev, MLXSW_REG_PPCNT_RFC_3635_CNT, 0,
				  data, data_index);
	data_index += MLXSW_SP_PORT_HW_RFC_3635_STATS_LEN;

	/* Discard Counters */
	__mlxsw_sp_port_get_stats(dev, MLXSW_REG_PPCNT_DISCARD_CNT, 0,
				  data, data_index);
	data_index += MLXSW_SP_PORT_HW_DISCARD_STATS_LEN;

	/* Per-Priority Counters */
	for (i = 0; i < IEEE_8021QAZ_MAX_TCS; i++) {
		__mlxsw_sp_port_get_stats(dev, MLXSW_REG_PPCNT_PRIO_CNT, i,
					  data, data_index);
		data_index += MLXSW_SP_PORT_HW_PRIO_STATS_LEN;
	}

	/* Per-TC Counters */
	for (i = 0; i < TC_MAX_QUEUE; i++) {
		__mlxsw_sp_port_get_stats(dev, MLXSW_REG_PPCNT_TC_CNT, i,
					  data, data_index);
		data_index += MLXSW_SP_PORT_HW_TC_STATS_LEN;
	}

	/* PTP counters */
	mlxsw_sp_port->mlxsw_sp->ptp_ops->get_stats(mlxsw_sp_port,
						    data, data_index);
	data_index += mlxsw_sp_port->mlxsw_sp->ptp_ops->get_stats_count();
}

static int mlxsw_sp_port_get_sset_count(struct net_device *dev, int sset)
{
	struct mlxsw_sp_port *mlxsw_sp_port = netdev_priv(dev);

	switch (sset) {
	case ETH_SS_STATS:
		return MLXSW_SP_PORT_ETHTOOL_STATS_LEN +
		       mlxsw_sp_port->mlxsw_sp->ptp_ops->get_stats_count();
	default:
		return -EOPNOTSUPP;
	}
}

struct mlxsw_sp1_port_link_mode {
	enum ethtool_link_mode_bit_indices mask_ethtool;
	u32 mask;
	u32 speed;
};

static const struct mlxsw_sp1_port_link_mode mlxsw_sp1_port_link_mode[] = {
	{
		.mask		= MLXSW_REG_PTYS_ETH_SPEED_100BASE_T,
		.mask_ethtool	= ETHTOOL_LINK_MODE_100baseT_Full_BIT,
		.speed		= SPEED_100,
	},
	{
		.mask		= MLXSW_REG_PTYS_ETH_SPEED_SGMII |
				  MLXSW_REG_PTYS_ETH_SPEED_1000BASE_KX,
		.mask_ethtool	= ETHTOOL_LINK_MODE_1000baseKX_Full_BIT,
		.speed		= SPEED_1000,
	},
	{
		.mask		= MLXSW_REG_PTYS_ETH_SPEED_10GBASE_T,
		.mask_ethtool	= ETHTOOL_LINK_MODE_10000baseT_Full_BIT,
		.speed		= SPEED_10000,
	},
	{
		.mask		= MLXSW_REG_PTYS_ETH_SPEED_10GBASE_CX4 |
				  MLXSW_REG_PTYS_ETH_SPEED_10GBASE_KX4,
		.mask_ethtool	= ETHTOOL_LINK_MODE_10000baseKX4_Full_BIT,
		.speed		= SPEED_10000,
	},
	{
		.mask		= MLXSW_REG_PTYS_ETH_SPEED_10GBASE_KR |
				  MLXSW_REG_PTYS_ETH_SPEED_10GBASE_CR |
				  MLXSW_REG_PTYS_ETH_SPEED_10GBASE_SR |
				  MLXSW_REG_PTYS_ETH_SPEED_10GBASE_ER_LR,
		.mask_ethtool	= ETHTOOL_LINK_MODE_10000baseKR_Full_BIT,
		.speed		= SPEED_10000,
	},
	{
		.mask		= MLXSW_REG_PTYS_ETH_SPEED_20GBASE_KR2,
		.mask_ethtool	= ETHTOOL_LINK_MODE_20000baseKR2_Full_BIT,
		.speed		= SPEED_20000,
	},
	{
		.mask		= MLXSW_REG_PTYS_ETH_SPEED_40GBASE_CR4,
		.mask_ethtool	= ETHTOOL_LINK_MODE_40000baseCR4_Full_BIT,
		.speed		= SPEED_40000,
	},
	{
		.mask		= MLXSW_REG_PTYS_ETH_SPEED_40GBASE_KR4,
		.mask_ethtool	= ETHTOOL_LINK_MODE_40000baseKR4_Full_BIT,
		.speed		= SPEED_40000,
	},
	{
		.mask		= MLXSW_REG_PTYS_ETH_SPEED_40GBASE_SR4,
		.mask_ethtool	= ETHTOOL_LINK_MODE_40000baseSR4_Full_BIT,
		.speed		= SPEED_40000,
	},
	{
		.mask		= MLXSW_REG_PTYS_ETH_SPEED_40GBASE_LR4_ER4,
		.mask_ethtool	= ETHTOOL_LINK_MODE_40000baseLR4_Full_BIT,
		.speed		= SPEED_40000,
	},
	{
		.mask		= MLXSW_REG_PTYS_ETH_SPEED_25GBASE_CR,
		.mask_ethtool	= ETHTOOL_LINK_MODE_25000baseCR_Full_BIT,
		.speed		= SPEED_25000,
	},
	{
		.mask		= MLXSW_REG_PTYS_ETH_SPEED_25GBASE_KR,
		.mask_ethtool	= ETHTOOL_LINK_MODE_25000baseKR_Full_BIT,
		.speed		= SPEED_25000,
	},
	{
		.mask		= MLXSW_REG_PTYS_ETH_SPEED_25GBASE_SR,
		.mask_ethtool	= ETHTOOL_LINK_MODE_25000baseSR_Full_BIT,
		.speed		= SPEED_25000,
	},
	{
		.mask		= MLXSW_REG_PTYS_ETH_SPEED_50GBASE_CR2,
		.mask_ethtool	= ETHTOOL_LINK_MODE_50000baseCR2_Full_BIT,
		.speed		= SPEED_50000,
	},
	{
		.mask		= MLXSW_REG_PTYS_ETH_SPEED_50GBASE_KR2,
		.mask_ethtool	= ETHTOOL_LINK_MODE_50000baseKR2_Full_BIT,
		.speed		= SPEED_50000,
	},
	{
		.mask		= MLXSW_REG_PTYS_ETH_SPEED_50GBASE_SR2,
		.mask_ethtool	= ETHTOOL_LINK_MODE_50000baseSR2_Full_BIT,
		.speed		= SPEED_50000,
	},
	{
		.mask		= MLXSW_REG_PTYS_ETH_SPEED_100GBASE_CR4,
		.mask_ethtool	= ETHTOOL_LINK_MODE_100000baseCR4_Full_BIT,
		.speed		= SPEED_100000,
	},
	{
		.mask		= MLXSW_REG_PTYS_ETH_SPEED_100GBASE_SR4,
		.mask_ethtool	= ETHTOOL_LINK_MODE_100000baseSR4_Full_BIT,
		.speed		= SPEED_100000,
	},
	{
		.mask		= MLXSW_REG_PTYS_ETH_SPEED_100GBASE_KR4,
		.mask_ethtool	= ETHTOOL_LINK_MODE_100000baseKR4_Full_BIT,
		.speed		= SPEED_100000,
	},
	{
		.mask		= MLXSW_REG_PTYS_ETH_SPEED_100GBASE_LR4_ER4,
		.mask_ethtool	= ETHTOOL_LINK_MODE_100000baseLR4_ER4_Full_BIT,
		.speed		= SPEED_100000,
	},
};

#define MLXSW_SP1_PORT_LINK_MODE_LEN ARRAY_SIZE(mlxsw_sp1_port_link_mode)

static void
mlxsw_sp1_from_ptys_supported_port(struct mlxsw_sp *mlxsw_sp,
				   u32 ptys_eth_proto,
				   struct ethtool_link_ksettings *cmd)
{
	if (ptys_eth_proto & (MLXSW_REG_PTYS_ETH_SPEED_10GBASE_CR |
			      MLXSW_REG_PTYS_ETH_SPEED_10GBASE_SR |
			      MLXSW_REG_PTYS_ETH_SPEED_40GBASE_CR4 |
			      MLXSW_REG_PTYS_ETH_SPEED_40GBASE_SR4 |
			      MLXSW_REG_PTYS_ETH_SPEED_100GBASE_SR4 |
			      MLXSW_REG_PTYS_ETH_SPEED_SGMII))
		ethtool_link_ksettings_add_link_mode(cmd, supported, FIBRE);

	if (ptys_eth_proto & (MLXSW_REG_PTYS_ETH_SPEED_10GBASE_KR |
			      MLXSW_REG_PTYS_ETH_SPEED_10GBASE_KX4 |
			      MLXSW_REG_PTYS_ETH_SPEED_40GBASE_KR4 |
			      MLXSW_REG_PTYS_ETH_SPEED_100GBASE_KR4 |
			      MLXSW_REG_PTYS_ETH_SPEED_1000BASE_KX))
		ethtool_link_ksettings_add_link_mode(cmd, supported, Backplane);
}

static void
mlxsw_sp1_from_ptys_link(struct mlxsw_sp *mlxsw_sp, u32 ptys_eth_proto,
			 u8 width, unsigned long *mode)
{
	int i;

	for (i = 0; i < MLXSW_SP1_PORT_LINK_MODE_LEN; i++) {
		if (ptys_eth_proto & mlxsw_sp1_port_link_mode[i].mask)
			__set_bit(mlxsw_sp1_port_link_mode[i].mask_ethtool,
				  mode);
	}
}

static u32
mlxsw_sp1_from_ptys_speed(struct mlxsw_sp *mlxsw_sp, u32 ptys_eth_proto)
{
	int i;

	for (i = 0; i < MLXSW_SP1_PORT_LINK_MODE_LEN; i++) {
		if (ptys_eth_proto & mlxsw_sp1_port_link_mode[i].mask)
			return mlxsw_sp1_port_link_mode[i].speed;
	}

	return SPEED_UNKNOWN;
}

static void
mlxsw_sp1_from_ptys_speed_duplex(struct mlxsw_sp *mlxsw_sp, bool carrier_ok,
				 u32 ptys_eth_proto,
				 struct ethtool_link_ksettings *cmd)
{
	cmd->base.speed = SPEED_UNKNOWN;
	cmd->base.duplex = DUPLEX_UNKNOWN;

	if (!carrier_ok)
		return;

	cmd->base.speed = mlxsw_sp1_from_ptys_speed(mlxsw_sp, ptys_eth_proto);
	if (cmd->base.speed != SPEED_UNKNOWN)
		cmd->base.duplex = DUPLEX_FULL;
}

static u32
mlxsw_sp1_to_ptys_advert_link(struct mlxsw_sp *mlxsw_sp, u8 width,
			      const struct ethtool_link_ksettings *cmd)
{
	u32 ptys_proto = 0;
	int i;

	for (i = 0; i < MLXSW_SP1_PORT_LINK_MODE_LEN; i++) {
		if (test_bit(mlxsw_sp1_port_link_mode[i].mask_ethtool,
			     cmd->link_modes.advertising))
			ptys_proto |= mlxsw_sp1_port_link_mode[i].mask;
	}
	return ptys_proto;
}

static u32 mlxsw_sp1_to_ptys_speed(struct mlxsw_sp *mlxsw_sp, u8 width,
				   u32 speed)
{
	u32 ptys_proto = 0;
	int i;

	for (i = 0; i < MLXSW_SP1_PORT_LINK_MODE_LEN; i++) {
		if (speed == mlxsw_sp1_port_link_mode[i].speed)
			ptys_proto |= mlxsw_sp1_port_link_mode[i].mask;
	}
	return ptys_proto;
}

static u32
mlxsw_sp1_to_ptys_upper_speed(struct mlxsw_sp *mlxsw_sp, u32 upper_speed)
{
	u32 ptys_proto = 0;
	int i;

	for (i = 0; i < MLXSW_SP1_PORT_LINK_MODE_LEN; i++) {
		if (mlxsw_sp1_port_link_mode[i].speed <= upper_speed)
			ptys_proto |= mlxsw_sp1_port_link_mode[i].mask;
	}
	return ptys_proto;
}

static int
mlxsw_sp1_port_speed_base(struct mlxsw_sp *mlxsw_sp, u8 local_port,
			  u32 *base_speed)
{
	*base_speed = MLXSW_SP_PORT_BASE_SPEED_25G;
	return 0;
}

static void
mlxsw_sp1_reg_ptys_eth_pack(struct mlxsw_sp *mlxsw_sp, char *payload,
			    u8 local_port, u32 proto_admin, bool autoneg)
{
	mlxsw_reg_ptys_eth_pack(payload, local_port, proto_admin, autoneg);
}

static void
mlxsw_sp1_reg_ptys_eth_unpack(struct mlxsw_sp *mlxsw_sp, char *payload,
			      u32 *p_eth_proto_cap, u32 *p_eth_proto_admin,
			      u32 *p_eth_proto_oper)
{
	mlxsw_reg_ptys_eth_unpack(payload, p_eth_proto_cap, p_eth_proto_admin,
				  p_eth_proto_oper);
}

static const struct mlxsw_sp_port_type_speed_ops
mlxsw_sp1_port_type_speed_ops = {
	.from_ptys_supported_port	= mlxsw_sp1_from_ptys_supported_port,
	.from_ptys_link			= mlxsw_sp1_from_ptys_link,
	.from_ptys_speed		= mlxsw_sp1_from_ptys_speed,
	.from_ptys_speed_duplex		= mlxsw_sp1_from_ptys_speed_duplex,
	.to_ptys_advert_link		= mlxsw_sp1_to_ptys_advert_link,
	.to_ptys_speed			= mlxsw_sp1_to_ptys_speed,
	.to_ptys_upper_speed		= mlxsw_sp1_to_ptys_upper_speed,
	.port_speed_base		= mlxsw_sp1_port_speed_base,
	.reg_ptys_eth_pack		= mlxsw_sp1_reg_ptys_eth_pack,
	.reg_ptys_eth_unpack		= mlxsw_sp1_reg_ptys_eth_unpack,
};

static const enum ethtool_link_mode_bit_indices
mlxsw_sp2_mask_ethtool_sgmii_100m[] = {
	ETHTOOL_LINK_MODE_100baseT_Full_BIT,
};

#define MLXSW_SP2_MASK_ETHTOOL_SGMII_100M_LEN \
	ARRAY_SIZE(mlxsw_sp2_mask_ethtool_sgmii_100m)

static const enum ethtool_link_mode_bit_indices
mlxsw_sp2_mask_ethtool_1000base_x_sgmii[] = {
	ETHTOOL_LINK_MODE_1000baseT_Full_BIT,
	ETHTOOL_LINK_MODE_1000baseKX_Full_BIT,
};

#define MLXSW_SP2_MASK_ETHTOOL_1000BASE_X_SGMII_LEN \
	ARRAY_SIZE(mlxsw_sp2_mask_ethtool_1000base_x_sgmii)

static const enum ethtool_link_mode_bit_indices
mlxsw_sp2_mask_ethtool_2_5gbase_x_2_5gmii[] = {
	ETHTOOL_LINK_MODE_2500baseX_Full_BIT,
};

#define MLXSW_SP2_MASK_ETHTOOL_2_5GBASE_X_2_5GMII_LEN \
	ARRAY_SIZE(mlxsw_sp2_mask_ethtool_2_5gbase_x_2_5gmii)

static const enum ethtool_link_mode_bit_indices
mlxsw_sp2_mask_ethtool_5gbase_r[] = {
	ETHTOOL_LINK_MODE_5000baseT_Full_BIT,
};

#define MLXSW_SP2_MASK_ETHTOOL_5GBASE_R_LEN \
	ARRAY_SIZE(mlxsw_sp2_mask_ethtool_5gbase_r)

static const enum ethtool_link_mode_bit_indices
mlxsw_sp2_mask_ethtool_xfi_xaui_1_10g[] = {
	ETHTOOL_LINK_MODE_10000baseT_Full_BIT,
	ETHTOOL_LINK_MODE_10000baseKR_Full_BIT,
	ETHTOOL_LINK_MODE_10000baseR_FEC_BIT,
	ETHTOOL_LINK_MODE_10000baseCR_Full_BIT,
	ETHTOOL_LINK_MODE_10000baseSR_Full_BIT,
	ETHTOOL_LINK_MODE_10000baseLR_Full_BIT,
	ETHTOOL_LINK_MODE_10000baseER_Full_BIT,
};

#define MLXSW_SP2_MASK_ETHTOOL_XFI_XAUI_1_10G_LEN \
	ARRAY_SIZE(mlxsw_sp2_mask_ethtool_xfi_xaui_1_10g)

static const enum ethtool_link_mode_bit_indices
mlxsw_sp2_mask_ethtool_xlaui_4_xlppi_4_40g[] = {
	ETHTOOL_LINK_MODE_40000baseKR4_Full_BIT,
	ETHTOOL_LINK_MODE_40000baseCR4_Full_BIT,
	ETHTOOL_LINK_MODE_40000baseSR4_Full_BIT,
	ETHTOOL_LINK_MODE_40000baseLR4_Full_BIT,
};

#define MLXSW_SP2_MASK_ETHTOOL_XLAUI_4_XLPPI_4_40G_LEN \
	ARRAY_SIZE(mlxsw_sp2_mask_ethtool_xlaui_4_xlppi_4_40g)

static const enum ethtool_link_mode_bit_indices
mlxsw_sp2_mask_ethtool_25gaui_1_25gbase_cr_kr[] = {
	ETHTOOL_LINK_MODE_25000baseCR_Full_BIT,
	ETHTOOL_LINK_MODE_25000baseKR_Full_BIT,
	ETHTOOL_LINK_MODE_25000baseSR_Full_BIT,
};

#define MLXSW_SP2_MASK_ETHTOOL_25GAUI_1_25GBASE_CR_KR_LEN \
	ARRAY_SIZE(mlxsw_sp2_mask_ethtool_25gaui_1_25gbase_cr_kr)

static const enum ethtool_link_mode_bit_indices
mlxsw_sp2_mask_ethtool_50gaui_2_laui_2_50gbase_cr2_kr2[] = {
	ETHTOOL_LINK_MODE_50000baseCR2_Full_BIT,
	ETHTOOL_LINK_MODE_50000baseKR2_Full_BIT,
	ETHTOOL_LINK_MODE_50000baseSR2_Full_BIT,
};

#define MLXSW_SP2_MASK_ETHTOOL_50GAUI_2_LAUI_2_50GBASE_CR2_KR2_LEN \
	ARRAY_SIZE(mlxsw_sp2_mask_ethtool_50gaui_2_laui_2_50gbase_cr2_kr2)

static const enum ethtool_link_mode_bit_indices
mlxsw_sp2_mask_ethtool_50gaui_1_laui_1_50gbase_cr_kr[] = {
	ETHTOOL_LINK_MODE_50000baseKR_Full_BIT,
	ETHTOOL_LINK_MODE_50000baseSR_Full_BIT,
	ETHTOOL_LINK_MODE_50000baseCR_Full_BIT,
	ETHTOOL_LINK_MODE_50000baseLR_ER_FR_Full_BIT,
	ETHTOOL_LINK_MODE_50000baseDR_Full_BIT,
};

#define MLXSW_SP2_MASK_ETHTOOL_50GAUI_1_LAUI_1_50GBASE_CR_KR_LEN \
	ARRAY_SIZE(mlxsw_sp2_mask_ethtool_50gaui_1_laui_1_50gbase_cr_kr)

static const enum ethtool_link_mode_bit_indices
mlxsw_sp2_mask_ethtool_caui_4_100gbase_cr4_kr4[] = {
	ETHTOOL_LINK_MODE_100000baseKR4_Full_BIT,
	ETHTOOL_LINK_MODE_100000baseSR4_Full_BIT,
	ETHTOOL_LINK_MODE_100000baseCR4_Full_BIT,
	ETHTOOL_LINK_MODE_100000baseLR4_ER4_Full_BIT,
};

#define MLXSW_SP2_MASK_ETHTOOL_CAUI_4_100GBASE_CR4_KR4_LEN \
	ARRAY_SIZE(mlxsw_sp2_mask_ethtool_caui_4_100gbase_cr4_kr4)

static const enum ethtool_link_mode_bit_indices
mlxsw_sp2_mask_ethtool_100gaui_2_100gbase_cr2_kr2[] = {
	ETHTOOL_LINK_MODE_100000baseKR2_Full_BIT,
	ETHTOOL_LINK_MODE_100000baseSR2_Full_BIT,
	ETHTOOL_LINK_MODE_100000baseCR2_Full_BIT,
	ETHTOOL_LINK_MODE_100000baseLR2_ER2_FR2_Full_BIT,
	ETHTOOL_LINK_MODE_100000baseDR2_Full_BIT,
};

#define MLXSW_SP2_MASK_ETHTOOL_100GAUI_2_100GBASE_CR2_KR2_LEN \
	ARRAY_SIZE(mlxsw_sp2_mask_ethtool_100gaui_2_100gbase_cr2_kr2)

static const enum ethtool_link_mode_bit_indices
mlxsw_sp2_mask_ethtool_200gaui_4_200gbase_cr4_kr4[] = {
	ETHTOOL_LINK_MODE_200000baseKR4_Full_BIT,
	ETHTOOL_LINK_MODE_200000baseSR4_Full_BIT,
	ETHTOOL_LINK_MODE_200000baseLR4_ER4_FR4_Full_BIT,
	ETHTOOL_LINK_MODE_200000baseDR4_Full_BIT,
	ETHTOOL_LINK_MODE_200000baseCR4_Full_BIT,
};

#define MLXSW_SP2_MASK_ETHTOOL_200GAUI_4_200GBASE_CR4_KR4_LEN \
	ARRAY_SIZE(mlxsw_sp2_mask_ethtool_200gaui_4_200gbase_cr4_kr4)

static const enum ethtool_link_mode_bit_indices
mlxsw_sp2_mask_ethtool_400gaui_8[] = {
	ETHTOOL_LINK_MODE_400000baseKR8_Full_BIT,
	ETHTOOL_LINK_MODE_400000baseSR8_Full_BIT,
	ETHTOOL_LINK_MODE_400000baseLR8_ER8_FR8_Full_BIT,
	ETHTOOL_LINK_MODE_400000baseDR8_Full_BIT,
	ETHTOOL_LINK_MODE_400000baseCR8_Full_BIT,
};

#define MLXSW_SP2_MASK_ETHTOOL_400GAUI_8_LEN \
	ARRAY_SIZE(mlxsw_sp2_mask_ethtool_400gaui_8)

#define MLXSW_SP_PORT_MASK_WIDTH_1X	BIT(0)
#define MLXSW_SP_PORT_MASK_WIDTH_2X	BIT(1)
#define MLXSW_SP_PORT_MASK_WIDTH_4X	BIT(2)
#define MLXSW_SP_PORT_MASK_WIDTH_8X	BIT(3)

static u8 mlxsw_sp_port_mask_width_get(u8 width)
{
	switch (width) {
	case 1:
		return MLXSW_SP_PORT_MASK_WIDTH_1X;
	case 2:
		return MLXSW_SP_PORT_MASK_WIDTH_2X;
	case 4:
		return MLXSW_SP_PORT_MASK_WIDTH_4X;
	case 8:
		return MLXSW_SP_PORT_MASK_WIDTH_8X;
	default:
		WARN_ON_ONCE(1);
		return 0;
	}
}

struct mlxsw_sp2_port_link_mode {
	const enum ethtool_link_mode_bit_indices *mask_ethtool;
	int m_ethtool_len;
	u32 mask;
	u32 speed;
	u8 mask_width;
};

static const struct mlxsw_sp2_port_link_mode mlxsw_sp2_port_link_mode[] = {
	{
		.mask		= MLXSW_REG_PTYS_EXT_ETH_SPEED_SGMII_100M,
		.mask_ethtool	= mlxsw_sp2_mask_ethtool_sgmii_100m,
		.m_ethtool_len	= MLXSW_SP2_MASK_ETHTOOL_SGMII_100M_LEN,
		.mask_width	= MLXSW_SP_PORT_MASK_WIDTH_1X |
				  MLXSW_SP_PORT_MASK_WIDTH_2X |
				  MLXSW_SP_PORT_MASK_WIDTH_4X |
				  MLXSW_SP_PORT_MASK_WIDTH_8X,
		.speed		= SPEED_100,
	},
	{
		.mask		= MLXSW_REG_PTYS_EXT_ETH_SPEED_1000BASE_X_SGMII,
		.mask_ethtool	= mlxsw_sp2_mask_ethtool_1000base_x_sgmii,
		.m_ethtool_len	= MLXSW_SP2_MASK_ETHTOOL_1000BASE_X_SGMII_LEN,
		.mask_width	= MLXSW_SP_PORT_MASK_WIDTH_1X |
				  MLXSW_SP_PORT_MASK_WIDTH_2X |
				  MLXSW_SP_PORT_MASK_WIDTH_4X |
				  MLXSW_SP_PORT_MASK_WIDTH_8X,
		.speed		= SPEED_1000,
	},
	{
		.mask		= MLXSW_REG_PTYS_EXT_ETH_SPEED_2_5GBASE_X_2_5GMII,
		.mask_ethtool	= mlxsw_sp2_mask_ethtool_2_5gbase_x_2_5gmii,
		.m_ethtool_len	= MLXSW_SP2_MASK_ETHTOOL_2_5GBASE_X_2_5GMII_LEN,
		.mask_width	= MLXSW_SP_PORT_MASK_WIDTH_1X |
				  MLXSW_SP_PORT_MASK_WIDTH_2X |
				  MLXSW_SP_PORT_MASK_WIDTH_4X |
				  MLXSW_SP_PORT_MASK_WIDTH_8X,
		.speed		= SPEED_2500,
	},
	{
		.mask		= MLXSW_REG_PTYS_EXT_ETH_SPEED_5GBASE_R,
		.mask_ethtool	= mlxsw_sp2_mask_ethtool_5gbase_r,
		.m_ethtool_len	= MLXSW_SP2_MASK_ETHTOOL_5GBASE_R_LEN,
		.mask_width	= MLXSW_SP_PORT_MASK_WIDTH_1X |
				  MLXSW_SP_PORT_MASK_WIDTH_2X |
				  MLXSW_SP_PORT_MASK_WIDTH_4X |
				  MLXSW_SP_PORT_MASK_WIDTH_8X,
		.speed		= SPEED_5000,
	},
	{
		.mask		= MLXSW_REG_PTYS_EXT_ETH_SPEED_XFI_XAUI_1_10G,
		.mask_ethtool	= mlxsw_sp2_mask_ethtool_xfi_xaui_1_10g,
		.m_ethtool_len	= MLXSW_SP2_MASK_ETHTOOL_XFI_XAUI_1_10G_LEN,
		.mask_width	= MLXSW_SP_PORT_MASK_WIDTH_1X |
				  MLXSW_SP_PORT_MASK_WIDTH_2X |
				  MLXSW_SP_PORT_MASK_WIDTH_4X |
				  MLXSW_SP_PORT_MASK_WIDTH_8X,
		.speed		= SPEED_10000,
	},
	{
		.mask		= MLXSW_REG_PTYS_EXT_ETH_SPEED_XLAUI_4_XLPPI_4_40G,
		.mask_ethtool	= mlxsw_sp2_mask_ethtool_xlaui_4_xlppi_4_40g,
		.m_ethtool_len	= MLXSW_SP2_MASK_ETHTOOL_XLAUI_4_XLPPI_4_40G_LEN,
		.mask_width	= MLXSW_SP_PORT_MASK_WIDTH_4X |
				  MLXSW_SP_PORT_MASK_WIDTH_8X,
		.speed		= SPEED_40000,
	},
	{
		.mask		= MLXSW_REG_PTYS_EXT_ETH_SPEED_25GAUI_1_25GBASE_CR_KR,
		.mask_ethtool	= mlxsw_sp2_mask_ethtool_25gaui_1_25gbase_cr_kr,
		.m_ethtool_len	= MLXSW_SP2_MASK_ETHTOOL_25GAUI_1_25GBASE_CR_KR_LEN,
		.mask_width	= MLXSW_SP_PORT_MASK_WIDTH_1X |
				  MLXSW_SP_PORT_MASK_WIDTH_2X |
				  MLXSW_SP_PORT_MASK_WIDTH_4X |
				  MLXSW_SP_PORT_MASK_WIDTH_8X,
		.speed		= SPEED_25000,
	},
	{
		.mask		= MLXSW_REG_PTYS_EXT_ETH_SPEED_50GAUI_2_LAUI_2_50GBASE_CR2_KR2,
		.mask_ethtool	= mlxsw_sp2_mask_ethtool_50gaui_2_laui_2_50gbase_cr2_kr2,
		.m_ethtool_len	= MLXSW_SP2_MASK_ETHTOOL_50GAUI_2_LAUI_2_50GBASE_CR2_KR2_LEN,
		.mask_width	= MLXSW_SP_PORT_MASK_WIDTH_2X |
				  MLXSW_SP_PORT_MASK_WIDTH_4X |
				  MLXSW_SP_PORT_MASK_WIDTH_8X,
		.speed		= SPEED_50000,
	},
	{
		.mask		= MLXSW_REG_PTYS_EXT_ETH_SPEED_50GAUI_1_LAUI_1_50GBASE_CR_KR,
		.mask_ethtool	= mlxsw_sp2_mask_ethtool_50gaui_1_laui_1_50gbase_cr_kr,
		.m_ethtool_len	= MLXSW_SP2_MASK_ETHTOOL_50GAUI_1_LAUI_1_50GBASE_CR_KR_LEN,
		.mask_width	= MLXSW_SP_PORT_MASK_WIDTH_1X,
		.speed		= SPEED_50000,
	},
	{
		.mask		= MLXSW_REG_PTYS_EXT_ETH_SPEED_CAUI_4_100GBASE_CR4_KR4,
		.mask_ethtool	= mlxsw_sp2_mask_ethtool_caui_4_100gbase_cr4_kr4,
		.m_ethtool_len	= MLXSW_SP2_MASK_ETHTOOL_CAUI_4_100GBASE_CR4_KR4_LEN,
		.mask_width	= MLXSW_SP_PORT_MASK_WIDTH_4X |
				  MLXSW_SP_PORT_MASK_WIDTH_8X,
		.speed		= SPEED_100000,
	},
	{
		.mask		= MLXSW_REG_PTYS_EXT_ETH_SPEED_100GAUI_2_100GBASE_CR2_KR2,
		.mask_ethtool	= mlxsw_sp2_mask_ethtool_100gaui_2_100gbase_cr2_kr2,
		.m_ethtool_len	= MLXSW_SP2_MASK_ETHTOOL_100GAUI_2_100GBASE_CR2_KR2_LEN,
		.mask_width	= MLXSW_SP_PORT_MASK_WIDTH_2X,
		.speed		= SPEED_100000,
	},
	{
		.mask		= MLXSW_REG_PTYS_EXT_ETH_SPEED_200GAUI_4_200GBASE_CR4_KR4,
		.mask_ethtool	= mlxsw_sp2_mask_ethtool_200gaui_4_200gbase_cr4_kr4,
		.m_ethtool_len	= MLXSW_SP2_MASK_ETHTOOL_200GAUI_4_200GBASE_CR4_KR4_LEN,
		.mask_width	= MLXSW_SP_PORT_MASK_WIDTH_4X |
				  MLXSW_SP_PORT_MASK_WIDTH_8X,
		.speed		= SPEED_200000,
	},
	{
		.mask		= MLXSW_REG_PTYS_EXT_ETH_SPEED_400GAUI_8,
		.mask_ethtool	= mlxsw_sp2_mask_ethtool_400gaui_8,
		.m_ethtool_len	= MLXSW_SP2_MASK_ETHTOOL_400GAUI_8_LEN,
		.mask_width	= MLXSW_SP_PORT_MASK_WIDTH_8X,
		.speed		= SPEED_400000,
	},
};

#define MLXSW_SP2_PORT_LINK_MODE_LEN ARRAY_SIZE(mlxsw_sp2_port_link_mode)

static void
mlxsw_sp2_from_ptys_supported_port(struct mlxsw_sp *mlxsw_sp,
				   u32 ptys_eth_proto,
				   struct ethtool_link_ksettings *cmd)
{
	ethtool_link_ksettings_add_link_mode(cmd, supported, FIBRE);
	ethtool_link_ksettings_add_link_mode(cmd, supported, Backplane);
}

static void
mlxsw_sp2_set_bit_ethtool(const struct mlxsw_sp2_port_link_mode *link_mode,
			  unsigned long *mode)
{
	int i;

	for (i = 0; i < link_mode->m_ethtool_len; i++)
		__set_bit(link_mode->mask_ethtool[i], mode);
}

static void
mlxsw_sp2_from_ptys_link(struct mlxsw_sp *mlxsw_sp, u32 ptys_eth_proto,
			 u8 width, unsigned long *mode)
{
	u8 mask_width = mlxsw_sp_port_mask_width_get(width);
	int i;

	for (i = 0; i < MLXSW_SP2_PORT_LINK_MODE_LEN; i++) {
		if ((ptys_eth_proto & mlxsw_sp2_port_link_mode[i].mask) &&
		    (mask_width & mlxsw_sp2_port_link_mode[i].mask_width))
			mlxsw_sp2_set_bit_ethtool(&mlxsw_sp2_port_link_mode[i],
						  mode);
	}
}

static u32
mlxsw_sp2_from_ptys_speed(struct mlxsw_sp *mlxsw_sp, u32 ptys_eth_proto)
{
	int i;

	for (i = 0; i < MLXSW_SP2_PORT_LINK_MODE_LEN; i++) {
		if (ptys_eth_proto & mlxsw_sp2_port_link_mode[i].mask)
			return mlxsw_sp2_port_link_mode[i].speed;
	}

	return SPEED_UNKNOWN;
}

static void
mlxsw_sp2_from_ptys_speed_duplex(struct mlxsw_sp *mlxsw_sp, bool carrier_ok,
				 u32 ptys_eth_proto,
				 struct ethtool_link_ksettings *cmd)
{
	cmd->base.speed = SPEED_UNKNOWN;
	cmd->base.duplex = DUPLEX_UNKNOWN;

	if (!carrier_ok)
		return;

	cmd->base.speed = mlxsw_sp2_from_ptys_speed(mlxsw_sp, ptys_eth_proto);
	if (cmd->base.speed != SPEED_UNKNOWN)
		cmd->base.duplex = DUPLEX_FULL;
}

static bool
mlxsw_sp2_test_bit_ethtool(const struct mlxsw_sp2_port_link_mode *link_mode,
			   const unsigned long *mode)
{
	int cnt = 0;
	int i;

	for (i = 0; i < link_mode->m_ethtool_len; i++) {
		if (test_bit(link_mode->mask_ethtool[i], mode))
			cnt++;
	}

	return cnt == link_mode->m_ethtool_len;
}

static u32
mlxsw_sp2_to_ptys_advert_link(struct mlxsw_sp *mlxsw_sp, u8 width,
			      const struct ethtool_link_ksettings *cmd)
{
	u8 mask_width = mlxsw_sp_port_mask_width_get(width);
	u32 ptys_proto = 0;
	int i;

	for (i = 0; i < MLXSW_SP2_PORT_LINK_MODE_LEN; i++) {
		if ((mask_width & mlxsw_sp2_port_link_mode[i].mask_width) &&
		    mlxsw_sp2_test_bit_ethtool(&mlxsw_sp2_port_link_mode[i],
					       cmd->link_modes.advertising))
			ptys_proto |= mlxsw_sp2_port_link_mode[i].mask;
	}
	return ptys_proto;
}

static u32 mlxsw_sp2_to_ptys_speed(struct mlxsw_sp *mlxsw_sp,
				   u8 width, u32 speed)
{
	u8 mask_width = mlxsw_sp_port_mask_width_get(width);
	u32 ptys_proto = 0;
	int i;

	for (i = 0; i < MLXSW_SP2_PORT_LINK_MODE_LEN; i++) {
		if ((speed == mlxsw_sp2_port_link_mode[i].speed) &&
		    (mask_width & mlxsw_sp2_port_link_mode[i].mask_width))
			ptys_proto |= mlxsw_sp2_port_link_mode[i].mask;
	}
	return ptys_proto;
}

static u32
mlxsw_sp2_to_ptys_upper_speed(struct mlxsw_sp *mlxsw_sp, u32 upper_speed)
{
	u32 ptys_proto = 0;
	int i;

	for (i = 0; i < MLXSW_SP2_PORT_LINK_MODE_LEN; i++) {
		if (mlxsw_sp2_port_link_mode[i].speed <= upper_speed)
			ptys_proto |= mlxsw_sp2_port_link_mode[i].mask;
	}
	return ptys_proto;
}

static int
mlxsw_sp2_port_speed_base(struct mlxsw_sp *mlxsw_sp, u8 local_port,
			  u32 *base_speed)
{
	char ptys_pl[MLXSW_REG_PTYS_LEN];
	u32 eth_proto_cap;
	int err;

	/* In Spectrum-2, the speed of 1x can change from port to port, so query
	 * it from firmware.
	 */
	mlxsw_reg_ptys_ext_eth_pack(ptys_pl, local_port, 0, false);
	err = mlxsw_reg_query(mlxsw_sp->core, MLXSW_REG(ptys), ptys_pl);
	if (err)
		return err;
	mlxsw_reg_ptys_ext_eth_unpack(ptys_pl, &eth_proto_cap, NULL, NULL);

	if (eth_proto_cap &
	    MLXSW_REG_PTYS_EXT_ETH_SPEED_50GAUI_1_LAUI_1_50GBASE_CR_KR) {
		*base_speed = MLXSW_SP_PORT_BASE_SPEED_50G;
		return 0;
	}

	if (eth_proto_cap &
	    MLXSW_REG_PTYS_EXT_ETH_SPEED_25GAUI_1_25GBASE_CR_KR) {
		*base_speed = MLXSW_SP_PORT_BASE_SPEED_25G;
		return 0;
	}

	return -EIO;
}

static void
mlxsw_sp2_reg_ptys_eth_pack(struct mlxsw_sp *mlxsw_sp, char *payload,
			    u8 local_port, u32 proto_admin,
			    bool autoneg)
{
	mlxsw_reg_ptys_ext_eth_pack(payload, local_port, proto_admin, autoneg);
}

static void
mlxsw_sp2_reg_ptys_eth_unpack(struct mlxsw_sp *mlxsw_sp, char *payload,
			      u32 *p_eth_proto_cap, u32 *p_eth_proto_admin,
			      u32 *p_eth_proto_oper)
{
	mlxsw_reg_ptys_ext_eth_unpack(payload, p_eth_proto_cap,
				      p_eth_proto_admin, p_eth_proto_oper);
}

static const struct mlxsw_sp_port_type_speed_ops
mlxsw_sp2_port_type_speed_ops = {
	.from_ptys_supported_port	= mlxsw_sp2_from_ptys_supported_port,
	.from_ptys_link			= mlxsw_sp2_from_ptys_link,
	.from_ptys_speed		= mlxsw_sp2_from_ptys_speed,
	.from_ptys_speed_duplex		= mlxsw_sp2_from_ptys_speed_duplex,
	.to_ptys_advert_link		= mlxsw_sp2_to_ptys_advert_link,
	.to_ptys_speed			= mlxsw_sp2_to_ptys_speed,
	.to_ptys_upper_speed		= mlxsw_sp2_to_ptys_upper_speed,
	.port_speed_base		= mlxsw_sp2_port_speed_base,
	.reg_ptys_eth_pack		= mlxsw_sp2_reg_ptys_eth_pack,
	.reg_ptys_eth_unpack		= mlxsw_sp2_reg_ptys_eth_unpack,
};

static void
mlxsw_sp_port_get_link_supported(struct mlxsw_sp *mlxsw_sp, u32 eth_proto_cap,
				 u8 width, struct ethtool_link_ksettings *cmd)
{
	const struct mlxsw_sp_port_type_speed_ops *ops;

	ops = mlxsw_sp->port_type_speed_ops;

	ethtool_link_ksettings_add_link_mode(cmd, supported, Asym_Pause);
	ethtool_link_ksettings_add_link_mode(cmd, supported, Autoneg);
	ethtool_link_ksettings_add_link_mode(cmd, supported, Pause);

	ops->from_ptys_supported_port(mlxsw_sp, eth_proto_cap, cmd);
	ops->from_ptys_link(mlxsw_sp, eth_proto_cap, width,
			    cmd->link_modes.supported);
}

static void
mlxsw_sp_port_get_link_advertise(struct mlxsw_sp *mlxsw_sp,
				 u32 eth_proto_admin, bool autoneg, u8 width,
				 struct ethtool_link_ksettings *cmd)
{
	const struct mlxsw_sp_port_type_speed_ops *ops;

	ops = mlxsw_sp->port_type_speed_ops;

	if (!autoneg)
		return;

	ethtool_link_ksettings_add_link_mode(cmd, advertising, Autoneg);
	ops->from_ptys_link(mlxsw_sp, eth_proto_admin, width,
			    cmd->link_modes.advertising);
}

static u8
mlxsw_sp_port_connector_port(enum mlxsw_reg_ptys_connector_type connector_type)
{
	switch (connector_type) {
	case MLXSW_REG_PTYS_CONNECTOR_TYPE_UNKNOWN_OR_NO_CONNECTOR:
		return PORT_OTHER;
	case MLXSW_REG_PTYS_CONNECTOR_TYPE_PORT_NONE:
		return PORT_NONE;
	case MLXSW_REG_PTYS_CONNECTOR_TYPE_PORT_TP:
		return PORT_TP;
	case MLXSW_REG_PTYS_CONNECTOR_TYPE_PORT_AUI:
		return PORT_AUI;
	case MLXSW_REG_PTYS_CONNECTOR_TYPE_PORT_BNC:
		return PORT_BNC;
	case MLXSW_REG_PTYS_CONNECTOR_TYPE_PORT_MII:
		return PORT_MII;
	case MLXSW_REG_PTYS_CONNECTOR_TYPE_PORT_FIBRE:
		return PORT_FIBRE;
	case MLXSW_REG_PTYS_CONNECTOR_TYPE_PORT_DA:
		return PORT_DA;
	case MLXSW_REG_PTYS_CONNECTOR_TYPE_PORT_OTHER:
		return PORT_OTHER;
	default:
		WARN_ON_ONCE(1);
		return PORT_OTHER;
	}
}

static int mlxsw_sp_port_get_link_ksettings(struct net_device *dev,
					    struct ethtool_link_ksettings *cmd)
{
	u32 eth_proto_cap, eth_proto_admin, eth_proto_oper;
	struct mlxsw_sp_port *mlxsw_sp_port = netdev_priv(dev);
	struct mlxsw_sp *mlxsw_sp = mlxsw_sp_port->mlxsw_sp;
	const struct mlxsw_sp_port_type_speed_ops *ops;
	char ptys_pl[MLXSW_REG_PTYS_LEN];
	u8 connector_type;
	bool autoneg;
	int err;

	ops = mlxsw_sp->port_type_speed_ops;

	autoneg = mlxsw_sp_port->link.autoneg;
	ops->reg_ptys_eth_pack(mlxsw_sp, ptys_pl, mlxsw_sp_port->local_port,
			       0, false);
	err = mlxsw_reg_query(mlxsw_sp->core, MLXSW_REG(ptys), ptys_pl);
	if (err)
		return err;
	ops->reg_ptys_eth_unpack(mlxsw_sp, ptys_pl, &eth_proto_cap,
				 &eth_proto_admin, &eth_proto_oper);

	mlxsw_sp_port_get_link_supported(mlxsw_sp, eth_proto_cap,
					 mlxsw_sp_port->mapping.width, cmd);

	mlxsw_sp_port_get_link_advertise(mlxsw_sp, eth_proto_admin, autoneg,
					 mlxsw_sp_port->mapping.width, cmd);

	cmd->base.autoneg = autoneg ? AUTONEG_ENABLE : AUTONEG_DISABLE;
	connector_type = mlxsw_reg_ptys_connector_type_get(ptys_pl);
	cmd->base.port = mlxsw_sp_port_connector_port(connector_type);
	ops->from_ptys_speed_duplex(mlxsw_sp, netif_carrier_ok(dev),
				    eth_proto_oper, cmd);

	return 0;
}

static int
mlxsw_sp_port_set_link_ksettings(struct net_device *dev,
				 const struct ethtool_link_ksettings *cmd)
{
	struct mlxsw_sp_port *mlxsw_sp_port = netdev_priv(dev);
	struct mlxsw_sp *mlxsw_sp = mlxsw_sp_port->mlxsw_sp;
	const struct mlxsw_sp_port_type_speed_ops *ops;
	char ptys_pl[MLXSW_REG_PTYS_LEN];
	u32 eth_proto_cap, eth_proto_new;
	bool autoneg;
	int err;

	ops = mlxsw_sp->port_type_speed_ops;

	ops->reg_ptys_eth_pack(mlxsw_sp, ptys_pl, mlxsw_sp_port->local_port,
			       0, false);
	err = mlxsw_reg_query(mlxsw_sp->core, MLXSW_REG(ptys), ptys_pl);
	if (err)
		return err;
	ops->reg_ptys_eth_unpack(mlxsw_sp, ptys_pl, &eth_proto_cap, NULL, NULL);

	autoneg = cmd->base.autoneg == AUTONEG_ENABLE;
	eth_proto_new = autoneg ?
		ops->to_ptys_advert_link(mlxsw_sp, mlxsw_sp_port->mapping.width,
					 cmd) :
		ops->to_ptys_speed(mlxsw_sp, mlxsw_sp_port->mapping.width,
				   cmd->base.speed);

	eth_proto_new = eth_proto_new & eth_proto_cap;
	if (!eth_proto_new) {
		netdev_err(dev, "No supported speed requested\n");
		return -EINVAL;
	}

	ops->reg_ptys_eth_pack(mlxsw_sp, ptys_pl, mlxsw_sp_port->local_port,
			       eth_proto_new, autoneg);
	err = mlxsw_reg_write(mlxsw_sp->core, MLXSW_REG(ptys), ptys_pl);
	if (err)
		return err;

	mlxsw_sp_port->link.autoneg = autoneg;

	if (!netif_running(dev))
		return 0;

	mlxsw_sp_port_admin_status_set(mlxsw_sp_port, false);
	mlxsw_sp_port_admin_status_set(mlxsw_sp_port, true);

	return 0;
}

static int mlxsw_sp_get_module_info(struct net_device *netdev,
				    struct ethtool_modinfo *modinfo)
{
	struct mlxsw_sp_port *mlxsw_sp_port = netdev_priv(netdev);
	struct mlxsw_sp *mlxsw_sp = mlxsw_sp_port->mlxsw_sp;
	int err;

	err = mlxsw_env_get_module_info(mlxsw_sp->core,
					mlxsw_sp_port->mapping.module,
					modinfo);

	return err;
}

static int mlxsw_sp_get_module_eeprom(struct net_device *netdev,
				      struct ethtool_eeprom *ee,
				      u8 *data)
{
	struct mlxsw_sp_port *mlxsw_sp_port = netdev_priv(netdev);
	struct mlxsw_sp *mlxsw_sp = mlxsw_sp_port->mlxsw_sp;
	int err;

	err = mlxsw_env_get_module_eeprom(netdev, mlxsw_sp->core,
					  mlxsw_sp_port->mapping.module, ee,
					  data);

	return err;
}

static int
mlxsw_sp_get_ts_info(struct net_device *netdev, struct ethtool_ts_info *info)
{
	struct mlxsw_sp_port *mlxsw_sp_port = netdev_priv(netdev);
	struct mlxsw_sp *mlxsw_sp = mlxsw_sp_port->mlxsw_sp;

	return mlxsw_sp->ptp_ops->get_ts_info(mlxsw_sp, info);
}

static const struct ethtool_ops mlxsw_sp_port_ethtool_ops = {
	.get_drvinfo		= mlxsw_sp_port_get_drvinfo,
	.get_link		= ethtool_op_get_link,
	.get_pauseparam		= mlxsw_sp_port_get_pauseparam,
	.set_pauseparam		= mlxsw_sp_port_set_pauseparam,
	.get_strings		= mlxsw_sp_port_get_strings,
	.set_phys_id		= mlxsw_sp_port_set_phys_id,
	.get_ethtool_stats	= mlxsw_sp_port_get_stats,
	.get_sset_count		= mlxsw_sp_port_get_sset_count,
	.get_link_ksettings	= mlxsw_sp_port_get_link_ksettings,
	.set_link_ksettings	= mlxsw_sp_port_set_link_ksettings,
	.get_module_info	= mlxsw_sp_get_module_info,
	.get_module_eeprom	= mlxsw_sp_get_module_eeprom,
	.get_ts_info		= mlxsw_sp_get_ts_info,
};

static int
mlxsw_sp_port_speed_by_width_set(struct mlxsw_sp_port *mlxsw_sp_port)
{
	struct mlxsw_sp *mlxsw_sp = mlxsw_sp_port->mlxsw_sp;
	const struct mlxsw_sp_port_type_speed_ops *ops;
	char ptys_pl[MLXSW_REG_PTYS_LEN];
	u32 eth_proto_admin;
	u32 upper_speed;
	u32 base_speed;
	int err;

	ops = mlxsw_sp->port_type_speed_ops;

	err = ops->port_speed_base(mlxsw_sp, mlxsw_sp_port->local_port,
				   &base_speed);
	if (err)
		return err;
	upper_speed = base_speed * mlxsw_sp_port->mapping.width;

	eth_proto_admin = ops->to_ptys_upper_speed(mlxsw_sp, upper_speed);
	ops->reg_ptys_eth_pack(mlxsw_sp, ptys_pl, mlxsw_sp_port->local_port,
			       eth_proto_admin, mlxsw_sp_port->link.autoneg);
	return mlxsw_reg_write(mlxsw_sp->core, MLXSW_REG(ptys), ptys_pl);
}

int mlxsw_sp_port_ets_set(struct mlxsw_sp_port *mlxsw_sp_port,
			  enum mlxsw_reg_qeec_hr hr, u8 index, u8 next_index,
			  bool dwrr, u8 dwrr_weight)
{
	struct mlxsw_sp *mlxsw_sp = mlxsw_sp_port->mlxsw_sp;
	char qeec_pl[MLXSW_REG_QEEC_LEN];

	mlxsw_reg_qeec_pack(qeec_pl, mlxsw_sp_port->local_port, hr, index,
			    next_index);
	mlxsw_reg_qeec_de_set(qeec_pl, true);
	mlxsw_reg_qeec_dwrr_set(qeec_pl, dwrr);
	mlxsw_reg_qeec_dwrr_weight_set(qeec_pl, dwrr_weight);
	return mlxsw_reg_write(mlxsw_sp->core, MLXSW_REG(qeec), qeec_pl);
}

int mlxsw_sp_port_ets_maxrate_set(struct mlxsw_sp_port *mlxsw_sp_port,
				  enum mlxsw_reg_qeec_hr hr, u8 index,
				  u8 next_index, u32 maxrate)
{
	struct mlxsw_sp *mlxsw_sp = mlxsw_sp_port->mlxsw_sp;
	char qeec_pl[MLXSW_REG_QEEC_LEN];

	mlxsw_reg_qeec_pack(qeec_pl, mlxsw_sp_port->local_port, hr, index,
			    next_index);
	mlxsw_reg_qeec_mase_set(qeec_pl, true);
	mlxsw_reg_qeec_max_shaper_rate_set(qeec_pl, maxrate);
	return mlxsw_reg_write(mlxsw_sp->core, MLXSW_REG(qeec), qeec_pl);
}

static int mlxsw_sp_port_min_bw_set(struct mlxsw_sp_port *mlxsw_sp_port,
				    enum mlxsw_reg_qeec_hr hr, u8 index,
				    u8 next_index, u32 minrate)
{
	struct mlxsw_sp *mlxsw_sp = mlxsw_sp_port->mlxsw_sp;
	char qeec_pl[MLXSW_REG_QEEC_LEN];

	mlxsw_reg_qeec_pack(qeec_pl, mlxsw_sp_port->local_port, hr, index,
			    next_index);
	mlxsw_reg_qeec_mise_set(qeec_pl, true);
	mlxsw_reg_qeec_min_shaper_rate_set(qeec_pl, minrate);

	return mlxsw_reg_write(mlxsw_sp->core, MLXSW_REG(qeec), qeec_pl);
}

int mlxsw_sp_port_prio_tc_set(struct mlxsw_sp_port *mlxsw_sp_port,
			      u8 switch_prio, u8 tclass)
{
	struct mlxsw_sp *mlxsw_sp = mlxsw_sp_port->mlxsw_sp;
	char qtct_pl[MLXSW_REG_QTCT_LEN];

	mlxsw_reg_qtct_pack(qtct_pl, mlxsw_sp_port->local_port, switch_prio,
			    tclass);
	return mlxsw_reg_write(mlxsw_sp->core, MLXSW_REG(qtct), qtct_pl);
}

static int mlxsw_sp_port_ets_init(struct mlxsw_sp_port *mlxsw_sp_port)
{
	int err, i;

	/* Setup the elements hierarcy, so that each TC is linked to
	 * one subgroup, which are all member in the same group.
	 */
	err = mlxsw_sp_port_ets_set(mlxsw_sp_port,
				    MLXSW_REG_QEEC_HIERARCY_GROUP, 0, 0, false,
				    0);
	if (err)
		return err;
	for (i = 0; i < IEEE_8021QAZ_MAX_TCS; i++) {
		err = mlxsw_sp_port_ets_set(mlxsw_sp_port,
					    MLXSW_REG_QEEC_HIERARCY_SUBGROUP, i,
					    0, false, 0);
		if (err)
			return err;
	}
	for (i = 0; i < IEEE_8021QAZ_MAX_TCS; i++) {
		err = mlxsw_sp_port_ets_set(mlxsw_sp_port,
					    MLXSW_REG_QEEC_HIERARCY_TC, i, i,
					    false, 0);
		if (err)
			return err;

		err = mlxsw_sp_port_ets_set(mlxsw_sp_port,
					    MLXSW_REG_QEEC_HIERARCY_TC,
					    i + 8, i,
					    true, 100);
		if (err)
			return err;
	}

	/* Make sure the max shaper is disabled in all hierarchies that support
	 * it. Note that this disables ptps (PTP shaper), but that is intended
	 * for the initial configuration.
	 */
	err = mlxsw_sp_port_ets_maxrate_set(mlxsw_sp_port,
					    MLXSW_REG_QEEC_HIERARCY_PORT, 0, 0,
					    MLXSW_REG_QEEC_MAS_DIS);
	if (err)
		return err;
	for (i = 0; i < IEEE_8021QAZ_MAX_TCS; i++) {
		err = mlxsw_sp_port_ets_maxrate_set(mlxsw_sp_port,
						    MLXSW_REG_QEEC_HIERARCY_SUBGROUP,
						    i, 0,
						    MLXSW_REG_QEEC_MAS_DIS);
		if (err)
			return err;
	}
	for (i = 0; i < IEEE_8021QAZ_MAX_TCS; i++) {
		err = mlxsw_sp_port_ets_maxrate_set(mlxsw_sp_port,
						    MLXSW_REG_QEEC_HIERARCY_TC,
						    i, i,
						    MLXSW_REG_QEEC_MAS_DIS);
		if (err)
			return err;

		err = mlxsw_sp_port_ets_maxrate_set(mlxsw_sp_port,
						    MLXSW_REG_QEEC_HIERARCY_TC,
						    i + 8, i,
						    MLXSW_REG_QEEC_MAS_DIS);
		if (err)
			return err;
	}

	/* Configure the min shaper for multicast TCs. */
	for (i = 0; i < IEEE_8021QAZ_MAX_TCS; i++) {
		err = mlxsw_sp_port_min_bw_set(mlxsw_sp_port,
					       MLXSW_REG_QEEC_HIERARCY_TC,
					       i + 8, i,
					       MLXSW_REG_QEEC_MIS_MIN);
		if (err)
			return err;
	}

	/* Map all priorities to traffic class 0. */
	for (i = 0; i < IEEE_8021QAZ_MAX_TCS; i++) {
		err = mlxsw_sp_port_prio_tc_set(mlxsw_sp_port, i, 0);
		if (err)
			return err;
	}

	return 0;
}

static int mlxsw_sp_port_tc_mc_mode_set(struct mlxsw_sp_port *mlxsw_sp_port,
					bool enable)
{
	struct mlxsw_sp *mlxsw_sp = mlxsw_sp_port->mlxsw_sp;
	char qtctm_pl[MLXSW_REG_QTCTM_LEN];

	mlxsw_reg_qtctm_pack(qtctm_pl, mlxsw_sp_port->local_port, enable);
	return mlxsw_reg_write(mlxsw_sp->core, MLXSW_REG(qtctm), qtctm_pl);
}

static int mlxsw_sp_port_create(struct mlxsw_sp *mlxsw_sp, u8 local_port,
				u8 split_base_local_port,
				struct mlxsw_sp_port_mapping *port_mapping)
{
	struct mlxsw_sp_port_vlan *mlxsw_sp_port_vlan;
	bool split = !!split_base_local_port;
	struct mlxsw_sp_port *mlxsw_sp_port;
	struct net_device *dev;
	int err;

	err = mlxsw_core_port_init(mlxsw_sp->core, local_port,
				   port_mapping->module + 1, split,
				   port_mapping->lane / port_mapping->width,
				   mlxsw_sp->base_mac,
				   sizeof(mlxsw_sp->base_mac));
	if (err) {
		dev_err(mlxsw_sp->bus_info->dev, "Port %d: Failed to init core port\n",
			local_port);
		return err;
	}

	dev = alloc_etherdev(sizeof(struct mlxsw_sp_port));
	if (!dev) {
		err = -ENOMEM;
		goto err_alloc_etherdev;
	}
	SET_NETDEV_DEV(dev, mlxsw_sp->bus_info->dev);
	dev_net_set(dev, mlxsw_sp_net(mlxsw_sp));
	mlxsw_sp_port = netdev_priv(dev);
	mlxsw_sp_port->dev = dev;
	mlxsw_sp_port->mlxsw_sp = mlxsw_sp;
	mlxsw_sp_port->local_port = local_port;
	mlxsw_sp_port->pvid = MLXSW_SP_DEFAULT_VID;
	mlxsw_sp_port->split = split;
	mlxsw_sp_port->split_base_local_port = split_base_local_port;
	mlxsw_sp_port->mapping = *port_mapping;
	mlxsw_sp_port->link.autoneg = 1;
	INIT_LIST_HEAD(&mlxsw_sp_port->vlans_list);
	INIT_LIST_HEAD(&mlxsw_sp_port->mall_tc_list);

	mlxsw_sp_port->pcpu_stats =
		netdev_alloc_pcpu_stats(struct mlxsw_sp_port_pcpu_stats);
	if (!mlxsw_sp_port->pcpu_stats) {
		err = -ENOMEM;
		goto err_alloc_stats;
	}

	mlxsw_sp_port->sample = kzalloc(sizeof(*mlxsw_sp_port->sample),
					GFP_KERNEL);
	if (!mlxsw_sp_port->sample) {
		err = -ENOMEM;
		goto err_alloc_sample;
	}

	INIT_DELAYED_WORK(&mlxsw_sp_port->periodic_hw_stats.update_dw,
			  &update_stats_cache);

	dev->netdev_ops = &mlxsw_sp_port_netdev_ops;
	dev->ethtool_ops = &mlxsw_sp_port_ethtool_ops;

	err = mlxsw_sp_port_module_map(mlxsw_sp_port);
	if (err) {
		dev_err(mlxsw_sp->bus_info->dev, "Port %d: Failed to map module\n",
			mlxsw_sp_port->local_port);
		goto err_port_module_map;
	}

	err = mlxsw_sp_port_swid_set(mlxsw_sp_port, 0);
	if (err) {
		dev_err(mlxsw_sp->bus_info->dev, "Port %d: Failed to set SWID\n",
			mlxsw_sp_port->local_port);
		goto err_port_swid_set;
	}

	err = mlxsw_sp_port_dev_addr_init(mlxsw_sp_port);
	if (err) {
		dev_err(mlxsw_sp->bus_info->dev, "Port %d: Unable to init port mac address\n",
			mlxsw_sp_port->local_port);
		goto err_dev_addr_init;
	}

	netif_carrier_off(dev);

	dev->features |= NETIF_F_NETNS_LOCAL | NETIF_F_LLTX | NETIF_F_SG |
			 NETIF_F_HW_VLAN_CTAG_FILTER | NETIF_F_HW_TC;
	dev->hw_features |= NETIF_F_HW_TC | NETIF_F_LOOPBACK;

	dev->min_mtu = 0;
	dev->max_mtu = ETH_MAX_MTU;

	/* Each packet needs to have a Tx header (metadata) on top all other
	 * headers.
	 */
	dev->needed_headroom = MLXSW_TXHDR_LEN;

	err = mlxsw_sp_port_system_port_mapping_set(mlxsw_sp_port);
	if (err) {
		dev_err(mlxsw_sp->bus_info->dev, "Port %d: Failed to set system port mapping\n",
			mlxsw_sp_port->local_port);
		goto err_port_system_port_mapping_set;
	}

	err = mlxsw_sp_port_speed_by_width_set(mlxsw_sp_port);
	if (err) {
		dev_err(mlxsw_sp->bus_info->dev, "Port %d: Failed to enable speeds\n",
			mlxsw_sp_port->local_port);
		goto err_port_speed_by_width_set;
	}

	err = mlxsw_sp_port_mtu_set(mlxsw_sp_port, ETH_DATA_LEN);
	if (err) {
		dev_err(mlxsw_sp->bus_info->dev, "Port %d: Failed to set MTU\n",
			mlxsw_sp_port->local_port);
		goto err_port_mtu_set;
	}

	err = mlxsw_sp_port_admin_status_set(mlxsw_sp_port, false);
	if (err)
		goto err_port_admin_status_set;

	err = mlxsw_sp_port_buffers_init(mlxsw_sp_port);
	if (err) {
		dev_err(mlxsw_sp->bus_info->dev, "Port %d: Failed to initialize buffers\n",
			mlxsw_sp_port->local_port);
		goto err_port_buffers_init;
	}

	err = mlxsw_sp_port_ets_init(mlxsw_sp_port);
	if (err) {
		dev_err(mlxsw_sp->bus_info->dev, "Port %d: Failed to initialize ETS\n",
			mlxsw_sp_port->local_port);
		goto err_port_ets_init;
	}

	err = mlxsw_sp_port_tc_mc_mode_set(mlxsw_sp_port, true);
	if (err) {
		dev_err(mlxsw_sp->bus_info->dev, "Port %d: Failed to initialize TC MC mode\n",
			mlxsw_sp_port->local_port);
		goto err_port_tc_mc_mode;
	}

	/* ETS and buffers must be initialized before DCB. */
	err = mlxsw_sp_port_dcb_init(mlxsw_sp_port);
	if (err) {
		dev_err(mlxsw_sp->bus_info->dev, "Port %d: Failed to initialize DCB\n",
			mlxsw_sp_port->local_port);
		goto err_port_dcb_init;
	}

	err = mlxsw_sp_port_fids_init(mlxsw_sp_port);
	if (err) {
		dev_err(mlxsw_sp->bus_info->dev, "Port %d: Failed to initialize FIDs\n",
			mlxsw_sp_port->local_port);
		goto err_port_fids_init;
	}

	err = mlxsw_sp_tc_qdisc_init(mlxsw_sp_port);
	if (err) {
		dev_err(mlxsw_sp->bus_info->dev, "Port %d: Failed to initialize TC qdiscs\n",
			mlxsw_sp_port->local_port);
		goto err_port_qdiscs_init;
	}

	err = mlxsw_sp_port_vlan_set(mlxsw_sp_port, 0, VLAN_N_VID - 1, false,
				     false);
	if (err) {
		dev_err(mlxsw_sp->bus_info->dev, "Port %d: Failed to clear VLAN filter\n",
			mlxsw_sp_port->local_port);
		goto err_port_vlan_clear;
	}

	err = mlxsw_sp_port_nve_init(mlxsw_sp_port);
	if (err) {
		dev_err(mlxsw_sp->bus_info->dev, "Port %d: Failed to initialize NVE\n",
			mlxsw_sp_port->local_port);
		goto err_port_nve_init;
	}

	err = mlxsw_sp_port_pvid_set(mlxsw_sp_port, MLXSW_SP_DEFAULT_VID);
	if (err) {
		dev_err(mlxsw_sp->bus_info->dev, "Port %d: Failed to set PVID\n",
			mlxsw_sp_port->local_port);
		goto err_port_pvid_set;
	}

	mlxsw_sp_port_vlan = mlxsw_sp_port_vlan_create(mlxsw_sp_port,
						       MLXSW_SP_DEFAULT_VID);
	if (IS_ERR(mlxsw_sp_port_vlan)) {
		dev_err(mlxsw_sp->bus_info->dev, "Port %d: Failed to create VID 1\n",
			mlxsw_sp_port->local_port);
		err = PTR_ERR(mlxsw_sp_port_vlan);
		goto err_port_vlan_create;
	}
	mlxsw_sp_port->default_vlan = mlxsw_sp_port_vlan;

	INIT_DELAYED_WORK(&mlxsw_sp_port->ptp.shaper_dw,
			  mlxsw_sp->ptp_ops->shaper_work);

	mlxsw_sp->ports[local_port] = mlxsw_sp_port;
	err = register_netdev(dev);
	if (err) {
		dev_err(mlxsw_sp->bus_info->dev, "Port %d: Failed to register netdev\n",
			mlxsw_sp_port->local_port);
		goto err_register_netdev;
	}

	mlxsw_core_port_eth_set(mlxsw_sp->core, mlxsw_sp_port->local_port,
				mlxsw_sp_port, dev);
	mlxsw_core_schedule_dw(&mlxsw_sp_port->periodic_hw_stats.update_dw, 0);
	return 0;

err_register_netdev:
	mlxsw_sp->ports[local_port] = NULL;
	mlxsw_sp_port_vlan_destroy(mlxsw_sp_port_vlan);
err_port_vlan_create:
err_port_pvid_set:
	mlxsw_sp_port_nve_fini(mlxsw_sp_port);
err_port_nve_init:
err_port_vlan_clear:
	mlxsw_sp_tc_qdisc_fini(mlxsw_sp_port);
err_port_qdiscs_init:
	mlxsw_sp_port_fids_fini(mlxsw_sp_port);
err_port_fids_init:
	mlxsw_sp_port_dcb_fini(mlxsw_sp_port);
err_port_dcb_init:
	mlxsw_sp_port_tc_mc_mode_set(mlxsw_sp_port, false);
err_port_tc_mc_mode:
err_port_ets_init:
err_port_buffers_init:
err_port_admin_status_set:
err_port_mtu_set:
err_port_speed_by_width_set:
err_port_system_port_mapping_set:
err_dev_addr_init:
	mlxsw_sp_port_swid_set(mlxsw_sp_port, MLXSW_PORT_SWID_DISABLED_PORT);
err_port_swid_set:
	mlxsw_sp_port_module_unmap(mlxsw_sp_port);
err_port_module_map:
	kfree(mlxsw_sp_port->sample);
err_alloc_sample:
	free_percpu(mlxsw_sp_port->pcpu_stats);
err_alloc_stats:
	free_netdev(dev);
err_alloc_etherdev:
	mlxsw_core_port_fini(mlxsw_sp->core, local_port);
	return err;
}

static void mlxsw_sp_port_remove(struct mlxsw_sp *mlxsw_sp, u8 local_port)
{
	struct mlxsw_sp_port *mlxsw_sp_port = mlxsw_sp->ports[local_port];

	cancel_delayed_work_sync(&mlxsw_sp_port->periodic_hw_stats.update_dw);
	cancel_delayed_work_sync(&mlxsw_sp_port->ptp.shaper_dw);
	mlxsw_sp_port_ptp_clear(mlxsw_sp_port);
	mlxsw_core_port_clear(mlxsw_sp->core, local_port, mlxsw_sp);
	unregister_netdev(mlxsw_sp_port->dev); /* This calls ndo_stop */
	mlxsw_sp->ports[local_port] = NULL;
	mlxsw_sp_port_vlan_flush(mlxsw_sp_port, true);
	mlxsw_sp_port_nve_fini(mlxsw_sp_port);
	mlxsw_sp_tc_qdisc_fini(mlxsw_sp_port);
	mlxsw_sp_port_fids_fini(mlxsw_sp_port);
	mlxsw_sp_port_dcb_fini(mlxsw_sp_port);
	mlxsw_sp_port_tc_mc_mode_set(mlxsw_sp_port, false);
	mlxsw_sp_port_swid_set(mlxsw_sp_port, MLXSW_PORT_SWID_DISABLED_PORT);
	mlxsw_sp_port_module_unmap(mlxsw_sp_port);
	kfree(mlxsw_sp_port->sample);
	free_percpu(mlxsw_sp_port->pcpu_stats);
	WARN_ON_ONCE(!list_empty(&mlxsw_sp_port->vlans_list));
	free_netdev(mlxsw_sp_port->dev);
	mlxsw_core_port_fini(mlxsw_sp->core, local_port);
}

static int mlxsw_sp_cpu_port_create(struct mlxsw_sp *mlxsw_sp)
{
	struct mlxsw_sp_port *mlxsw_sp_port;
	int err;

	mlxsw_sp_port = kzalloc(sizeof(*mlxsw_sp_port), GFP_KERNEL);
	if (!mlxsw_sp_port)
		return -ENOMEM;

	mlxsw_sp_port->mlxsw_sp = mlxsw_sp;
	mlxsw_sp_port->local_port = MLXSW_PORT_CPU_PORT;

	err = mlxsw_core_cpu_port_init(mlxsw_sp->core,
				       mlxsw_sp_port,
				       mlxsw_sp->base_mac,
				       sizeof(mlxsw_sp->base_mac));
	if (err) {
		dev_err(mlxsw_sp->bus_info->dev, "Failed to initialize core CPU port\n");
		goto err_core_cpu_port_init;
	}

	mlxsw_sp->ports[MLXSW_PORT_CPU_PORT] = mlxsw_sp_port;
	return 0;

err_core_cpu_port_init:
	kfree(mlxsw_sp_port);
	return err;
}

static void mlxsw_sp_cpu_port_remove(struct mlxsw_sp *mlxsw_sp)
{
	struct mlxsw_sp_port *mlxsw_sp_port =
				mlxsw_sp->ports[MLXSW_PORT_CPU_PORT];

	mlxsw_core_cpu_port_fini(mlxsw_sp->core);
	mlxsw_sp->ports[MLXSW_PORT_CPU_PORT] = NULL;
	kfree(mlxsw_sp_port);
}

static bool mlxsw_sp_port_created(struct mlxsw_sp *mlxsw_sp, u8 local_port)
{
	return mlxsw_sp->ports[local_port] != NULL;
}

static void mlxsw_sp_ports_remove(struct mlxsw_sp *mlxsw_sp)
{
	int i;

	for (i = 1; i < mlxsw_core_max_ports(mlxsw_sp->core); i++)
		if (mlxsw_sp_port_created(mlxsw_sp, i))
			mlxsw_sp_port_remove(mlxsw_sp, i);
	mlxsw_sp_cpu_port_remove(mlxsw_sp);
	kfree(mlxsw_sp->ports);
}

static int mlxsw_sp_ports_create(struct mlxsw_sp *mlxsw_sp)
{
	unsigned int max_ports = mlxsw_core_max_ports(mlxsw_sp->core);
	struct mlxsw_sp_port_mapping *port_mapping;
	size_t alloc_size;
	int i;
	int err;

	alloc_size = sizeof(struct mlxsw_sp_port *) * max_ports;
	mlxsw_sp->ports = kzalloc(alloc_size, GFP_KERNEL);
	if (!mlxsw_sp->ports)
		return -ENOMEM;

	err = mlxsw_sp_cpu_port_create(mlxsw_sp);
	if (err)
		goto err_cpu_port_create;

	for (i = 1; i < max_ports; i++) {
		port_mapping = mlxsw_sp->port_mapping[i];
		if (!port_mapping)
			continue;
		err = mlxsw_sp_port_create(mlxsw_sp, i, 0, port_mapping);
		if (err)
			goto err_port_create;
	}
	return 0;

err_port_create:
	for (i--; i >= 1; i--)
		if (mlxsw_sp_port_created(mlxsw_sp, i))
			mlxsw_sp_port_remove(mlxsw_sp, i);
	mlxsw_sp_cpu_port_remove(mlxsw_sp);
err_cpu_port_create:
	kfree(mlxsw_sp->ports);
	return err;
}

static int mlxsw_sp_port_module_info_init(struct mlxsw_sp *mlxsw_sp)
<<<<<<< HEAD
{
	unsigned int max_ports = mlxsw_core_max_ports(mlxsw_sp->core);
	struct mlxsw_sp_port_mapping port_mapping;
	int i;
	int err;

	mlxsw_sp->port_mapping = kcalloc(max_ports,
					 sizeof(struct mlxsw_sp_port_mapping *),
					 GFP_KERNEL);
	if (!mlxsw_sp->port_mapping)
		return -ENOMEM;

	for (i = 1; i < max_ports; i++) {
		err = mlxsw_sp_port_module_info_get(mlxsw_sp, i, &port_mapping);
		if (err)
			goto err_port_module_info_get;
		if (!port_mapping.width)
			continue;

		mlxsw_sp->port_mapping[i] = kmemdup(&port_mapping,
						    sizeof(port_mapping),
						    GFP_KERNEL);
		if (!mlxsw_sp->port_mapping[i]) {
			err = -ENOMEM;
			goto err_port_module_info_dup;
		}
	}
	return 0;

err_port_module_info_get:
err_port_module_info_dup:
	for (i--; i >= 1; i--)
		kfree(mlxsw_sp->port_mapping[i]);
	kfree(mlxsw_sp->port_mapping);
	return err;
}

static void mlxsw_sp_port_module_info_fini(struct mlxsw_sp *mlxsw_sp)
{
=======
{
	unsigned int max_ports = mlxsw_core_max_ports(mlxsw_sp->core);
	struct mlxsw_sp_port_mapping port_mapping;
	int i;
	int err;

	mlxsw_sp->port_mapping = kcalloc(max_ports,
					 sizeof(struct mlxsw_sp_port_mapping *),
					 GFP_KERNEL);
	if (!mlxsw_sp->port_mapping)
		return -ENOMEM;

	for (i = 1; i < max_ports; i++) {
		err = mlxsw_sp_port_module_info_get(mlxsw_sp, i, &port_mapping);
		if (err)
			goto err_port_module_info_get;
		if (!port_mapping.width)
			continue;

		mlxsw_sp->port_mapping[i] = kmemdup(&port_mapping,
						    sizeof(port_mapping),
						    GFP_KERNEL);
		if (!mlxsw_sp->port_mapping[i]) {
			err = -ENOMEM;
			goto err_port_module_info_dup;
		}
	}
	return 0;

err_port_module_info_get:
err_port_module_info_dup:
	for (i--; i >= 1; i--)
		kfree(mlxsw_sp->port_mapping[i]);
	kfree(mlxsw_sp->port_mapping);
	return err;
}

static void mlxsw_sp_port_module_info_fini(struct mlxsw_sp *mlxsw_sp)
{
>>>>>>> 7288c8fd
	int i;

	for (i = 1; i < mlxsw_core_max_ports(mlxsw_sp->core); i++)
		kfree(mlxsw_sp->port_mapping[i]);
	kfree(mlxsw_sp->port_mapping);
}

static u8 mlxsw_sp_cluster_base_port_get(u8 local_port, unsigned int max_width)
{
	u8 offset = (local_port - 1) % max_width;

	return local_port - offset;
}

static int
mlxsw_sp_port_split_create(struct mlxsw_sp *mlxsw_sp, u8 base_port,
			   struct mlxsw_sp_port_mapping *port_mapping,
			   unsigned int count, u8 offset)
{
	struct mlxsw_sp_port_mapping split_port_mapping;
	int err, i;

	split_port_mapping = *port_mapping;
	split_port_mapping.width /= count;
	for (i = 0; i < count; i++) {
		err = mlxsw_sp_port_create(mlxsw_sp, base_port + i * offset,
					   base_port, &split_port_mapping);
		if (err)
			goto err_port_create;
		split_port_mapping.lane += split_port_mapping.width;
	}

	return 0;

err_port_create:
	for (i--; i >= 0; i--)
		if (mlxsw_sp_port_created(mlxsw_sp, base_port + i * offset))
			mlxsw_sp_port_remove(mlxsw_sp, base_port + i * offset);
	return err;
}

static void mlxsw_sp_port_unsplit_create(struct mlxsw_sp *mlxsw_sp,
					 u8 base_port,
					 unsigned int count, u8 offset)
{
	struct mlxsw_sp_port_mapping *port_mapping;
	int i;

	/* Go over original unsplit ports in the gap and recreate them. */
	for (i = 0; i < count * offset; i++) {
		port_mapping = mlxsw_sp->port_mapping[base_port + i];
		if (!port_mapping)
			continue;
		mlxsw_sp_port_create(mlxsw_sp, base_port + i, 0, port_mapping);
	}
}

static int mlxsw_sp_local_ports_offset(struct mlxsw_core *mlxsw_core,
				       unsigned int count,
				       unsigned int max_width)
{
	enum mlxsw_res_id local_ports_in_x_res_id;
	int split_width = max_width / count;

	if (split_width == 1)
		local_ports_in_x_res_id = MLXSW_RES_ID_LOCAL_PORTS_IN_1X;
	else if (split_width == 2)
		local_ports_in_x_res_id = MLXSW_RES_ID_LOCAL_PORTS_IN_2X;
	else if (split_width == 4)
		local_ports_in_x_res_id = MLXSW_RES_ID_LOCAL_PORTS_IN_4X;
	else
		return -EINVAL;

	if (!mlxsw_core_res_valid(mlxsw_core, local_ports_in_x_res_id))
		return -EINVAL;
	return mlxsw_core_res_get(mlxsw_core, local_ports_in_x_res_id);
}

static int mlxsw_sp_port_split(struct mlxsw_core *mlxsw_core, u8 local_port,
			       unsigned int count,
			       struct netlink_ext_ack *extack)
{
	struct mlxsw_sp *mlxsw_sp = mlxsw_core_driver_priv(mlxsw_core);
	struct mlxsw_sp_port_mapping port_mapping;
	struct mlxsw_sp_port *mlxsw_sp_port;
	int max_width;
	u8 base_port;
	int offset;
	int i;
	int err;

	mlxsw_sp_port = mlxsw_sp->ports[local_port];
	if (!mlxsw_sp_port) {
		dev_err(mlxsw_sp->bus_info->dev, "Port number \"%d\" does not exist\n",
			local_port);
		NL_SET_ERR_MSG_MOD(extack, "Port number does not exist");
		return -EINVAL;
	}

	/* Split ports cannot be split. */
	if (mlxsw_sp_port->split) {
		netdev_err(mlxsw_sp_port->dev, "Port cannot be split further\n");
		NL_SET_ERR_MSG_MOD(extack, "Port cannot be split further");
		return -EINVAL;
	}

	max_width = mlxsw_core_module_max_width(mlxsw_core,
						mlxsw_sp_port->mapping.module);
	if (max_width < 0) {
		netdev_err(mlxsw_sp_port->dev, "Cannot get max width of port module\n");
		NL_SET_ERR_MSG_MOD(extack, "Cannot get max width of port module");
		return max_width;
	}

	/* Split port with non-max and 1 module width cannot be split. */
	if (mlxsw_sp_port->mapping.width != max_width || max_width == 1) {
		netdev_err(mlxsw_sp_port->dev, "Port cannot be split\n");
		NL_SET_ERR_MSG_MOD(extack, "Port cannot be split");
		return -EINVAL;
	}

	if (count == 1 || !is_power_of_2(count) || count > max_width) {
		netdev_err(mlxsw_sp_port->dev, "Invalid split count\n");
		NL_SET_ERR_MSG_MOD(extack, "Invalid split count");
		return -EINVAL;
	}

	offset = mlxsw_sp_local_ports_offset(mlxsw_core, count, max_width);
	if (offset < 0) {
		netdev_err(mlxsw_sp_port->dev, "Cannot obtain local port offset\n");
		NL_SET_ERR_MSG_MOD(extack, "Cannot obtain local port offset");
		return -EINVAL;
	}

	/* Only in case max split is being done, the local port and
	 * base port may differ.
	 */
	base_port = count == max_width ?
		    mlxsw_sp_cluster_base_port_get(local_port, max_width) :
		    local_port;

	for (i = 0; i < count * offset; i++) {
		/* Expect base port to exist and also the one in the middle in
		 * case of maximal split count.
		 */
		if (i == 0 || (count == max_width && i == count / 2))
			continue;

		if (mlxsw_sp_port_created(mlxsw_sp, base_port + i)) {
			netdev_err(mlxsw_sp_port->dev, "Invalid split configuration\n");
			NL_SET_ERR_MSG_MOD(extack, "Invalid split configuration");
			return -EINVAL;
		}
	}

	port_mapping = mlxsw_sp_port->mapping;

	for (i = 0; i < count; i++)
		if (mlxsw_sp_port_created(mlxsw_sp, base_port + i * offset))
			mlxsw_sp_port_remove(mlxsw_sp, base_port + i * offset);

	err = mlxsw_sp_port_split_create(mlxsw_sp, base_port, &port_mapping,
					 count, offset);
	if (err) {
		dev_err(mlxsw_sp->bus_info->dev, "Failed to create split ports\n");
		goto err_port_split_create;
	}

	return 0;

err_port_split_create:
	mlxsw_sp_port_unsplit_create(mlxsw_sp, base_port, count, offset);
	return err;
}

static int mlxsw_sp_port_unsplit(struct mlxsw_core *mlxsw_core, u8 local_port,
				 struct netlink_ext_ack *extack)
{
	struct mlxsw_sp *mlxsw_sp = mlxsw_core_driver_priv(mlxsw_core);
	struct mlxsw_sp_port *mlxsw_sp_port;
	unsigned int count;
	int max_width;
	u8 base_port;
	int offset;
	int i;

	mlxsw_sp_port = mlxsw_sp->ports[local_port];
	if (!mlxsw_sp_port) {
		dev_err(mlxsw_sp->bus_info->dev, "Port number \"%d\" does not exist\n",
			local_port);
		NL_SET_ERR_MSG_MOD(extack, "Port number does not exist");
		return -EINVAL;
	}

	if (!mlxsw_sp_port->split) {
		netdev_err(mlxsw_sp_port->dev, "Port was not split\n");
		NL_SET_ERR_MSG_MOD(extack, "Port was not split");
		return -EINVAL;
	}

	max_width = mlxsw_core_module_max_width(mlxsw_core,
						mlxsw_sp_port->mapping.module);
	if (max_width < 0) {
		netdev_err(mlxsw_sp_port->dev, "Cannot get max width of port module\n");
		NL_SET_ERR_MSG_MOD(extack, "Cannot get max width of port module");
		return max_width;
	}

	count = max_width / mlxsw_sp_port->mapping.width;

	offset = mlxsw_sp_local_ports_offset(mlxsw_core, count, max_width);
	if (WARN_ON(offset < 0)) {
		netdev_err(mlxsw_sp_port->dev, "Cannot obtain local port offset\n");
		NL_SET_ERR_MSG_MOD(extack, "Cannot obtain local port offset");
		return -EINVAL;
	}

	base_port = mlxsw_sp_port->split_base_local_port;

	for (i = 0; i < count; i++)
		if (mlxsw_sp_port_created(mlxsw_sp, base_port + i * offset))
			mlxsw_sp_port_remove(mlxsw_sp, base_port + i * offset);

	mlxsw_sp_port_unsplit_create(mlxsw_sp, base_port, count, offset);

	return 0;
}

static void mlxsw_sp_pude_event_func(const struct mlxsw_reg_info *reg,
				     char *pude_pl, void *priv)
{
	struct mlxsw_sp *mlxsw_sp = priv;
	struct mlxsw_sp_port *mlxsw_sp_port;
	enum mlxsw_reg_pude_oper_status status;
	u8 local_port;

	local_port = mlxsw_reg_pude_local_port_get(pude_pl);
	mlxsw_sp_port = mlxsw_sp->ports[local_port];
	if (!mlxsw_sp_port)
		return;

	status = mlxsw_reg_pude_oper_status_get(pude_pl);
	if (status == MLXSW_PORT_OPER_STATUS_UP) {
		netdev_info(mlxsw_sp_port->dev, "link up\n");
		netif_carrier_on(mlxsw_sp_port->dev);
		mlxsw_core_schedule_dw(&mlxsw_sp_port->ptp.shaper_dw, 0);
	} else {
		netdev_info(mlxsw_sp_port->dev, "link down\n");
		netif_carrier_off(mlxsw_sp_port->dev);
	}
}

static void mlxsw_sp1_ptp_fifo_event_func(struct mlxsw_sp *mlxsw_sp,
					  char *mtpptr_pl, bool ingress)
{
	u8 local_port;
	u8 num_rec;
	int i;

	local_port = mlxsw_reg_mtpptr_local_port_get(mtpptr_pl);
	num_rec = mlxsw_reg_mtpptr_num_rec_get(mtpptr_pl);
	for (i = 0; i < num_rec; i++) {
		u8 domain_number;
		u8 message_type;
		u16 sequence_id;
		u64 timestamp;

		mlxsw_reg_mtpptr_unpack(mtpptr_pl, i, &message_type,
					&domain_number, &sequence_id,
					&timestamp);
		mlxsw_sp1_ptp_got_timestamp(mlxsw_sp, ingress, local_port,
					    message_type, domain_number,
					    sequence_id, timestamp);
	}
}

static void mlxsw_sp1_ptp_ing_fifo_event_func(const struct mlxsw_reg_info *reg,
					      char *mtpptr_pl, void *priv)
{
	struct mlxsw_sp *mlxsw_sp = priv;

	mlxsw_sp1_ptp_fifo_event_func(mlxsw_sp, mtpptr_pl, true);
}

static void mlxsw_sp1_ptp_egr_fifo_event_func(const struct mlxsw_reg_info *reg,
					      char *mtpptr_pl, void *priv)
{
	struct mlxsw_sp *mlxsw_sp = priv;

	mlxsw_sp1_ptp_fifo_event_func(mlxsw_sp, mtpptr_pl, false);
}

void mlxsw_sp_rx_listener_no_mark_func(struct sk_buff *skb,
				       u8 local_port, void *priv)
{
	struct mlxsw_sp *mlxsw_sp = priv;
	struct mlxsw_sp_port *mlxsw_sp_port = mlxsw_sp->ports[local_port];
	struct mlxsw_sp_port_pcpu_stats *pcpu_stats;

	if (unlikely(!mlxsw_sp_port)) {
		dev_warn_ratelimited(mlxsw_sp->bus_info->dev, "Port %d: skb received for non-existent port\n",
				     local_port);
		return;
	}

	skb->dev = mlxsw_sp_port->dev;

	pcpu_stats = this_cpu_ptr(mlxsw_sp_port->pcpu_stats);
	u64_stats_update_begin(&pcpu_stats->syncp);
	pcpu_stats->rx_packets++;
	pcpu_stats->rx_bytes += skb->len;
	u64_stats_update_end(&pcpu_stats->syncp);

	skb->protocol = eth_type_trans(skb, skb->dev);
	netif_receive_skb(skb);
}

static void mlxsw_sp_rx_listener_mark_func(struct sk_buff *skb, u8 local_port,
					   void *priv)
{
	skb->offload_fwd_mark = 1;
	return mlxsw_sp_rx_listener_no_mark_func(skb, local_port, priv);
}

static void mlxsw_sp_rx_listener_l3_mark_func(struct sk_buff *skb,
					      u8 local_port, void *priv)
{
	skb->offload_l3_fwd_mark = 1;
	skb->offload_fwd_mark = 1;
	return mlxsw_sp_rx_listener_no_mark_func(skb, local_port, priv);
}

static void mlxsw_sp_rx_listener_sample_func(struct sk_buff *skb, u8 local_port,
					     void *priv)
{
	struct mlxsw_sp *mlxsw_sp = priv;
	struct mlxsw_sp_port *mlxsw_sp_port = mlxsw_sp->ports[local_port];
	struct psample_group *psample_group;
	u32 size;

	if (unlikely(!mlxsw_sp_port)) {
		dev_warn_ratelimited(mlxsw_sp->bus_info->dev, "Port %d: sample skb received for non-existent port\n",
				     local_port);
		goto out;
	}
	if (unlikely(!mlxsw_sp_port->sample)) {
		dev_warn_ratelimited(mlxsw_sp->bus_info->dev, "Port %d: sample skb received on unsupported port\n",
				     local_port);
		goto out;
	}

	size = mlxsw_sp_port->sample->truncate ?
		  mlxsw_sp_port->sample->trunc_size : skb->len;

	rcu_read_lock();
	psample_group = rcu_dereference(mlxsw_sp_port->sample->psample_group);
	if (!psample_group)
		goto out_unlock;
	psample_sample_packet(psample_group, skb, size,
			      mlxsw_sp_port->dev->ifindex, 0,
			      mlxsw_sp_port->sample->rate);
out_unlock:
	rcu_read_unlock();
out:
	consume_skb(skb);
}

static void mlxsw_sp_rx_listener_ptp(struct sk_buff *skb, u8 local_port,
				     void *priv)
{
	struct mlxsw_sp *mlxsw_sp = priv;

	mlxsw_sp->ptp_ops->receive(mlxsw_sp, skb, local_port);
}

#define MLXSW_SP_RXL_NO_MARK(_trap_id, _action, _trap_group, _is_ctrl)	\
	MLXSW_RXL(mlxsw_sp_rx_listener_no_mark_func, _trap_id, _action,	\
		  _is_ctrl, SP_##_trap_group, DISCARD)

#define MLXSW_SP_RXL_MARK(_trap_id, _action, _trap_group, _is_ctrl)	\
	MLXSW_RXL(mlxsw_sp_rx_listener_mark_func, _trap_id, _action,	\
		_is_ctrl, SP_##_trap_group, DISCARD)

#define MLXSW_SP_RXL_L3_MARK(_trap_id, _action, _trap_group, _is_ctrl)	\
	MLXSW_RXL(mlxsw_sp_rx_listener_l3_mark_func, _trap_id, _action,	\
		_is_ctrl, SP_##_trap_group, DISCARD)

#define MLXSW_SP_EVENTL(_func, _trap_id)		\
	MLXSW_EVENTL(_func, _trap_id, SP_EVENT)

static const struct mlxsw_listener mlxsw_sp_listener[] = {
	/* Events */
	MLXSW_SP_EVENTL(mlxsw_sp_pude_event_func, PUDE),
	/* L2 traps */
	MLXSW_SP_RXL_NO_MARK(STP, TRAP_TO_CPU, STP, true),
	MLXSW_SP_RXL_NO_MARK(LACP, TRAP_TO_CPU, LACP, true),
	MLXSW_RXL(mlxsw_sp_rx_listener_ptp, LLDP, TRAP_TO_CPU,
		  false, SP_LLDP, DISCARD),
	MLXSW_SP_RXL_MARK(DHCP, MIRROR_TO_CPU, DHCP, false),
	MLXSW_SP_RXL_MARK(IGMP_QUERY, MIRROR_TO_CPU, IGMP, false),
	MLXSW_SP_RXL_NO_MARK(IGMP_V1_REPORT, TRAP_TO_CPU, IGMP, false),
	MLXSW_SP_RXL_NO_MARK(IGMP_V2_REPORT, TRAP_TO_CPU, IGMP, false),
	MLXSW_SP_RXL_NO_MARK(IGMP_V2_LEAVE, TRAP_TO_CPU, IGMP, false),
	MLXSW_SP_RXL_NO_MARK(IGMP_V3_REPORT, TRAP_TO_CPU, IGMP, false),
	MLXSW_SP_RXL_MARK(ARPBC, MIRROR_TO_CPU, ARP, false),
	MLXSW_SP_RXL_MARK(ARPUC, MIRROR_TO_CPU, ARP, false),
	MLXSW_SP_RXL_NO_MARK(FID_MISS, TRAP_TO_CPU, IP2ME, false),
	MLXSW_SP_RXL_MARK(IPV6_MLDV12_LISTENER_QUERY, MIRROR_TO_CPU, IPV6_MLD,
			  false),
	MLXSW_SP_RXL_NO_MARK(IPV6_MLDV1_LISTENER_REPORT, TRAP_TO_CPU, IPV6_MLD,
			     false),
	MLXSW_SP_RXL_NO_MARK(IPV6_MLDV1_LISTENER_DONE, TRAP_TO_CPU, IPV6_MLD,
			     false),
	MLXSW_SP_RXL_NO_MARK(IPV6_MLDV2_LISTENER_REPORT, TRAP_TO_CPU, IPV6_MLD,
			     false),
	/* L3 traps */
	MLXSW_SP_RXL_L3_MARK(LBERROR, MIRROR_TO_CPU, LBERROR, false),
	MLXSW_SP_RXL_MARK(IP2ME, TRAP_TO_CPU, IP2ME, false),
	MLXSW_SP_RXL_MARK(IPV6_UNSPECIFIED_ADDRESS, TRAP_TO_CPU, ROUTER_EXP,
			  false),
	MLXSW_SP_RXL_MARK(IPV6_LINK_LOCAL_DEST, TRAP_TO_CPU, ROUTER_EXP, false),
	MLXSW_SP_RXL_MARK(IPV6_LINK_LOCAL_SRC, TRAP_TO_CPU, ROUTER_EXP, false),
	MLXSW_SP_RXL_MARK(IPV6_ALL_NODES_LINK, TRAP_TO_CPU, ROUTER_EXP, false),
	MLXSW_SP_RXL_MARK(IPV6_ALL_ROUTERS_LINK, TRAP_TO_CPU, ROUTER_EXP,
			  false),
	MLXSW_SP_RXL_MARK(IPV4_OSPF, TRAP_TO_CPU, OSPF, false),
	MLXSW_SP_RXL_MARK(IPV6_OSPF, TRAP_TO_CPU, OSPF, false),
	MLXSW_SP_RXL_MARK(IPV6_DHCP, TRAP_TO_CPU, DHCP, false),
	MLXSW_SP_RXL_MARK(RTR_INGRESS0, TRAP_TO_CPU, REMOTE_ROUTE, false),
	MLXSW_SP_RXL_MARK(IPV4_BGP, TRAP_TO_CPU, BGP, false),
	MLXSW_SP_RXL_MARK(IPV6_BGP, TRAP_TO_CPU, BGP, false),
	MLXSW_SP_RXL_MARK(L3_IPV6_ROUTER_SOLICITATION, TRAP_TO_CPU, IPV6_ND,
			  false),
	MLXSW_SP_RXL_MARK(L3_IPV6_ROUTER_ADVERTISMENT, TRAP_TO_CPU, IPV6_ND,
			  false),
	MLXSW_SP_RXL_MARK(L3_IPV6_NEIGHBOR_SOLICITATION, TRAP_TO_CPU, IPV6_ND,
			  false),
	MLXSW_SP_RXL_MARK(L3_IPV6_NEIGHBOR_ADVERTISMENT, TRAP_TO_CPU, IPV6_ND,
			  false),
	MLXSW_SP_RXL_MARK(L3_IPV6_REDIRECTION, TRAP_TO_CPU, IPV6_ND, false),
	MLXSW_SP_RXL_MARK(IPV6_MC_LINK_LOCAL_DEST, TRAP_TO_CPU, ROUTER_EXP,
			  false),
	MLXSW_SP_RXL_MARK(ROUTER_ALERT_IPV4, TRAP_TO_CPU, ROUTER_EXP, false),
	MLXSW_SP_RXL_MARK(ROUTER_ALERT_IPV6, TRAP_TO_CPU, ROUTER_EXP, false),
	MLXSW_SP_RXL_MARK(IPIP_DECAP_ERROR, TRAP_TO_CPU, ROUTER_EXP, false),
	MLXSW_SP_RXL_MARK(DECAP_ECN0, TRAP_TO_CPU, ROUTER_EXP, false),
	MLXSW_SP_RXL_MARK(IPV4_VRRP, TRAP_TO_CPU, VRRP, false),
	MLXSW_SP_RXL_MARK(IPV6_VRRP, TRAP_TO_CPU, VRRP, false),
	/* PKT Sample trap */
	MLXSW_RXL(mlxsw_sp_rx_listener_sample_func, PKT_SAMPLE, MIRROR_TO_CPU,
		  false, SP_IP2ME, DISCARD),
	/* ACL trap */
	MLXSW_SP_RXL_NO_MARK(ACL0, TRAP_TO_CPU, IP2ME, false),
	/* Multicast Router Traps */
	MLXSW_SP_RXL_MARK(IPV4_PIM, TRAP_TO_CPU, PIM, false),
	MLXSW_SP_RXL_MARK(IPV6_PIM, TRAP_TO_CPU, PIM, false),
	MLXSW_SP_RXL_MARK(ACL1, TRAP_TO_CPU, MULTICAST, false),
	MLXSW_SP_RXL_L3_MARK(ACL2, TRAP_TO_CPU, MULTICAST, false),
	/* NVE traps */
	MLXSW_SP_RXL_MARK(NVE_ENCAP_ARP, TRAP_TO_CPU, ARP, false),
	MLXSW_SP_RXL_NO_MARK(NVE_DECAP_ARP, TRAP_TO_CPU, ARP, false),
	/* PTP traps */
	MLXSW_RXL(mlxsw_sp_rx_listener_ptp, PTP0, TRAP_TO_CPU,
		  false, SP_PTP0, DISCARD),
	MLXSW_SP_RXL_NO_MARK(PTP1, TRAP_TO_CPU, PTP1, false),
};

static const struct mlxsw_listener mlxsw_sp1_listener[] = {
	/* Events */
	MLXSW_EVENTL(mlxsw_sp1_ptp_egr_fifo_event_func, PTP_EGR_FIFO, SP_PTP0),
	MLXSW_EVENTL(mlxsw_sp1_ptp_ing_fifo_event_func, PTP_ING_FIFO, SP_PTP0),
};

static int mlxsw_sp_cpu_policers_set(struct mlxsw_core *mlxsw_core)
{
	char qpcr_pl[MLXSW_REG_QPCR_LEN];
	enum mlxsw_reg_qpcr_ir_units ir_units;
	int max_cpu_policers;
	bool is_bytes;
	u8 burst_size;
	u32 rate;
	int i, err;

	if (!MLXSW_CORE_RES_VALID(mlxsw_core, MAX_CPU_POLICERS))
		return -EIO;

	max_cpu_policers = MLXSW_CORE_RES_GET(mlxsw_core, MAX_CPU_POLICERS);

	ir_units = MLXSW_REG_QPCR_IR_UNITS_M;
	for (i = 0; i < max_cpu_policers; i++) {
		is_bytes = false;
		switch (i) {
		case MLXSW_REG_HTGT_TRAP_GROUP_SP_STP:
		case MLXSW_REG_HTGT_TRAP_GROUP_SP_LACP:
		case MLXSW_REG_HTGT_TRAP_GROUP_SP_LLDP:
		case MLXSW_REG_HTGT_TRAP_GROUP_SP_OSPF:
		case MLXSW_REG_HTGT_TRAP_GROUP_SP_PIM:
		case MLXSW_REG_HTGT_TRAP_GROUP_SP_RPF:
		case MLXSW_REG_HTGT_TRAP_GROUP_SP_LBERROR:
			rate = 128;
			burst_size = 7;
			break;
		case MLXSW_REG_HTGT_TRAP_GROUP_SP_IGMP:
		case MLXSW_REG_HTGT_TRAP_GROUP_SP_IPV6_MLD:
			rate = 16 * 1024;
			burst_size = 10;
			break;
		case MLXSW_REG_HTGT_TRAP_GROUP_SP_BGP:
		case MLXSW_REG_HTGT_TRAP_GROUP_SP_ARP:
		case MLXSW_REG_HTGT_TRAP_GROUP_SP_DHCP:
		case MLXSW_REG_HTGT_TRAP_GROUP_SP_HOST_MISS:
		case MLXSW_REG_HTGT_TRAP_GROUP_SP_ROUTER_EXP:
		case MLXSW_REG_HTGT_TRAP_GROUP_SP_REMOTE_ROUTE:
		case MLXSW_REG_HTGT_TRAP_GROUP_SP_IPV6_ND:
		case MLXSW_REG_HTGT_TRAP_GROUP_SP_MULTICAST:
			rate = 1024;
			burst_size = 7;
			break;
		case MLXSW_REG_HTGT_TRAP_GROUP_SP_IP2ME:
			rate = 1024;
			burst_size = 7;
			break;
		case MLXSW_REG_HTGT_TRAP_GROUP_SP_PTP0:
			rate = 24 * 1024;
			burst_size = 12;
			break;
		case MLXSW_REG_HTGT_TRAP_GROUP_SP_PTP1:
			rate = 19 * 1024;
			burst_size = 12;
			break;
		case MLXSW_REG_HTGT_TRAP_GROUP_SP_VRRP:
			rate = 360;
			burst_size = 7;
			break;
		default:
			continue;
		}

		mlxsw_reg_qpcr_pack(qpcr_pl, i, ir_units, is_bytes, rate,
				    burst_size);
		err = mlxsw_reg_write(mlxsw_core, MLXSW_REG(qpcr), qpcr_pl);
		if (err)
			return err;
	}

	return 0;
}

static int mlxsw_sp_trap_groups_set(struct mlxsw_core *mlxsw_core)
{
	char htgt_pl[MLXSW_REG_HTGT_LEN];
	enum mlxsw_reg_htgt_trap_group i;
	int max_cpu_policers;
	int max_trap_groups;
	u8 priority, tc;
	u16 policer_id;
	int err;

	if (!MLXSW_CORE_RES_VALID(mlxsw_core, MAX_TRAP_GROUPS))
		return -EIO;

	max_trap_groups = MLXSW_CORE_RES_GET(mlxsw_core, MAX_TRAP_GROUPS);
	max_cpu_policers = MLXSW_CORE_RES_GET(mlxsw_core, MAX_CPU_POLICERS);

	for (i = 0; i < max_trap_groups; i++) {
		policer_id = i;
		switch (i) {
		case MLXSW_REG_HTGT_TRAP_GROUP_SP_STP:
		case MLXSW_REG_HTGT_TRAP_GROUP_SP_LACP:
		case MLXSW_REG_HTGT_TRAP_GROUP_SP_LLDP:
		case MLXSW_REG_HTGT_TRAP_GROUP_SP_OSPF:
		case MLXSW_REG_HTGT_TRAP_GROUP_SP_PIM:
		case MLXSW_REG_HTGT_TRAP_GROUP_SP_PTP0:
		case MLXSW_REG_HTGT_TRAP_GROUP_SP_VRRP:
			priority = 5;
			tc = 5;
			break;
		case MLXSW_REG_HTGT_TRAP_GROUP_SP_BGP:
		case MLXSW_REG_HTGT_TRAP_GROUP_SP_DHCP:
			priority = 4;
			tc = 4;
			break;
		case MLXSW_REG_HTGT_TRAP_GROUP_SP_IGMP:
		case MLXSW_REG_HTGT_TRAP_GROUP_SP_IP2ME:
		case MLXSW_REG_HTGT_TRAP_GROUP_SP_IPV6_MLD:
			priority = 3;
			tc = 3;
			break;
		case MLXSW_REG_HTGT_TRAP_GROUP_SP_ARP:
		case MLXSW_REG_HTGT_TRAP_GROUP_SP_IPV6_ND:
		case MLXSW_REG_HTGT_TRAP_GROUP_SP_RPF:
		case MLXSW_REG_HTGT_TRAP_GROUP_SP_PTP1:
			priority = 2;
			tc = 2;
			break;
		case MLXSW_REG_HTGT_TRAP_GROUP_SP_HOST_MISS:
		case MLXSW_REG_HTGT_TRAP_GROUP_SP_ROUTER_EXP:
		case MLXSW_REG_HTGT_TRAP_GROUP_SP_REMOTE_ROUTE:
		case MLXSW_REG_HTGT_TRAP_GROUP_SP_MULTICAST:
		case MLXSW_REG_HTGT_TRAP_GROUP_SP_LBERROR:
			priority = 1;
			tc = 1;
			break;
		case MLXSW_REG_HTGT_TRAP_GROUP_SP_EVENT:
			priority = MLXSW_REG_HTGT_DEFAULT_PRIORITY;
			tc = MLXSW_REG_HTGT_DEFAULT_TC;
			policer_id = MLXSW_REG_HTGT_INVALID_POLICER;
			break;
		default:
			continue;
		}

		if (max_cpu_policers <= policer_id &&
		    policer_id != MLXSW_REG_HTGT_INVALID_POLICER)
			return -EIO;

		mlxsw_reg_htgt_pack(htgt_pl, i, policer_id, priority, tc);
		err = mlxsw_reg_write(mlxsw_core, MLXSW_REG(htgt), htgt_pl);
		if (err)
			return err;
	}

	return 0;
}

static int mlxsw_sp_traps_register(struct mlxsw_sp *mlxsw_sp,
				   const struct mlxsw_listener listeners[],
				   size_t listeners_count)
{
	int i;
	int err;

	for (i = 0; i < listeners_count; i++) {
		err = mlxsw_core_trap_register(mlxsw_sp->core,
					       &listeners[i],
					       mlxsw_sp);
		if (err)
			goto err_listener_register;

	}
	return 0;

err_listener_register:
	for (i--; i >= 0; i--) {
		mlxsw_core_trap_unregister(mlxsw_sp->core,
					   &listeners[i],
					   mlxsw_sp);
	}
	return err;
}

static void mlxsw_sp_traps_unregister(struct mlxsw_sp *mlxsw_sp,
				      const struct mlxsw_listener listeners[],
				      size_t listeners_count)
{
	int i;

	for (i = 0; i < listeners_count; i++) {
		mlxsw_core_trap_unregister(mlxsw_sp->core,
					   &listeners[i],
					   mlxsw_sp);
	}
}

static int mlxsw_sp_traps_init(struct mlxsw_sp *mlxsw_sp)
{
	int err;

	err = mlxsw_sp_cpu_policers_set(mlxsw_sp->core);
	if (err)
		return err;

	err = mlxsw_sp_trap_groups_set(mlxsw_sp->core);
	if (err)
		return err;

	err = mlxsw_sp_traps_register(mlxsw_sp, mlxsw_sp_listener,
				      ARRAY_SIZE(mlxsw_sp_listener));
	if (err)
		return err;

	err = mlxsw_sp_traps_register(mlxsw_sp, mlxsw_sp->listeners,
				      mlxsw_sp->listeners_count);
	if (err)
		goto err_extra_traps_init;

	return 0;

err_extra_traps_init:
	mlxsw_sp_traps_unregister(mlxsw_sp, mlxsw_sp_listener,
				  ARRAY_SIZE(mlxsw_sp_listener));
	return err;
}

static void mlxsw_sp_traps_fini(struct mlxsw_sp *mlxsw_sp)
{
	mlxsw_sp_traps_unregister(mlxsw_sp, mlxsw_sp->listeners,
				  mlxsw_sp->listeners_count);
	mlxsw_sp_traps_unregister(mlxsw_sp, mlxsw_sp_listener,
				  ARRAY_SIZE(mlxsw_sp_listener));
}

#define MLXSW_SP_LAG_SEED_INIT 0xcafecafe

static int mlxsw_sp_lag_init(struct mlxsw_sp *mlxsw_sp)
{
	char slcr_pl[MLXSW_REG_SLCR_LEN];
	u32 seed;
	int err;

	seed = jhash(mlxsw_sp->base_mac, sizeof(mlxsw_sp->base_mac),
		     MLXSW_SP_LAG_SEED_INIT);
	mlxsw_reg_slcr_pack(slcr_pl, MLXSW_REG_SLCR_LAG_HASH_SMAC |
				     MLXSW_REG_SLCR_LAG_HASH_DMAC |
				     MLXSW_REG_SLCR_LAG_HASH_ETHERTYPE |
				     MLXSW_REG_SLCR_LAG_HASH_VLANID |
				     MLXSW_REG_SLCR_LAG_HASH_SIP |
				     MLXSW_REG_SLCR_LAG_HASH_DIP |
				     MLXSW_REG_SLCR_LAG_HASH_SPORT |
				     MLXSW_REG_SLCR_LAG_HASH_DPORT |
				     MLXSW_REG_SLCR_LAG_HASH_IPPROTO, seed);
	err = mlxsw_reg_write(mlxsw_sp->core, MLXSW_REG(slcr), slcr_pl);
	if (err)
		return err;

	if (!MLXSW_CORE_RES_VALID(mlxsw_sp->core, MAX_LAG) ||
	    !MLXSW_CORE_RES_VALID(mlxsw_sp->core, MAX_LAG_MEMBERS))
		return -EIO;

	mlxsw_sp->lags = kcalloc(MLXSW_CORE_RES_GET(mlxsw_sp->core, MAX_LAG),
				 sizeof(struct mlxsw_sp_upper),
				 GFP_KERNEL);
	if (!mlxsw_sp->lags)
		return -ENOMEM;

	return 0;
}

static void mlxsw_sp_lag_fini(struct mlxsw_sp *mlxsw_sp)
{
	kfree(mlxsw_sp->lags);
}

static int mlxsw_sp_basic_trap_groups_set(struct mlxsw_core *mlxsw_core)
{
	char htgt_pl[MLXSW_REG_HTGT_LEN];

	mlxsw_reg_htgt_pack(htgt_pl, MLXSW_REG_HTGT_TRAP_GROUP_EMAD,
			    MLXSW_REG_HTGT_INVALID_POLICER,
			    MLXSW_REG_HTGT_DEFAULT_PRIORITY,
			    MLXSW_REG_HTGT_DEFAULT_TC);
	return mlxsw_reg_write(mlxsw_core, MLXSW_REG(htgt), htgt_pl);
}

static const struct mlxsw_sp_ptp_ops mlxsw_sp1_ptp_ops = {
	.clock_init	= mlxsw_sp1_ptp_clock_init,
	.clock_fini	= mlxsw_sp1_ptp_clock_fini,
	.init		= mlxsw_sp1_ptp_init,
	.fini		= mlxsw_sp1_ptp_fini,
	.receive	= mlxsw_sp1_ptp_receive,
	.transmitted	= mlxsw_sp1_ptp_transmitted,
	.hwtstamp_get	= mlxsw_sp1_ptp_hwtstamp_get,
	.hwtstamp_set	= mlxsw_sp1_ptp_hwtstamp_set,
	.shaper_work	= mlxsw_sp1_ptp_shaper_work,
	.get_ts_info	= mlxsw_sp1_ptp_get_ts_info,
	.get_stats_count = mlxsw_sp1_get_stats_count,
	.get_stats_strings = mlxsw_sp1_get_stats_strings,
	.get_stats	= mlxsw_sp1_get_stats,
};

static const struct mlxsw_sp_ptp_ops mlxsw_sp2_ptp_ops = {
	.clock_init	= mlxsw_sp2_ptp_clock_init,
	.clock_fini	= mlxsw_sp2_ptp_clock_fini,
	.init		= mlxsw_sp2_ptp_init,
	.fini		= mlxsw_sp2_ptp_fini,
	.receive	= mlxsw_sp2_ptp_receive,
	.transmitted	= mlxsw_sp2_ptp_transmitted,
	.hwtstamp_get	= mlxsw_sp2_ptp_hwtstamp_get,
	.hwtstamp_set	= mlxsw_sp2_ptp_hwtstamp_set,
	.shaper_work	= mlxsw_sp2_ptp_shaper_work,
	.get_ts_info	= mlxsw_sp2_ptp_get_ts_info,
	.get_stats_count = mlxsw_sp2_get_stats_count,
	.get_stats_strings = mlxsw_sp2_get_stats_strings,
	.get_stats	= mlxsw_sp2_get_stats,
};

static int mlxsw_sp_netdevice_event(struct notifier_block *unused,
				    unsigned long event, void *ptr);

static int mlxsw_sp_init(struct mlxsw_core *mlxsw_core,
			 const struct mlxsw_bus_info *mlxsw_bus_info,
			 struct netlink_ext_ack *extack)
{
	struct mlxsw_sp *mlxsw_sp = mlxsw_core_driver_priv(mlxsw_core);
	int err;

	mlxsw_sp->core = mlxsw_core;
	mlxsw_sp->bus_info = mlxsw_bus_info;

	err = mlxsw_sp_fw_rev_validate(mlxsw_sp);
	if (err)
		return err;

	mlxsw_core_emad_string_tlv_enable(mlxsw_core);

	err = mlxsw_sp_base_mac_get(mlxsw_sp);
	if (err) {
		dev_err(mlxsw_sp->bus_info->dev, "Failed to get base mac\n");
		return err;
	}

	err = mlxsw_sp_kvdl_init(mlxsw_sp);
	if (err) {
		dev_err(mlxsw_sp->bus_info->dev, "Failed to initialize KVDL\n");
		return err;
	}

	err = mlxsw_sp_fids_init(mlxsw_sp);
	if (err) {
		dev_err(mlxsw_sp->bus_info->dev, "Failed to initialize FIDs\n");
		goto err_fids_init;
	}

	err = mlxsw_sp_traps_init(mlxsw_sp);
	if (err) {
		dev_err(mlxsw_sp->bus_info->dev, "Failed to set traps\n");
		goto err_traps_init;
	}

	err = mlxsw_sp_devlink_traps_init(mlxsw_sp);
	if (err) {
		dev_err(mlxsw_sp->bus_info->dev, "Failed to initialize devlink traps\n");
		goto err_devlink_traps_init;
	}

	err = mlxsw_sp_buffers_init(mlxsw_sp);
	if (err) {
		dev_err(mlxsw_sp->bus_info->dev, "Failed to initialize buffers\n");
		goto err_buffers_init;
	}

	err = mlxsw_sp_lag_init(mlxsw_sp);
	if (err) {
		dev_err(mlxsw_sp->bus_info->dev, "Failed to initialize LAG\n");
		goto err_lag_init;
	}

	/* Initialize SPAN before router and switchdev, so that those components
	 * can call mlxsw_sp_span_respin().
	 */
	err = mlxsw_sp_span_init(mlxsw_sp);
	if (err) {
		dev_err(mlxsw_sp->bus_info->dev, "Failed to init span system\n");
		goto err_span_init;
	}

	err = mlxsw_sp_switchdev_init(mlxsw_sp);
	if (err) {
		dev_err(mlxsw_sp->bus_info->dev, "Failed to initialize switchdev\n");
		goto err_switchdev_init;
	}

	err = mlxsw_sp_counter_pool_init(mlxsw_sp);
	if (err) {
		dev_err(mlxsw_sp->bus_info->dev, "Failed to init counter pool\n");
		goto err_counter_pool_init;
	}

	err = mlxsw_sp_afa_init(mlxsw_sp);
	if (err) {
		dev_err(mlxsw_sp->bus_info->dev, "Failed to initialize ACL actions\n");
		goto err_afa_init;
	}

	err = mlxsw_sp_nve_init(mlxsw_sp);
	if (err) {
		dev_err(mlxsw_sp->bus_info->dev, "Failed to initialize NVE\n");
		goto err_nve_init;
	}

	err = mlxsw_sp_acl_init(mlxsw_sp);
	if (err) {
		dev_err(mlxsw_sp->bus_info->dev, "Failed to initialize ACL\n");
		goto err_acl_init;
	}

	err = mlxsw_sp_router_init(mlxsw_sp, extack);
	if (err) {
		dev_err(mlxsw_sp->bus_info->dev, "Failed to initialize router\n");
		goto err_router_init;
	}

	if (mlxsw_sp->bus_info->read_frc_capable) {
		/* NULL is a valid return value from clock_init */
		mlxsw_sp->clock =
			mlxsw_sp->ptp_ops->clock_init(mlxsw_sp,
						      mlxsw_sp->bus_info->dev);
		if (IS_ERR(mlxsw_sp->clock)) {
			err = PTR_ERR(mlxsw_sp->clock);
			dev_err(mlxsw_sp->bus_info->dev, "Failed to init ptp clock\n");
			goto err_ptp_clock_init;
		}
	}

	if (mlxsw_sp->clock) {
		/* NULL is a valid return value from ptp_ops->init */
		mlxsw_sp->ptp_state = mlxsw_sp->ptp_ops->init(mlxsw_sp);
		if (IS_ERR(mlxsw_sp->ptp_state)) {
			err = PTR_ERR(mlxsw_sp->ptp_state);
			dev_err(mlxsw_sp->bus_info->dev, "Failed to initialize PTP\n");
			goto err_ptp_init;
		}
	}

	/* Initialize netdevice notifier after router and SPAN is initialized,
	 * so that the event handler can use router structures and call SPAN
	 * respin.
	 */
	mlxsw_sp->netdevice_nb.notifier_call = mlxsw_sp_netdevice_event;
	err = register_netdevice_notifier_net(mlxsw_sp_net(mlxsw_sp),
					      &mlxsw_sp->netdevice_nb);
	if (err) {
		dev_err(mlxsw_sp->bus_info->dev, "Failed to register netdev notifier\n");
		goto err_netdev_notifier;
	}

	err = mlxsw_sp_dpipe_init(mlxsw_sp);
	if (err) {
		dev_err(mlxsw_sp->bus_info->dev, "Failed to init pipeline debug\n");
		goto err_dpipe_init;
	}

	err = mlxsw_sp_port_module_info_init(mlxsw_sp);
	if (err) {
		dev_err(mlxsw_sp->bus_info->dev, "Failed to init port module info\n");
		goto err_port_module_info_init;
	}

	err = mlxsw_sp_ports_create(mlxsw_sp);
	if (err) {
		dev_err(mlxsw_sp->bus_info->dev, "Failed to create ports\n");
		goto err_ports_create;
	}

	return 0;

err_ports_create:
	mlxsw_sp_port_module_info_fini(mlxsw_sp);
err_port_module_info_init:
	mlxsw_sp_dpipe_fini(mlxsw_sp);
err_dpipe_init:
	unregister_netdevice_notifier_net(mlxsw_sp_net(mlxsw_sp),
					  &mlxsw_sp->netdevice_nb);
err_netdev_notifier:
	if (mlxsw_sp->clock)
		mlxsw_sp->ptp_ops->fini(mlxsw_sp->ptp_state);
err_ptp_init:
	if (mlxsw_sp->clock)
		mlxsw_sp->ptp_ops->clock_fini(mlxsw_sp->clock);
err_ptp_clock_init:
	mlxsw_sp_router_fini(mlxsw_sp);
err_router_init:
	mlxsw_sp_acl_fini(mlxsw_sp);
err_acl_init:
	mlxsw_sp_nve_fini(mlxsw_sp);
err_nve_init:
	mlxsw_sp_afa_fini(mlxsw_sp);
err_afa_init:
	mlxsw_sp_counter_pool_fini(mlxsw_sp);
err_counter_pool_init:
	mlxsw_sp_switchdev_fini(mlxsw_sp);
err_switchdev_init:
	mlxsw_sp_span_fini(mlxsw_sp);
err_span_init:
	mlxsw_sp_lag_fini(mlxsw_sp);
err_lag_init:
	mlxsw_sp_buffers_fini(mlxsw_sp);
err_buffers_init:
	mlxsw_sp_devlink_traps_fini(mlxsw_sp);
err_devlink_traps_init:
	mlxsw_sp_traps_fini(mlxsw_sp);
err_traps_init:
	mlxsw_sp_fids_fini(mlxsw_sp);
err_fids_init:
	mlxsw_sp_kvdl_fini(mlxsw_sp);
	return err;
}

static int mlxsw_sp1_init(struct mlxsw_core *mlxsw_core,
			  const struct mlxsw_bus_info *mlxsw_bus_info,
			  struct netlink_ext_ack *extack)
{
	struct mlxsw_sp *mlxsw_sp = mlxsw_core_driver_priv(mlxsw_core);

	mlxsw_sp->req_rev = &mlxsw_sp1_fw_rev;
	mlxsw_sp->fw_filename = MLXSW_SP1_FW_FILENAME;
	mlxsw_sp->kvdl_ops = &mlxsw_sp1_kvdl_ops;
	mlxsw_sp->afa_ops = &mlxsw_sp1_act_afa_ops;
	mlxsw_sp->afk_ops = &mlxsw_sp1_afk_ops;
	mlxsw_sp->mr_tcam_ops = &mlxsw_sp1_mr_tcam_ops;
	mlxsw_sp->acl_tcam_ops = &mlxsw_sp1_acl_tcam_ops;
	mlxsw_sp->nve_ops_arr = mlxsw_sp1_nve_ops_arr;
	mlxsw_sp->mac_mask = mlxsw_sp1_mac_mask;
	mlxsw_sp->rif_ops_arr = mlxsw_sp1_rif_ops_arr;
	mlxsw_sp->sb_vals = &mlxsw_sp1_sb_vals;
	mlxsw_sp->port_type_speed_ops = &mlxsw_sp1_port_type_speed_ops;
	mlxsw_sp->ptp_ops = &mlxsw_sp1_ptp_ops;
	mlxsw_sp->listeners = mlxsw_sp1_listener;
	mlxsw_sp->listeners_count = ARRAY_SIZE(mlxsw_sp1_listener);

	return mlxsw_sp_init(mlxsw_core, mlxsw_bus_info, extack);
}

static int mlxsw_sp2_init(struct mlxsw_core *mlxsw_core,
			  const struct mlxsw_bus_info *mlxsw_bus_info,
			  struct netlink_ext_ack *extack)
{
	struct mlxsw_sp *mlxsw_sp = mlxsw_core_driver_priv(mlxsw_core);

	mlxsw_sp->req_rev = &mlxsw_sp2_fw_rev;
	mlxsw_sp->fw_filename = MLXSW_SP2_FW_FILENAME;
	mlxsw_sp->kvdl_ops = &mlxsw_sp2_kvdl_ops;
	mlxsw_sp->afa_ops = &mlxsw_sp2_act_afa_ops;
	mlxsw_sp->afk_ops = &mlxsw_sp2_afk_ops;
	mlxsw_sp->mr_tcam_ops = &mlxsw_sp2_mr_tcam_ops;
	mlxsw_sp->acl_tcam_ops = &mlxsw_sp2_acl_tcam_ops;
	mlxsw_sp->nve_ops_arr = mlxsw_sp2_nve_ops_arr;
	mlxsw_sp->mac_mask = mlxsw_sp2_mac_mask;
	mlxsw_sp->rif_ops_arr = mlxsw_sp2_rif_ops_arr;
	mlxsw_sp->sb_vals = &mlxsw_sp2_sb_vals;
	mlxsw_sp->port_type_speed_ops = &mlxsw_sp2_port_type_speed_ops;
	mlxsw_sp->ptp_ops = &mlxsw_sp2_ptp_ops;

	return mlxsw_sp_init(mlxsw_core, mlxsw_bus_info, extack);
}

static void mlxsw_sp_fini(struct mlxsw_core *mlxsw_core)
{
	struct mlxsw_sp *mlxsw_sp = mlxsw_core_driver_priv(mlxsw_core);

	mlxsw_sp_ports_remove(mlxsw_sp);
	mlxsw_sp_port_module_info_fini(mlxsw_sp);
	mlxsw_sp_dpipe_fini(mlxsw_sp);
	unregister_netdevice_notifier_net(mlxsw_sp_net(mlxsw_sp),
					  &mlxsw_sp->netdevice_nb);
	if (mlxsw_sp->clock) {
		mlxsw_sp->ptp_ops->fini(mlxsw_sp->ptp_state);
		mlxsw_sp->ptp_ops->clock_fini(mlxsw_sp->clock);
	}
	mlxsw_sp_router_fini(mlxsw_sp);
	mlxsw_sp_acl_fini(mlxsw_sp);
	mlxsw_sp_nve_fini(mlxsw_sp);
	mlxsw_sp_afa_fini(mlxsw_sp);
	mlxsw_sp_counter_pool_fini(mlxsw_sp);
	mlxsw_sp_switchdev_fini(mlxsw_sp);
	mlxsw_sp_span_fini(mlxsw_sp);
	mlxsw_sp_lag_fini(mlxsw_sp);
	mlxsw_sp_buffers_fini(mlxsw_sp);
	mlxsw_sp_devlink_traps_fini(mlxsw_sp);
	mlxsw_sp_traps_fini(mlxsw_sp);
	mlxsw_sp_fids_fini(mlxsw_sp);
	mlxsw_sp_kvdl_fini(mlxsw_sp);
}

/* Per-FID flood tables are used for both "true" 802.1D FIDs and emulated
 * 802.1Q FIDs
 */
#define MLXSW_SP_FID_FLOOD_TABLE_SIZE	(MLXSW_SP_FID_8021D_MAX + \
					 VLAN_VID_MASK - 1)

static const struct mlxsw_config_profile mlxsw_sp1_config_profile = {
	.used_max_mid			= 1,
	.max_mid			= MLXSW_SP_MID_MAX,
	.used_flood_tables		= 1,
	.used_flood_mode		= 1,
	.flood_mode			= 3,
	.max_fid_flood_tables		= 3,
	.fid_flood_table_size		= MLXSW_SP_FID_FLOOD_TABLE_SIZE,
	.used_max_ib_mc			= 1,
	.max_ib_mc			= 0,
	.used_max_pkey			= 1,
	.max_pkey			= 0,
	.used_kvd_sizes			= 1,
	.kvd_hash_single_parts		= 59,
	.kvd_hash_double_parts		= 41,
	.kvd_linear_size		= MLXSW_SP_KVD_LINEAR_SIZE,
	.swid_config			= {
		{
			.used_type	= 1,
			.type		= MLXSW_PORT_SWID_TYPE_ETH,
		}
	},
};

static const struct mlxsw_config_profile mlxsw_sp2_config_profile = {
	.used_max_mid			= 1,
	.max_mid			= MLXSW_SP_MID_MAX,
	.used_flood_tables		= 1,
	.used_flood_mode		= 1,
	.flood_mode			= 3,
	.max_fid_flood_tables		= 3,
	.fid_flood_table_size		= MLXSW_SP_FID_FLOOD_TABLE_SIZE,
	.used_max_ib_mc			= 1,
	.max_ib_mc			= 0,
	.used_max_pkey			= 1,
	.max_pkey			= 0,
	.swid_config			= {
		{
			.used_type	= 1,
			.type		= MLXSW_PORT_SWID_TYPE_ETH,
		}
	},
};

static void
mlxsw_sp_resource_size_params_prepare(struct mlxsw_core *mlxsw_core,
				      struct devlink_resource_size_params *kvd_size_params,
				      struct devlink_resource_size_params *linear_size_params,
				      struct devlink_resource_size_params *hash_double_size_params,
				      struct devlink_resource_size_params *hash_single_size_params)
{
	u32 single_size_min = MLXSW_CORE_RES_GET(mlxsw_core,
						 KVD_SINGLE_MIN_SIZE);
	u32 double_size_min = MLXSW_CORE_RES_GET(mlxsw_core,
						 KVD_DOUBLE_MIN_SIZE);
	u32 kvd_size = MLXSW_CORE_RES_GET(mlxsw_core, KVD_SIZE);
	u32 linear_size_min = 0;

	devlink_resource_size_params_init(kvd_size_params, kvd_size, kvd_size,
					  MLXSW_SP_KVD_GRANULARITY,
					  DEVLINK_RESOURCE_UNIT_ENTRY);
	devlink_resource_size_params_init(linear_size_params, linear_size_min,
					  kvd_size - single_size_min -
					  double_size_min,
					  MLXSW_SP_KVD_GRANULARITY,
					  DEVLINK_RESOURCE_UNIT_ENTRY);
	devlink_resource_size_params_init(hash_double_size_params,
					  double_size_min,
					  kvd_size - single_size_min -
					  linear_size_min,
					  MLXSW_SP_KVD_GRANULARITY,
					  DEVLINK_RESOURCE_UNIT_ENTRY);
	devlink_resource_size_params_init(hash_single_size_params,
					  single_size_min,
					  kvd_size - double_size_min -
					  linear_size_min,
					  MLXSW_SP_KVD_GRANULARITY,
					  DEVLINK_RESOURCE_UNIT_ENTRY);
}

static int mlxsw_sp1_resources_kvd_register(struct mlxsw_core *mlxsw_core)
{
	struct devlink *devlink = priv_to_devlink(mlxsw_core);
	struct devlink_resource_size_params hash_single_size_params;
	struct devlink_resource_size_params hash_double_size_params;
	struct devlink_resource_size_params linear_size_params;
	struct devlink_resource_size_params kvd_size_params;
	u32 kvd_size, single_size, double_size, linear_size;
	const struct mlxsw_config_profile *profile;
	int err;

	profile = &mlxsw_sp1_config_profile;
	if (!MLXSW_CORE_RES_VALID(mlxsw_core, KVD_SIZE))
		return -EIO;

	mlxsw_sp_resource_size_params_prepare(mlxsw_core, &kvd_size_params,
					      &linear_size_params,
					      &hash_double_size_params,
					      &hash_single_size_params);

	kvd_size = MLXSW_CORE_RES_GET(mlxsw_core, KVD_SIZE);
	err = devlink_resource_register(devlink, MLXSW_SP_RESOURCE_NAME_KVD,
					kvd_size, MLXSW_SP_RESOURCE_KVD,
					DEVLINK_RESOURCE_ID_PARENT_TOP,
					&kvd_size_params);
	if (err)
		return err;

	linear_size = profile->kvd_linear_size;
	err = devlink_resource_register(devlink, MLXSW_SP_RESOURCE_NAME_KVD_LINEAR,
					linear_size,
					MLXSW_SP_RESOURCE_KVD_LINEAR,
					MLXSW_SP_RESOURCE_KVD,
					&linear_size_params);
	if (err)
		return err;

	err = mlxsw_sp1_kvdl_resources_register(mlxsw_core);
	if  (err)
		return err;

	double_size = kvd_size - linear_size;
	double_size *= profile->kvd_hash_double_parts;
	double_size /= profile->kvd_hash_double_parts +
		       profile->kvd_hash_single_parts;
	double_size = rounddown(double_size, MLXSW_SP_KVD_GRANULARITY);
	err = devlink_resource_register(devlink, MLXSW_SP_RESOURCE_NAME_KVD_HASH_DOUBLE,
					double_size,
					MLXSW_SP_RESOURCE_KVD_HASH_DOUBLE,
					MLXSW_SP_RESOURCE_KVD,
					&hash_double_size_params);
	if (err)
		return err;

	single_size = kvd_size - double_size - linear_size;
	err = devlink_resource_register(devlink, MLXSW_SP_RESOURCE_NAME_KVD_HASH_SINGLE,
					single_size,
					MLXSW_SP_RESOURCE_KVD_HASH_SINGLE,
					MLXSW_SP_RESOURCE_KVD,
					&hash_single_size_params);
	if (err)
		return err;

	return 0;
}

static int mlxsw_sp2_resources_kvd_register(struct mlxsw_core *mlxsw_core)
{
	struct devlink *devlink = priv_to_devlink(mlxsw_core);
	struct devlink_resource_size_params kvd_size_params;
	u32 kvd_size;

	if (!MLXSW_CORE_RES_VALID(mlxsw_core, KVD_SIZE))
		return -EIO;

	kvd_size = MLXSW_CORE_RES_GET(mlxsw_core, KVD_SIZE);
	devlink_resource_size_params_init(&kvd_size_params, kvd_size, kvd_size,
					  MLXSW_SP_KVD_GRANULARITY,
					  DEVLINK_RESOURCE_UNIT_ENTRY);

	return devlink_resource_register(devlink, MLXSW_SP_RESOURCE_NAME_KVD,
					 kvd_size, MLXSW_SP_RESOURCE_KVD,
					 DEVLINK_RESOURCE_ID_PARENT_TOP,
					 &kvd_size_params);
}

static int mlxsw_sp_resources_span_register(struct mlxsw_core *mlxsw_core)
{
	struct devlink *devlink = priv_to_devlink(mlxsw_core);
	struct devlink_resource_size_params span_size_params;
	u32 max_span;

	if (!MLXSW_CORE_RES_VALID(mlxsw_core, MAX_SPAN))
		return -EIO;

	max_span = MLXSW_CORE_RES_GET(mlxsw_core, MAX_SPAN);
	devlink_resource_size_params_init(&span_size_params, max_span, max_span,
					  1, DEVLINK_RESOURCE_UNIT_ENTRY);

	return devlink_resource_register(devlink, MLXSW_SP_RESOURCE_NAME_SPAN,
					 max_span, MLXSW_SP_RESOURCE_SPAN,
					 DEVLINK_RESOURCE_ID_PARENT_TOP,
					 &span_size_params);
}

static int mlxsw_sp1_resources_register(struct mlxsw_core *mlxsw_core)
{
	int err;

	err = mlxsw_sp1_resources_kvd_register(mlxsw_core);
	if (err)
		return err;

	err = mlxsw_sp_resources_span_register(mlxsw_core);
	if (err)
		goto err_resources_span_register;

	return 0;

err_resources_span_register:
	devlink_resources_unregister(priv_to_devlink(mlxsw_core), NULL);
	return err;
}

static int mlxsw_sp2_resources_register(struct mlxsw_core *mlxsw_core)
{
	int err;

	err = mlxsw_sp2_resources_kvd_register(mlxsw_core);
	if (err)
		return err;

	err = mlxsw_sp_resources_span_register(mlxsw_core);
	if (err)
		goto err_resources_span_register;

	return 0;

err_resources_span_register:
	devlink_resources_unregister(priv_to_devlink(mlxsw_core), NULL);
	return err;
}

static int mlxsw_sp_kvd_sizes_get(struct mlxsw_core *mlxsw_core,
				  const struct mlxsw_config_profile *profile,
				  u64 *p_single_size, u64 *p_double_size,
				  u64 *p_linear_size)
{
	struct devlink *devlink = priv_to_devlink(mlxsw_core);
	u32 double_size;
	int err;

	if (!MLXSW_CORE_RES_VALID(mlxsw_core, KVD_SINGLE_MIN_SIZE) ||
	    !MLXSW_CORE_RES_VALID(mlxsw_core, KVD_DOUBLE_MIN_SIZE))
		return -EIO;

	/* The hash part is what left of the kvd without the
	 * linear part. It is split to the single size and
	 * double size by the parts ratio from the profile.
	 * Both sizes must be a multiplications of the
	 * granularity from the profile. In case the user
	 * provided the sizes they are obtained via devlink.
	 */
	err = devlink_resource_size_get(devlink,
					MLXSW_SP_RESOURCE_KVD_LINEAR,
					p_linear_size);
	if (err)
		*p_linear_size = profile->kvd_linear_size;

	err = devlink_resource_size_get(devlink,
					MLXSW_SP_RESOURCE_KVD_HASH_DOUBLE,
					p_double_size);
	if (err) {
		double_size = MLXSW_CORE_RES_GET(mlxsw_core, KVD_SIZE) -
			      *p_linear_size;
		double_size *= profile->kvd_hash_double_parts;
		double_size /= profile->kvd_hash_double_parts +
			       profile->kvd_hash_single_parts;
		*p_double_size = rounddown(double_size,
					   MLXSW_SP_KVD_GRANULARITY);
	}

	err = devlink_resource_size_get(devlink,
					MLXSW_SP_RESOURCE_KVD_HASH_SINGLE,
					p_single_size);
	if (err)
		*p_single_size = MLXSW_CORE_RES_GET(mlxsw_core, KVD_SIZE) -
				 *p_double_size - *p_linear_size;

	/* Check results are legal. */
	if (*p_single_size < MLXSW_CORE_RES_GET(mlxsw_core, KVD_SINGLE_MIN_SIZE) ||
	    *p_double_size < MLXSW_CORE_RES_GET(mlxsw_core, KVD_DOUBLE_MIN_SIZE) ||
	    MLXSW_CORE_RES_GET(mlxsw_core, KVD_SIZE) < *p_linear_size)
		return -EIO;

	return 0;
}

static int
mlxsw_sp_devlink_param_fw_load_policy_validate(struct devlink *devlink, u32 id,
					       union devlink_param_value val,
					       struct netlink_ext_ack *extack)
{
	if ((val.vu8 != DEVLINK_PARAM_FW_LOAD_POLICY_VALUE_DRIVER) &&
	    (val.vu8 != DEVLINK_PARAM_FW_LOAD_POLICY_VALUE_FLASH)) {
		NL_SET_ERR_MSG_MOD(extack, "'fw_load_policy' must be 'driver' or 'flash'");
		return -EINVAL;
	}

	return 0;
}

static const struct devlink_param mlxsw_sp_devlink_params[] = {
	DEVLINK_PARAM_GENERIC(FW_LOAD_POLICY,
			      BIT(DEVLINK_PARAM_CMODE_DRIVERINIT),
			      NULL, NULL,
			      mlxsw_sp_devlink_param_fw_load_policy_validate),
};

static int mlxsw_sp_params_register(struct mlxsw_core *mlxsw_core)
{
	struct devlink *devlink = priv_to_devlink(mlxsw_core);
	union devlink_param_value value;
	int err;

	err = devlink_params_register(devlink, mlxsw_sp_devlink_params,
				      ARRAY_SIZE(mlxsw_sp_devlink_params));
	if (err)
		return err;

	value.vu8 = DEVLINK_PARAM_FW_LOAD_POLICY_VALUE_DRIVER;
	devlink_param_driverinit_value_set(devlink,
					   DEVLINK_PARAM_GENERIC_ID_FW_LOAD_POLICY,
					   value);
	return 0;
}

static void mlxsw_sp_params_unregister(struct mlxsw_core *mlxsw_core)
{
	devlink_params_unregister(priv_to_devlink(mlxsw_core),
				  mlxsw_sp_devlink_params,
				  ARRAY_SIZE(mlxsw_sp_devlink_params));
}

static int
mlxsw_sp_params_acl_region_rehash_intrvl_get(struct devlink *devlink, u32 id,
					     struct devlink_param_gset_ctx *ctx)
{
	struct mlxsw_core *mlxsw_core = devlink_priv(devlink);
	struct mlxsw_sp *mlxsw_sp = mlxsw_core_driver_priv(mlxsw_core);

	ctx->val.vu32 = mlxsw_sp_acl_region_rehash_intrvl_get(mlxsw_sp);
	return 0;
}

static int
mlxsw_sp_params_acl_region_rehash_intrvl_set(struct devlink *devlink, u32 id,
					     struct devlink_param_gset_ctx *ctx)
{
	struct mlxsw_core *mlxsw_core = devlink_priv(devlink);
	struct mlxsw_sp *mlxsw_sp = mlxsw_core_driver_priv(mlxsw_core);

	return mlxsw_sp_acl_region_rehash_intrvl_set(mlxsw_sp, ctx->val.vu32);
}

static const struct devlink_param mlxsw_sp2_devlink_params[] = {
	DEVLINK_PARAM_DRIVER(MLXSW_DEVLINK_PARAM_ID_ACL_REGION_REHASH_INTERVAL,
			     "acl_region_rehash_interval",
			     DEVLINK_PARAM_TYPE_U32,
			     BIT(DEVLINK_PARAM_CMODE_RUNTIME),
			     mlxsw_sp_params_acl_region_rehash_intrvl_get,
			     mlxsw_sp_params_acl_region_rehash_intrvl_set,
			     NULL),
};

static int mlxsw_sp2_params_register(struct mlxsw_core *mlxsw_core)
{
	struct devlink *devlink = priv_to_devlink(mlxsw_core);
	union devlink_param_value value;
	int err;

	err = mlxsw_sp_params_register(mlxsw_core);
	if (err)
		return err;

	err = devlink_params_register(devlink, mlxsw_sp2_devlink_params,
				      ARRAY_SIZE(mlxsw_sp2_devlink_params));
	if (err)
		goto err_devlink_params_register;

	value.vu32 = 0;
	devlink_param_driverinit_value_set(devlink,
					   MLXSW_DEVLINK_PARAM_ID_ACL_REGION_REHASH_INTERVAL,
					   value);
	return 0;

err_devlink_params_register:
	mlxsw_sp_params_unregister(mlxsw_core);
	return err;
}

static void mlxsw_sp2_params_unregister(struct mlxsw_core *mlxsw_core)
{
	devlink_params_unregister(priv_to_devlink(mlxsw_core),
				  mlxsw_sp2_devlink_params,
				  ARRAY_SIZE(mlxsw_sp2_devlink_params));
	mlxsw_sp_params_unregister(mlxsw_core);
}

static void mlxsw_sp_ptp_transmitted(struct mlxsw_core *mlxsw_core,
				     struct sk_buff *skb, u8 local_port)
{
	struct mlxsw_sp *mlxsw_sp = mlxsw_core_driver_priv(mlxsw_core);

	skb_pull(skb, MLXSW_TXHDR_LEN);
	mlxsw_sp->ptp_ops->transmitted(mlxsw_sp, skb, local_port);
}

static struct mlxsw_driver mlxsw_sp1_driver = {
	.kind				= mlxsw_sp1_driver_name,
	.priv_size			= sizeof(struct mlxsw_sp),
	.init				= mlxsw_sp1_init,
	.fini				= mlxsw_sp_fini,
	.basic_trap_groups_set		= mlxsw_sp_basic_trap_groups_set,
	.port_split			= mlxsw_sp_port_split,
	.port_unsplit			= mlxsw_sp_port_unsplit,
	.sb_pool_get			= mlxsw_sp_sb_pool_get,
	.sb_pool_set			= mlxsw_sp_sb_pool_set,
	.sb_port_pool_get		= mlxsw_sp_sb_port_pool_get,
	.sb_port_pool_set		= mlxsw_sp_sb_port_pool_set,
	.sb_tc_pool_bind_get		= mlxsw_sp_sb_tc_pool_bind_get,
	.sb_tc_pool_bind_set		= mlxsw_sp_sb_tc_pool_bind_set,
	.sb_occ_snapshot		= mlxsw_sp_sb_occ_snapshot,
	.sb_occ_max_clear		= mlxsw_sp_sb_occ_max_clear,
	.sb_occ_port_pool_get		= mlxsw_sp_sb_occ_port_pool_get,
	.sb_occ_tc_port_bind_get	= mlxsw_sp_sb_occ_tc_port_bind_get,
	.flash_update			= mlxsw_sp_flash_update,
	.trap_init			= mlxsw_sp_trap_init,
	.trap_fini			= mlxsw_sp_trap_fini,
	.trap_action_set		= mlxsw_sp_trap_action_set,
	.trap_group_init		= mlxsw_sp_trap_group_init,
	.txhdr_construct		= mlxsw_sp_txhdr_construct,
	.resources_register		= mlxsw_sp1_resources_register,
	.kvd_sizes_get			= mlxsw_sp_kvd_sizes_get,
	.params_register		= mlxsw_sp_params_register,
	.params_unregister		= mlxsw_sp_params_unregister,
	.ptp_transmitted		= mlxsw_sp_ptp_transmitted,
	.txhdr_len			= MLXSW_TXHDR_LEN,
	.profile			= &mlxsw_sp1_config_profile,
	.res_query_enabled		= true,
};

static struct mlxsw_driver mlxsw_sp2_driver = {
	.kind				= mlxsw_sp2_driver_name,
	.priv_size			= sizeof(struct mlxsw_sp),
	.init				= mlxsw_sp2_init,
	.fini				= mlxsw_sp_fini,
	.basic_trap_groups_set		= mlxsw_sp_basic_trap_groups_set,
	.port_split			= mlxsw_sp_port_split,
	.port_unsplit			= mlxsw_sp_port_unsplit,
	.sb_pool_get			= mlxsw_sp_sb_pool_get,
	.sb_pool_set			= mlxsw_sp_sb_pool_set,
	.sb_port_pool_get		= mlxsw_sp_sb_port_pool_get,
	.sb_port_pool_set		= mlxsw_sp_sb_port_pool_set,
	.sb_tc_pool_bind_get		= mlxsw_sp_sb_tc_pool_bind_get,
	.sb_tc_pool_bind_set		= mlxsw_sp_sb_tc_pool_bind_set,
	.sb_occ_snapshot		= mlxsw_sp_sb_occ_snapshot,
	.sb_occ_max_clear		= mlxsw_sp_sb_occ_max_clear,
	.sb_occ_port_pool_get		= mlxsw_sp_sb_occ_port_pool_get,
	.sb_occ_tc_port_bind_get	= mlxsw_sp_sb_occ_tc_port_bind_get,
	.flash_update			= mlxsw_sp_flash_update,
	.trap_init			= mlxsw_sp_trap_init,
	.trap_fini			= mlxsw_sp_trap_fini,
	.trap_action_set		= mlxsw_sp_trap_action_set,
	.trap_group_init		= mlxsw_sp_trap_group_init,
	.txhdr_construct		= mlxsw_sp_txhdr_construct,
	.resources_register		= mlxsw_sp2_resources_register,
	.params_register		= mlxsw_sp2_params_register,
	.params_unregister		= mlxsw_sp2_params_unregister,
	.ptp_transmitted		= mlxsw_sp_ptp_transmitted,
	.txhdr_len			= MLXSW_TXHDR_LEN,
	.profile			= &mlxsw_sp2_config_profile,
	.res_query_enabled		= true,
};

static struct mlxsw_driver mlxsw_sp3_driver = {
	.kind				= mlxsw_sp3_driver_name,
	.priv_size			= sizeof(struct mlxsw_sp),
	.init				= mlxsw_sp2_init,
	.fini				= mlxsw_sp_fini,
	.basic_trap_groups_set		= mlxsw_sp_basic_trap_groups_set,
	.port_split			= mlxsw_sp_port_split,
	.port_unsplit			= mlxsw_sp_port_unsplit,
	.sb_pool_get			= mlxsw_sp_sb_pool_get,
	.sb_pool_set			= mlxsw_sp_sb_pool_set,
	.sb_port_pool_get		= mlxsw_sp_sb_port_pool_get,
	.sb_port_pool_set		= mlxsw_sp_sb_port_pool_set,
	.sb_tc_pool_bind_get		= mlxsw_sp_sb_tc_pool_bind_get,
	.sb_tc_pool_bind_set		= mlxsw_sp_sb_tc_pool_bind_set,
	.sb_occ_snapshot		= mlxsw_sp_sb_occ_snapshot,
	.sb_occ_max_clear		= mlxsw_sp_sb_occ_max_clear,
	.sb_occ_port_pool_get		= mlxsw_sp_sb_occ_port_pool_get,
	.sb_occ_tc_port_bind_get	= mlxsw_sp_sb_occ_tc_port_bind_get,
	.flash_update			= mlxsw_sp_flash_update,
	.trap_init			= mlxsw_sp_trap_init,
	.trap_fini			= mlxsw_sp_trap_fini,
	.trap_action_set		= mlxsw_sp_trap_action_set,
	.trap_group_init		= mlxsw_sp_trap_group_init,
	.txhdr_construct		= mlxsw_sp_txhdr_construct,
	.resources_register		= mlxsw_sp2_resources_register,
	.params_register		= mlxsw_sp2_params_register,
	.params_unregister		= mlxsw_sp2_params_unregister,
	.ptp_transmitted		= mlxsw_sp_ptp_transmitted,
	.txhdr_len			= MLXSW_TXHDR_LEN,
	.profile			= &mlxsw_sp2_config_profile,
	.res_query_enabled		= true,
};

bool mlxsw_sp_port_dev_check(const struct net_device *dev)
{
	return dev->netdev_ops == &mlxsw_sp_port_netdev_ops;
}

static int mlxsw_sp_lower_dev_walk(struct net_device *lower_dev, void *data)
{
	struct mlxsw_sp_port **p_mlxsw_sp_port = data;
	int ret = 0;

	if (mlxsw_sp_port_dev_check(lower_dev)) {
		*p_mlxsw_sp_port = netdev_priv(lower_dev);
		ret = 1;
	}

	return ret;
}

struct mlxsw_sp_port *mlxsw_sp_port_dev_lower_find(struct net_device *dev)
{
	struct mlxsw_sp_port *mlxsw_sp_port;

	if (mlxsw_sp_port_dev_check(dev))
		return netdev_priv(dev);

	mlxsw_sp_port = NULL;
	netdev_walk_all_lower_dev(dev, mlxsw_sp_lower_dev_walk, &mlxsw_sp_port);

	return mlxsw_sp_port;
}

struct mlxsw_sp *mlxsw_sp_lower_get(struct net_device *dev)
{
	struct mlxsw_sp_port *mlxsw_sp_port;

	mlxsw_sp_port = mlxsw_sp_port_dev_lower_find(dev);
	return mlxsw_sp_port ? mlxsw_sp_port->mlxsw_sp : NULL;
}

struct mlxsw_sp_port *mlxsw_sp_port_dev_lower_find_rcu(struct net_device *dev)
{
	struct mlxsw_sp_port *mlxsw_sp_port;

	if (mlxsw_sp_port_dev_check(dev))
		return netdev_priv(dev);

	mlxsw_sp_port = NULL;
	netdev_walk_all_lower_dev_rcu(dev, mlxsw_sp_lower_dev_walk,
				      &mlxsw_sp_port);

	return mlxsw_sp_port;
}

struct mlxsw_sp_port *mlxsw_sp_port_lower_dev_hold(struct net_device *dev)
{
	struct mlxsw_sp_port *mlxsw_sp_port;

	rcu_read_lock();
	mlxsw_sp_port = mlxsw_sp_port_dev_lower_find_rcu(dev);
	if (mlxsw_sp_port)
		dev_hold(mlxsw_sp_port->dev);
	rcu_read_unlock();
	return mlxsw_sp_port;
}

void mlxsw_sp_port_dev_put(struct mlxsw_sp_port *mlxsw_sp_port)
{
	dev_put(mlxsw_sp_port->dev);
}

static void
mlxsw_sp_port_lag_uppers_cleanup(struct mlxsw_sp_port *mlxsw_sp_port,
				 struct net_device *lag_dev)
{
	struct net_device *br_dev = netdev_master_upper_dev_get(lag_dev);
	struct net_device *upper_dev;
	struct list_head *iter;

	if (netif_is_bridge_port(lag_dev))
		mlxsw_sp_port_bridge_leave(mlxsw_sp_port, lag_dev, br_dev);

	netdev_for_each_upper_dev_rcu(lag_dev, upper_dev, iter) {
		if (!netif_is_bridge_port(upper_dev))
			continue;
		br_dev = netdev_master_upper_dev_get(upper_dev);
		mlxsw_sp_port_bridge_leave(mlxsw_sp_port, upper_dev, br_dev);
	}
}

static int mlxsw_sp_lag_create(struct mlxsw_sp *mlxsw_sp, u16 lag_id)
{
	char sldr_pl[MLXSW_REG_SLDR_LEN];

	mlxsw_reg_sldr_lag_create_pack(sldr_pl, lag_id);
	return mlxsw_reg_write(mlxsw_sp->core, MLXSW_REG(sldr), sldr_pl);
}

static int mlxsw_sp_lag_destroy(struct mlxsw_sp *mlxsw_sp, u16 lag_id)
{
	char sldr_pl[MLXSW_REG_SLDR_LEN];

	mlxsw_reg_sldr_lag_destroy_pack(sldr_pl, lag_id);
	return mlxsw_reg_write(mlxsw_sp->core, MLXSW_REG(sldr), sldr_pl);
}

static int mlxsw_sp_lag_col_port_add(struct mlxsw_sp_port *mlxsw_sp_port,
				     u16 lag_id, u8 port_index)
{
	struct mlxsw_sp *mlxsw_sp = mlxsw_sp_port->mlxsw_sp;
	char slcor_pl[MLXSW_REG_SLCOR_LEN];

	mlxsw_reg_slcor_port_add_pack(slcor_pl, mlxsw_sp_port->local_port,
				      lag_id, port_index);
	return mlxsw_reg_write(mlxsw_sp->core, MLXSW_REG(slcor), slcor_pl);
}

static int mlxsw_sp_lag_col_port_remove(struct mlxsw_sp_port *mlxsw_sp_port,
					u16 lag_id)
{
	struct mlxsw_sp *mlxsw_sp = mlxsw_sp_port->mlxsw_sp;
	char slcor_pl[MLXSW_REG_SLCOR_LEN];

	mlxsw_reg_slcor_port_remove_pack(slcor_pl, mlxsw_sp_port->local_port,
					 lag_id);
	return mlxsw_reg_write(mlxsw_sp->core, MLXSW_REG(slcor), slcor_pl);
}

static int mlxsw_sp_lag_col_port_enable(struct mlxsw_sp_port *mlxsw_sp_port,
					u16 lag_id)
{
	struct mlxsw_sp *mlxsw_sp = mlxsw_sp_port->mlxsw_sp;
	char slcor_pl[MLXSW_REG_SLCOR_LEN];

	mlxsw_reg_slcor_col_enable_pack(slcor_pl, mlxsw_sp_port->local_port,
					lag_id);
	return mlxsw_reg_write(mlxsw_sp->core, MLXSW_REG(slcor), slcor_pl);
}

static int mlxsw_sp_lag_col_port_disable(struct mlxsw_sp_port *mlxsw_sp_port,
					 u16 lag_id)
{
	struct mlxsw_sp *mlxsw_sp = mlxsw_sp_port->mlxsw_sp;
	char slcor_pl[MLXSW_REG_SLCOR_LEN];

	mlxsw_reg_slcor_col_disable_pack(slcor_pl, mlxsw_sp_port->local_port,
					 lag_id);
	return mlxsw_reg_write(mlxsw_sp->core, MLXSW_REG(slcor), slcor_pl);
}

static int mlxsw_sp_lag_index_get(struct mlxsw_sp *mlxsw_sp,
				  struct net_device *lag_dev,
				  u16 *p_lag_id)
{
	struct mlxsw_sp_upper *lag;
	int free_lag_id = -1;
	u64 max_lag;
	int i;

	max_lag = MLXSW_CORE_RES_GET(mlxsw_sp->core, MAX_LAG);
	for (i = 0; i < max_lag; i++) {
		lag = mlxsw_sp_lag_get(mlxsw_sp, i);
		if (lag->ref_count) {
			if (lag->dev == lag_dev) {
				*p_lag_id = i;
				return 0;
			}
		} else if (free_lag_id < 0) {
			free_lag_id = i;
		}
	}
	if (free_lag_id < 0)
		return -EBUSY;
	*p_lag_id = free_lag_id;
	return 0;
}

static bool
mlxsw_sp_master_lag_check(struct mlxsw_sp *mlxsw_sp,
			  struct net_device *lag_dev,
			  struct netdev_lag_upper_info *lag_upper_info,
			  struct netlink_ext_ack *extack)
{
	u16 lag_id;

	if (mlxsw_sp_lag_index_get(mlxsw_sp, lag_dev, &lag_id) != 0) {
		NL_SET_ERR_MSG_MOD(extack, "Exceeded number of supported LAG devices");
		return false;
	}
	if (lag_upper_info->tx_type != NETDEV_LAG_TX_TYPE_HASH) {
		NL_SET_ERR_MSG_MOD(extack, "LAG device using unsupported Tx type");
		return false;
	}
	return true;
}

static int mlxsw_sp_port_lag_index_get(struct mlxsw_sp *mlxsw_sp,
				       u16 lag_id, u8 *p_port_index)
{
	u64 max_lag_members;
	int i;

	max_lag_members = MLXSW_CORE_RES_GET(mlxsw_sp->core,
					     MAX_LAG_MEMBERS);
	for (i = 0; i < max_lag_members; i++) {
		if (!mlxsw_sp_port_lagged_get(mlxsw_sp, lag_id, i)) {
			*p_port_index = i;
			return 0;
		}
	}
	return -EBUSY;
}

static int mlxsw_sp_port_lag_join(struct mlxsw_sp_port *mlxsw_sp_port,
				  struct net_device *lag_dev)
{
	struct mlxsw_sp *mlxsw_sp = mlxsw_sp_port->mlxsw_sp;
	struct mlxsw_sp_upper *lag;
	u16 lag_id;
	u8 port_index;
	int err;

	err = mlxsw_sp_lag_index_get(mlxsw_sp, lag_dev, &lag_id);
	if (err)
		return err;
	lag = mlxsw_sp_lag_get(mlxsw_sp, lag_id);
	if (!lag->ref_count) {
		err = mlxsw_sp_lag_create(mlxsw_sp, lag_id);
		if (err)
			return err;
		lag->dev = lag_dev;
	}

	err = mlxsw_sp_port_lag_index_get(mlxsw_sp, lag_id, &port_index);
	if (err)
		return err;
	err = mlxsw_sp_lag_col_port_add(mlxsw_sp_port, lag_id, port_index);
	if (err)
		goto err_col_port_add;

	mlxsw_core_lag_mapping_set(mlxsw_sp->core, lag_id, port_index,
				   mlxsw_sp_port->local_port);
	mlxsw_sp_port->lag_id = lag_id;
	mlxsw_sp_port->lagged = 1;
	lag->ref_count++;

	/* Port is no longer usable as a router interface */
	if (mlxsw_sp_port->default_vlan->fid)
		mlxsw_sp_port_vlan_router_leave(mlxsw_sp_port->default_vlan);

	return 0;

err_col_port_add:
	if (!lag->ref_count)
		mlxsw_sp_lag_destroy(mlxsw_sp, lag_id);
	return err;
}

static void mlxsw_sp_port_lag_leave(struct mlxsw_sp_port *mlxsw_sp_port,
				    struct net_device *lag_dev)
{
	struct mlxsw_sp *mlxsw_sp = mlxsw_sp_port->mlxsw_sp;
	u16 lag_id = mlxsw_sp_port->lag_id;
	struct mlxsw_sp_upper *lag;

	if (!mlxsw_sp_port->lagged)
		return;
	lag = mlxsw_sp_lag_get(mlxsw_sp, lag_id);
	WARN_ON(lag->ref_count == 0);

	mlxsw_sp_lag_col_port_remove(mlxsw_sp_port, lag_id);

	/* Any VLANs configured on the port are no longer valid */
	mlxsw_sp_port_vlan_flush(mlxsw_sp_port, false);
	mlxsw_sp_port_vlan_cleanup(mlxsw_sp_port->default_vlan);
	/* Make the LAG and its directly linked uppers leave bridges they
	 * are memeber in
	 */
	mlxsw_sp_port_lag_uppers_cleanup(mlxsw_sp_port, lag_dev);

	if (lag->ref_count == 1)
		mlxsw_sp_lag_destroy(mlxsw_sp, lag_id);

	mlxsw_core_lag_mapping_clear(mlxsw_sp->core, lag_id,
				     mlxsw_sp_port->local_port);
	mlxsw_sp_port->lagged = 0;
	lag->ref_count--;

	/* Make sure untagged frames are allowed to ingress */
	mlxsw_sp_port_pvid_set(mlxsw_sp_port, MLXSW_SP_DEFAULT_VID);
}

static int mlxsw_sp_lag_dist_port_add(struct mlxsw_sp_port *mlxsw_sp_port,
				      u16 lag_id)
{
	struct mlxsw_sp *mlxsw_sp = mlxsw_sp_port->mlxsw_sp;
	char sldr_pl[MLXSW_REG_SLDR_LEN];

	mlxsw_reg_sldr_lag_add_port_pack(sldr_pl, lag_id,
					 mlxsw_sp_port->local_port);
	return mlxsw_reg_write(mlxsw_sp->core, MLXSW_REG(sldr), sldr_pl);
}

static int mlxsw_sp_lag_dist_port_remove(struct mlxsw_sp_port *mlxsw_sp_port,
					 u16 lag_id)
{
	struct mlxsw_sp *mlxsw_sp = mlxsw_sp_port->mlxsw_sp;
	char sldr_pl[MLXSW_REG_SLDR_LEN];

	mlxsw_reg_sldr_lag_remove_port_pack(sldr_pl, lag_id,
					    mlxsw_sp_port->local_port);
	return mlxsw_reg_write(mlxsw_sp->core, MLXSW_REG(sldr), sldr_pl);
}

static int
mlxsw_sp_port_lag_col_dist_enable(struct mlxsw_sp_port *mlxsw_sp_port)
{
	int err;

	err = mlxsw_sp_lag_col_port_enable(mlxsw_sp_port,
					   mlxsw_sp_port->lag_id);
	if (err)
		return err;

	err = mlxsw_sp_lag_dist_port_add(mlxsw_sp_port, mlxsw_sp_port->lag_id);
	if (err)
		goto err_dist_port_add;

	return 0;

err_dist_port_add:
	mlxsw_sp_lag_col_port_disable(mlxsw_sp_port, mlxsw_sp_port->lag_id);
	return err;
}

static int
mlxsw_sp_port_lag_col_dist_disable(struct mlxsw_sp_port *mlxsw_sp_port)
{
	int err;

	err = mlxsw_sp_lag_dist_port_remove(mlxsw_sp_port,
					    mlxsw_sp_port->lag_id);
	if (err)
		return err;

	err = mlxsw_sp_lag_col_port_disable(mlxsw_sp_port,
					    mlxsw_sp_port->lag_id);
	if (err)
		goto err_col_port_disable;

	return 0;

err_col_port_disable:
	mlxsw_sp_lag_dist_port_add(mlxsw_sp_port, mlxsw_sp_port->lag_id);
	return err;
}

static int mlxsw_sp_port_lag_changed(struct mlxsw_sp_port *mlxsw_sp_port,
				     struct netdev_lag_lower_state_info *info)
{
	if (info->tx_enabled)
		return mlxsw_sp_port_lag_col_dist_enable(mlxsw_sp_port);
	else
		return mlxsw_sp_port_lag_col_dist_disable(mlxsw_sp_port);
}

static int mlxsw_sp_port_stp_set(struct mlxsw_sp_port *mlxsw_sp_port,
				 bool enable)
{
	struct mlxsw_sp *mlxsw_sp = mlxsw_sp_port->mlxsw_sp;
	enum mlxsw_reg_spms_state spms_state;
	char *spms_pl;
	u16 vid;
	int err;

	spms_state = enable ? MLXSW_REG_SPMS_STATE_FORWARDING :
			      MLXSW_REG_SPMS_STATE_DISCARDING;

	spms_pl = kmalloc(MLXSW_REG_SPMS_LEN, GFP_KERNEL);
	if (!spms_pl)
		return -ENOMEM;
	mlxsw_reg_spms_pack(spms_pl, mlxsw_sp_port->local_port);

	for (vid = 0; vid < VLAN_N_VID; vid++)
		mlxsw_reg_spms_vid_pack(spms_pl, vid, spms_state);

	err = mlxsw_reg_write(mlxsw_sp->core, MLXSW_REG(spms), spms_pl);
	kfree(spms_pl);
	return err;
}

static int mlxsw_sp_port_ovs_join(struct mlxsw_sp_port *mlxsw_sp_port)
{
	u16 vid = 1;
	int err;

	err = mlxsw_sp_port_vp_mode_set(mlxsw_sp_port, true);
	if (err)
		return err;
	err = mlxsw_sp_port_stp_set(mlxsw_sp_port, true);
	if (err)
		goto err_port_stp_set;
	err = mlxsw_sp_port_vlan_set(mlxsw_sp_port, 1, VLAN_N_VID - 2,
				     true, false);
	if (err)
		goto err_port_vlan_set;

	for (; vid <= VLAN_N_VID - 1; vid++) {
		err = mlxsw_sp_port_vid_learning_set(mlxsw_sp_port,
						     vid, false);
		if (err)
			goto err_vid_learning_set;
	}

	return 0;

err_vid_learning_set:
	for (vid--; vid >= 1; vid--)
		mlxsw_sp_port_vid_learning_set(mlxsw_sp_port, vid, true);
err_port_vlan_set:
	mlxsw_sp_port_stp_set(mlxsw_sp_port, false);
err_port_stp_set:
	mlxsw_sp_port_vp_mode_set(mlxsw_sp_port, false);
	return err;
}

static void mlxsw_sp_port_ovs_leave(struct mlxsw_sp_port *mlxsw_sp_port)
{
	u16 vid;

	for (vid = VLAN_N_VID - 1; vid >= 1; vid--)
		mlxsw_sp_port_vid_learning_set(mlxsw_sp_port,
					       vid, true);

	mlxsw_sp_port_vlan_set(mlxsw_sp_port, 1, VLAN_N_VID - 2,
			       false, false);
	mlxsw_sp_port_stp_set(mlxsw_sp_port, false);
	mlxsw_sp_port_vp_mode_set(mlxsw_sp_port, false);
}

static bool mlxsw_sp_bridge_has_multiple_vxlans(struct net_device *br_dev)
{
	unsigned int num_vxlans = 0;
	struct net_device *dev;
	struct list_head *iter;

	netdev_for_each_lower_dev(br_dev, dev, iter) {
		if (netif_is_vxlan(dev))
			num_vxlans++;
	}

	return num_vxlans > 1;
}

static bool mlxsw_sp_bridge_vxlan_vlan_is_valid(struct net_device *br_dev)
{
	DECLARE_BITMAP(vlans, VLAN_N_VID) = {0};
	struct net_device *dev;
	struct list_head *iter;

	netdev_for_each_lower_dev(br_dev, dev, iter) {
		u16 pvid;
		int err;

		if (!netif_is_vxlan(dev))
			continue;

		err = mlxsw_sp_vxlan_mapped_vid(dev, &pvid);
		if (err || !pvid)
			continue;

		if (test_and_set_bit(pvid, vlans))
			return false;
	}

	return true;
}

static bool mlxsw_sp_bridge_vxlan_is_valid(struct net_device *br_dev,
					   struct netlink_ext_ack *extack)
{
	if (br_multicast_enabled(br_dev)) {
		NL_SET_ERR_MSG_MOD(extack, "Multicast can not be enabled on a bridge with a VxLAN device");
		return false;
	}

	if (!br_vlan_enabled(br_dev) &&
	    mlxsw_sp_bridge_has_multiple_vxlans(br_dev)) {
		NL_SET_ERR_MSG_MOD(extack, "Multiple VxLAN devices are not supported in a VLAN-unaware bridge");
		return false;
	}

	if (br_vlan_enabled(br_dev) &&
	    !mlxsw_sp_bridge_vxlan_vlan_is_valid(br_dev)) {
		NL_SET_ERR_MSG_MOD(extack, "Multiple VxLAN devices cannot have the same VLAN as PVID and egress untagged");
		return false;
	}

	return true;
}

static int mlxsw_sp_netdevice_port_upper_event(struct net_device *lower_dev,
					       struct net_device *dev,
					       unsigned long event, void *ptr)
{
	struct netdev_notifier_changeupper_info *info;
	struct mlxsw_sp_port *mlxsw_sp_port;
	struct netlink_ext_ack *extack;
	struct net_device *upper_dev;
	struct mlxsw_sp *mlxsw_sp;
	int err = 0;

	mlxsw_sp_port = netdev_priv(dev);
	mlxsw_sp = mlxsw_sp_port->mlxsw_sp;
	info = ptr;
	extack = netdev_notifier_info_to_extack(&info->info);

	switch (event) {
	case NETDEV_PRECHANGEUPPER:
		upper_dev = info->upper_dev;
		if (!is_vlan_dev(upper_dev) &&
		    !netif_is_lag_master(upper_dev) &&
		    !netif_is_bridge_master(upper_dev) &&
		    !netif_is_ovs_master(upper_dev) &&
		    !netif_is_macvlan(upper_dev)) {
			NL_SET_ERR_MSG_MOD(extack, "Unknown upper device type");
			return -EINVAL;
		}
		if (!info->linking)
			break;
		if (netif_is_bridge_master(upper_dev) &&
		    !mlxsw_sp_bridge_device_is_offloaded(mlxsw_sp, upper_dev) &&
		    mlxsw_sp_bridge_has_vxlan(upper_dev) &&
		    !mlxsw_sp_bridge_vxlan_is_valid(upper_dev, extack))
			return -EOPNOTSUPP;
		if (netdev_has_any_upper_dev(upper_dev) &&
		    (!netif_is_bridge_master(upper_dev) ||
		     !mlxsw_sp_bridge_device_is_offloaded(mlxsw_sp,
							  upper_dev))) {
			NL_SET_ERR_MSG_MOD(extack, "Enslaving a port to a device that already has an upper device is not supported");
			return -EINVAL;
		}
		if (netif_is_lag_master(upper_dev) &&
		    !mlxsw_sp_master_lag_check(mlxsw_sp, upper_dev,
					       info->upper_info, extack))
			return -EINVAL;
		if (netif_is_lag_master(upper_dev) && vlan_uses_dev(dev)) {
			NL_SET_ERR_MSG_MOD(extack, "Master device is a LAG master and this device has a VLAN");
			return -EINVAL;
		}
		if (netif_is_lag_port(dev) && is_vlan_dev(upper_dev) &&
		    !netif_is_lag_master(vlan_dev_real_dev(upper_dev))) {
			NL_SET_ERR_MSG_MOD(extack, "Can not put a VLAN on a LAG port");
			return -EINVAL;
		}
		if (netif_is_macvlan(upper_dev) &&
		    !mlxsw_sp_rif_find_by_dev(mlxsw_sp, lower_dev)) {
			NL_SET_ERR_MSG_MOD(extack, "macvlan is only supported on top of router interfaces");
			return -EOPNOTSUPP;
		}
		if (netif_is_ovs_master(upper_dev) && vlan_uses_dev(dev)) {
			NL_SET_ERR_MSG_MOD(extack, "Master device is an OVS master and this device has a VLAN");
			return -EINVAL;
		}
		if (netif_is_ovs_port(dev) && is_vlan_dev(upper_dev)) {
			NL_SET_ERR_MSG_MOD(extack, "Can not put a VLAN on an OVS port");
			return -EINVAL;
		}
		break;
	case NETDEV_CHANGEUPPER:
		upper_dev = info->upper_dev;
		if (netif_is_bridge_master(upper_dev)) {
			if (info->linking)
				err = mlxsw_sp_port_bridge_join(mlxsw_sp_port,
								lower_dev,
								upper_dev,
								extack);
			else
				mlxsw_sp_port_bridge_leave(mlxsw_sp_port,
							   lower_dev,
							   upper_dev);
		} else if (netif_is_lag_master(upper_dev)) {
			if (info->linking) {
				err = mlxsw_sp_port_lag_join(mlxsw_sp_port,
							     upper_dev);
			} else {
				mlxsw_sp_port_lag_col_dist_disable(mlxsw_sp_port);
				mlxsw_sp_port_lag_leave(mlxsw_sp_port,
							upper_dev);
			}
		} else if (netif_is_ovs_master(upper_dev)) {
			if (info->linking)
				err = mlxsw_sp_port_ovs_join(mlxsw_sp_port);
			else
				mlxsw_sp_port_ovs_leave(mlxsw_sp_port);
		} else if (netif_is_macvlan(upper_dev)) {
			if (!info->linking)
				mlxsw_sp_rif_macvlan_del(mlxsw_sp, upper_dev);
		} else if (is_vlan_dev(upper_dev)) {
			struct net_device *br_dev;

			if (!netif_is_bridge_port(upper_dev))
				break;
			if (info->linking)
				break;
			br_dev = netdev_master_upper_dev_get(upper_dev);
			mlxsw_sp_port_bridge_leave(mlxsw_sp_port, upper_dev,
						   br_dev);
		}
		break;
	}

	return err;
}

static int mlxsw_sp_netdevice_port_lower_event(struct net_device *dev,
					       unsigned long event, void *ptr)
{
	struct netdev_notifier_changelowerstate_info *info;
	struct mlxsw_sp_port *mlxsw_sp_port;
	int err;

	mlxsw_sp_port = netdev_priv(dev);
	info = ptr;

	switch (event) {
	case NETDEV_CHANGELOWERSTATE:
		if (netif_is_lag_port(dev) && mlxsw_sp_port->lagged) {
			err = mlxsw_sp_port_lag_changed(mlxsw_sp_port,
							info->lower_state_info);
			if (err)
				netdev_err(dev, "Failed to reflect link aggregation lower state change\n");
		}
		break;
	}

	return 0;
}

static int mlxsw_sp_netdevice_port_event(struct net_device *lower_dev,
					 struct net_device *port_dev,
					 unsigned long event, void *ptr)
{
	switch (event) {
	case NETDEV_PRECHANGEUPPER:
	case NETDEV_CHANGEUPPER:
		return mlxsw_sp_netdevice_port_upper_event(lower_dev, port_dev,
							   event, ptr);
	case NETDEV_CHANGELOWERSTATE:
		return mlxsw_sp_netdevice_port_lower_event(port_dev, event,
							   ptr);
	}

	return 0;
}

static int mlxsw_sp_netdevice_lag_event(struct net_device *lag_dev,
					unsigned long event, void *ptr)
{
	struct net_device *dev;
	struct list_head *iter;
	int ret;

	netdev_for_each_lower_dev(lag_dev, dev, iter) {
		if (mlxsw_sp_port_dev_check(dev)) {
			ret = mlxsw_sp_netdevice_port_event(lag_dev, dev, event,
							    ptr);
			if (ret)
				return ret;
		}
	}

	return 0;
}

static int mlxsw_sp_netdevice_port_vlan_event(struct net_device *vlan_dev,
					      struct net_device *dev,
					      unsigned long event, void *ptr,
					      u16 vid)
{
	struct mlxsw_sp_port *mlxsw_sp_port = netdev_priv(dev);
	struct mlxsw_sp *mlxsw_sp = mlxsw_sp_port->mlxsw_sp;
	struct netdev_notifier_changeupper_info *info = ptr;
	struct netlink_ext_ack *extack;
	struct net_device *upper_dev;
	int err = 0;

	extack = netdev_notifier_info_to_extack(&info->info);

	switch (event) {
	case NETDEV_PRECHANGEUPPER:
		upper_dev = info->upper_dev;
		if (!netif_is_bridge_master(upper_dev) &&
		    !netif_is_macvlan(upper_dev)) {
			NL_SET_ERR_MSG_MOD(extack, "Unknown upper device type");
			return -EINVAL;
		}
		if (!info->linking)
			break;
		if (netif_is_bridge_master(upper_dev) &&
		    !mlxsw_sp_bridge_device_is_offloaded(mlxsw_sp, upper_dev) &&
		    mlxsw_sp_bridge_has_vxlan(upper_dev) &&
		    !mlxsw_sp_bridge_vxlan_is_valid(upper_dev, extack))
			return -EOPNOTSUPP;
		if (netdev_has_any_upper_dev(upper_dev) &&
		    (!netif_is_bridge_master(upper_dev) ||
		     !mlxsw_sp_bridge_device_is_offloaded(mlxsw_sp,
							  upper_dev))) {
			NL_SET_ERR_MSG_MOD(extack, "Enslaving a port to a device that already has an upper device is not supported");
			return -EINVAL;
		}
		if (netif_is_macvlan(upper_dev) &&
		    !mlxsw_sp_rif_find_by_dev(mlxsw_sp, vlan_dev)) {
			NL_SET_ERR_MSG_MOD(extack, "macvlan is only supported on top of router interfaces");
			return -EOPNOTSUPP;
		}
		break;
	case NETDEV_CHANGEUPPER:
		upper_dev = info->upper_dev;
		if (netif_is_bridge_master(upper_dev)) {
			if (info->linking)
				err = mlxsw_sp_port_bridge_join(mlxsw_sp_port,
								vlan_dev,
								upper_dev,
								extack);
			else
				mlxsw_sp_port_bridge_leave(mlxsw_sp_port,
							   vlan_dev,
							   upper_dev);
		} else if (netif_is_macvlan(upper_dev)) {
			if (!info->linking)
				mlxsw_sp_rif_macvlan_del(mlxsw_sp, upper_dev);
		} else {
			err = -EINVAL;
			WARN_ON(1);
		}
		break;
	}

	return err;
}

static int mlxsw_sp_netdevice_lag_port_vlan_event(struct net_device *vlan_dev,
						  struct net_device *lag_dev,
						  unsigned long event,
						  void *ptr, u16 vid)
{
	struct net_device *dev;
	struct list_head *iter;
	int ret;

	netdev_for_each_lower_dev(lag_dev, dev, iter) {
		if (mlxsw_sp_port_dev_check(dev)) {
			ret = mlxsw_sp_netdevice_port_vlan_event(vlan_dev, dev,
								 event, ptr,
								 vid);
			if (ret)
				return ret;
		}
	}

	return 0;
}

static int mlxsw_sp_netdevice_bridge_vlan_event(struct net_device *vlan_dev,
						struct net_device *br_dev,
						unsigned long event, void *ptr,
						u16 vid)
{
	struct mlxsw_sp *mlxsw_sp = mlxsw_sp_lower_get(vlan_dev);
	struct netdev_notifier_changeupper_info *info = ptr;
	struct netlink_ext_ack *extack;
	struct net_device *upper_dev;

	if (!mlxsw_sp)
		return 0;

	extack = netdev_notifier_info_to_extack(&info->info);

	switch (event) {
	case NETDEV_PRECHANGEUPPER:
		upper_dev = info->upper_dev;
		if (!netif_is_macvlan(upper_dev)) {
			NL_SET_ERR_MSG_MOD(extack, "Unknown upper device type");
			return -EOPNOTSUPP;
		}
		if (!info->linking)
			break;
		if (netif_is_macvlan(upper_dev) &&
		    !mlxsw_sp_rif_find_by_dev(mlxsw_sp, vlan_dev)) {
			NL_SET_ERR_MSG_MOD(extack, "macvlan is only supported on top of router interfaces");
			return -EOPNOTSUPP;
		}
		break;
	case NETDEV_CHANGEUPPER:
		upper_dev = info->upper_dev;
		if (info->linking)
			break;
		if (netif_is_macvlan(upper_dev))
			mlxsw_sp_rif_macvlan_del(mlxsw_sp, upper_dev);
		break;
	}

	return 0;
}

static int mlxsw_sp_netdevice_vlan_event(struct net_device *vlan_dev,
					 unsigned long event, void *ptr)
{
	struct net_device *real_dev = vlan_dev_real_dev(vlan_dev);
	u16 vid = vlan_dev_vlan_id(vlan_dev);

	if (mlxsw_sp_port_dev_check(real_dev))
		return mlxsw_sp_netdevice_port_vlan_event(vlan_dev, real_dev,
							  event, ptr, vid);
	else if (netif_is_lag_master(real_dev))
		return mlxsw_sp_netdevice_lag_port_vlan_event(vlan_dev,
							      real_dev, event,
							      ptr, vid);
	else if (netif_is_bridge_master(real_dev))
		return mlxsw_sp_netdevice_bridge_vlan_event(vlan_dev, real_dev,
							    event, ptr, vid);

	return 0;
}

static int mlxsw_sp_netdevice_bridge_event(struct net_device *br_dev,
					   unsigned long event, void *ptr)
{
	struct mlxsw_sp *mlxsw_sp = mlxsw_sp_lower_get(br_dev);
	struct netdev_notifier_changeupper_info *info = ptr;
	struct netlink_ext_ack *extack;
	struct net_device *upper_dev;

	if (!mlxsw_sp)
		return 0;

	extack = netdev_notifier_info_to_extack(&info->info);

	switch (event) {
	case NETDEV_PRECHANGEUPPER:
		upper_dev = info->upper_dev;
		if (!is_vlan_dev(upper_dev) && !netif_is_macvlan(upper_dev)) {
			NL_SET_ERR_MSG_MOD(extack, "Unknown upper device type");
			return -EOPNOTSUPP;
		}
		if (!info->linking)
			break;
		if (netif_is_macvlan(upper_dev) &&
		    !mlxsw_sp_rif_find_by_dev(mlxsw_sp, br_dev)) {
			NL_SET_ERR_MSG_MOD(extack, "macvlan is only supported on top of router interfaces");
			return -EOPNOTSUPP;
		}
		break;
	case NETDEV_CHANGEUPPER:
		upper_dev = info->upper_dev;
		if (info->linking)
			break;
		if (is_vlan_dev(upper_dev))
			mlxsw_sp_rif_destroy_by_dev(mlxsw_sp, upper_dev);
		if (netif_is_macvlan(upper_dev))
			mlxsw_sp_rif_macvlan_del(mlxsw_sp, upper_dev);
		break;
	}

	return 0;
}

static int mlxsw_sp_netdevice_macvlan_event(struct net_device *macvlan_dev,
					    unsigned long event, void *ptr)
{
	struct mlxsw_sp *mlxsw_sp = mlxsw_sp_lower_get(macvlan_dev);
	struct netdev_notifier_changeupper_info *info = ptr;
	struct netlink_ext_ack *extack;

	if (!mlxsw_sp || event != NETDEV_PRECHANGEUPPER)
		return 0;

	extack = netdev_notifier_info_to_extack(&info->info);

	/* VRF enslavement is handled in mlxsw_sp_netdevice_vrf_event() */
	NL_SET_ERR_MSG_MOD(extack, "Unknown upper device type");

	return -EOPNOTSUPP;
}

static bool mlxsw_sp_is_vrf_event(unsigned long event, void *ptr)
{
	struct netdev_notifier_changeupper_info *info = ptr;

	if (event != NETDEV_PRECHANGEUPPER && event != NETDEV_CHANGEUPPER)
		return false;
	return netif_is_l3_master(info->upper_dev);
}

static int mlxsw_sp_netdevice_vxlan_event(struct mlxsw_sp *mlxsw_sp,
					  struct net_device *dev,
					  unsigned long event, void *ptr)
{
	struct netdev_notifier_changeupper_info *cu_info;
	struct netdev_notifier_info *info = ptr;
	struct netlink_ext_ack *extack;
	struct net_device *upper_dev;

	extack = netdev_notifier_info_to_extack(info);

	switch (event) {
	case NETDEV_CHANGEUPPER:
		cu_info = container_of(info,
				       struct netdev_notifier_changeupper_info,
				       info);
		upper_dev = cu_info->upper_dev;
		if (!netif_is_bridge_master(upper_dev))
			return 0;
		if (!mlxsw_sp_lower_get(upper_dev))
			return 0;
		if (!mlxsw_sp_bridge_vxlan_is_valid(upper_dev, extack))
			return -EOPNOTSUPP;
		if (cu_info->linking) {
			if (!netif_running(dev))
				return 0;
			/* When the bridge is VLAN-aware, the VNI of the VxLAN
			 * device needs to be mapped to a VLAN, but at this
			 * point no VLANs are configured on the VxLAN device
			 */
			if (br_vlan_enabled(upper_dev))
				return 0;
			return mlxsw_sp_bridge_vxlan_join(mlxsw_sp, upper_dev,
							  dev, 0, extack);
		} else {
			/* VLANs were already flushed, which triggered the
			 * necessary cleanup
			 */
			if (br_vlan_enabled(upper_dev))
				return 0;
			mlxsw_sp_bridge_vxlan_leave(mlxsw_sp, dev);
		}
		break;
	case NETDEV_PRE_UP:
		upper_dev = netdev_master_upper_dev_get(dev);
		if (!upper_dev)
			return 0;
		if (!netif_is_bridge_master(upper_dev))
			return 0;
		if (!mlxsw_sp_lower_get(upper_dev))
			return 0;
		return mlxsw_sp_bridge_vxlan_join(mlxsw_sp, upper_dev, dev, 0,
						  extack);
	case NETDEV_DOWN:
		upper_dev = netdev_master_upper_dev_get(dev);
		if (!upper_dev)
			return 0;
		if (!netif_is_bridge_master(upper_dev))
			return 0;
		if (!mlxsw_sp_lower_get(upper_dev))
			return 0;
		mlxsw_sp_bridge_vxlan_leave(mlxsw_sp, dev);
		break;
	}

	return 0;
}

static int mlxsw_sp_netdevice_event(struct notifier_block *nb,
				    unsigned long event, void *ptr)
{
	struct net_device *dev = netdev_notifier_info_to_dev(ptr);
	struct mlxsw_sp_span_entry *span_entry;
	struct mlxsw_sp *mlxsw_sp;
	int err = 0;

	mlxsw_sp = container_of(nb, struct mlxsw_sp, netdevice_nb);
	if (event == NETDEV_UNREGISTER) {
		span_entry = mlxsw_sp_span_entry_find_by_port(mlxsw_sp, dev);
		if (span_entry)
			mlxsw_sp_span_entry_invalidate(mlxsw_sp, span_entry);
	}
	mlxsw_sp_span_respin(mlxsw_sp);

	if (netif_is_vxlan(dev))
		err = mlxsw_sp_netdevice_vxlan_event(mlxsw_sp, dev, event, ptr);
	if (mlxsw_sp_netdev_is_ipip_ol(mlxsw_sp, dev))
		err = mlxsw_sp_netdevice_ipip_ol_event(mlxsw_sp, dev,
						       event, ptr);
	else if (mlxsw_sp_netdev_is_ipip_ul(mlxsw_sp, dev))
		err = mlxsw_sp_netdevice_ipip_ul_event(mlxsw_sp, dev,
						       event, ptr);
	else if (event == NETDEV_PRE_CHANGEADDR ||
		 event == NETDEV_CHANGEADDR ||
		 event == NETDEV_CHANGEMTU)
		err = mlxsw_sp_netdevice_router_port_event(dev, event, ptr);
	else if (mlxsw_sp_is_vrf_event(event, ptr))
		err = mlxsw_sp_netdevice_vrf_event(dev, event, ptr);
	else if (mlxsw_sp_port_dev_check(dev))
		err = mlxsw_sp_netdevice_port_event(dev, dev, event, ptr);
	else if (netif_is_lag_master(dev))
		err = mlxsw_sp_netdevice_lag_event(dev, event, ptr);
	else if (is_vlan_dev(dev))
		err = mlxsw_sp_netdevice_vlan_event(dev, event, ptr);
	else if (netif_is_bridge_master(dev))
		err = mlxsw_sp_netdevice_bridge_event(dev, event, ptr);
	else if (netif_is_macvlan(dev))
		err = mlxsw_sp_netdevice_macvlan_event(dev, event, ptr);

	return notifier_from_errno(err);
}

static struct notifier_block mlxsw_sp_inetaddr_valid_nb __read_mostly = {
	.notifier_call = mlxsw_sp_inetaddr_valid_event,
};

static struct notifier_block mlxsw_sp_inet6addr_valid_nb __read_mostly = {
	.notifier_call = mlxsw_sp_inet6addr_valid_event,
};

static const struct pci_device_id mlxsw_sp1_pci_id_table[] = {
	{PCI_VDEVICE(MELLANOX, PCI_DEVICE_ID_MELLANOX_SPECTRUM), 0},
	{0, },
};

static struct pci_driver mlxsw_sp1_pci_driver = {
	.name = mlxsw_sp1_driver_name,
	.id_table = mlxsw_sp1_pci_id_table,
};

static const struct pci_device_id mlxsw_sp2_pci_id_table[] = {
	{PCI_VDEVICE(MELLANOX, PCI_DEVICE_ID_MELLANOX_SPECTRUM2), 0},
	{0, },
};

static struct pci_driver mlxsw_sp2_pci_driver = {
	.name = mlxsw_sp2_driver_name,
	.id_table = mlxsw_sp2_pci_id_table,
};

static const struct pci_device_id mlxsw_sp3_pci_id_table[] = {
	{PCI_VDEVICE(MELLANOX, PCI_DEVICE_ID_MELLANOX_SPECTRUM3), 0},
	{0, },
};

static struct pci_driver mlxsw_sp3_pci_driver = {
	.name = mlxsw_sp3_driver_name,
	.id_table = mlxsw_sp3_pci_id_table,
};

static int __init mlxsw_sp_module_init(void)
{
	int err;

	register_inetaddr_validator_notifier(&mlxsw_sp_inetaddr_valid_nb);
	register_inet6addr_validator_notifier(&mlxsw_sp_inet6addr_valid_nb);

	err = mlxsw_core_driver_register(&mlxsw_sp1_driver);
	if (err)
		goto err_sp1_core_driver_register;

	err = mlxsw_core_driver_register(&mlxsw_sp2_driver);
	if (err)
		goto err_sp2_core_driver_register;

	err = mlxsw_core_driver_register(&mlxsw_sp3_driver);
	if (err)
		goto err_sp3_core_driver_register;

	err = mlxsw_pci_driver_register(&mlxsw_sp1_pci_driver);
	if (err)
		goto err_sp1_pci_driver_register;

	err = mlxsw_pci_driver_register(&mlxsw_sp2_pci_driver);
	if (err)
		goto err_sp2_pci_driver_register;

	err = mlxsw_pci_driver_register(&mlxsw_sp3_pci_driver);
	if (err)
		goto err_sp3_pci_driver_register;

	return 0;

err_sp3_pci_driver_register:
	mlxsw_pci_driver_unregister(&mlxsw_sp2_pci_driver);
err_sp2_pci_driver_register:
	mlxsw_pci_driver_unregister(&mlxsw_sp1_pci_driver);
err_sp1_pci_driver_register:
	mlxsw_core_driver_unregister(&mlxsw_sp3_driver);
err_sp3_core_driver_register:
	mlxsw_core_driver_unregister(&mlxsw_sp2_driver);
err_sp2_core_driver_register:
	mlxsw_core_driver_unregister(&mlxsw_sp1_driver);
err_sp1_core_driver_register:
	unregister_inet6addr_validator_notifier(&mlxsw_sp_inet6addr_valid_nb);
	unregister_inetaddr_validator_notifier(&mlxsw_sp_inetaddr_valid_nb);
	return err;
}

static void __exit mlxsw_sp_module_exit(void)
{
	mlxsw_pci_driver_unregister(&mlxsw_sp3_pci_driver);
	mlxsw_pci_driver_unregister(&mlxsw_sp2_pci_driver);
	mlxsw_pci_driver_unregister(&mlxsw_sp1_pci_driver);
	mlxsw_core_driver_unregister(&mlxsw_sp3_driver);
	mlxsw_core_driver_unregister(&mlxsw_sp2_driver);
	mlxsw_core_driver_unregister(&mlxsw_sp1_driver);
	unregister_inet6addr_validator_notifier(&mlxsw_sp_inet6addr_valid_nb);
	unregister_inetaddr_validator_notifier(&mlxsw_sp_inetaddr_valid_nb);
}

module_init(mlxsw_sp_module_init);
module_exit(mlxsw_sp_module_exit);

MODULE_LICENSE("Dual BSD/GPL");
MODULE_AUTHOR("Jiri Pirko <jiri@mellanox.com>");
MODULE_DESCRIPTION("Mellanox Spectrum driver");
MODULE_DEVICE_TABLE(pci, mlxsw_sp1_pci_id_table);
MODULE_DEVICE_TABLE(pci, mlxsw_sp2_pci_id_table);
MODULE_DEVICE_TABLE(pci, mlxsw_sp3_pci_id_table);
MODULE_FIRMWARE(MLXSW_SP1_FW_FILENAME);
MODULE_FIRMWARE(MLXSW_SP2_FW_FILENAME);<|MERGE_RESOLUTION|>--- conflicted
+++ resolved
@@ -4057,7 +4057,6 @@
 }
 
 static int mlxsw_sp_port_module_info_init(struct mlxsw_sp *mlxsw_sp)
-<<<<<<< HEAD
 {
 	unsigned int max_ports = mlxsw_core_max_ports(mlxsw_sp->core);
 	struct mlxsw_sp_port_mapping port_mapping;
@@ -4097,47 +4096,6 @@
 
 static void mlxsw_sp_port_module_info_fini(struct mlxsw_sp *mlxsw_sp)
 {
-=======
-{
-	unsigned int max_ports = mlxsw_core_max_ports(mlxsw_sp->core);
-	struct mlxsw_sp_port_mapping port_mapping;
-	int i;
-	int err;
-
-	mlxsw_sp->port_mapping = kcalloc(max_ports,
-					 sizeof(struct mlxsw_sp_port_mapping *),
-					 GFP_KERNEL);
-	if (!mlxsw_sp->port_mapping)
-		return -ENOMEM;
-
-	for (i = 1; i < max_ports; i++) {
-		err = mlxsw_sp_port_module_info_get(mlxsw_sp, i, &port_mapping);
-		if (err)
-			goto err_port_module_info_get;
-		if (!port_mapping.width)
-			continue;
-
-		mlxsw_sp->port_mapping[i] = kmemdup(&port_mapping,
-						    sizeof(port_mapping),
-						    GFP_KERNEL);
-		if (!mlxsw_sp->port_mapping[i]) {
-			err = -ENOMEM;
-			goto err_port_module_info_dup;
-		}
-	}
-	return 0;
-
-err_port_module_info_get:
-err_port_module_info_dup:
-	for (i--; i >= 1; i--)
-		kfree(mlxsw_sp->port_mapping[i]);
-	kfree(mlxsw_sp->port_mapping);
-	return err;
-}
-
-static void mlxsw_sp_port_module_info_fini(struct mlxsw_sp *mlxsw_sp)
-{
->>>>>>> 7288c8fd
 	int i;
 
 	for (i = 1; i < mlxsw_core_max_ports(mlxsw_sp->core); i++)
