/* Broadcom NetXtreme-C/E network driver.
 *
 * Copyright (c) 2014-2016 Broadcom Corporation
 * Copyright (c) 2016-2018 Broadcom Limited
 *
 * This program is free software; you can redistribute it and/or modify
 * it under the terms of the GNU General Public License as published by
 * the Free Software Foundation.
 */

#ifndef BNXT_H
#define BNXT_H

#define DRV_MODULE_NAME		"bnxt_en"
#define DRV_MODULE_VERSION	"1.10.0"

#define DRV_VER_MAJ	1
#define DRV_VER_MIN	10
#define DRV_VER_UPD	0

#include <linux/interrupt.h>
#include <linux/rhashtable.h>
#include <linux/crash_dump.h>
#include <net/devlink.h>
#include <net/dst_metadata.h>
#include <net/xdp.h>
#include <linux/dim.h>
<<<<<<< HEAD
=======

struct page_pool;
>>>>>>> 1ff2f0fa

struct tx_bd {
	__le32 tx_bd_len_flags_type;
	#define TX_BD_TYPE					(0x3f << 0)
	 #define TX_BD_TYPE_SHORT_TX_BD				 (0x00 << 0)
	 #define TX_BD_TYPE_LONG_TX_BD				 (0x10 << 0)
	#define TX_BD_FLAGS_PACKET_END				(1 << 6)
	#define TX_BD_FLAGS_NO_CMPL				(1 << 7)
	#define TX_BD_FLAGS_BD_CNT				(0x1f << 8)
	 #define TX_BD_FLAGS_BD_CNT_SHIFT			 8
	#define TX_BD_FLAGS_LHINT				(3 << 13)
	 #define TX_BD_FLAGS_LHINT_SHIFT			 13
	 #define TX_BD_FLAGS_LHINT_512_AND_SMALLER		 (0 << 13)
	 #define TX_BD_FLAGS_LHINT_512_TO_1023			 (1 << 13)
	 #define TX_BD_FLAGS_LHINT_1024_TO_2047			 (2 << 13)
	 #define TX_BD_FLAGS_LHINT_2048_AND_LARGER		 (3 << 13)
	#define TX_BD_FLAGS_COAL_NOW				(1 << 15)
	#define TX_BD_LEN					(0xffff << 16)
	 #define TX_BD_LEN_SHIFT				 16

	u32 tx_bd_opaque;
	__le64 tx_bd_haddr;
} __packed;

struct tx_bd_ext {
	__le32 tx_bd_hsize_lflags;
	#define TX_BD_FLAGS_TCP_UDP_CHKSUM			(1 << 0)
	#define TX_BD_FLAGS_IP_CKSUM				(1 << 1)
	#define TX_BD_FLAGS_NO_CRC				(1 << 2)
	#define TX_BD_FLAGS_STAMP				(1 << 3)
	#define TX_BD_FLAGS_T_IP_CHKSUM				(1 << 4)
	#define TX_BD_FLAGS_LSO					(1 << 5)
	#define TX_BD_FLAGS_IPID_FMT				(1 << 6)
	#define TX_BD_FLAGS_T_IPID				(1 << 7)
	#define TX_BD_HSIZE					(0xff << 16)
	 #define TX_BD_HSIZE_SHIFT				 16

	__le32 tx_bd_mss;
	__le32 tx_bd_cfa_action;
	#define TX_BD_CFA_ACTION				(0xffff << 16)
	 #define TX_BD_CFA_ACTION_SHIFT				 16

	__le32 tx_bd_cfa_meta;
	#define TX_BD_CFA_META_MASK                             0xfffffff
	#define TX_BD_CFA_META_VID_MASK                         0xfff
	#define TX_BD_CFA_META_PRI_MASK                         (0xf << 12)
	 #define TX_BD_CFA_META_PRI_SHIFT                        12
	#define TX_BD_CFA_META_TPID_MASK                        (3 << 16)
	 #define TX_BD_CFA_META_TPID_SHIFT                       16
	#define TX_BD_CFA_META_KEY                              (0xf << 28)
	 #define TX_BD_CFA_META_KEY_SHIFT			 28
	#define TX_BD_CFA_META_KEY_VLAN                         (1 << 28)
};

struct rx_bd {
	__le32 rx_bd_len_flags_type;
	#define RX_BD_TYPE					(0x3f << 0)
	 #define RX_BD_TYPE_RX_PACKET_BD			 0x4
	 #define RX_BD_TYPE_RX_BUFFER_BD			 0x5
	 #define RX_BD_TYPE_RX_AGG_BD				 0x6
	 #define RX_BD_TYPE_16B_BD_SIZE				 (0 << 4)
	 #define RX_BD_TYPE_32B_BD_SIZE				 (1 << 4)
	 #define RX_BD_TYPE_48B_BD_SIZE				 (2 << 4)
	 #define RX_BD_TYPE_64B_BD_SIZE				 (3 << 4)
	#define RX_BD_FLAGS_SOP					(1 << 6)
	#define RX_BD_FLAGS_EOP					(1 << 7)
	#define RX_BD_FLAGS_BUFFERS				(3 << 8)
	 #define RX_BD_FLAGS_1_BUFFER_PACKET			 (0 << 8)
	 #define RX_BD_FLAGS_2_BUFFER_PACKET			 (1 << 8)
	 #define RX_BD_FLAGS_3_BUFFER_PACKET			 (2 << 8)
	 #define RX_BD_FLAGS_4_BUFFER_PACKET			 (3 << 8)
	#define RX_BD_LEN					(0xffff << 16)
	 #define RX_BD_LEN_SHIFT				 16

	u32 rx_bd_opaque;
	__le64 rx_bd_haddr;
};

struct tx_cmp {
	__le32 tx_cmp_flags_type;
	#define CMP_TYPE					(0x3f << 0)
	 #define CMP_TYPE_TX_L2_CMP				 0
	 #define CMP_TYPE_RX_L2_CMP				 17
	 #define CMP_TYPE_RX_AGG_CMP				 18
	 #define CMP_TYPE_RX_L2_TPA_START_CMP			 19
	 #define CMP_TYPE_RX_L2_TPA_END_CMP			 21
	 #define CMP_TYPE_STATUS_CMP				 32
	 #define CMP_TYPE_REMOTE_DRIVER_REQ			 34
	 #define CMP_TYPE_REMOTE_DRIVER_RESP			 36
	 #define CMP_TYPE_ERROR_STATUS				 48
	 #define CMPL_BASE_TYPE_STAT_EJECT			 0x1aUL
	 #define CMPL_BASE_TYPE_HWRM_DONE			 0x20UL
	 #define CMPL_BASE_TYPE_HWRM_FWD_REQ			 0x22UL
	 #define CMPL_BASE_TYPE_HWRM_FWD_RESP			 0x24UL
	 #define CMPL_BASE_TYPE_HWRM_ASYNC_EVENT		 0x2eUL

	#define TX_CMP_FLAGS_ERROR				(1 << 6)
	#define TX_CMP_FLAGS_PUSH				(1 << 7)

	u32 tx_cmp_opaque;
	__le32 tx_cmp_errors_v;
	#define TX_CMP_V					(1 << 0)
	#define TX_CMP_ERRORS_BUFFER_ERROR			(7 << 1)
	 #define TX_CMP_ERRORS_BUFFER_ERROR_NO_ERROR		 0
	 #define TX_CMP_ERRORS_BUFFER_ERROR_BAD_FORMAT		 2
	 #define TX_CMP_ERRORS_BUFFER_ERROR_INVALID_STAG	 4
	 #define TX_CMP_ERRORS_BUFFER_ERROR_STAG_BOUNDS		 5
	 #define TX_CMP_ERRORS_ZERO_LENGTH_PKT			 (1 << 4)
	 #define TX_CMP_ERRORS_EXCESSIVE_BD_LEN			 (1 << 5)
	 #define TX_CMP_ERRORS_DMA_ERROR			 (1 << 6)
	 #define TX_CMP_ERRORS_HINT_TOO_SHORT			 (1 << 7)

	__le32 tx_cmp_unsed_3;
};

struct rx_cmp {
	__le32 rx_cmp_len_flags_type;
	#define RX_CMP_CMP_TYPE					(0x3f << 0)
	#define RX_CMP_FLAGS_ERROR				(1 << 6)
	#define RX_CMP_FLAGS_PLACEMENT				(7 << 7)
	#define RX_CMP_FLAGS_RSS_VALID				(1 << 10)
	#define RX_CMP_FLAGS_UNUSED				(1 << 11)
	 #define RX_CMP_FLAGS_ITYPES_SHIFT			 12
	 #define RX_CMP_FLAGS_ITYPE_UNKNOWN			 (0 << 12)
	 #define RX_CMP_FLAGS_ITYPE_IP				 (1 << 12)
	 #define RX_CMP_FLAGS_ITYPE_TCP				 (2 << 12)
	 #define RX_CMP_FLAGS_ITYPE_UDP				 (3 << 12)
	 #define RX_CMP_FLAGS_ITYPE_FCOE			 (4 << 12)
	 #define RX_CMP_FLAGS_ITYPE_ROCE			 (5 << 12)
	 #define RX_CMP_FLAGS_ITYPE_PTP_WO_TS			 (8 << 12)
	 #define RX_CMP_FLAGS_ITYPE_PTP_W_TS			 (9 << 12)
	#define RX_CMP_LEN					(0xffff << 16)
	 #define RX_CMP_LEN_SHIFT				 16

	u32 rx_cmp_opaque;
	__le32 rx_cmp_misc_v1;
	#define RX_CMP_V1					(1 << 0)
	#define RX_CMP_AGG_BUFS					(0x1f << 1)
	 #define RX_CMP_AGG_BUFS_SHIFT				 1
	#define RX_CMP_RSS_HASH_TYPE				(0x7f << 9)
	 #define RX_CMP_RSS_HASH_TYPE_SHIFT			 9
	#define RX_CMP_PAYLOAD_OFFSET				(0xff << 16)
	 #define RX_CMP_PAYLOAD_OFFSET_SHIFT			 16

	__le32 rx_cmp_rss_hash;
};

#define RX_CMP_HASH_VALID(rxcmp)				\
	((rxcmp)->rx_cmp_len_flags_type & cpu_to_le32(RX_CMP_FLAGS_RSS_VALID))

#define RSS_PROFILE_ID_MASK	0x1f

#define RX_CMP_HASH_TYPE(rxcmp)					\
	(((le32_to_cpu((rxcmp)->rx_cmp_misc_v1) & RX_CMP_RSS_HASH_TYPE) >>\
	  RX_CMP_RSS_HASH_TYPE_SHIFT) & RSS_PROFILE_ID_MASK)

struct rx_cmp_ext {
	__le32 rx_cmp_flags2;
	#define RX_CMP_FLAGS2_IP_CS_CALC			0x1
	#define RX_CMP_FLAGS2_L4_CS_CALC			(0x1 << 1)
	#define RX_CMP_FLAGS2_T_IP_CS_CALC			(0x1 << 2)
	#define RX_CMP_FLAGS2_T_L4_CS_CALC			(0x1 << 3)
	#define RX_CMP_FLAGS2_META_FORMAT_VLAN			(0x1 << 4)
	__le32 rx_cmp_meta_data;
	#define RX_CMP_FLAGS2_METADATA_TCI_MASK			0xffff
	#define RX_CMP_FLAGS2_METADATA_VID_MASK			0xfff
	#define RX_CMP_FLAGS2_METADATA_TPID_MASK		0xffff0000
	 #define RX_CMP_FLAGS2_METADATA_TPID_SFT		 16
	__le32 rx_cmp_cfa_code_errors_v2;
	#define RX_CMP_V					(1 << 0)
	#define RX_CMPL_ERRORS_MASK				(0x7fff << 1)
	 #define RX_CMPL_ERRORS_SFT				 1
	#define RX_CMPL_ERRORS_BUFFER_ERROR_MASK		(0x7 << 1)
	 #define RX_CMPL_ERRORS_BUFFER_ERROR_NO_BUFFER		 (0x0 << 1)
	 #define RX_CMPL_ERRORS_BUFFER_ERROR_DID_NOT_FIT	 (0x1 << 1)
	 #define RX_CMPL_ERRORS_BUFFER_ERROR_NOT_ON_CHIP	 (0x2 << 1)
	 #define RX_CMPL_ERRORS_BUFFER_ERROR_BAD_FORMAT		 (0x3 << 1)
	#define RX_CMPL_ERRORS_IP_CS_ERROR			(0x1 << 4)
	#define RX_CMPL_ERRORS_L4_CS_ERROR			(0x1 << 5)
	#define RX_CMPL_ERRORS_T_IP_CS_ERROR			(0x1 << 6)
	#define RX_CMPL_ERRORS_T_L4_CS_ERROR			(0x1 << 7)
	#define RX_CMPL_ERRORS_CRC_ERROR			(0x1 << 8)
	#define RX_CMPL_ERRORS_T_PKT_ERROR_MASK			(0x7 << 9)
	 #define RX_CMPL_ERRORS_T_PKT_ERROR_NO_ERROR		 (0x0 << 9)
	 #define RX_CMPL_ERRORS_T_PKT_ERROR_T_L3_BAD_VERSION	 (0x1 << 9)
	 #define RX_CMPL_ERRORS_T_PKT_ERROR_T_L3_BAD_HDR_LEN	 (0x2 << 9)
	 #define RX_CMPL_ERRORS_T_PKT_ERROR_TUNNEL_TOTAL_ERROR	 (0x3 << 9)
	 #define RX_CMPL_ERRORS_T_PKT_ERROR_T_IP_TOTAL_ERROR	 (0x4 << 9)
	 #define RX_CMPL_ERRORS_T_PKT_ERROR_T_UDP_TOTAL_ERROR	 (0x5 << 9)
	 #define RX_CMPL_ERRORS_T_PKT_ERROR_T_L3_BAD_TTL	 (0x6 << 9)
	#define RX_CMPL_ERRORS_PKT_ERROR_MASK			(0xf << 12)
	 #define RX_CMPL_ERRORS_PKT_ERROR_NO_ERROR		 (0x0 << 12)
	 #define RX_CMPL_ERRORS_PKT_ERROR_L3_BAD_VERSION	 (0x1 << 12)
	 #define RX_CMPL_ERRORS_PKT_ERROR_L3_BAD_HDR_LEN	 (0x2 << 12)
	 #define RX_CMPL_ERRORS_PKT_ERROR_L3_BAD_TTL		 (0x3 << 12)
	 #define RX_CMPL_ERRORS_PKT_ERROR_IP_TOTAL_ERROR	 (0x4 << 12)
	 #define RX_CMPL_ERRORS_PKT_ERROR_UDP_TOTAL_ERROR	 (0x5 << 12)
	 #define RX_CMPL_ERRORS_PKT_ERROR_L4_BAD_HDR_LEN	 (0x6 << 12)
	 #define RX_CMPL_ERRORS_PKT_ERROR_L4_BAD_HDR_LEN_TOO_SMALL (0x7 << 12)
	 #define RX_CMPL_ERRORS_PKT_ERROR_L4_BAD_OPT_LEN	 (0x8 << 12)

	#define RX_CMPL_CFA_CODE_MASK				(0xffff << 16)
	 #define RX_CMPL_CFA_CODE_SFT				 16

	__le32 rx_cmp_unused3;
};

#define RX_CMP_L2_ERRORS						\
	cpu_to_le32(RX_CMPL_ERRORS_BUFFER_ERROR_MASK | RX_CMPL_ERRORS_CRC_ERROR)

#define RX_CMP_L4_CS_BITS						\
	(cpu_to_le32(RX_CMP_FLAGS2_L4_CS_CALC | RX_CMP_FLAGS2_T_L4_CS_CALC))

#define RX_CMP_L4_CS_ERR_BITS						\
	(cpu_to_le32(RX_CMPL_ERRORS_L4_CS_ERROR | RX_CMPL_ERRORS_T_L4_CS_ERROR))

#define RX_CMP_L4_CS_OK(rxcmp1)						\
	    (((rxcmp1)->rx_cmp_flags2 &	RX_CMP_L4_CS_BITS) &&		\
	     !((rxcmp1)->rx_cmp_cfa_code_errors_v2 & RX_CMP_L4_CS_ERR_BITS))

#define RX_CMP_ENCAP(rxcmp1)						\
	    ((le32_to_cpu((rxcmp1)->rx_cmp_flags2) &			\
	     RX_CMP_FLAGS2_T_L4_CS_CALC) >> 3)

#define RX_CMP_CFA_CODE(rxcmpl1)					\
	((le32_to_cpu((rxcmpl1)->rx_cmp_cfa_code_errors_v2) &		\
	  RX_CMPL_CFA_CODE_MASK) >> RX_CMPL_CFA_CODE_SFT)

struct rx_agg_cmp {
	__le32 rx_agg_cmp_len_flags_type;
	#define RX_AGG_CMP_TYPE					(0x3f << 0)
	#define RX_AGG_CMP_LEN					(0xffff << 16)
	 #define RX_AGG_CMP_LEN_SHIFT				 16
	u32 rx_agg_cmp_opaque;
	__le32 rx_agg_cmp_v;
	#define RX_AGG_CMP_V					(1 << 0)
	__le32 rx_agg_cmp_unused;
};

struct rx_tpa_start_cmp {
	__le32 rx_tpa_start_cmp_len_flags_type;
	#define RX_TPA_START_CMP_TYPE				(0x3f << 0)
	#define RX_TPA_START_CMP_FLAGS				(0x3ff << 6)
	 #define RX_TPA_START_CMP_FLAGS_SHIFT			 6
	#define RX_TPA_START_CMP_FLAGS_PLACEMENT		(0x7 << 7)
	 #define RX_TPA_START_CMP_FLAGS_PLACEMENT_SHIFT		 7
	 #define RX_TPA_START_CMP_FLAGS_PLACEMENT_JUMBO		 (0x1 << 7)
	 #define RX_TPA_START_CMP_FLAGS_PLACEMENT_HDS		 (0x2 << 7)
	 #define RX_TPA_START_CMP_FLAGS_PLACEMENT_GRO_JUMBO	 (0x5 << 7)
	 #define RX_TPA_START_CMP_FLAGS_PLACEMENT_GRO_HDS	 (0x6 << 7)
	#define RX_TPA_START_CMP_FLAGS_RSS_VALID		(0x1 << 10)
	#define RX_TPA_START_CMP_FLAGS_ITYPES			(0xf << 12)
	 #define RX_TPA_START_CMP_FLAGS_ITYPES_SHIFT		 12
	 #define RX_TPA_START_CMP_FLAGS_ITYPE_TCP		 (0x2 << 12)
	#define RX_TPA_START_CMP_LEN				(0xffff << 16)
	 #define RX_TPA_START_CMP_LEN_SHIFT			 16

	u32 rx_tpa_start_cmp_opaque;
	__le32 rx_tpa_start_cmp_misc_v1;
	#define RX_TPA_START_CMP_V1				(0x1 << 0)
	#define RX_TPA_START_CMP_RSS_HASH_TYPE			(0x7f << 9)
	 #define RX_TPA_START_CMP_RSS_HASH_TYPE_SHIFT		 9
	#define RX_TPA_START_CMP_AGG_ID				(0x7f << 25)
	 #define RX_TPA_START_CMP_AGG_ID_SHIFT			 25

	__le32 rx_tpa_start_cmp_rss_hash;
};

#define TPA_START_HASH_VALID(rx_tpa_start)				\
	((rx_tpa_start)->rx_tpa_start_cmp_len_flags_type &		\
	 cpu_to_le32(RX_TPA_START_CMP_FLAGS_RSS_VALID))

#define TPA_START_HASH_TYPE(rx_tpa_start)				\
	(((le32_to_cpu((rx_tpa_start)->rx_tpa_start_cmp_misc_v1) &	\
	   RX_TPA_START_CMP_RSS_HASH_TYPE) >>				\
	  RX_TPA_START_CMP_RSS_HASH_TYPE_SHIFT) & RSS_PROFILE_ID_MASK)

#define TPA_START_AGG_ID(rx_tpa_start)					\
	((le32_to_cpu((rx_tpa_start)->rx_tpa_start_cmp_misc_v1) &	\
	 RX_TPA_START_CMP_AGG_ID) >> RX_TPA_START_CMP_AGG_ID_SHIFT)

struct rx_tpa_start_cmp_ext {
	__le32 rx_tpa_start_cmp_flags2;
	#define RX_TPA_START_CMP_FLAGS2_IP_CS_CALC		(0x1 << 0)
	#define RX_TPA_START_CMP_FLAGS2_L4_CS_CALC		(0x1 << 1)
	#define RX_TPA_START_CMP_FLAGS2_T_IP_CS_CALC		(0x1 << 2)
	#define RX_TPA_START_CMP_FLAGS2_T_L4_CS_CALC		(0x1 << 3)
	#define RX_TPA_START_CMP_FLAGS2_IP_TYPE			(0x1 << 8)

	__le32 rx_tpa_start_cmp_metadata;
	__le32 rx_tpa_start_cmp_cfa_code_v2;
	#define RX_TPA_START_CMP_V2				(0x1 << 0)
	#define RX_TPA_START_CMP_CFA_CODE			(0xffff << 16)
	 #define RX_TPA_START_CMPL_CFA_CODE_SHIFT		 16
	__le32 rx_tpa_start_cmp_hdr_info;
};

#define TPA_START_CFA_CODE(rx_tpa_start)				\
	((le32_to_cpu((rx_tpa_start)->rx_tpa_start_cmp_cfa_code_v2) &	\
	 RX_TPA_START_CMP_CFA_CODE) >> RX_TPA_START_CMPL_CFA_CODE_SHIFT)

#define TPA_START_IS_IPV6(rx_tpa_start)				\
	(!!((rx_tpa_start)->rx_tpa_start_cmp_flags2 &		\
	    cpu_to_le32(RX_TPA_START_CMP_FLAGS2_IP_TYPE)))

struct rx_tpa_end_cmp {
	__le32 rx_tpa_end_cmp_len_flags_type;
	#define RX_TPA_END_CMP_TYPE				(0x3f << 0)
	#define RX_TPA_END_CMP_FLAGS				(0x3ff << 6)
	 #define RX_TPA_END_CMP_FLAGS_SHIFT			 6
	#define RX_TPA_END_CMP_FLAGS_PLACEMENT			(0x7 << 7)
	 #define RX_TPA_END_CMP_FLAGS_PLACEMENT_SHIFT		 7
	 #define RX_TPA_END_CMP_FLAGS_PLACEMENT_JUMBO		 (0x1 << 7)
	 #define RX_TPA_END_CMP_FLAGS_PLACEMENT_HDS		 (0x2 << 7)
	 #define RX_TPA_END_CMP_FLAGS_PLACEMENT_GRO_JUMBO	 (0x5 << 7)
	 #define RX_TPA_END_CMP_FLAGS_PLACEMENT_GRO_HDS		 (0x6 << 7)
	#define RX_TPA_END_CMP_FLAGS_RSS_VALID			(0x1 << 10)
	#define RX_TPA_END_CMP_FLAGS_ITYPES			(0xf << 12)
	 #define RX_TPA_END_CMP_FLAGS_ITYPES_SHIFT		 12
	 #define RX_TPA_END_CMP_FLAGS_ITYPE_TCP			 (0x2 << 12)
	#define RX_TPA_END_CMP_LEN				(0xffff << 16)
	 #define RX_TPA_END_CMP_LEN_SHIFT			 16

	u32 rx_tpa_end_cmp_opaque;
	__le32 rx_tpa_end_cmp_misc_v1;
	#define RX_TPA_END_CMP_V1				(0x1 << 0)
	#define RX_TPA_END_CMP_AGG_BUFS				(0x3f << 1)
	 #define RX_TPA_END_CMP_AGG_BUFS_SHIFT			 1
	#define RX_TPA_END_CMP_TPA_SEGS				(0xff << 8)
	 #define RX_TPA_END_CMP_TPA_SEGS_SHIFT			 8
	#define RX_TPA_END_CMP_PAYLOAD_OFFSET			(0xff << 16)
	 #define RX_TPA_END_CMP_PAYLOAD_OFFSET_SHIFT		 16
	#define RX_TPA_END_CMP_AGG_ID				(0x7f << 25)
	 #define RX_TPA_END_CMP_AGG_ID_SHIFT			 25

	__le32 rx_tpa_end_cmp_tsdelta;
	#define RX_TPA_END_GRO_TS				(0x1 << 31)
};

#define TPA_END_AGG_ID(rx_tpa_end)					\
	((le32_to_cpu((rx_tpa_end)->rx_tpa_end_cmp_misc_v1) &		\
	 RX_TPA_END_CMP_AGG_ID) >> RX_TPA_END_CMP_AGG_ID_SHIFT)

#define TPA_END_TPA_SEGS(rx_tpa_end)					\
	((le32_to_cpu((rx_tpa_end)->rx_tpa_end_cmp_misc_v1) &		\
	 RX_TPA_END_CMP_TPA_SEGS) >> RX_TPA_END_CMP_TPA_SEGS_SHIFT)

#define RX_TPA_END_CMP_FLAGS_PLACEMENT_ANY_GRO				\
	cpu_to_le32(RX_TPA_END_CMP_FLAGS_PLACEMENT_GRO_JUMBO &		\
		    RX_TPA_END_CMP_FLAGS_PLACEMENT_GRO_HDS)

#define TPA_END_GRO(rx_tpa_end)						\
	((rx_tpa_end)->rx_tpa_end_cmp_len_flags_type &			\
	 RX_TPA_END_CMP_FLAGS_PLACEMENT_ANY_GRO)

#define TPA_END_GRO_TS(rx_tpa_end)					\
	(!!((rx_tpa_end)->rx_tpa_end_cmp_tsdelta &			\
	    cpu_to_le32(RX_TPA_END_GRO_TS)))

struct rx_tpa_end_cmp_ext {
	__le32 rx_tpa_end_cmp_dup_acks;
	#define RX_TPA_END_CMP_TPA_DUP_ACKS			(0xf << 0)

	__le32 rx_tpa_end_cmp_seg_len;
	#define RX_TPA_END_CMP_TPA_SEG_LEN			(0xffff << 0)

	__le32 rx_tpa_end_cmp_errors_v2;
	#define RX_TPA_END_CMP_V2				(0x1 << 0)
	#define RX_TPA_END_CMP_ERRORS				(0x3 << 1)
	#define RX_TPA_END_CMPL_ERRORS_SHIFT			 1

	u32 rx_tpa_end_cmp_start_opaque;
};

#define TPA_END_ERRORS(rx_tpa_end_ext)					\
	((rx_tpa_end_ext)->rx_tpa_end_cmp_errors_v2 &			\
	 cpu_to_le32(RX_TPA_END_CMP_ERRORS))

struct nqe_cn {
	__le16	type;
	#define NQ_CN_TYPE_MASK           0x3fUL
	#define NQ_CN_TYPE_SFT            0
	#define NQ_CN_TYPE_CQ_NOTIFICATION  0x30UL
	#define NQ_CN_TYPE_LAST            NQ_CN_TYPE_CQ_NOTIFICATION
	__le16	reserved16;
	__le32	cq_handle_low;
	__le32	v;
	#define NQ_CN_V     0x1UL
	__le32	cq_handle_high;
};

#define DB_IDX_MASK						0xffffff
#define DB_IDX_VALID						(0x1 << 26)
#define DB_IRQ_DIS						(0x1 << 27)
#define DB_KEY_TX						(0x0 << 28)
#define DB_KEY_RX						(0x1 << 28)
#define DB_KEY_CP						(0x2 << 28)
#define DB_KEY_ST						(0x3 << 28)
#define DB_KEY_TX_PUSH						(0x4 << 28)
#define DB_LONG_TX_PUSH						(0x2 << 24)

#define BNXT_MIN_ROCE_CP_RINGS	2
#define BNXT_MIN_ROCE_STAT_CTXS	1

/* 64-bit doorbell */
#define DBR_INDEX_MASK					0x0000000000ffffffULL
#define DBR_XID_MASK					0x000fffff00000000ULL
#define DBR_XID_SFT					32
#define DBR_PATH_L2					(0x1ULL << 56)
#define DBR_TYPE_SQ					(0x0ULL << 60)
#define DBR_TYPE_RQ					(0x1ULL << 60)
#define DBR_TYPE_SRQ					(0x2ULL << 60)
#define DBR_TYPE_SRQ_ARM				(0x3ULL << 60)
#define DBR_TYPE_CQ					(0x4ULL << 60)
#define DBR_TYPE_CQ_ARMSE				(0x5ULL << 60)
#define DBR_TYPE_CQ_ARMALL				(0x6ULL << 60)
#define DBR_TYPE_CQ_ARMENA				(0x7ULL << 60)
#define DBR_TYPE_SRQ_ARMENA				(0x8ULL << 60)
#define DBR_TYPE_CQ_CUTOFF_ACK				(0x9ULL << 60)
#define DBR_TYPE_NQ					(0xaULL << 60)
#define DBR_TYPE_NQ_ARM					(0xbULL << 60)
#define DBR_TYPE_NULL					(0xfULL << 60)

#define INVALID_HW_RING_ID	((u16)-1)

/* The hardware supports certain page sizes.  Use the supported page sizes
 * to allocate the rings.
 */
#if (PAGE_SHIFT < 12)
#define BNXT_PAGE_SHIFT	12
#elif (PAGE_SHIFT <= 13)
#define BNXT_PAGE_SHIFT	PAGE_SHIFT
#elif (PAGE_SHIFT < 16)
#define BNXT_PAGE_SHIFT	13
#else
#define BNXT_PAGE_SHIFT	16
#endif

#define BNXT_PAGE_SIZE	(1 << BNXT_PAGE_SHIFT)

/* The RXBD length is 16-bit so we can only support page sizes < 64K */
#if (PAGE_SHIFT > 15)
#define BNXT_RX_PAGE_SHIFT 15
#else
#define BNXT_RX_PAGE_SHIFT PAGE_SHIFT
#endif

#define BNXT_RX_PAGE_SIZE (1 << BNXT_RX_PAGE_SHIFT)

#define BNXT_MAX_MTU		9500
#define BNXT_MAX_PAGE_MODE_MTU	\
	((unsigned int)PAGE_SIZE - VLAN_ETH_HLEN - NET_IP_ALIGN -	\
	 XDP_PACKET_HEADROOM)

#define BNXT_MIN_PKT_SIZE	52

#define BNXT_DEFAULT_RX_RING_SIZE	511
#define BNXT_DEFAULT_TX_RING_SIZE	511

#define MAX_TPA		64

#if (BNXT_PAGE_SHIFT == 16)
#define MAX_RX_PAGES	1
#define MAX_RX_AGG_PAGES	4
#define MAX_TX_PAGES	1
#define MAX_CP_PAGES	8
#else
#define MAX_RX_PAGES	8
#define MAX_RX_AGG_PAGES	32
#define MAX_TX_PAGES	8
#define MAX_CP_PAGES	64
#endif

#define RX_DESC_CNT (BNXT_PAGE_SIZE / sizeof(struct rx_bd))
#define TX_DESC_CNT (BNXT_PAGE_SIZE / sizeof(struct tx_bd))
#define CP_DESC_CNT (BNXT_PAGE_SIZE / sizeof(struct tx_cmp))

#define SW_RXBD_RING_SIZE (sizeof(struct bnxt_sw_rx_bd) * RX_DESC_CNT)
#define HW_RXBD_RING_SIZE (sizeof(struct rx_bd) * RX_DESC_CNT)

#define SW_RXBD_AGG_RING_SIZE (sizeof(struct bnxt_sw_rx_agg_bd) * RX_DESC_CNT)

#define SW_TXBD_RING_SIZE (sizeof(struct bnxt_sw_tx_bd) * TX_DESC_CNT)
#define HW_TXBD_RING_SIZE (sizeof(struct tx_bd) * TX_DESC_CNT)

#define HW_CMPD_RING_SIZE (sizeof(struct tx_cmp) * CP_DESC_CNT)

#define BNXT_MAX_RX_DESC_CNT		(RX_DESC_CNT * MAX_RX_PAGES - 1)
#define BNXT_MAX_RX_JUM_DESC_CNT	(RX_DESC_CNT * MAX_RX_AGG_PAGES - 1)
#define BNXT_MAX_TX_DESC_CNT		(TX_DESC_CNT * MAX_TX_PAGES - 1)

#define RX_RING(x)	(((x) & ~(RX_DESC_CNT - 1)) >> (BNXT_PAGE_SHIFT - 4))
#define RX_IDX(x)	((x) & (RX_DESC_CNT - 1))

#define TX_RING(x)	(((x) & ~(TX_DESC_CNT - 1)) >> (BNXT_PAGE_SHIFT - 4))
#define TX_IDX(x)	((x) & (TX_DESC_CNT - 1))

#define CP_RING(x)	(((x) & ~(CP_DESC_CNT - 1)) >> (BNXT_PAGE_SHIFT - 4))
#define CP_IDX(x)	((x) & (CP_DESC_CNT - 1))

#define TX_CMP_VALID(txcmp, raw_cons)					\
	(!!((txcmp)->tx_cmp_errors_v & cpu_to_le32(TX_CMP_V)) ==	\
	 !((raw_cons) & bp->cp_bit))

#define RX_CMP_VALID(rxcmp1, raw_cons)					\
	(!!((rxcmp1)->rx_cmp_cfa_code_errors_v2 & cpu_to_le32(RX_CMP_V)) ==\
	 !((raw_cons) & bp->cp_bit))

#define RX_AGG_CMP_VALID(agg, raw_cons)				\
	(!!((agg)->rx_agg_cmp_v & cpu_to_le32(RX_AGG_CMP_V)) ==	\
	 !((raw_cons) & bp->cp_bit))

#define NQ_CMP_VALID(nqcmp, raw_cons)				\
	(!!((nqcmp)->v & cpu_to_le32(NQ_CN_V)) == !((raw_cons) & bp->cp_bit))

#define TX_CMP_TYPE(txcmp)					\
	(le32_to_cpu((txcmp)->tx_cmp_flags_type) & CMP_TYPE)

#define RX_CMP_TYPE(rxcmp)					\
	(le32_to_cpu((rxcmp)->rx_cmp_len_flags_type) & RX_CMP_CMP_TYPE)

#define NEXT_RX(idx)		(((idx) + 1) & bp->rx_ring_mask)

#define NEXT_RX_AGG(idx)	(((idx) + 1) & bp->rx_agg_ring_mask)

#define NEXT_TX(idx)		(((idx) + 1) & bp->tx_ring_mask)

#define ADV_RAW_CMP(idx, n)	((idx) + (n))
#define NEXT_RAW_CMP(idx)	ADV_RAW_CMP(idx, 1)
#define RING_CMP(idx)		((idx) & bp->cp_ring_mask)
#define NEXT_CMP(idx)		RING_CMP(ADV_RAW_CMP(idx, 1))

#define BNXT_HWRM_MAX_REQ_LEN		(bp->hwrm_max_req_len)
#define BNXT_HWRM_SHORT_REQ_LEN		sizeof(struct hwrm_short_input)
#define DFLT_HWRM_CMD_TIMEOUT		500
#define HWRM_CMD_TIMEOUT		(bp->hwrm_cmd_timeout)
#define HWRM_RESET_TIMEOUT		((HWRM_CMD_TIMEOUT) * 4)
#define HWRM_RESP_ERR_CODE_MASK		0xffff
#define HWRM_RESP_LEN_OFFSET		4
#define HWRM_RESP_LEN_MASK		0xffff0000
#define HWRM_RESP_LEN_SFT		16
#define HWRM_RESP_VALID_MASK		0xff000000
#define BNXT_HWRM_REQ_MAX_SIZE		128
#define BNXT_HWRM_REQS_PER_PAGE		(BNXT_PAGE_SIZE /	\
					 BNXT_HWRM_REQ_MAX_SIZE)
#define HWRM_SHORT_MIN_TIMEOUT		3
#define HWRM_SHORT_MAX_TIMEOUT		10
#define HWRM_SHORT_TIMEOUT_COUNTER	5

#define HWRM_MIN_TIMEOUT		25
#define HWRM_MAX_TIMEOUT		40

#define HWRM_TOTAL_TIMEOUT(n)	(((n) <= HWRM_SHORT_TIMEOUT_COUNTER) ?	\
	((n) * HWRM_SHORT_MIN_TIMEOUT) :				\
	(HWRM_SHORT_TIMEOUT_COUNTER * HWRM_SHORT_MIN_TIMEOUT +		\
	 ((n) - HWRM_SHORT_TIMEOUT_COUNTER) * HWRM_MIN_TIMEOUT))

#define HWRM_VALID_BIT_DELAY_USEC	150

#define BNXT_HWRM_CHNL_CHIMP	0
#define BNXT_HWRM_CHNL_KONG	1

#define BNXT_RX_EVENT		1
#define BNXT_AGG_EVENT		2
#define BNXT_TX_EVENT		4
#define BNXT_REDIRECT_EVENT	8

struct bnxt_sw_tx_bd {
	union {
		struct sk_buff		*skb;
		struct xdp_frame	*xdpf;
	};
	DEFINE_DMA_UNMAP_ADDR(mapping);
	DEFINE_DMA_UNMAP_LEN(len);
	u8			is_gso;
	u8			is_push;
	u8			action;
	union {
		unsigned short		nr_frags;
		u16			rx_prod;
	};
};

struct bnxt_sw_rx_bd {
	void			*data;
	u8			*data_ptr;
	dma_addr_t		mapping;
};

struct bnxt_sw_rx_agg_bd {
	struct page		*page;
	unsigned int		offset;
	dma_addr_t		mapping;
};

struct bnxt_ring_mem_info {
	int			nr_pages;
	int			page_size;
	u16			flags;
#define BNXT_RMEM_VALID_PTE_FLAG	1
#define BNXT_RMEM_RING_PTE_FLAG		2
#define BNXT_RMEM_USE_FULL_PAGE_FLAG	4

	u16			depth;

	void			**pg_arr;
	dma_addr_t		*dma_arr;

	__le64			*pg_tbl;
	dma_addr_t		pg_tbl_map;

	int			vmem_size;
	void			**vmem;
};

struct bnxt_ring_struct {
	struct bnxt_ring_mem_info	ring_mem;

	u16			fw_ring_id; /* Ring id filled by Chimp FW */
	union {
		u16		grp_idx;
		u16		map_idx; /* Used by cmpl rings */
	};
	u32			handle;
	u8			queue_id;
};

struct tx_push_bd {
	__le32			doorbell;
	__le32			tx_bd_len_flags_type;
	u32			tx_bd_opaque;
	struct tx_bd_ext	txbd2;
};

struct tx_push_buffer {
	struct tx_push_bd	push_bd;
	u32			data[25];
};

struct bnxt_db_info {
	void __iomem		*doorbell;
	union {
		u64		db_key64;
		u32		db_key32;
	};
};

struct bnxt_tx_ring_info {
	struct bnxt_napi	*bnapi;
	u16			tx_prod;
	u16			tx_cons;
	u16			txq_index;
	struct bnxt_db_info	tx_db;

	struct tx_bd		*tx_desc_ring[MAX_TX_PAGES];
	struct bnxt_sw_tx_bd	*tx_buf_ring;

	dma_addr_t		tx_desc_mapping[MAX_TX_PAGES];

	struct tx_push_buffer	*tx_push;
	dma_addr_t		tx_push_mapping;
	__le64			data_mapping;

#define BNXT_DEV_STATE_CLOSING	0x1
	u32			dev_state;

	struct bnxt_ring_struct	tx_ring_struct;
};

#define BNXT_LEGACY_COAL_CMPL_PARAMS					\
	(RING_AGGINT_QCAPS_RESP_CMPL_PARAMS_INT_LAT_TMR_MIN |		\
	 RING_AGGINT_QCAPS_RESP_CMPL_PARAMS_INT_LAT_TMR_MAX |		\
	 RING_AGGINT_QCAPS_RESP_CMPL_PARAMS_TIMER_RESET |		\
	 RING_AGGINT_QCAPS_RESP_CMPL_PARAMS_RING_IDLE |			\
	 RING_AGGINT_QCAPS_RESP_CMPL_PARAMS_NUM_CMPL_DMA_AGGR |		\
	 RING_AGGINT_QCAPS_RESP_CMPL_PARAMS_NUM_CMPL_DMA_AGGR_DURING_INT | \
	 RING_AGGINT_QCAPS_RESP_CMPL_PARAMS_CMPL_AGGR_DMA_TMR |		\
	 RING_AGGINT_QCAPS_RESP_CMPL_PARAMS_CMPL_AGGR_DMA_TMR_DURING_INT | \
	 RING_AGGINT_QCAPS_RESP_CMPL_PARAMS_NUM_CMPL_AGGR_INT)

#define BNXT_COAL_CMPL_ENABLES						\
	(RING_CMPL_RING_CFG_AGGINT_PARAMS_REQ_ENABLES_NUM_CMPL_DMA_AGGR | \
	 RING_CMPL_RING_CFG_AGGINT_PARAMS_REQ_ENABLES_CMPL_AGGR_DMA_TMR | \
	 RING_CMPL_RING_CFG_AGGINT_PARAMS_REQ_ENABLES_INT_LAT_TMR_MAX | \
	 RING_CMPL_RING_CFG_AGGINT_PARAMS_REQ_ENABLES_NUM_CMPL_AGGR_INT)

#define BNXT_COAL_CMPL_MIN_TMR_ENABLE					\
	RING_CMPL_RING_CFG_AGGINT_PARAMS_REQ_ENABLES_INT_LAT_TMR_MIN

#define BNXT_COAL_CMPL_AGGR_TMR_DURING_INT_ENABLE			\
	RING_CMPL_RING_CFG_AGGINT_PARAMS_REQ_ENABLES_NUM_CMPL_DMA_AGGR_DURING_INT

struct bnxt_coal_cap {
	u32			cmpl_params;
	u32			nq_params;
	u16			num_cmpl_dma_aggr_max;
	u16			num_cmpl_dma_aggr_during_int_max;
	u16			cmpl_aggr_dma_tmr_max;
	u16			cmpl_aggr_dma_tmr_during_int_max;
	u16			int_lat_tmr_min_max;
	u16			int_lat_tmr_max_max;
	u16			num_cmpl_aggr_int_max;
	u16			timer_units;
};

struct bnxt_coal {
	u16			coal_ticks;
	u16			coal_ticks_irq;
	u16			coal_bufs;
	u16			coal_bufs_irq;
			/* RING_IDLE enabled when coal ticks < idle_thresh  */
	u16			idle_thresh;
	u8			bufs_per_record;
	u8			budget;
};

struct bnxt_tpa_info {
	void			*data;
	u8			*data_ptr;
	dma_addr_t		mapping;
	u16			len;
	unsigned short		gso_type;
	u32			flags2;
	u32			metadata;
	enum pkt_hash_types	hash_type;
	u32			rss_hash;
	u32			hdr_info;

#define BNXT_TPA_L4_SIZE(hdr_info)	\
	(((hdr_info) & 0xf8000000) ? ((hdr_info) >> 27) : 32)

#define BNXT_TPA_INNER_L3_OFF(hdr_info)	\
	(((hdr_info) >> 18) & 0x1ff)

#define BNXT_TPA_INNER_L2_OFF(hdr_info)	\
	(((hdr_info) >> 9) & 0x1ff)

#define BNXT_TPA_OUTER_L3_OFF(hdr_info)	\
	((hdr_info) & 0x1ff)

	u16			cfa_code; /* cfa_code in TPA start compl */
};

struct bnxt_rx_ring_info {
	struct bnxt_napi	*bnapi;
	u16			rx_prod;
	u16			rx_agg_prod;
	u16			rx_sw_agg_prod;
	u16			rx_next_cons;
	struct bnxt_db_info	rx_db;
	struct bnxt_db_info	rx_agg_db;

	struct bpf_prog		*xdp_prog;

	struct rx_bd		*rx_desc_ring[MAX_RX_PAGES];
	struct bnxt_sw_rx_bd	*rx_buf_ring;

	struct rx_bd		*rx_agg_desc_ring[MAX_RX_AGG_PAGES];
	struct bnxt_sw_rx_agg_bd	*rx_agg_ring;

	unsigned long		*rx_agg_bmap;
	u16			rx_agg_bmap_size;

	struct page		*rx_page;
	unsigned int		rx_page_offset;

	dma_addr_t		rx_desc_mapping[MAX_RX_PAGES];
	dma_addr_t		rx_agg_desc_mapping[MAX_RX_AGG_PAGES];

	struct bnxt_tpa_info	*rx_tpa;

	struct bnxt_ring_struct	rx_ring_struct;
	struct bnxt_ring_struct	rx_agg_ring_struct;
	struct xdp_rxq_info	xdp_rxq;
	struct page_pool	*page_pool;
};

struct bnxt_cp_ring_info {
	struct bnxt_napi	*bnapi;
	u32			cp_raw_cons;
	struct bnxt_db_info	cp_db;

	u8			had_work_done:1;
	u8			has_more_work:1;

	u32			last_cp_raw_cons;

	struct bnxt_coal	rx_ring_coal;
	u64			rx_packets;
	u64			rx_bytes;
	u64			event_ctr;

	struct dim		dim;

	union {
		struct tx_cmp	*cp_desc_ring[MAX_CP_PAGES];
		struct nqe_cn	*nq_desc_ring[MAX_CP_PAGES];
	};

	dma_addr_t		cp_desc_mapping[MAX_CP_PAGES];

	struct ctx_hw_stats	*hw_stats;
	dma_addr_t		hw_stats_map;
	u32			hw_stats_ctx_id;
	u64			rx_l4_csum_errors;
	u64			missed_irqs;

	struct bnxt_ring_struct	cp_ring_struct;

	struct bnxt_cp_ring_info *cp_ring_arr[2];
#define BNXT_RX_HDL	0
#define BNXT_TX_HDL	1
};

struct bnxt_napi {
	struct napi_struct	napi;
	struct bnxt		*bp;

	int			index;
	struct bnxt_cp_ring_info	cp_ring;
	struct bnxt_rx_ring_info	*rx_ring;
	struct bnxt_tx_ring_info	*tx_ring;

	void			(*tx_int)(struct bnxt *, struct bnxt_napi *,
					  int);
	int			tx_pkts;
	u8			events;

	u32			flags;
#define BNXT_NAPI_FLAG_XDP	0x1

	bool			in_reset;
};

struct bnxt_irq {
	irq_handler_t	handler;
	unsigned int	vector;
	u8		requested:1;
	u8		have_cpumask:1;
	char		name[IFNAMSIZ + 2];
	cpumask_var_t	cpu_mask;
};

#define HWRM_RING_ALLOC_TX	0x1
#define HWRM_RING_ALLOC_RX	0x2
#define HWRM_RING_ALLOC_AGG	0x4
#define HWRM_RING_ALLOC_CMPL	0x8
#define HWRM_RING_ALLOC_NQ	0x10

#define INVALID_STATS_CTX_ID	-1

struct bnxt_ring_grp_info {
	u16	fw_stats_ctx;
	u16	fw_grp_id;
	u16	rx_fw_ring_id;
	u16	agg_fw_ring_id;
	u16	cp_fw_ring_id;
};

struct bnxt_vnic_info {
	u16		fw_vnic_id; /* returned by Chimp during alloc */
#define BNXT_MAX_CTX_PER_VNIC	8
	u16		fw_rss_cos_lb_ctx[BNXT_MAX_CTX_PER_VNIC];
	u16		fw_l2_ctx_id;
#define BNXT_MAX_UC_ADDRS	4
	__le64		fw_l2_filter_id[BNXT_MAX_UC_ADDRS];
				/* index 0 always dev_addr */
	u16		uc_filter_count;
	u8		*uc_list;

	u16		*fw_grp_ids;
	dma_addr_t	rss_table_dma_addr;
	__le16		*rss_table;
	dma_addr_t	rss_hash_key_dma_addr;
	u64		*rss_hash_key;
	u32		rx_mask;

	u8		*mc_list;
	int		mc_list_size;
	int		mc_list_count;
	dma_addr_t	mc_list_mapping;
#define BNXT_MAX_MC_ADDRS	16

	u32		flags;
#define BNXT_VNIC_RSS_FLAG	1
#define BNXT_VNIC_RFS_FLAG	2
#define BNXT_VNIC_MCAST_FLAG	4
#define BNXT_VNIC_UCAST_FLAG	8
#define BNXT_VNIC_RFS_NEW_RSS_FLAG	0x10
};

struct bnxt_hw_resc {
	u16	min_rsscos_ctxs;
	u16	max_rsscos_ctxs;
	u16	min_cp_rings;
	u16	max_cp_rings;
	u16	resv_cp_rings;
	u16	min_tx_rings;
	u16	max_tx_rings;
	u16	resv_tx_rings;
	u16	max_tx_sch_inputs;
	u16	min_rx_rings;
	u16	max_rx_rings;
	u16	resv_rx_rings;
	u16	min_hw_ring_grps;
	u16	max_hw_ring_grps;
	u16	resv_hw_ring_grps;
	u16	min_l2_ctxs;
	u16	max_l2_ctxs;
	u16	min_vnics;
	u16	max_vnics;
	u16	resv_vnics;
	u16	min_stat_ctxs;
	u16	max_stat_ctxs;
	u16	resv_stat_ctxs;
	u16	max_nqs;
	u16	max_irqs;
	u16	resv_irqs;
};

#if defined(CONFIG_BNXT_SRIOV)
struct bnxt_vf_info {
	u16	fw_fid;
	u8	mac_addr[ETH_ALEN];	/* PF assigned MAC Address */
	u8	vf_mac_addr[ETH_ALEN];	/* VF assigned MAC address, only
					 * stored by PF.
					 */
	u16	vlan;
	u16	func_qcfg_flags;
	u32	flags;
#define BNXT_VF_QOS		0x1
#define BNXT_VF_SPOOFCHK	0x2
#define BNXT_VF_LINK_FORCED	0x4
#define BNXT_VF_LINK_UP		0x8
#define BNXT_VF_TRUST		0x10
	u32	func_flags; /* func cfg flags */
	u32	min_tx_rate;
	u32	max_tx_rate;
	void	*hwrm_cmd_req_addr;
	dma_addr_t	hwrm_cmd_req_dma_addr;
};
#endif

struct bnxt_pf_info {
#define BNXT_FIRST_PF_FID	1
#define BNXT_FIRST_VF_FID	128
	u16	fw_fid;
	u16	port_id;
	u8	mac_addr[ETH_ALEN];
	u32	first_vf_id;
	u16	active_vfs;
	u16	max_vfs;
	u32	max_encap_records;
	u32	max_decap_records;
	u32	max_tx_em_flows;
	u32	max_tx_wm_flows;
	u32	max_rx_em_flows;
	u32	max_rx_wm_flows;
	unsigned long	*vf_event_bmap;
	u16	hwrm_cmd_req_pages;
	u8	vf_resv_strategy;
#define BNXT_VF_RESV_STRATEGY_MAXIMAL	0
#define BNXT_VF_RESV_STRATEGY_MINIMAL	1
#define BNXT_VF_RESV_STRATEGY_MINIMAL_STATIC	2
	void			*hwrm_cmd_req_addr[4];
	dma_addr_t		hwrm_cmd_req_dma_addr[4];
	struct bnxt_vf_info	*vf;
};

struct bnxt_ntuple_filter {
	struct hlist_node	hash;
	u8			dst_mac_addr[ETH_ALEN];
	u8			src_mac_addr[ETH_ALEN];
	struct flow_keys	fkeys;
	__le64			filter_id;
	u16			sw_id;
	u8			l2_fltr_idx;
	u16			rxq;
	u32			flow_id;
	unsigned long		state;
#define BNXT_FLTR_VALID		0
#define BNXT_FLTR_UPDATE	1
};

struct bnxt_link_info {
	u8			phy_type;
	u8			media_type;
	u8			transceiver;
	u8			phy_addr;
	u8			phy_link_status;
#define BNXT_LINK_NO_LINK	PORT_PHY_QCFG_RESP_LINK_NO_LINK
#define BNXT_LINK_SIGNAL	PORT_PHY_QCFG_RESP_LINK_SIGNAL
#define BNXT_LINK_LINK		PORT_PHY_QCFG_RESP_LINK_LINK
	u8			wire_speed;
	u8			loop_back;
	u8			link_up;
	u8			duplex;
#define BNXT_LINK_DUPLEX_HALF	PORT_PHY_QCFG_RESP_DUPLEX_STATE_HALF
#define BNXT_LINK_DUPLEX_FULL	PORT_PHY_QCFG_RESP_DUPLEX_STATE_FULL
	u8			pause;
#define BNXT_LINK_PAUSE_TX	PORT_PHY_QCFG_RESP_PAUSE_TX
#define BNXT_LINK_PAUSE_RX	PORT_PHY_QCFG_RESP_PAUSE_RX
#define BNXT_LINK_PAUSE_BOTH	(PORT_PHY_QCFG_RESP_PAUSE_RX | \
				 PORT_PHY_QCFG_RESP_PAUSE_TX)
	u8			lp_pause;
	u8			auto_pause_setting;
	u8			force_pause_setting;
	u8			duplex_setting;
	u8			auto_mode;
#define BNXT_AUTO_MODE(mode)	((mode) > BNXT_LINK_AUTO_NONE && \
				 (mode) <= BNXT_LINK_AUTO_MSK)
#define BNXT_LINK_AUTO_NONE     PORT_PHY_QCFG_RESP_AUTO_MODE_NONE
#define BNXT_LINK_AUTO_ALLSPDS	PORT_PHY_QCFG_RESP_AUTO_MODE_ALL_SPEEDS
#define BNXT_LINK_AUTO_ONESPD	PORT_PHY_QCFG_RESP_AUTO_MODE_ONE_SPEED
#define BNXT_LINK_AUTO_ONEORBELOW PORT_PHY_QCFG_RESP_AUTO_MODE_ONE_OR_BELOW
#define BNXT_LINK_AUTO_MSK	PORT_PHY_QCFG_RESP_AUTO_MODE_SPEED_MASK
#define PHY_VER_LEN		3
	u8			phy_ver[PHY_VER_LEN];
	u16			link_speed;
#define BNXT_LINK_SPEED_100MB	PORT_PHY_QCFG_RESP_LINK_SPEED_100MB
#define BNXT_LINK_SPEED_1GB	PORT_PHY_QCFG_RESP_LINK_SPEED_1GB
#define BNXT_LINK_SPEED_2GB	PORT_PHY_QCFG_RESP_LINK_SPEED_2GB
#define BNXT_LINK_SPEED_2_5GB	PORT_PHY_QCFG_RESP_LINK_SPEED_2_5GB
#define BNXT_LINK_SPEED_10GB	PORT_PHY_QCFG_RESP_LINK_SPEED_10GB
#define BNXT_LINK_SPEED_20GB	PORT_PHY_QCFG_RESP_LINK_SPEED_20GB
#define BNXT_LINK_SPEED_25GB	PORT_PHY_QCFG_RESP_LINK_SPEED_25GB
#define BNXT_LINK_SPEED_40GB	PORT_PHY_QCFG_RESP_LINK_SPEED_40GB
#define BNXT_LINK_SPEED_50GB	PORT_PHY_QCFG_RESP_LINK_SPEED_50GB
#define BNXT_LINK_SPEED_100GB	PORT_PHY_QCFG_RESP_LINK_SPEED_100GB
	u16			support_speeds;
	u16			auto_link_speeds;	/* fw adv setting */
#define BNXT_LINK_SPEED_MSK_100MB PORT_PHY_QCFG_RESP_SUPPORT_SPEEDS_100MB
#define BNXT_LINK_SPEED_MSK_1GB PORT_PHY_QCFG_RESP_SUPPORT_SPEEDS_1GB
#define BNXT_LINK_SPEED_MSK_2GB PORT_PHY_QCFG_RESP_SUPPORT_SPEEDS_2GB
#define BNXT_LINK_SPEED_MSK_10GB PORT_PHY_QCFG_RESP_SUPPORT_SPEEDS_10GB
#define BNXT_LINK_SPEED_MSK_2_5GB PORT_PHY_QCFG_RESP_SUPPORT_SPEEDS_2_5GB
#define BNXT_LINK_SPEED_MSK_20GB PORT_PHY_QCFG_RESP_SUPPORT_SPEEDS_20GB
#define BNXT_LINK_SPEED_MSK_25GB PORT_PHY_QCFG_RESP_SUPPORT_SPEEDS_25GB
#define BNXT_LINK_SPEED_MSK_40GB PORT_PHY_QCFG_RESP_SUPPORT_SPEEDS_40GB
#define BNXT_LINK_SPEED_MSK_50GB PORT_PHY_QCFG_RESP_SUPPORT_SPEEDS_50GB
#define BNXT_LINK_SPEED_MSK_100GB PORT_PHY_QCFG_RESP_SUPPORT_SPEEDS_100GB
	u16			support_auto_speeds;
	u16			lp_auto_link_speeds;
	u16			force_link_speed;
	u32			preemphasis;
	u8			module_status;
	u16			fec_cfg;
#define BNXT_FEC_AUTONEG	PORT_PHY_QCFG_RESP_FEC_CFG_FEC_AUTONEG_ENABLED
#define BNXT_FEC_ENC_BASE_R	PORT_PHY_QCFG_RESP_FEC_CFG_FEC_CLAUSE74_ENABLED
#define BNXT_FEC_ENC_RS		PORT_PHY_QCFG_RESP_FEC_CFG_FEC_CLAUSE91_ENABLED

	/* copy of requested setting from ethtool cmd */
	u8			autoneg;
#define BNXT_AUTONEG_SPEED		1
#define BNXT_AUTONEG_FLOW_CTRL		2
	u8			req_duplex;
	u8			req_flow_ctrl;
	u16			req_link_speed;
	u16			advertising;	/* user adv setting */
	bool			force_link_chng;

	bool			phy_retry;
	unsigned long		phy_retry_expires;

	/* a copy of phy_qcfg output used to report link
	 * info to VF
	 */
	struct hwrm_port_phy_qcfg_output phy_qcfg_resp;
};

#define BNXT_MAX_QUEUE	8

struct bnxt_queue_info {
	u8	queue_id;
	u8	queue_profile;
};

#define BNXT_MAX_LED			4

struct bnxt_led_info {
	u8	led_id;
	u8	led_type;
	u8	led_group_id;
	u8	unused;
	__le16	led_state_caps;
#define BNXT_LED_ALT_BLINK_CAP(x)	((x) &	\
	cpu_to_le16(PORT_LED_QCAPS_RESP_LED0_STATE_CAPS_BLINK_ALT_SUPPORTED))

	__le16	led_color_caps;
};

#define BNXT_MAX_TEST	8

struct bnxt_test_info {
	u8 offline_mask;
	u8 flags;
#define BNXT_TEST_FL_EXT_LPBK	0x1
	u16 timeout;
	char string[BNXT_MAX_TEST][ETH_GSTRING_LEN];
};

#define BNXT_GRCPF_REG_CHIMP_COMM		0x0
#define BNXT_GRCPF_REG_CHIMP_COMM_TRIGGER	0x100
#define BNXT_GRCPF_REG_WINDOW_BASE_OUT		0x400
#define BNXT_CAG_REG_LEGACY_INT_STATUS		0x4014
#define BNXT_CAG_REG_BASE			0x300000

#define BNXT_GRCPF_REG_KONG_COMM		0xA00
#define BNXT_GRCPF_REG_KONG_COMM_TRIGGER	0xB00

struct bnxt_tc_flow_stats {
	u64		packets;
	u64		bytes;
};

struct bnxt_tc_info {
	bool				enabled;

	/* hash table to store TC offloaded flows */
	struct rhashtable		flow_table;
	struct rhashtable_params	flow_ht_params;

	/* hash table to store L2 keys of TC flows */
	struct rhashtable		l2_table;
	struct rhashtable_params	l2_ht_params;
	/* hash table to store L2 keys for TC tunnel decap */
	struct rhashtable		decap_l2_table;
	struct rhashtable_params	decap_l2_ht_params;
	/* hash table to store tunnel decap entries */
	struct rhashtable		decap_table;
	struct rhashtable_params	decap_ht_params;
	/* hash table to store tunnel encap entries */
	struct rhashtable		encap_table;
	struct rhashtable_params	encap_ht_params;

	/* lock to atomically add/del an l2 node when a flow is
	 * added or deleted.
	 */
	struct mutex			lock;

	/* Fields used for batching stats query */
	struct rhashtable_iter		iter;
#define BNXT_FLOW_STATS_BATCH_MAX	10
	struct bnxt_tc_stats_batch {
		void			  *flow_node;
		struct bnxt_tc_flow_stats hw_stats;
	} stats_batch[BNXT_FLOW_STATS_BATCH_MAX];

	/* Stat counter mask (width) */
	u64				bytes_mask;
	u64				packets_mask;
};

struct bnxt_vf_rep_stats {
	u64			packets;
	u64			bytes;
	u64			dropped;
};

struct bnxt_vf_rep {
	struct bnxt			*bp;
	struct net_device		*dev;
	struct metadata_dst		*dst;
	u16				vf_idx;
	u16				tx_cfa_action;
	u16				rx_cfa_code;

	struct bnxt_vf_rep_stats	rx_stats;
	struct bnxt_vf_rep_stats	tx_stats;
};

#define PTU_PTE_VALID             0x1UL
#define PTU_PTE_LAST              0x2UL
#define PTU_PTE_NEXT_TO_LAST      0x4UL

#define MAX_CTX_PAGES	(BNXT_PAGE_SIZE / 8)
#define MAX_CTX_TOTAL_PAGES	(MAX_CTX_PAGES * MAX_CTX_PAGES)

struct bnxt_ctx_pg_info {
	u32		entries;
	u32		nr_pages;
	void		*ctx_pg_arr[MAX_CTX_PAGES];
	dma_addr_t	ctx_dma_arr[MAX_CTX_PAGES];
	struct bnxt_ring_mem_info ring_mem;
	struct bnxt_ctx_pg_info **ctx_pg_tbl;
};

struct bnxt_ctx_mem_info {
	u32	qp_max_entries;
	u16	qp_min_qp1_entries;
	u16	qp_max_l2_entries;
	u16	qp_entry_size;
	u16	srq_max_l2_entries;
	u32	srq_max_entries;
	u16	srq_entry_size;
	u16	cq_max_l2_entries;
	u32	cq_max_entries;
	u16	cq_entry_size;
	u16	vnic_max_vnic_entries;
	u16	vnic_max_ring_table_entries;
	u16	vnic_entry_size;
	u32	stat_max_entries;
	u16	stat_entry_size;
	u16	tqm_entry_size;
	u32	tqm_min_entries_per_ring;
	u32	tqm_max_entries_per_ring;
	u32	mrav_max_entries;
	u16	mrav_entry_size;
	u16	tim_entry_size;
	u32	tim_max_entries;
	u16	mrav_num_entries_units;
	u8	tqm_entries_multiple;

	u32	flags;
	#define BNXT_CTX_FLAG_INITED	0x01

	struct bnxt_ctx_pg_info qp_mem;
	struct bnxt_ctx_pg_info srq_mem;
	struct bnxt_ctx_pg_info cq_mem;
	struct bnxt_ctx_pg_info vnic_mem;
	struct bnxt_ctx_pg_info stat_mem;
	struct bnxt_ctx_pg_info mrav_mem;
	struct bnxt_ctx_pg_info tim_mem;
	struct bnxt_ctx_pg_info *tqm_mem[9];
};

struct bnxt {
	void __iomem		*bar0;
	void __iomem		*bar1;
	void __iomem		*bar2;

	u32			reg_base;
	u16			chip_num;
#define CHIP_NUM_57301		0x16c8
#define CHIP_NUM_57302		0x16c9
#define CHIP_NUM_57304		0x16ca
#define CHIP_NUM_58700		0x16cd
#define CHIP_NUM_57402		0x16d0
#define CHIP_NUM_57404		0x16d1
#define CHIP_NUM_57406		0x16d2
#define CHIP_NUM_57407		0x16d5

#define CHIP_NUM_57311		0x16ce
#define CHIP_NUM_57312		0x16cf
#define CHIP_NUM_57314		0x16df
#define CHIP_NUM_57317		0x16e0
#define CHIP_NUM_57412		0x16d6
#define CHIP_NUM_57414		0x16d7
#define CHIP_NUM_57416		0x16d8
#define CHIP_NUM_57417		0x16d9
#define CHIP_NUM_57412L		0x16da
#define CHIP_NUM_57414L		0x16db

#define CHIP_NUM_5745X		0xd730

#define CHIP_NUM_57500		0x1750

#define CHIP_NUM_58802		0xd802
#define CHIP_NUM_58804		0xd804
#define CHIP_NUM_58808		0xd808

#define BNXT_CHIP_NUM_5730X(chip_num)		\
	((chip_num) >= CHIP_NUM_57301 &&	\
	 (chip_num) <= CHIP_NUM_57304)

#define BNXT_CHIP_NUM_5740X(chip_num)		\
	(((chip_num) >= CHIP_NUM_57402 &&	\
	  (chip_num) <= CHIP_NUM_57406) ||	\
	 (chip_num) == CHIP_NUM_57407)

#define BNXT_CHIP_NUM_5731X(chip_num)		\
	((chip_num) == CHIP_NUM_57311 ||	\
	 (chip_num) == CHIP_NUM_57312 ||	\
	 (chip_num) == CHIP_NUM_57314 ||	\
	 (chip_num) == CHIP_NUM_57317)

#define BNXT_CHIP_NUM_5741X(chip_num)		\
	((chip_num) >= CHIP_NUM_57412 &&	\
	 (chip_num) <= CHIP_NUM_57414L)

#define BNXT_CHIP_NUM_58700(chip_num)		\
	 ((chip_num) == CHIP_NUM_58700)

#define BNXT_CHIP_NUM_5745X(chip_num)		\
	 ((chip_num) == CHIP_NUM_5745X)

#define BNXT_CHIP_NUM_57X0X(chip_num)		\
	(BNXT_CHIP_NUM_5730X(chip_num) || BNXT_CHIP_NUM_5740X(chip_num))

#define BNXT_CHIP_NUM_57X1X(chip_num)		\
	(BNXT_CHIP_NUM_5731X(chip_num) || BNXT_CHIP_NUM_5741X(chip_num))

#define BNXT_CHIP_NUM_588XX(chip_num)		\
	((chip_num) == CHIP_NUM_58802 ||	\
	 (chip_num) == CHIP_NUM_58804 ||        \
	 (chip_num) == CHIP_NUM_58808)

	struct net_device	*dev;
	struct pci_dev		*pdev;

	atomic_t		intr_sem;

	u32			flags;
	#define BNXT_FLAG_CHIP_P5	0x1
	#define BNXT_FLAG_VF		0x2
	#define BNXT_FLAG_LRO		0x4
#ifdef CONFIG_INET
	#define BNXT_FLAG_GRO		0x8
#else
	/* Cannot support hardware GRO if CONFIG_INET is not set */
	#define BNXT_FLAG_GRO		0x0
#endif
	#define BNXT_FLAG_TPA		(BNXT_FLAG_LRO | BNXT_FLAG_GRO)
	#define BNXT_FLAG_JUMBO		0x10
	#define BNXT_FLAG_STRIP_VLAN	0x20
	#define BNXT_FLAG_AGG_RINGS	(BNXT_FLAG_JUMBO | BNXT_FLAG_GRO | \
					 BNXT_FLAG_LRO)
	#define BNXT_FLAG_USING_MSIX	0x40
	#define BNXT_FLAG_MSIX_CAP	0x80
	#define BNXT_FLAG_RFS		0x100
	#define BNXT_FLAG_SHARED_RINGS	0x200
	#define BNXT_FLAG_PORT_STATS	0x400
	#define BNXT_FLAG_UDP_RSS_CAP	0x800
	#define BNXT_FLAG_EEE_CAP	0x1000
	#define BNXT_FLAG_NEW_RSS_CAP	0x2000
	#define BNXT_FLAG_WOL_CAP	0x4000
	#define BNXT_FLAG_ROCEV1_CAP	0x8000
	#define BNXT_FLAG_ROCEV2_CAP	0x10000
	#define BNXT_FLAG_ROCE_CAP	(BNXT_FLAG_ROCEV1_CAP |	\
					 BNXT_FLAG_ROCEV2_CAP)
	#define BNXT_FLAG_NO_AGG_RINGS	0x20000
	#define BNXT_FLAG_RX_PAGE_MODE	0x40000
	#define BNXT_FLAG_MULTI_HOST	0x100000
	#define BNXT_FLAG_DOUBLE_DB	0x400000
	#define BNXT_FLAG_CHIP_NITRO_A0	0x1000000
	#define BNXT_FLAG_DIM		0x2000000
	#define BNXT_FLAG_ROCE_MIRROR_CAP	0x4000000
	#define BNXT_FLAG_PORT_STATS_EXT	0x10000000
	#define BNXT_FLAG_PCIE_STATS	0x40000000

	#define BNXT_FLAG_ALL_CONFIG_FEATS (BNXT_FLAG_TPA |		\
					    BNXT_FLAG_RFS |		\
					    BNXT_FLAG_STRIP_VLAN)

#define BNXT_PF(bp)		(!((bp)->flags & BNXT_FLAG_VF))
#define BNXT_VF(bp)		((bp)->flags & BNXT_FLAG_VF)
#define BNXT_NPAR(bp)		((bp)->port_partition_type)
#define BNXT_MH(bp)		((bp)->flags & BNXT_FLAG_MULTI_HOST)
#define BNXT_SINGLE_PF(bp)	(BNXT_PF(bp) && !BNXT_NPAR(bp) && !BNXT_MH(bp))
#define BNXT_CHIP_TYPE_NITRO_A0(bp) ((bp)->flags & BNXT_FLAG_CHIP_NITRO_A0)
#define BNXT_RX_PAGE_MODE(bp)	((bp)->flags & BNXT_FLAG_RX_PAGE_MODE)
#define BNXT_SUPPORTS_TPA(bp)	(!BNXT_CHIP_TYPE_NITRO_A0(bp) &&	\
				 !(bp->flags & BNXT_FLAG_CHIP_P5) &&	\
				 !is_kdump_kernel())

/* Chip class phase 5 */
#define BNXT_CHIP_P5(bp)			\
	((bp)->chip_num == CHIP_NUM_57500)

/* Chip class phase 4.x */
#define BNXT_CHIP_P4(bp)			\
	(BNXT_CHIP_NUM_57X1X((bp)->chip_num) ||	\
	 BNXT_CHIP_NUM_5745X((bp)->chip_num) ||	\
	 BNXT_CHIP_NUM_588XX((bp)->chip_num) ||	\
	 (BNXT_CHIP_NUM_58700((bp)->chip_num) &&	\
	  !BNXT_CHIP_TYPE_NITRO_A0(bp)))

#define BNXT_CHIP_P4_PLUS(bp)			\
	(BNXT_CHIP_P4(bp) || BNXT_CHIP_P5(bp))

	struct bnxt_en_dev	*edev;
	struct bnxt_en_dev *	(*ulp_probe)(struct net_device *);

	struct bnxt_napi	**bnapi;

	struct bnxt_rx_ring_info	*rx_ring;
	struct bnxt_tx_ring_info	*tx_ring;
	u16			*tx_ring_map;

	struct sk_buff *	(*gro_func)(struct bnxt_tpa_info *, int, int,
					    struct sk_buff *);

	struct sk_buff *	(*rx_skb_func)(struct bnxt *,
					       struct bnxt_rx_ring_info *,
					       u16, void *, u8 *, dma_addr_t,
					       unsigned int);

	u32			rx_buf_size;
	u32			rx_buf_use_size;	/* useable size */
	u16			rx_offset;
	u16			rx_dma_offset;
	enum dma_data_direction	rx_dir;
	u32			rx_ring_size;
	u32			rx_agg_ring_size;
	u32			rx_copy_thresh;
	u32			rx_ring_mask;
	u32			rx_agg_ring_mask;
	int			rx_nr_pages;
	int			rx_agg_nr_pages;
	int			rx_nr_rings;
	int			rsscos_nr_ctxs;

	u32			tx_ring_size;
	u32			tx_ring_mask;
	int			tx_nr_pages;
	int			tx_nr_rings;
	int			tx_nr_rings_per_tc;
	int			tx_nr_rings_xdp;

	int			tx_wake_thresh;
	int			tx_push_thresh;
	int			tx_push_size;

	u32			cp_ring_size;
	u32			cp_ring_mask;
	u32			cp_bit;
	int			cp_nr_pages;
	int			cp_nr_rings;

	/* grp_info indexed by completion ring index */
	struct bnxt_ring_grp_info	*grp_info;
	struct bnxt_vnic_info	*vnic_info;
	int			nr_vnics;
	u32			rss_hash_cfg;

	u16			max_mtu;
	u8			max_tc;
	u8			max_lltc;	/* lossless TCs */
	struct bnxt_queue_info	q_info[BNXT_MAX_QUEUE];
	u8			tc_to_qidx[BNXT_MAX_QUEUE];
	u8			q_ids[BNXT_MAX_QUEUE];
	u8			max_q;

	unsigned int		current_interval;
#define BNXT_TIMER_INTERVAL	HZ

	struct timer_list	timer;

	unsigned long		state;
#define BNXT_STATE_OPEN		0
#define BNXT_STATE_IN_SP_TASK	1
#define BNXT_STATE_READ_STATS	2

	struct bnxt_irq	*irq_tbl;
	int			total_irqs;
	u8			mac_addr[ETH_ALEN];

#ifdef CONFIG_BNXT_DCB
	struct ieee_pfc		*ieee_pfc;
	struct ieee_ets		*ieee_ets;
	u8			dcbx_cap;
	u8			default_pri;
	u8			max_dscp_value;
#endif /* CONFIG_BNXT_DCB */

	u32			msg_enable;

	u32			fw_cap;
	#define BNXT_FW_CAP_SHORT_CMD			0x00000001
	#define BNXT_FW_CAP_LLDP_AGENT			0x00000002
	#define BNXT_FW_CAP_DCBX_AGENT			0x00000004
	#define BNXT_FW_CAP_NEW_RM			0x00000008
	#define BNXT_FW_CAP_IF_CHANGE			0x00000010
	#define BNXT_FW_CAP_KONG_MB_CHNL		0x00000080
	#define BNXT_FW_CAP_OVS_64BIT_HANDLE		0x00000400
	#define BNXT_FW_CAP_TRUSTED_VF			0x00000800
	#define BNXT_FW_CAP_PKG_VER			0x00004000
	#define BNXT_FW_CAP_CFA_ADV_FLOW		0x00008000
	#define BNXT_FW_CAP_CFA_RFS_RING_TBL_IDX	0x00010000
	#define BNXT_FW_CAP_PCIE_STATS_SUPPORTED	0x00020000
	#define BNXT_FW_CAP_EXT_STATS_SUPPORTED		0x00040000

#define BNXT_NEW_RM(bp)		((bp)->fw_cap & BNXT_FW_CAP_NEW_RM)
	u32			hwrm_spec_code;
	u16			hwrm_cmd_seq;
	u16                     hwrm_cmd_kong_seq;
	u16			hwrm_intr_seq_id;
	void			*hwrm_short_cmd_req_addr;
	dma_addr_t		hwrm_short_cmd_req_dma_addr;
	void			*hwrm_cmd_resp_addr;
	dma_addr_t		hwrm_cmd_resp_dma_addr;
	void			*hwrm_cmd_kong_resp_addr;
	dma_addr_t		hwrm_cmd_kong_resp_dma_addr;

	struct rtnl_link_stats64	net_stats_prev;
	struct rx_port_stats	*hw_rx_port_stats;
	struct tx_port_stats	*hw_tx_port_stats;
	struct rx_port_stats_ext	*hw_rx_port_stats_ext;
	struct tx_port_stats_ext	*hw_tx_port_stats_ext;
	struct pcie_ctx_hw_stats	*hw_pcie_stats;
	dma_addr_t		hw_rx_port_stats_map;
	dma_addr_t		hw_tx_port_stats_map;
	dma_addr_t		hw_rx_port_stats_ext_map;
	dma_addr_t		hw_tx_port_stats_ext_map;
	dma_addr_t		hw_pcie_stats_map;
	int			hw_port_stats_size;
	u16			fw_rx_stats_ext_size;
	u16			fw_tx_stats_ext_size;
	u8			pri2cos[8];
	u8			pri2cos_valid;

	u16			hwrm_max_req_len;
	u16			hwrm_max_ext_req_len;
	int			hwrm_cmd_timeout;
	struct mutex		hwrm_cmd_lock;	/* serialize hwrm messages */
	struct hwrm_ver_get_output	ver_resp;
#define FW_VER_STR_LEN		32
#define BC_HWRM_STR_LEN		21
#define PHY_VER_STR_LEN         (FW_VER_STR_LEN - BC_HWRM_STR_LEN)
	char			fw_ver_str[FW_VER_STR_LEN];
	__be16			vxlan_port;
	u8			vxlan_port_cnt;
	__le16			vxlan_fw_dst_port_id;
	__be16			nge_port;
	u8			nge_port_cnt;
	__le16			nge_fw_dst_port_id;
	u8			port_partition_type;
	u8			port_count;
	u16			br_mode;

	struct bnxt_coal_cap	coal_cap;
	struct bnxt_coal	rx_coal;
	struct bnxt_coal	tx_coal;

	u32			stats_coal_ticks;
#define BNXT_DEF_STATS_COAL_TICKS	 1000000
#define BNXT_MIN_STATS_COAL_TICKS	  250000
#define BNXT_MAX_STATS_COAL_TICKS	 1000000

	struct work_struct	sp_task;
	unsigned long		sp_event;
#define BNXT_RX_MASK_SP_EVENT		0
#define BNXT_RX_NTP_FLTR_SP_EVENT	1
#define BNXT_LINK_CHNG_SP_EVENT		2
#define BNXT_HWRM_EXEC_FWD_REQ_SP_EVENT	3
#define BNXT_VXLAN_ADD_PORT_SP_EVENT	4
#define BNXT_VXLAN_DEL_PORT_SP_EVENT	5
#define BNXT_RESET_TASK_SP_EVENT	6
#define BNXT_RST_RING_SP_EVENT		7
#define BNXT_HWRM_PF_UNLOAD_SP_EVENT	8
#define BNXT_PERIODIC_STATS_SP_EVENT	9
#define BNXT_HWRM_PORT_MODULE_SP_EVENT	10
#define BNXT_RESET_TASK_SILENT_SP_EVENT	11
#define BNXT_GENEVE_ADD_PORT_SP_EVENT	12
#define BNXT_GENEVE_DEL_PORT_SP_EVENT	13
#define BNXT_LINK_SPEED_CHNG_SP_EVENT	14
#define BNXT_FLOW_STATS_SP_EVENT	15
#define BNXT_UPDATE_PHY_SP_EVENT	16
#define BNXT_RING_COAL_NOW_SP_EVENT	17

	struct bnxt_hw_resc	hw_resc;
	struct bnxt_pf_info	pf;
	struct bnxt_ctx_mem_info	*ctx;
#ifdef CONFIG_BNXT_SRIOV
	int			nr_vfs;
	struct bnxt_vf_info	vf;
	wait_queue_head_t	sriov_cfg_wait;
	bool			sriov_cfg;
#define BNXT_SRIOV_CFG_WAIT_TMO	msecs_to_jiffies(10000)

	/* lock to protect VF-rep creation/cleanup via
	 * multiple paths such as ->sriov_configure() and
	 * devlink ->eswitch_mode_set()
	 */
	struct mutex		sriov_lock;
#endif

#if BITS_PER_LONG == 32
	/* ensure atomic 64-bit doorbell writes on 32-bit systems. */
	spinlock_t		db_lock;
#endif

#define BNXT_NTP_FLTR_MAX_FLTR	4096
#define BNXT_NTP_FLTR_HASH_SIZE	512
#define BNXT_NTP_FLTR_HASH_MASK	(BNXT_NTP_FLTR_HASH_SIZE - 1)
	struct hlist_head	ntp_fltr_hash_tbl[BNXT_NTP_FLTR_HASH_SIZE];
	spinlock_t		ntp_fltr_lock;	/* for hash table add, del */

	unsigned long		*ntp_fltr_bmap;
	int			ntp_fltr_count;

	/* To protect link related settings during link changes and
	 * ethtool settings changes.
	 */
	struct mutex		link_lock;
	struct bnxt_link_info	link_info;
	struct ethtool_eee	eee;
	u32			lpi_tmr_lo;
	u32			lpi_tmr_hi;

	u8			num_tests;
	struct bnxt_test_info	*test_info;

	u8			wol_filter_id;
	u8			wol;

	u8			num_leds;
	struct bnxt_led_info	leds[BNXT_MAX_LED];

	struct bpf_prog		*xdp_prog;

	/* devlink interface and vf-rep structs */
	struct devlink		*dl;
	struct devlink_port	dl_port;
	enum devlink_eswitch_mode eswitch_mode;
	struct bnxt_vf_rep	**vf_reps; /* array of vf-rep ptrs */
	u16			*cfa_code_map; /* cfa_code -> vf_idx map */
	u8			switch_id[8];
	struct bnxt_tc_info	*tc_info;
	struct dentry		*debugfs_pdev;
	struct dentry		*debugfs_dim;
	struct device		*hwmon_dev;
};

#define BNXT_RX_STATS_OFFSET(counter)			\
	(offsetof(struct rx_port_stats, counter) / 8)

#define BNXT_TX_STATS_OFFSET(counter)			\
	((offsetof(struct tx_port_stats, counter) +	\
	  sizeof(struct rx_port_stats) + 512) / 8)

#define BNXT_RX_STATS_EXT_OFFSET(counter)		\
	(offsetof(struct rx_port_stats_ext, counter) / 8)

#define BNXT_TX_STATS_EXT_OFFSET(counter)		\
	(offsetof(struct tx_port_stats_ext, counter) / 8)

#define BNXT_PCIE_STATS_OFFSET(counter)			\
	(offsetof(struct pcie_ctx_hw_stats, counter) / 8)

#define I2C_DEV_ADDR_A0				0xa0
#define I2C_DEV_ADDR_A2				0xa2
#define SFF_DIAG_SUPPORT_OFFSET			0x5c
#define SFF_MODULE_ID_SFP			0x3
#define SFF_MODULE_ID_QSFP			0xc
#define SFF_MODULE_ID_QSFP_PLUS			0xd
#define SFF_MODULE_ID_QSFP28			0x11
#define BNXT_MAX_PHY_I2C_RESP_SIZE		64

static inline u32 bnxt_tx_avail(struct bnxt *bp, struct bnxt_tx_ring_info *txr)
{
	/* Tell compiler to fetch tx indices from memory. */
	barrier();

	return bp->tx_ring_size -
		((txr->tx_prod - txr->tx_cons) & bp->tx_ring_mask);
}

#if BITS_PER_LONG == 32
#define writeq(val64, db)			\
do {						\
	spin_lock(&bp->db_lock);		\
	writel((val64) & 0xffffffff, db);	\
	writel((val64) >> 32, (db) + 4);	\
	spin_unlock(&bp->db_lock);		\
} while (0)

#define writeq_relaxed writeq
#endif

/* For TX and RX ring doorbells with no ordering guarantee*/
static inline void bnxt_db_write_relaxed(struct bnxt *bp,
					 struct bnxt_db_info *db, u32 idx)
{
	if (bp->flags & BNXT_FLAG_CHIP_P5) {
		writeq_relaxed(db->db_key64 | idx, db->doorbell);
	} else {
		u32 db_val = db->db_key32 | idx;

		writel_relaxed(db_val, db->doorbell);
		if (bp->flags & BNXT_FLAG_DOUBLE_DB)
			writel_relaxed(db_val, db->doorbell);
	}
}

/* For TX and RX ring doorbells */
static inline void bnxt_db_write(struct bnxt *bp, struct bnxt_db_info *db,
				 u32 idx)
{
	if (bp->flags & BNXT_FLAG_CHIP_P5) {
		writeq(db->db_key64 | idx, db->doorbell);
	} else {
		u32 db_val = db->db_key32 | idx;

		writel(db_val, db->doorbell);
		if (bp->flags & BNXT_FLAG_DOUBLE_DB)
			writel(db_val, db->doorbell);
	}
}

static inline bool bnxt_cfa_hwrm_message(u16 req_type)
{
	switch (req_type) {
	case HWRM_CFA_ENCAP_RECORD_ALLOC:
	case HWRM_CFA_ENCAP_RECORD_FREE:
	case HWRM_CFA_DECAP_FILTER_ALLOC:
	case HWRM_CFA_DECAP_FILTER_FREE:
	case HWRM_CFA_NTUPLE_FILTER_ALLOC:
	case HWRM_CFA_NTUPLE_FILTER_FREE:
	case HWRM_CFA_NTUPLE_FILTER_CFG:
	case HWRM_CFA_EM_FLOW_ALLOC:
	case HWRM_CFA_EM_FLOW_FREE:
	case HWRM_CFA_EM_FLOW_CFG:
	case HWRM_CFA_FLOW_ALLOC:
	case HWRM_CFA_FLOW_FREE:
	case HWRM_CFA_FLOW_INFO:
	case HWRM_CFA_FLOW_FLUSH:
	case HWRM_CFA_FLOW_STATS:
	case HWRM_CFA_METER_PROFILE_ALLOC:
	case HWRM_CFA_METER_PROFILE_FREE:
	case HWRM_CFA_METER_PROFILE_CFG:
	case HWRM_CFA_METER_INSTANCE_ALLOC:
	case HWRM_CFA_METER_INSTANCE_FREE:
		return true;
	default:
		return false;
	}
}

static inline bool bnxt_kong_hwrm_message(struct bnxt *bp, struct input *req)
{
	return (bp->fw_cap & BNXT_FW_CAP_KONG_MB_CHNL &&
		bnxt_cfa_hwrm_message(le16_to_cpu(req->req_type)));
}

static inline bool bnxt_hwrm_kong_chnl(struct bnxt *bp, struct input *req)
{
	return (bp->fw_cap & BNXT_FW_CAP_KONG_MB_CHNL &&
		req->resp_addr == cpu_to_le64(bp->hwrm_cmd_kong_resp_dma_addr));
}

static inline void *bnxt_get_hwrm_resp_addr(struct bnxt *bp, void *req)
{
	if (bnxt_hwrm_kong_chnl(bp, (struct input *)req))
		return bp->hwrm_cmd_kong_resp_addr;
	else
		return bp->hwrm_cmd_resp_addr;
}

static inline u16 bnxt_get_hwrm_seq_id(struct bnxt *bp, u16 dst)
{
	u16 seq_id;

	if (dst == BNXT_HWRM_CHNL_CHIMP)
		seq_id = bp->hwrm_cmd_seq++;
	else
		seq_id = bp->hwrm_cmd_kong_seq++;
	return seq_id;
}

extern const u16 bnxt_lhint_arr[];

int bnxt_alloc_rx_data(struct bnxt *bp, struct bnxt_rx_ring_info *rxr,
		       u16 prod, gfp_t gfp);
void bnxt_reuse_rx_data(struct bnxt_rx_ring_info *rxr, u16 cons, void *data);
void bnxt_set_tpa_flags(struct bnxt *bp);
void bnxt_set_ring_params(struct bnxt *);
int bnxt_set_rx_skb_mode(struct bnxt *bp, bool page_mode);
void bnxt_hwrm_cmd_hdr_init(struct bnxt *, void *, u16, u16, u16);
int _hwrm_send_message(struct bnxt *, void *, u32, int);
int _hwrm_send_message_silent(struct bnxt *bp, void *msg, u32 len, int timeout);
int hwrm_send_message(struct bnxt *, void *, u32, int);
int hwrm_send_message_silent(struct bnxt *, void *, u32, int);
int bnxt_hwrm_func_rgtr_async_events(struct bnxt *bp, unsigned long *bmap,
				     int bmap_size);
int bnxt_hwrm_vnic_cfg(struct bnxt *bp, u16 vnic_id);
int __bnxt_hwrm_get_tx_rings(struct bnxt *bp, u16 fid, int *tx_rings);
int bnxt_nq_rings_in_use(struct bnxt *bp);
int bnxt_hwrm_set_coal(struct bnxt *);
unsigned int bnxt_get_max_func_stat_ctxs(struct bnxt *bp);
unsigned int bnxt_get_avail_stat_ctxs_for_en(struct bnxt *bp);
unsigned int bnxt_get_max_func_cp_rings(struct bnxt *bp);
unsigned int bnxt_get_avail_cp_rings_for_en(struct bnxt *bp);
int bnxt_get_avail_msix(struct bnxt *bp, int num);
int bnxt_reserve_rings(struct bnxt *bp, bool irq_re_init);
void bnxt_tx_disable(struct bnxt *bp);
void bnxt_tx_enable(struct bnxt *bp);
int bnxt_hwrm_set_pause(struct bnxt *);
int bnxt_hwrm_set_link_setting(struct bnxt *, bool, bool);
int bnxt_hwrm_alloc_wol_fltr(struct bnxt *bp);
int bnxt_hwrm_free_wol_fltr(struct bnxt *bp);
int bnxt_hwrm_func_resc_qcaps(struct bnxt *bp, bool all);
int bnxt_hwrm_fw_set_time(struct bnxt *);
int bnxt_open_nic(struct bnxt *, bool, bool);
int bnxt_half_open_nic(struct bnxt *bp);
void bnxt_half_close_nic(struct bnxt *bp);
int bnxt_close_nic(struct bnxt *, bool, bool);
int bnxt_check_rings(struct bnxt *bp, int tx, int rx, bool sh, int tcs,
		     int tx_xdp);
int bnxt_setup_mq_tc(struct net_device *dev, u8 tc);
int bnxt_get_max_rings(struct bnxt *, int *, int *, bool);
int bnxt_restore_pf_fw_resources(struct bnxt *bp);
int bnxt_get_port_parent_id(struct net_device *dev,
			    struct netdev_phys_item_id *ppid);
void bnxt_dim_work(struct work_struct *work);
int bnxt_hwrm_set_ring_coal(struct bnxt *bp, struct bnxt_napi *bnapi);

#endif<|MERGE_RESOLUTION|>--- conflicted
+++ resolved
@@ -25,11 +25,8 @@
 #include <net/dst_metadata.h>
 #include <net/xdp.h>
 #include <linux/dim.h>
-<<<<<<< HEAD
-=======
 
 struct page_pool;
->>>>>>> 1ff2f0fa
 
 struct tx_bd {
 	__le32 tx_bd_len_flags_type;
