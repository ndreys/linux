// SPDX-License-Identifier: (GPL-2.0 OR MIT)
/* Google virtual Ethernet (gve) driver
 *
 * Copyright (C) 2015-2019 Google, Inc.
 */

#include "gve.h"
#include "gve_adminq.h"
#include <linux/ip.h>
#include <linux/tcp.h>
#include <linux/vmalloc.h>
#include <linux/skbuff.h>

static inline void gve_tx_put_doorbell(struct gve_priv *priv,
				       struct gve_queue_resources *q_resources,
				       u32 val)
{
	iowrite32be(val, &priv->db_bar2[be32_to_cpu(q_resources->db_index)]);
}

/* gvnic can only transmit from a Registered Segment.
 * We copy skb payloads into the registered segment before writing Tx
 * descriptors and ringing the Tx doorbell.
 *
 * gve_tx_fifo_* manages the Registered Segment as a FIFO - clients must
 * free allocations in the order they were allocated.
 */

static int gve_tx_fifo_init(struct gve_priv *priv, struct gve_tx_fifo *fifo)
{
	fifo->base = vmap(fifo->qpl->pages, fifo->qpl->num_entries, VM_MAP,
			  PAGE_KERNEL);
	if (unlikely(!fifo->base)) {
		netif_err(priv, drv, priv->dev, "Failed to vmap fifo, qpl_id = %d\n",
			  fifo->qpl->id);
		return -ENOMEM;
	}

	fifo->size = fifo->qpl->num_entries * PAGE_SIZE;
	atomic_set(&fifo->available, fifo->size);
	fifo->head = 0;
	return 0;
}

static void gve_tx_fifo_release(struct gve_priv *priv, struct gve_tx_fifo *fifo)
{
	WARN(atomic_read(&fifo->available) != fifo->size,
	     "Releasing non-empty fifo");

	vunmap(fifo->base);
}

static int gve_tx_fifo_pad_alloc_one_frag(struct gve_tx_fifo *fifo,
					  size_t bytes)
{
	return (fifo->head + bytes < fifo->size) ? 0 : fifo->size - fifo->head;
}

static bool gve_tx_fifo_can_alloc(struct gve_tx_fifo *fifo, size_t bytes)
{
	return (atomic_read(&fifo->available) <= bytes) ? false : true;
}

/* gve_tx_alloc_fifo - Allocate fragment(s) from Tx FIFO
 * @fifo: FIFO to allocate from
 * @bytes: Allocation size
 * @iov: Scatter-gather elements to fill with allocation fragment base/len
 *
 * Returns number of valid elements in iov[] or negative on error.
 *
 * Allocations from a given FIFO must be externally synchronized but concurrent
 * allocation and frees are allowed.
 */
static int gve_tx_alloc_fifo(struct gve_tx_fifo *fifo, size_t bytes,
			     struct gve_tx_iovec iov[2])
{
	size_t overflow, padding;
	u32 aligned_head;
	int nfrags = 0;

	if (!bytes)
		return 0;

	/* This check happens before we know how much padding is needed to
	 * align to a cacheline boundary for the payload, but that is fine,
	 * because the FIFO head always start aligned, and the FIFO's boundaries
	 * are aligned, so if there is space for the data, there is space for
	 * the padding to the next alignment.
	 */
	WARN(!gve_tx_fifo_can_alloc(fifo, bytes),
	     "Reached %s when there's not enough space in the fifo", __func__);

	nfrags++;

	iov[0].iov_offset = fifo->head;
	iov[0].iov_len = bytes;
	fifo->head += bytes;

	if (fifo->head > fifo->size) {
		/* If the allocation did not fit in the tail fragment of the
		 * FIFO, also use the head fragment.
		 */
		nfrags++;
		overflow = fifo->head - fifo->size;
		iov[0].iov_len -= overflow;
		iov[1].iov_offset = 0;	/* Start of fifo*/
		iov[1].iov_len = overflow;

		fifo->head = overflow;
	}

	/* Re-align to a cacheline boundary */
	aligned_head = L1_CACHE_ALIGN(fifo->head);
	padding = aligned_head - fifo->head;
	iov[nfrags - 1].iov_padding = padding;
	atomic_sub(bytes + padding, &fifo->available);
	fifo->head = aligned_head;

	if (fifo->head == fifo->size)
		fifo->head = 0;

	return nfrags;
}

/* gve_tx_free_fifo - Return space to Tx FIFO
 * @fifo: FIFO to return fragments to
 * @bytes: Bytes to free
 */
static void gve_tx_free_fifo(struct gve_tx_fifo *fifo, size_t bytes)
{
	atomic_add(bytes, &fifo->available);
}

static void gve_tx_remove_from_block(struct gve_priv *priv, int queue_idx)
{
	struct gve_notify_block *block =
			&priv->ntfy_blocks[gve_tx_idx_to_ntfy(priv, queue_idx)];

	block->tx = NULL;
}

static int gve_clean_tx_done(struct gve_priv *priv, struct gve_tx_ring *tx,
			     u32 to_do, bool try_to_wake);

static void gve_tx_free_ring(struct gve_priv *priv, int idx)
{
	struct gve_tx_ring *tx = &priv->tx[idx];
	struct device *hdev = &priv->pdev->dev;
	size_t bytes;
	u32 slots;

	gve_tx_remove_from_block(priv, idx);
	slots = tx->mask + 1;
	gve_clean_tx_done(priv, tx, tx->req, false);
	netdev_tx_reset_queue(tx->netdev_txq);

	dma_free_coherent(hdev, sizeof(*tx->q_resources),
			  tx->q_resources, tx->q_resources_bus);
	tx->q_resources = NULL;

	gve_tx_fifo_release(priv, &tx->tx_fifo);
	gve_unassign_qpl(priv, tx->tx_fifo.qpl->id);
	tx->tx_fifo.qpl = NULL;

	bytes = sizeof(*tx->desc) * slots;
	dma_free_coherent(hdev, bytes, tx->desc, tx->bus);
	tx->desc = NULL;

	vfree(tx->info);
	tx->info = NULL;

	netif_dbg(priv, drv, priv->dev, "freed tx queue %d\n", idx);
}

static void gve_tx_add_to_block(struct gve_priv *priv, int queue_idx)
{
	int ntfy_idx = gve_tx_idx_to_ntfy(priv, queue_idx);
	struct gve_notify_block *block = &priv->ntfy_blocks[ntfy_idx];
	struct gve_tx_ring *tx = &priv->tx[queue_idx];

	block->tx = tx;
	tx->ntfy_id = ntfy_idx;
}

static int gve_tx_alloc_ring(struct gve_priv *priv, int idx)
{
	struct gve_tx_ring *tx = &priv->tx[idx];
	struct device *hdev = &priv->pdev->dev;
	u32 slots = priv->tx_desc_cnt;
	size_t bytes;

	/* Make sure everything is zeroed to start */
	memset(tx, 0, sizeof(*tx));
	tx->q_num = idx;

	tx->mask = slots - 1;

	/* alloc metadata */
	tx->info = vzalloc(sizeof(*tx->info) * slots);
	if (!tx->info)
		return -ENOMEM;

	/* alloc tx queue */
	bytes = sizeof(*tx->desc) * slots;
	tx->desc = dma_alloc_coherent(hdev, bytes, &tx->bus, GFP_KERNEL);
	if (!tx->desc)
		goto abort_with_info;

	tx->tx_fifo.qpl = gve_assign_tx_qpl(priv);

	/* map Tx FIFO */
	if (gve_tx_fifo_init(priv, &tx->tx_fifo))
		goto abort_with_desc;

	tx->q_resources =
		dma_alloc_coherent(hdev,
				   sizeof(*tx->q_resources),
				   &tx->q_resources_bus,
				   GFP_KERNEL);
	if (!tx->q_resources)
		goto abort_with_fifo;

	netif_dbg(priv, drv, priv->dev, "tx[%d]->bus=%lx\n", idx,
		  (unsigned long)tx->bus);
	tx->netdev_txq = netdev_get_tx_queue(priv->dev, idx);
	gve_tx_add_to_block(priv, idx);

	return 0;

abort_with_fifo:
	gve_tx_fifo_release(priv, &tx->tx_fifo);
abort_with_desc:
	dma_free_coherent(hdev, bytes, tx->desc, tx->bus);
	tx->desc = NULL;
abort_with_info:
	vfree(tx->info);
	tx->info = NULL;
	return -ENOMEM;
}

int gve_tx_alloc_rings(struct gve_priv *priv)
{
	int err = 0;
	int i;

	for (i = 0; i < priv->tx_cfg.num_queues; i++) {
		err = gve_tx_alloc_ring(priv, i);
		if (err) {
			netif_err(priv, drv, priv->dev,
				  "Failed to alloc tx ring=%d: err=%d\n",
				  i, err);
			break;
		}
	}
	/* Unallocate if there was an error */
	if (err) {
		int j;

		for (j = 0; j < i; j++)
			gve_tx_free_ring(priv, j);
	}
	return err;
}

void gve_tx_free_rings(struct gve_priv *priv)
{
	int i;

	for (i = 0; i < priv->tx_cfg.num_queues; i++)
		gve_tx_free_ring(priv, i);
}

/* gve_tx_avail - Calculates the number of slots available in the ring
 * @tx: tx ring to check
 *
 * Returns the number of slots available
 *
 * The capacity of the queue is mask + 1. We don't need to reserve an entry.
 **/
static inline u32 gve_tx_avail(struct gve_tx_ring *tx)
{
	return tx->mask + 1 - (tx->req - tx->done);
}

static inline int gve_skb_fifo_bytes_required(struct gve_tx_ring *tx,
					      struct sk_buff *skb)
{
	int pad_bytes, align_hdr_pad;
	int bytes;
	int hlen;

	hlen = skb_is_gso(skb) ? skb_checksum_start_offset(skb) +
				 tcp_hdrlen(skb) : skb_headlen(skb);

	pad_bytes = gve_tx_fifo_pad_alloc_one_frag(&tx->tx_fifo,
						   hlen);
	/* We need to take into account the header alignment padding. */
	align_hdr_pad = L1_CACHE_ALIGN(hlen) - hlen;
	bytes = align_hdr_pad + pad_bytes + skb->len;

	return bytes;
}

/* The most descriptors we could need are 3 - 1 for the headers, 1 for
 * the beginning of the payload at the end of the FIFO, and 1 if the
 * payload wraps to the beginning of the FIFO.
 */
#define MAX_TX_DESC_NEEDED	3

/* Check if sufficient resources (descriptor ring space, FIFO space) are
 * available to transmit the given number of bytes.
 */
static inline bool gve_can_tx(struct gve_tx_ring *tx, int bytes_required)
{
	return (gve_tx_avail(tx) >= MAX_TX_DESC_NEEDED &&
		gve_tx_fifo_can_alloc(&tx->tx_fifo, bytes_required));
}

/* Stops the queue if the skb cannot be transmitted. */
static int gve_maybe_stop_tx(struct gve_tx_ring *tx, struct sk_buff *skb)
{
	int bytes_required;

	bytes_required = gve_skb_fifo_bytes_required(tx, skb);
	if (likely(gve_can_tx(tx, bytes_required)))
		return 0;

	/* No space, so stop the queue */
	tx->stop_queue++;
	netif_tx_stop_queue(tx->netdev_txq);
	smp_mb();	/* sync with restarting queue in gve_clean_tx_done() */

	/* Now check for resources again, in case gve_clean_tx_done() freed
	 * resources after we checked and we stopped the queue after
	 * gve_clean_tx_done() checked.
	 *
	 * gve_maybe_stop_tx()			gve_clean_tx_done()
	 *   nsegs/can_alloc test failed
	 *					  gve_tx_free_fifo()
	 *					  if (tx queue stopped)
	 *					    netif_tx_queue_wake()
	 *   netif_tx_stop_queue()
	 *   Need to check again for space here!
	 */
	if (likely(!gve_can_tx(tx, bytes_required)))
		return -EBUSY;

	netif_tx_start_queue(tx->netdev_txq);
	tx->wake_queue++;
	return 0;
}

static void gve_tx_fill_pkt_desc(union gve_tx_desc *pkt_desc,
				 struct sk_buff *skb, bool is_gso,
				 int l4_hdr_offset, u32 desc_cnt,
				 u16 hlen, u64 addr)
{
	/* l4_hdr_offset and csum_offset are in units of 16-bit words */
	if (is_gso) {
		pkt_desc->pkt.type_flags = GVE_TXD_TSO | GVE_TXF_L4CSUM;
		pkt_desc->pkt.l4_csum_offset = skb->csum_offset >> 1;
		pkt_desc->pkt.l4_hdr_offset = l4_hdr_offset >> 1;
	} else if (likely(skb->ip_summed == CHECKSUM_PARTIAL)) {
		pkt_desc->pkt.type_flags = GVE_TXD_STD | GVE_TXF_L4CSUM;
		pkt_desc->pkt.l4_csum_offset = skb->csum_offset >> 1;
		pkt_desc->pkt.l4_hdr_offset = l4_hdr_offset >> 1;
	} else {
		pkt_desc->pkt.type_flags = GVE_TXD_STD;
		pkt_desc->pkt.l4_csum_offset = 0;
		pkt_desc->pkt.l4_hdr_offset = 0;
	}
	pkt_desc->pkt.desc_cnt = desc_cnt;
	pkt_desc->pkt.len = cpu_to_be16(skb->len);
	pkt_desc->pkt.seg_len = cpu_to_be16(hlen);
	pkt_desc->pkt.seg_addr = cpu_to_be64(addr);
}

static void gve_tx_fill_seg_desc(union gve_tx_desc *seg_desc,
				 struct sk_buff *skb, bool is_gso,
				 u16 len, u64 addr)
{
	seg_desc->seg.type_flags = GVE_TXD_SEG;
	if (is_gso) {
		if (skb_is_gso_v6(skb))
			seg_desc->seg.type_flags |= GVE_TXSF_IPV6;
		seg_desc->seg.l3_offset = skb_network_offset(skb) >> 1;
		seg_desc->seg.mss = cpu_to_be16(skb_shinfo(skb)->gso_size);
	}
	seg_desc->seg.seg_len = cpu_to_be16(len);
	seg_desc->seg.seg_addr = cpu_to_be64(addr);
}

static void gve_dma_sync_for_device(struct device *dev, dma_addr_t *page_buses,
				    u64 iov_offset, u64 iov_len)
{
<<<<<<< HEAD
	dma_addr_t dma;
	u64 addr;

	for (addr = iov_offset; addr < iov_offset + iov_len;
	     addr += PAGE_SIZE) {
		dma = page_buses[addr / PAGE_SIZE];
=======
	u64 last_page = (iov_offset + iov_len - 1) / PAGE_SIZE;
	u64 first_page = iov_offset / PAGE_SIZE;
	dma_addr_t dma;
	u64 page;

	for (page = first_page; page <= last_page; page++) {
		dma = page_buses[page];
>>>>>>> 348b80b2
		dma_sync_single_for_device(dev, dma, PAGE_SIZE, DMA_TO_DEVICE);
	}
}

static int gve_tx_add_skb(struct gve_tx_ring *tx, struct sk_buff *skb,
			  struct device *dev)
{
	int pad_bytes, hlen, hdr_nfrags, payload_nfrags, l4_hdr_offset;
	union gve_tx_desc *pkt_desc, *seg_desc;
	struct gve_tx_buffer_state *info;
	bool is_gso = skb_is_gso(skb);
	u32 idx = tx->req & tx->mask;
	int payload_iov = 2;
	int copy_offset;
	u32 next_idx;
	int i;

	info = &tx->info[idx];
	pkt_desc = &tx->desc[idx];

	l4_hdr_offset = skb_checksum_start_offset(skb);
	/* If the skb is gso, then we want the tcp header in the first segment
	 * otherwise we want the linear portion of the skb (which will contain
	 * the checksum because skb->csum_start and skb->csum_offset are given
	 * relative to skb->head) in the first segment.
	 */
	hlen = is_gso ? l4_hdr_offset + tcp_hdrlen(skb) :
			skb_headlen(skb);

	info->skb =  skb;
	/* We don't want to split the header, so if necessary, pad to the end
	 * of the fifo and then put the header at the beginning of the fifo.
	 */
	pad_bytes = gve_tx_fifo_pad_alloc_one_frag(&tx->tx_fifo, hlen);
	hdr_nfrags = gve_tx_alloc_fifo(&tx->tx_fifo, hlen + pad_bytes,
				       &info->iov[0]);
	WARN(!hdr_nfrags, "hdr_nfrags should never be 0!");
	payload_nfrags = gve_tx_alloc_fifo(&tx->tx_fifo, skb->len - hlen,
					   &info->iov[payload_iov]);

	gve_tx_fill_pkt_desc(pkt_desc, skb, is_gso, l4_hdr_offset,
			     1 + payload_nfrags, hlen,
			     info->iov[hdr_nfrags - 1].iov_offset);

	skb_copy_bits(skb, 0,
		      tx->tx_fifo.base + info->iov[hdr_nfrags - 1].iov_offset,
		      hlen);
	gve_dma_sync_for_device(dev, tx->tx_fifo.qpl->page_buses,
				info->iov[hdr_nfrags - 1].iov_offset,
				info->iov[hdr_nfrags - 1].iov_len);
	copy_offset = hlen;

	for (i = payload_iov; i < payload_nfrags + payload_iov; i++) {
		next_idx = (tx->req + 1 + i - payload_iov) & tx->mask;
		seg_desc = &tx->desc[next_idx];

		gve_tx_fill_seg_desc(seg_desc, skb, is_gso,
				     info->iov[i].iov_len,
				     info->iov[i].iov_offset);

		skb_copy_bits(skb, copy_offset,
			      tx->tx_fifo.base + info->iov[i].iov_offset,
			      info->iov[i].iov_len);
		gve_dma_sync_for_device(dev, tx->tx_fifo.qpl->page_buses,
					info->iov[i].iov_offset,
					info->iov[i].iov_len);
		copy_offset += info->iov[i].iov_len;
	}

	return 1 + payload_nfrags;
}

netdev_tx_t gve_tx(struct sk_buff *skb, struct net_device *dev)
{
	struct gve_priv *priv = netdev_priv(dev);
	struct gve_tx_ring *tx;
	int nsegs;

	WARN(skb_get_queue_mapping(skb) > priv->tx_cfg.num_queues,
	     "skb queue index out of range");
	tx = &priv->tx[skb_get_queue_mapping(skb)];
	if (unlikely(gve_maybe_stop_tx(tx, skb))) {
		/* We need to ring the txq doorbell -- we have stopped the Tx
		 * queue for want of resources, but prior calls to gve_tx()
		 * may have added descriptors without ringing the doorbell.
		 */

		/* Ensure tx descs from a prior gve_tx are visible before
		 * ringing doorbell.
		 */
		dma_wmb();
		gve_tx_put_doorbell(priv, tx->q_resources, tx->req);
		return NETDEV_TX_BUSY;
	}
	nsegs = gve_tx_add_skb(tx, skb, &priv->pdev->dev);

	netdev_tx_sent_queue(tx->netdev_txq, skb->len);
	skb_tx_timestamp(skb);

	/* give packets to NIC */
	tx->req += nsegs;

	if (!netif_xmit_stopped(tx->netdev_txq) && netdev_xmit_more())
		return NETDEV_TX_OK;

	/* Ensure tx descs are visible before ringing doorbell */
	dma_wmb();
	gve_tx_put_doorbell(priv, tx->q_resources, tx->req);
	return NETDEV_TX_OK;
}

#define GVE_TX_START_THRESH	PAGE_SIZE

static int gve_clean_tx_done(struct gve_priv *priv, struct gve_tx_ring *tx,
			     u32 to_do, bool try_to_wake)
{
	struct gve_tx_buffer_state *info;
	u64 pkts = 0, bytes = 0;
	size_t space_freed = 0;
	struct sk_buff *skb;
	int i, j;
	u32 idx;

	for (j = 0; j < to_do; j++) {
		idx = tx->done & tx->mask;
		netif_info(priv, tx_done, priv->dev,
			   "[%d] %s: idx=%d (req=%u done=%u)\n",
			   tx->q_num, __func__, idx, tx->req, tx->done);
		info = &tx->info[idx];
		skb = info->skb;

		/* Mark as free */
		if (skb) {
			info->skb = NULL;
			bytes += skb->len;
			pkts++;
			dev_consume_skb_any(skb);
			/* FIFO free */
			for (i = 0; i < ARRAY_SIZE(info->iov); i++) {
				space_freed += info->iov[i].iov_len +
					       info->iov[i].iov_padding;
				info->iov[i].iov_len = 0;
				info->iov[i].iov_padding = 0;
			}
		}
		tx->done++;
	}

	gve_tx_free_fifo(&tx->tx_fifo, space_freed);
	u64_stats_update_begin(&tx->statss);
	tx->bytes_done += bytes;
	tx->pkt_done += pkts;
	u64_stats_update_end(&tx->statss);
	netdev_tx_completed_queue(tx->netdev_txq, pkts, bytes);

	/* start the queue if we've stopped it */
#ifndef CONFIG_BQL
	/* Make sure that the doorbells are synced */
	smp_mb();
#endif
	if (try_to_wake && netif_tx_queue_stopped(tx->netdev_txq) &&
	    likely(gve_can_tx(tx, GVE_TX_START_THRESH))) {
		tx->wake_queue++;
		netif_tx_wake_queue(tx->netdev_txq);
	}

	return pkts;
}

__be32 gve_tx_load_event_counter(struct gve_priv *priv,
				 struct gve_tx_ring *tx)
{
	u32 counter_index = be32_to_cpu((tx->q_resources->counter_index));

	return READ_ONCE(priv->counter_array[counter_index]);
}

bool gve_tx_poll(struct gve_notify_block *block, int budget)
{
	struct gve_priv *priv = block->priv;
	struct gve_tx_ring *tx = block->tx;
	bool repoll = false;
	u32 nic_done;
	u32 to_do;

	/* If budget is 0, do all the work */
	if (budget == 0)
		budget = INT_MAX;

	/* Find out how much work there is to be done */
	tx->last_nic_done = gve_tx_load_event_counter(priv, tx);
	nic_done = be32_to_cpu(tx->last_nic_done);
	if (budget > 0) {
		/* Do as much work as we have that the budget will
		 * allow
		 */
		to_do = min_t(u32, (nic_done - tx->done), budget);
		gve_clean_tx_done(priv, tx, to_do, true);
	}
	/* If we still have work we want to repoll */
	repoll |= (nic_done != tx->done);
	return repoll;
}<|MERGE_RESOLUTION|>--- conflicted
+++ resolved
@@ -393,14 +393,6 @@
 static void gve_dma_sync_for_device(struct device *dev, dma_addr_t *page_buses,
 				    u64 iov_offset, u64 iov_len)
 {
-<<<<<<< HEAD
-	dma_addr_t dma;
-	u64 addr;
-
-	for (addr = iov_offset; addr < iov_offset + iov_len;
-	     addr += PAGE_SIZE) {
-		dma = page_buses[addr / PAGE_SIZE];
-=======
 	u64 last_page = (iov_offset + iov_len - 1) / PAGE_SIZE;
 	u64 first_page = iov_offset / PAGE_SIZE;
 	dma_addr_t dma;
@@ -408,7 +400,6 @@
 
 	for (page = first_page; page <= last_page; page++) {
 		dma = page_buses[page];
->>>>>>> 348b80b2
 		dma_sync_single_for_device(dev, dma, PAGE_SIZE, DMA_TO_DEVICE);
 	}
 }
