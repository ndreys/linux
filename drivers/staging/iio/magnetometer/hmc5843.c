--- conflicted
+++ resolved
@@ -164,40 +164,7 @@
 		return -EIO;
 	}
 
-<<<<<<< HEAD
-	result = i2c_smbus_read_word_swapped(client, address);
-	mutex_unlock(&data->lock);
-	if (result < 0)
-		return -EINVAL;
-
-	*val = sign_extend32(result, 15);
-	return IIO_VAL_INT;
-}
-
-/*
- * From the datasheet:
- * 0 - Continuous-Conversion Mode: In continuous-conversion mode, the
- *     device continuously performs conversions and places the result in
- *     the data register.
- *
- * 1 - Single-Conversion Mode : Device performs a single measurement,
- *     sets RDY high and returns to sleep mode.
- *
- * 2 - Idle Mode : Device is placed in idle mode.
- *
- * 3 - Sleep Mode : Device is placed in sleep mode.
- *
- */
-static ssize_t hmc5843_show_operating_mode(struct device *dev,
-					struct device_attribute *attr,
-					char *buf)
-{
-	struct iio_dev *indio_dev = dev_to_iio_dev(dev);
-	struct hmc5843_data *data = iio_priv(indio_dev);
-	return sprintf(buf, "%d\n", data->operating_mode);
-=======
 	return 0;
->>>>>>> 9fee8240
 }
 
 /* Return the measurement value from the specified channel */
