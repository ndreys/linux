--- conflicted
+++ resolved
@@ -4,13 +4,9 @@
 
 config UNISYS_VIRTHBA
 	tristate "Unisys virthba driver"
-<<<<<<< HEAD
-	depends on UNISYSSPAR && UNISYS_VISORCHIPSET && UNISYS_UISLIB && UNISYS_VIRTPCI && SCSI
-=======
 	depends on SCSI
 	select UNISYS_VISORCHIPSET
 	select UNISYS_UISLIB
 	select UNISYS_VIRTPCI
->>>>>>> 007760cf
 	---help---
 	If you say Y here, you will enable the Unisys virthba driver.
