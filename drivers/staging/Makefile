# SPDX-License-Identifier: GPL-2.0
# Makefile for staging directory

obj-y				+= media/
obj-$(CONFIG_PRISM2_USB)	+= wlan-ng/
obj-$(CONFIG_COMEDI)		+= comedi/
obj-$(CONFIG_FB_OLPC_DCON)	+= olpc_dcon/
obj-$(CONFIG_RTL8192U)		+= rtl8192u/
obj-$(CONFIG_RTL8192E)		+= rtl8192e/
obj-$(CONFIG_RTL8723BS)		+= rtl8723bs/
obj-$(CONFIG_R8712U)		+= rtl8712/
obj-$(CONFIG_R8188EU)		+= rtl8188eu/
obj-$(CONFIG_RTS5208)		+= rts5208/
obj-$(CONFIG_NETLOGIC_XLR_NET)	+= netlogic/
obj-$(CONFIG_OCTEON_ETHERNET)	+= octeon/
obj-$(CONFIG_OCTEON_USB)	+= octeon-usb/
obj-$(CONFIG_VT6655)		+= vt6655/
obj-$(CONFIG_VT6656)		+= vt6656/
obj-$(CONFIG_VME_BUS)		+= vme/
obj-$(CONFIG_IIO)		+= iio/
obj-$(CONFIG_FB_SM750)		+= sm750fb/
obj-$(CONFIG_USB_EMXX)		+= emxx_udc/
obj-$(CONFIG_SPEAKUP)		+= speakup/
obj-$(CONFIG_MFD_NVEC)		+= nvec/
obj-$(CONFIG_ANDROID)		+= android/
obj-$(CONFIG_STAGING_BOARD)	+= board/
obj-$(CONFIG_LTE_GDM724X)	+= gdm724x/
obj-$(CONFIG_FIREWIRE_SERIAL)	+= fwserial/
obj-$(CONFIG_GOLDFISH)		+= goldfish/
obj-$(CONFIG_GS_FPGABOOT)	+= gs_fpgaboot/
obj-$(CONFIG_UNISYSSPAR)	+= unisys/
obj-$(CONFIG_COMMON_CLK_XLNX_CLKWZRD)	+= clocking-wizard/
obj-$(CONFIG_FB_TFT)		+= fbtft/
obj-$(CONFIG_FSL_DPAA2)		+= fsl-dpaa2/
obj-$(CONFIG_WILC1000)		+= wilc1000/
obj-$(CONFIG_MOST)		+= most/
obj-$(CONFIG_KS7010)		+= ks7010/
obj-$(CONFIG_GREYBUS)		+= greybus/
obj-$(CONFIG_BCM2835_VCHIQ)	+= vc04_services/
obj-$(CONFIG_PI433)		+= pi433/
obj-$(CONFIG_PCI_MT7621)	+= mt7621-pci/
obj-$(CONFIG_PCI_MT7621_PHY)	+= mt7621-pci-phy/
obj-$(CONFIG_PINCTRL_RT2880)	+= mt7621-pinctrl/
obj-$(CONFIG_SOC_MT7621)	+= mt7621-dma/
obj-$(CONFIG_DMA_RALINK)	+= ralink-gdma/
obj-$(CONFIG_SOC_MT7621)	+= mt7621-dts/
obj-$(CONFIG_STAGING_GASKET_FRAMEWORK)	+= gasket/
obj-$(CONFIG_XIL_AXIS_FIFO)	+= axis-fifo/
obj-$(CONFIG_EROFS_FS)		+= erofs/
obj-$(CONFIG_FIELDBUS_DEV)     += fieldbus/
obj-$(CONFIG_KPC2000)		+= kpc2000/
obj-$(CONFIG_ISDN_CAPI)		+= isdn/
<<<<<<< HEAD
obj-$(CONFIG_QLGE)		+= qlge/
=======
obj-$(CONFIG_UWB)		+= uwb/
obj-$(CONFIG_USB_WUSB)		+= wusbcore/
>>>>>>> 7ffc95e9
<|MERGE_RESOLUTION|>--- conflicted
+++ resolved
@@ -50,9 +50,6 @@
 obj-$(CONFIG_FIELDBUS_DEV)     += fieldbus/
 obj-$(CONFIG_KPC2000)		+= kpc2000/
 obj-$(CONFIG_ISDN_CAPI)		+= isdn/
-<<<<<<< HEAD
 obj-$(CONFIG_QLGE)		+= qlge/
-=======
 obj-$(CONFIG_UWB)		+= uwb/
-obj-$(CONFIG_USB_WUSB)		+= wusbcore/
->>>>>>> 7ffc95e9
+obj-$(CONFIG_USB_WUSB)		+= wusbcore/