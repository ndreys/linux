--- conflicted
+++ resolved
@@ -78,14 +78,6 @@
 extern u32 evergreen_get_number_of_dram_channels(struct radeon_device *rdev);
 extern void evergreen_print_gpu_status_regs(struct radeon_device *rdev);
 extern bool evergreen_is_display_hung(struct radeon_device *rdev);
-<<<<<<< HEAD
-extern void si_dma_vm_set_page(struct radeon_device *rdev,
-			       struct radeon_ib *ib,
-			       uint64_t pe,
-			       uint64_t addr, unsigned count,
-			       uint32_t incr, uint32_t flags);
-=======
->>>>>>> 9fee8240
 static void si_enable_gui_idle_interrupt(struct radeon_device *rdev,
 					 bool enable);
 static void si_fini_pg(struct radeon_device *rdev);
