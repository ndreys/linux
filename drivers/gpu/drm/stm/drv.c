// SPDX-License-Identifier: GPL-2.0
/*
 * Copyright (C) STMicroelectronics SA 2017
 *
 * Authors: Philippe Cornu <philippe.cornu@st.com>
 *          Yannick Fertre <yannick.fertre@st.com>
 *          Fabien Dessenne <fabien.dessenne@st.com>
 *          Mickael Reulier <mickael.reulier@st.com>
 */

#include <linux/component.h>
#include <linux/dma-mapping.h>
#include <linux/module.h>
#include <linux/of_platform.h>
#include <linux/pm_runtime.h>

#include <drm/drm_atomic.h>
#include <drm/drm_atomic_helper.h>
#include <drm/drm_drv.h>
#include <drm/drm_fb_cma_helper.h>
#include <drm/drm_fb_helper.h>
#include <drm/drm_gem_cma_helper.h>
#include <drm/drm_gem_framebuffer_helper.h>
#include <drm/drm_probe_helper.h>
#include <drm/drm_vblank.h>

#include "ltdc.h"

#define STM_MAX_FB_WIDTH	2048
#define STM_MAX_FB_HEIGHT	2048 /* same as width to handle orientation */

static const struct drm_mode_config_funcs drv_mode_config_funcs = {
	.fb_create = drm_gem_fb_create,
	.atomic_check = drm_atomic_helper_check,
	.atomic_commit = drm_atomic_helper_commit,
};

static int stm_gem_cma_dumb_create(struct drm_file *file,
				   struct drm_device *dev,
				   struct drm_mode_create_dumb *args)
{
	unsigned int min_pitch = DIV_ROUND_UP(args->width * args->bpp, 8);

	/*
	 * in order to optimize data transfer, pitch is aligned on
	 * 128 bytes, height is aligned on 4 bytes
	 */
	args->pitch = roundup(min_pitch, 128);
	args->height = roundup(args->height, 4);

	return drm_gem_cma_dumb_create_internal(file, dev, args);
}

DEFINE_DRM_GEM_CMA_FOPS(drv_driver_fops);

static struct drm_driver drv_driver = {
	.driver_features = DRIVER_MODESET | DRIVER_GEM | DRIVER_PRIME |
			   DRIVER_ATOMIC,
	.name = "stm",
	.desc = "STMicroelectronics SoC DRM",
	.date = "20170330",
	.major = 1,
	.minor = 0,
	.patchlevel = 0,
	.fops = &drv_driver_fops,
	.dumb_create = stm_gem_cma_dumb_create,
	.prime_handle_to_fd = drm_gem_prime_handle_to_fd,
	.prime_fd_to_handle = drm_gem_prime_fd_to_handle,
	.gem_free_object_unlocked = drm_gem_cma_free_object,
	.gem_vm_ops = &drm_gem_cma_vm_ops,
	.gem_prime_export = drm_gem_prime_export,
	.gem_prime_import = drm_gem_prime_import,
	.gem_prime_get_sg_table = drm_gem_cma_prime_get_sg_table,
	.gem_prime_import_sg_table = drm_gem_cma_prime_import_sg_table,
	.gem_prime_vmap = drm_gem_cma_prime_vmap,
	.gem_prime_vunmap = drm_gem_cma_prime_vunmap,
	.gem_prime_mmap = drm_gem_cma_prime_mmap,
	.get_scanout_position = ltdc_crtc_scanoutpos,
	.get_vblank_timestamp = drm_calc_vbltimestamp_from_scanoutpos,
};

static int drv_load(struct drm_device *ddev)
{
	struct platform_device *pdev = to_platform_device(ddev->dev);
	struct ltdc_device *ldev;
	int ret;

	DRM_DEBUG("%s\n", __func__);

	ldev = devm_kzalloc(ddev->dev, sizeof(*ldev), GFP_KERNEL);
	if (!ldev)
		return -ENOMEM;

	ddev->dev_private = (void *)ldev;

	drm_mode_config_init(ddev);

	/*
	 * set max width and height as default value.
	 * this value would be used to check framebuffer size limitation
	 * at drm_mode_addfb().
	 */
	ddev->mode_config.min_width = 0;
	ddev->mode_config.min_height = 0;
	ddev->mode_config.max_width = STM_MAX_FB_WIDTH;
	ddev->mode_config.max_height = STM_MAX_FB_HEIGHT;
	ddev->mode_config.funcs = &drv_mode_config_funcs;

	ret = ltdc_load(ddev);
	if (ret)
		goto err;

	drm_mode_config_reset(ddev);
	drm_kms_helper_poll_init(ddev);

	platform_set_drvdata(pdev, ddev);

	return 0;
err:
	drm_mode_config_cleanup(ddev);
	return ret;
}

static void drv_unload(struct drm_device *ddev)
{
	DRM_DEBUG("%s\n", __func__);

	drm_kms_helper_poll_fini(ddev);
	ltdc_unload(ddev);
	drm_mode_config_cleanup(ddev);
}

static __maybe_unused int drv_suspend(struct device *dev)
{
	struct drm_device *ddev = dev_get_drvdata(dev);
	struct ltdc_device *ldev = ddev->dev_private;
	struct drm_atomic_state *state;

<<<<<<< HEAD
	drm_kms_helper_poll_disable(ddev);
	state = drm_atomic_helper_suspend(ddev);
	if (IS_ERR(state)) {
		drm_kms_helper_poll_enable(ddev);
		return PTR_ERR(state);
	}
	ldev->suspend_state = state;
	ltdc_suspend(ddev);
=======
	WARN_ON(ldev->suspend_state);

	state = drm_atomic_helper_suspend(ddev);
	if (IS_ERR(state))
		return PTR_ERR(state);

	ldev->suspend_state = state;
	pm_runtime_force_suspend(dev);
>>>>>>> 4cf643a3

	return 0;
}

static __maybe_unused int drv_resume(struct device *dev)
{
	struct drm_device *ddev = dev_get_drvdata(dev);
	struct ltdc_device *ldev = ddev->dev_private;
<<<<<<< HEAD

	ltdc_resume(ddev);
	drm_atomic_helper_resume(ddev, ldev->suspend_state);
	drm_kms_helper_poll_enable(ddev);
=======
	int ret;

	if (WARN_ON(!ldev->suspend_state))
		return -ENOENT;

	pm_runtime_force_resume(dev);
	ret = drm_atomic_helper_resume(ddev, ldev->suspend_state);
	if (ret)
		pm_runtime_force_suspend(dev);

	ldev->suspend_state = NULL;

	return ret;
}

static __maybe_unused int drv_runtime_suspend(struct device *dev)
{
	struct drm_device *ddev = dev_get_drvdata(dev);

	DRM_DEBUG_DRIVER("\n");
	ltdc_suspend(ddev);
>>>>>>> 4cf643a3

	return 0;
}

<<<<<<< HEAD
static const struct dev_pm_ops drv_pm_ops = {
	SET_SYSTEM_SLEEP_PM_OPS(drv_suspend, drv_resume)
=======
static __maybe_unused int drv_runtime_resume(struct device *dev)
{
	struct drm_device *ddev = dev_get_drvdata(dev);

	DRM_DEBUG_DRIVER("\n");
	return ltdc_resume(ddev);
}

static const struct dev_pm_ops drv_pm_ops = {
	SET_SYSTEM_SLEEP_PM_OPS(drv_suspend, drv_resume)
	SET_RUNTIME_PM_OPS(drv_runtime_suspend,
			   drv_runtime_resume, NULL)
>>>>>>> 4cf643a3
};

static int stm_drm_platform_probe(struct platform_device *pdev)
{
	struct device *dev = &pdev->dev;
	struct drm_device *ddev;
	int ret;

	DRM_DEBUG("%s\n", __func__);

	dma_set_coherent_mask(dev, DMA_BIT_MASK(32));

	ddev = drm_dev_alloc(&drv_driver, dev);
	if (IS_ERR(ddev))
		return PTR_ERR(ddev);

	ret = drv_load(ddev);
	if (ret)
		goto err_put;

	ret = drm_dev_register(ddev, 0);
	if (ret)
		goto err_put;

	drm_fbdev_generic_setup(ddev, 16);

	return 0;

err_put:
	drm_dev_put(ddev);

	return ret;
}

static int stm_drm_platform_remove(struct platform_device *pdev)
{
	struct drm_device *ddev = platform_get_drvdata(pdev);

	DRM_DEBUG("%s\n", __func__);

	drm_dev_unregister(ddev);
	drv_unload(ddev);
	drm_dev_put(ddev);

	return 0;
}

static const struct of_device_id drv_dt_ids[] = {
	{ .compatible = "st,stm32-ltdc"},
	{ /* end node */ },
};
MODULE_DEVICE_TABLE(of, drv_dt_ids);

static struct platform_driver stm_drm_platform_driver = {
	.probe = stm_drm_platform_probe,
	.remove = stm_drm_platform_remove,
	.driver = {
		.name = "stm32-display",
		.of_match_table = drv_dt_ids,
		.pm = &drv_pm_ops,
	},
};

module_platform_driver(stm_drm_platform_driver);

MODULE_AUTHOR("Philippe Cornu <philippe.cornu@st.com>");
MODULE_AUTHOR("Yannick Fertre <yannick.fertre@st.com>");
MODULE_AUTHOR("Fabien Dessenne <fabien.dessenne@st.com>");
MODULE_AUTHOR("Mickael Reulier <mickael.reulier@st.com>");
MODULE_DESCRIPTION("STMicroelectronics ST DRM LTDC driver");
MODULE_LICENSE("GPL v2");<|MERGE_RESOLUTION|>--- conflicted
+++ resolved
@@ -136,16 +136,6 @@
 	struct ltdc_device *ldev = ddev->dev_private;
 	struct drm_atomic_state *state;
 
-<<<<<<< HEAD
-	drm_kms_helper_poll_disable(ddev);
-	state = drm_atomic_helper_suspend(ddev);
-	if (IS_ERR(state)) {
-		drm_kms_helper_poll_enable(ddev);
-		return PTR_ERR(state);
-	}
-	ldev->suspend_state = state;
-	ltdc_suspend(ddev);
-=======
 	WARN_ON(ldev->suspend_state);
 
 	state = drm_atomic_helper_suspend(ddev);
@@ -154,7 +144,6 @@
 
 	ldev->suspend_state = state;
 	pm_runtime_force_suspend(dev);
->>>>>>> 4cf643a3
 
 	return 0;
 }
@@ -163,12 +152,6 @@
 {
 	struct drm_device *ddev = dev_get_drvdata(dev);
 	struct ltdc_device *ldev = ddev->dev_private;
-<<<<<<< HEAD
-
-	ltdc_resume(ddev);
-	drm_atomic_helper_resume(ddev, ldev->suspend_state);
-	drm_kms_helper_poll_enable(ddev);
-=======
 	int ret;
 
 	if (WARN_ON(!ldev->suspend_state))
@@ -190,15 +173,10 @@
 
 	DRM_DEBUG_DRIVER("\n");
 	ltdc_suspend(ddev);
->>>>>>> 4cf643a3
-
-	return 0;
-}
-
-<<<<<<< HEAD
-static const struct dev_pm_ops drv_pm_ops = {
-	SET_SYSTEM_SLEEP_PM_OPS(drv_suspend, drv_resume)
-=======
+
+	return 0;
+}
+
 static __maybe_unused int drv_runtime_resume(struct device *dev)
 {
 	struct drm_device *ddev = dev_get_drvdata(dev);
@@ -211,7 +189,6 @@
 	SET_SYSTEM_SLEEP_PM_OPS(drv_suspend, drv_resume)
 	SET_RUNTIME_PM_OPS(drv_runtime_suspend,
 			   drv_runtime_resume, NULL)
->>>>>>> 4cf643a3
 };
 
 static int stm_drm_platform_probe(struct platform_device *pdev)
