/* SPDX-License-Identifier: GPL-2.0 */
/*
 * (C) COPYRIGHT 2018 ARM Limited. All rights reserved.
 * Author: James.Qian.Wang <james.qian.wang@arm.com>
 *
 */
#ifndef _MALIDP_UTILS_
#define _MALIDP_UTILS_

#include <linux/delay.h>
<<<<<<< HEAD
=======
#include <linux/errno.h>
>>>>>>> 4cf643a3

#define has_bit(nr, mask)	(BIT(nr) & (mask))
#define has_bits(bits, mask)	(((bits) & (mask)) == (bits))

#define dp_for_each_set_bit(bit, mask) \
	for_each_set_bit((bit), ((unsigned long *)&(mask)), sizeof(mask) * 8)

#define dp_wait_cond(__cond, __tries, __min_range, __max_range)	\
({							\
	int num_tries = __tries;			\
	while (!__cond && (num_tries > 0)) {		\
		usleep_range(__min_range, __max_range);	\
<<<<<<< HEAD
		if (__cond)				\
			break;				\
		num_tries--;				\
	}						\
	num_tries;					\
=======
		num_tries--;				\
	}						\
	(__cond) ? 0 : -ETIMEDOUT;			\
>>>>>>> 4cf643a3
})

/* the restriction of range is [start, end] */
struct malidp_range {
	u32 start;
	u32 end;
};

static inline void set_range(struct malidp_range *rg, u32 start, u32 end)
{
	rg->start = start;
	rg->end   = end;
}

static inline bool in_range(struct malidp_range *rg, u32 v)
{
	return (v >= rg->start) && (v <= rg->end);
}

#endif /* _MALIDP_UTILS_ */<|MERGE_RESOLUTION|>--- conflicted
+++ resolved
@@ -8,10 +8,7 @@
 #define _MALIDP_UTILS_
 
 #include <linux/delay.h>
-<<<<<<< HEAD
-=======
 #include <linux/errno.h>
->>>>>>> 4cf643a3
 
 #define has_bit(nr, mask)	(BIT(nr) & (mask))
 #define has_bits(bits, mask)	(((bits) & (mask)) == (bits))
@@ -24,17 +21,9 @@
 	int num_tries = __tries;			\
 	while (!__cond && (num_tries > 0)) {		\
 		usleep_range(__min_range, __max_range);	\
-<<<<<<< HEAD
-		if (__cond)				\
-			break;				\
-		num_tries--;				\
-	}						\
-	num_tries;					\
-=======
 		num_tries--;				\
 	}						\
 	(__cond) ? 0 : -ETIMEDOUT;			\
->>>>>>> 4cf643a3
 })
 
 /* the restriction of range is [start, end] */
