/*
 * Copyright 2012 Red Hat Inc.
 *
 * Permission is hereby granted, free of charge, to any person obtaining a
 * copy of this software and associated documentation files (the
 * "Software"), to deal in the Software without restriction, including
 * without limitation the rights to use, copy, modify, merge, publish,
 * distribute, sub license, and/or sell copies of the Software, and to
 * permit persons to whom the Software is furnished to do so, subject to
 * the following conditions:
 *
 * THE SOFTWARE IS PROVIDED "AS IS", WITHOUT WARRANTY OF ANY KIND, EXPRESS OR
 * IMPLIED, INCLUDING BUT NOT LIMITED TO THE WARRANTIES OF MERCHANTABILITY,
 * FITNESS FOR A PARTICULAR PURPOSE AND NON-INFRINGEMENT. IN NO EVENT SHALL
 * THE COPYRIGHT HOLDERS, AUTHORS AND/OR ITS SUPPLIERS BE LIABLE FOR ANY CLAIM,
 * DAMAGES OR OTHER LIABILITY, WHETHER IN AN ACTION OF CONTRACT, TORT OR
 * OTHERWISE, ARISING FROM, OUT OF OR IN CONNECTION WITH THE SOFTWARE OR THE
 * USE OR OTHER DEALINGS IN THE SOFTWARE.
 *
 * The above copyright notice and this permission notice (including the
 * next paragraph) shall be included in all copies or substantial portions
 * of the Software.
 *
 */
/*
 * Authors: Dave Airlie <airlied@redhat.com>
 */
#include <drm/drmP.h>

#include "mgag200_drv.h"

int mgag200_mm_init(struct mga_device *mdev)
{
	struct drm_vram_mm *vmm;
	int ret;
	struct drm_device *dev = mdev->dev;
<<<<<<< HEAD
	struct ttm_bo_device *bdev = &mdev->ttm.bdev;

	ret = ttm_bo_device_init(&mdev->ttm.bdev,
				 &mgag200_bo_driver,
				 dev->anon_inode->i_mapping,
				 true);
	if (ret) {
		DRM_ERROR("Error initialising bo driver; %d\n", ret);
		return ret;
	}
=======
>>>>>>> 4cf643a3

	vmm = drm_vram_helper_alloc_mm(dev, pci_resource_start(dev->pdev, 0),
				       mdev->mc.vram_size,
				       &drm_gem_vram_mm_funcs);
	if (IS_ERR(vmm)) {
		ret = PTR_ERR(vmm);
		DRM_ERROR("Error initializing VRAM MM; %d\n", ret);
		return ret;
	}

	arch_io_reserve_memtype_wc(pci_resource_start(dev->pdev, 0),
				   pci_resource_len(dev->pdev, 0));

	mdev->fb_mtrr = arch_phys_wc_add(pci_resource_start(dev->pdev, 0),
					 pci_resource_len(dev->pdev, 0));

	return 0;
}

void mgag200_mm_fini(struct mga_device *mdev)
{
	struct drm_device *dev = mdev->dev;

	drm_vram_helper_release_mm(dev);

	arch_io_free_memtype_wc(pci_resource_start(dev->pdev, 0),
				pci_resource_len(dev->pdev, 0));
	arch_phys_wc_del(mdev->fb_mtrr);
	mdev->fb_mtrr = 0;
<<<<<<< HEAD
}

void mgag200_ttm_placement(struct mgag200_bo *bo, int domain)
{
	u32 c = 0;
	unsigned i;

	bo->placement.placement = bo->placements;
	bo->placement.busy_placement = bo->placements;
	if (domain & TTM_PL_FLAG_VRAM)
		bo->placements[c++].flags = TTM_PL_FLAG_WC | TTM_PL_FLAG_UNCACHED | TTM_PL_FLAG_VRAM;
	if (domain & TTM_PL_FLAG_SYSTEM)
		bo->placements[c++].flags = TTM_PL_MASK_CACHING | TTM_PL_FLAG_SYSTEM;
	if (!c)
		bo->placements[c++].flags = TTM_PL_MASK_CACHING | TTM_PL_FLAG_SYSTEM;
	bo->placement.num_placement = c;
	bo->placement.num_busy_placement = c;
	for (i = 0; i < c; ++i) {
		bo->placements[i].fpfn = 0;
		bo->placements[i].lpfn = 0;
	}
}

int mgag200_bo_create(struct drm_device *dev, int size, int align,
		  uint32_t flags, struct mgag200_bo **pmgabo)
{
	struct mga_device *mdev = dev->dev_private;
	struct mgag200_bo *mgabo;
	size_t acc_size;
	int ret;

	mgabo = kzalloc(sizeof(struct mgag200_bo), GFP_KERNEL);
	if (!mgabo)
		return -ENOMEM;

	ret = drm_gem_object_init(dev, &mgabo->gem, size);
	if (ret) {
		kfree(mgabo);
		return ret;
	}

	mgabo->bo.bdev = &mdev->ttm.bdev;

	mgag200_ttm_placement(mgabo, TTM_PL_FLAG_VRAM | TTM_PL_FLAG_SYSTEM);

	acc_size = ttm_bo_dma_acc_size(&mdev->ttm.bdev, size,
				       sizeof(struct mgag200_bo));

	ret = ttm_bo_init(&mdev->ttm.bdev, &mgabo->bo, size,
			  ttm_bo_type_device, &mgabo->placement,
			  align >> PAGE_SHIFT, false, acc_size,
			  NULL, NULL, mgag200_bo_ttm_destroy);
	if (ret)
		return ret;

	*pmgabo = mgabo;
	return 0;
}

static inline u64 mgag200_bo_gpu_offset(struct mgag200_bo *bo)
{
	return bo->bo.offset;
}

int mgag200_bo_pin(struct mgag200_bo *bo, u32 pl_flag, u64 *gpu_addr)
{
	struct ttm_operation_ctx ctx = { false, false };
	int i, ret;

	if (bo->pin_count) {
		bo->pin_count++;
		if (gpu_addr)
			*gpu_addr = mgag200_bo_gpu_offset(bo);
		return 0;
	}

	mgag200_ttm_placement(bo, pl_flag);
	for (i = 0; i < bo->placement.num_placement; i++)
		bo->placements[i].flags |= TTM_PL_FLAG_NO_EVICT;
	ret = ttm_bo_validate(&bo->bo, &bo->placement, &ctx);
	if (ret)
		return ret;

	bo->pin_count = 1;
	if (gpu_addr)
		*gpu_addr = mgag200_bo_gpu_offset(bo);
	return 0;
}

int mgag200_bo_unpin(struct mgag200_bo *bo)
{
	struct ttm_operation_ctx ctx = { false, false };
	int i;
	if (!bo->pin_count) {
		DRM_ERROR("unpin bad %p\n", bo);
		return 0;
	}
	bo->pin_count--;
	if (bo->pin_count)
		return 0;

	for (i = 0; i < bo->placement.num_placement ; i++)
		bo->placements[i].flags &= ~TTM_PL_FLAG_NO_EVICT;
	return ttm_bo_validate(&bo->bo, &bo->placement, &ctx);
}

int mgag200_bo_push_sysram(struct mgag200_bo *bo)
{
	struct ttm_operation_ctx ctx = { false, false };
	int i, ret;
	if (!bo->pin_count) {
		DRM_ERROR("unpin bad %p\n", bo);
		return 0;
	}
	bo->pin_count--;
	if (bo->pin_count)
		return 0;

	if (bo->kmap.virtual)
		ttm_bo_kunmap(&bo->kmap);

	mgag200_ttm_placement(bo, TTM_PL_FLAG_SYSTEM);
	for (i = 0; i < bo->placement.num_placement ; i++)
		bo->placements[i].flags |= TTM_PL_FLAG_NO_EVICT;

	ret = ttm_bo_validate(&bo->bo, &bo->placement, &ctx);
	if (ret) {
		DRM_ERROR("pushing to VRAM failed\n");
		return ret;
	}
	return 0;
}

int mgag200_mmap(struct file *filp, struct vm_area_struct *vma)
{
	struct drm_file *file_priv = filp->private_data;
	struct mga_device *mdev = file_priv->minor->dev->dev_private;

	return ttm_bo_mmap(filp, vma, &mdev->ttm.bdev);
=======
>>>>>>> 4cf643a3
}<|MERGE_RESOLUTION|>--- conflicted
+++ resolved
@@ -34,19 +34,6 @@
 	struct drm_vram_mm *vmm;
 	int ret;
 	struct drm_device *dev = mdev->dev;
-<<<<<<< HEAD
-	struct ttm_bo_device *bdev = &mdev->ttm.bdev;
-
-	ret = ttm_bo_device_init(&mdev->ttm.bdev,
-				 &mgag200_bo_driver,
-				 dev->anon_inode->i_mapping,
-				 true);
-	if (ret) {
-		DRM_ERROR("Error initialising bo driver; %d\n", ret);
-		return ret;
-	}
-=======
->>>>>>> 4cf643a3
 
 	vmm = drm_vram_helper_alloc_mm(dev, pci_resource_start(dev->pdev, 0),
 				       mdev->mc.vram_size,
@@ -76,146 +63,4 @@
 				pci_resource_len(dev->pdev, 0));
 	arch_phys_wc_del(mdev->fb_mtrr);
 	mdev->fb_mtrr = 0;
-<<<<<<< HEAD
-}
-
-void mgag200_ttm_placement(struct mgag200_bo *bo, int domain)
-{
-	u32 c = 0;
-	unsigned i;
-
-	bo->placement.placement = bo->placements;
-	bo->placement.busy_placement = bo->placements;
-	if (domain & TTM_PL_FLAG_VRAM)
-		bo->placements[c++].flags = TTM_PL_FLAG_WC | TTM_PL_FLAG_UNCACHED | TTM_PL_FLAG_VRAM;
-	if (domain & TTM_PL_FLAG_SYSTEM)
-		bo->placements[c++].flags = TTM_PL_MASK_CACHING | TTM_PL_FLAG_SYSTEM;
-	if (!c)
-		bo->placements[c++].flags = TTM_PL_MASK_CACHING | TTM_PL_FLAG_SYSTEM;
-	bo->placement.num_placement = c;
-	bo->placement.num_busy_placement = c;
-	for (i = 0; i < c; ++i) {
-		bo->placements[i].fpfn = 0;
-		bo->placements[i].lpfn = 0;
-	}
-}
-
-int mgag200_bo_create(struct drm_device *dev, int size, int align,
-		  uint32_t flags, struct mgag200_bo **pmgabo)
-{
-	struct mga_device *mdev = dev->dev_private;
-	struct mgag200_bo *mgabo;
-	size_t acc_size;
-	int ret;
-
-	mgabo = kzalloc(sizeof(struct mgag200_bo), GFP_KERNEL);
-	if (!mgabo)
-		return -ENOMEM;
-
-	ret = drm_gem_object_init(dev, &mgabo->gem, size);
-	if (ret) {
-		kfree(mgabo);
-		return ret;
-	}
-
-	mgabo->bo.bdev = &mdev->ttm.bdev;
-
-	mgag200_ttm_placement(mgabo, TTM_PL_FLAG_VRAM | TTM_PL_FLAG_SYSTEM);
-
-	acc_size = ttm_bo_dma_acc_size(&mdev->ttm.bdev, size,
-				       sizeof(struct mgag200_bo));
-
-	ret = ttm_bo_init(&mdev->ttm.bdev, &mgabo->bo, size,
-			  ttm_bo_type_device, &mgabo->placement,
-			  align >> PAGE_SHIFT, false, acc_size,
-			  NULL, NULL, mgag200_bo_ttm_destroy);
-	if (ret)
-		return ret;
-
-	*pmgabo = mgabo;
-	return 0;
-}
-
-static inline u64 mgag200_bo_gpu_offset(struct mgag200_bo *bo)
-{
-	return bo->bo.offset;
-}
-
-int mgag200_bo_pin(struct mgag200_bo *bo, u32 pl_flag, u64 *gpu_addr)
-{
-	struct ttm_operation_ctx ctx = { false, false };
-	int i, ret;
-
-	if (bo->pin_count) {
-		bo->pin_count++;
-		if (gpu_addr)
-			*gpu_addr = mgag200_bo_gpu_offset(bo);
-		return 0;
-	}
-
-	mgag200_ttm_placement(bo, pl_flag);
-	for (i = 0; i < bo->placement.num_placement; i++)
-		bo->placements[i].flags |= TTM_PL_FLAG_NO_EVICT;
-	ret = ttm_bo_validate(&bo->bo, &bo->placement, &ctx);
-	if (ret)
-		return ret;
-
-	bo->pin_count = 1;
-	if (gpu_addr)
-		*gpu_addr = mgag200_bo_gpu_offset(bo);
-	return 0;
-}
-
-int mgag200_bo_unpin(struct mgag200_bo *bo)
-{
-	struct ttm_operation_ctx ctx = { false, false };
-	int i;
-	if (!bo->pin_count) {
-		DRM_ERROR("unpin bad %p\n", bo);
-		return 0;
-	}
-	bo->pin_count--;
-	if (bo->pin_count)
-		return 0;
-
-	for (i = 0; i < bo->placement.num_placement ; i++)
-		bo->placements[i].flags &= ~TTM_PL_FLAG_NO_EVICT;
-	return ttm_bo_validate(&bo->bo, &bo->placement, &ctx);
-}
-
-int mgag200_bo_push_sysram(struct mgag200_bo *bo)
-{
-	struct ttm_operation_ctx ctx = { false, false };
-	int i, ret;
-	if (!bo->pin_count) {
-		DRM_ERROR("unpin bad %p\n", bo);
-		return 0;
-	}
-	bo->pin_count--;
-	if (bo->pin_count)
-		return 0;
-
-	if (bo->kmap.virtual)
-		ttm_bo_kunmap(&bo->kmap);
-
-	mgag200_ttm_placement(bo, TTM_PL_FLAG_SYSTEM);
-	for (i = 0; i < bo->placement.num_placement ; i++)
-		bo->placements[i].flags |= TTM_PL_FLAG_NO_EVICT;
-
-	ret = ttm_bo_validate(&bo->bo, &bo->placement, &ctx);
-	if (ret) {
-		DRM_ERROR("pushing to VRAM failed\n");
-		return ret;
-	}
-	return 0;
-}
-
-int mgag200_mmap(struct file *filp, struct vm_area_struct *vma)
-{
-	struct drm_file *file_priv = filp->private_data;
-	struct mga_device *mdev = file_priv->minor->dev->dev_private;
-
-	return ttm_bo_mmap(filp, vma, &mdev->ttm.bdev);
-=======
->>>>>>> 4cf643a3
 }