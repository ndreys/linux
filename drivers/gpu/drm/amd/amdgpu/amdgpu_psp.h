/*
 * Copyright 2016 Advanced Micro Devices, Inc.
 *
 * Permission is hereby granted, free of charge, to any person obtaining a
 * copy of this software and associated documentation files (the "Software"),
 * to deal in the Software without restriction, including without limitation
 * the rights to use, copy, modify, merge, publish, distribute, sublicense,
 * and/or sell copies of the Software, and to permit persons to whom the
 * Software is furnished to do so, subject to the following conditions:
 *
 * The above copyright notice and this permission notice shall be included in
 * all copies or substantial portions of the Software.
 *
 * THE SOFTWARE IS PROVIDED "AS IS", WITHOUT WARRANTY OF ANY KIND, EXPRESS OR
 * IMPLIED, INCLUDING BUT NOT LIMITED TO THE WARRANTIES OF MERCHANTABILITY,
 * FITNESS FOR A PARTICULAR PURPOSE AND NONINFRINGEMENT.  IN NO EVENT SHALL
 * THE COPYRIGHT HOLDER(S) OR AUTHOR(S) BE LIABLE FOR ANY CLAIM, DAMAGES OR
 * OTHER LIABILITY, WHETHER IN AN ACTION OF CONTRACT, TORT OR OTHERWISE,
 * ARISING FROM, OUT OF OR IN CONNECTION WITH THE SOFTWARE OR THE USE OR
 * OTHER DEALINGS IN THE SOFTWARE.
 *
 * Author: Huang Rui
 *
 */
#ifndef __AMDGPU_PSP_H__
#define __AMDGPU_PSP_H__

#include "amdgpu.h"
#include "psp_gfx_if.h"
#include "ta_xgmi_if.h"
#include "ta_ras_if.h"

#define PSP_FENCE_BUFFER_SIZE	0x1000
#define PSP_CMD_BUFFER_SIZE	0x1000
#define PSP_ASD_SHARED_MEM_SIZE 0x4000
#define PSP_XGMI_SHARED_MEM_SIZE 0x4000
#define PSP_RAS_SHARED_MEM_SIZE 0x4000
#define PSP_1_MEG		0x100000
#define PSP_TMR_SIZE	0x400000

struct psp_context;
struct psp_xgmi_node_info;
struct psp_xgmi_topology_info;

enum psp_ring_type
{
	PSP_RING_TYPE__INVALID = 0,
	/*
	 * These values map to the way the PSP kernel identifies the
	 * rings.
	 */
	PSP_RING_TYPE__UM = 1, /* User mode ring (formerly called RBI) */
	PSP_RING_TYPE__KM = 2  /* Kernel mode ring (formerly called GPCOM) */
};

struct psp_ring
{
	enum psp_ring_type		ring_type;
	struct psp_gfx_rb_frame		*ring_mem;
	uint64_t			ring_mem_mc_addr;
	void				*ring_mem_handle;
	uint32_t			ring_size;
};

/* More registers may will be supported */
enum psp_reg_prog_id {
	PSP_REG_IH_RB_CNTL        = 0,  /* register IH_RB_CNTL */
	PSP_REG_IH_RB_CNTL_RING1  = 1,  /* register IH_RB_CNTL_RING1 */
	PSP_REG_IH_RB_CNTL_RING2  = 2,  /* register IH_RB_CNTL_RING2 */
	PSP_REG_LAST
};

struct psp_funcs
{
	int (*init_microcode)(struct psp_context *psp);
	int (*bootloader_load_sysdrv)(struct psp_context *psp);
	int (*bootloader_load_sos)(struct psp_context *psp);
	int (*ring_init)(struct psp_context *psp, enum psp_ring_type ring_type);
	int (*ring_create)(struct psp_context *psp,
			   enum psp_ring_type ring_type);
	int (*ring_stop)(struct psp_context *psp,
			    enum psp_ring_type ring_type);
	int (*ring_destroy)(struct psp_context *psp,
			    enum psp_ring_type ring_type);
	int (*cmd_submit)(struct psp_context *psp,
			  struct amdgpu_firmware_info *ucode,
			  uint64_t cmd_buf_mc_addr, uint64_t fence_mc_addr,
			  int index);
	bool (*compare_sram_data)(struct psp_context *psp,
				  struct amdgpu_firmware_info *ucode,
				  enum AMDGPU_UCODE_ID ucode_type);
	bool (*smu_reload_quirk)(struct psp_context *psp);
	int (*mode1_reset)(struct psp_context *psp);
	int (*xgmi_get_node_id)(struct psp_context *psp, uint64_t *node_id);
	int (*xgmi_get_hive_id)(struct psp_context *psp, uint64_t *hive_id);
	int (*xgmi_get_topology_info)(struct psp_context *psp, int number_devices,
				      struct psp_xgmi_topology_info *topology);
	int (*xgmi_set_topology_info)(struct psp_context *psp, int number_devices,
				      struct psp_xgmi_topology_info *topology);
	bool (*support_vmr_ring)(struct psp_context *psp);
	int (*ras_trigger_error)(struct psp_context *psp,
			struct ta_ras_trigger_error_input *info);
	int (*ras_cure_posion)(struct psp_context *psp, uint64_t *mode_ptr);
<<<<<<< HEAD
=======
	int (*rlc_autoload_start)(struct psp_context *psp);
};

#define AMDGPU_XGMI_MAX_CONNECTED_NODES		64
struct psp_xgmi_node_info {
	uint64_t				node_id;
	uint8_t					num_hops;
	uint8_t					is_sharing_enabled;
	enum ta_xgmi_assigned_sdma_engine	sdma_engine;
};

struct psp_xgmi_topology_info {
	uint32_t			num_nodes;
	struct psp_xgmi_node_info	nodes[AMDGPU_XGMI_MAX_CONNECTED_NODES];
>>>>>>> 4cf643a3
};

struct psp_xgmi_context {
	uint8_t				initialized;
	uint32_t			session_id;
	struct amdgpu_bo                *xgmi_shared_bo;
	uint64_t                        xgmi_shared_mc_addr;
	void                            *xgmi_shared_buf;
	struct psp_xgmi_topology_info	top_info;
};

struct psp_ras_context {
	/*ras fw*/
	bool			ras_initialized;
	uint32_t		session_id;
	struct amdgpu_bo	*ras_shared_bo;
	uint64_t		ras_shared_mc_addr;
	void			*ras_shared_buf;
	struct amdgpu_ras	*ras;
};

struct psp_ras_context {
	/*ras fw*/
	bool			ras_initialized;
	uint32_t		session_id;
	struct amdgpu_bo	*ras_shared_bo;
	uint64_t		ras_shared_mc_addr;
	void			*ras_shared_buf;
	struct amdgpu_ras	*ras;
};

struct psp_context
{
	struct amdgpu_device            *adev;
	struct psp_ring                 km_ring;
	struct psp_gfx_cmd_resp		*cmd;

	const struct psp_funcs		*funcs;

	/* firmware buffer */
	struct amdgpu_bo		*fw_pri_bo;
	uint64_t			fw_pri_mc_addr;
	void				*fw_pri_buf;

	/* sos firmware */
	const struct firmware		*sos_fw;
	uint32_t			sos_fw_version;
	uint32_t			sos_feature_version;
	uint32_t			sys_bin_size;
	uint32_t			sos_bin_size;
	uint32_t			toc_bin_size;
	uint8_t				*sys_start_addr;
	uint8_t				*sos_start_addr;
	uint8_t				*toc_start_addr;

	/* tmr buffer */
	struct amdgpu_bo		*tmr_bo;
	uint64_t			tmr_mc_addr;
	void				*tmr_buf;

	/* asd firmware and buffer */
	const struct firmware		*asd_fw;
	uint32_t			asd_fw_version;
	uint32_t			asd_feature_version;
	uint32_t			asd_ucode_size;
	uint8_t				*asd_start_addr;
	struct amdgpu_bo		*asd_shared_bo;
	uint64_t			asd_shared_mc_addr;
	void				*asd_shared_buf;

	/* fence buffer */
	struct amdgpu_bo		*fence_buf_bo;
	uint64_t			fence_buf_mc_addr;
	void				*fence_buf;

	/* cmd buffer */
	struct amdgpu_bo		*cmd_buf_bo;
	uint64_t			cmd_buf_mc_addr;
	struct psp_gfx_cmd_resp		*cmd_buf_mem;

	/* fence value associated with cmd buffer */
	atomic_t			fence_value;
	/* flag to mark whether gfx fw autoload is supported or not */
	bool				autoload_supported;

	/* xgmi ta firmware and buffer */
	const struct firmware		*ta_fw;
	uint32_t			ta_fw_version;
	uint32_t			ta_xgmi_ucode_version;
	uint32_t			ta_xgmi_ucode_size;
	uint8_t				*ta_xgmi_start_addr;
	uint32_t			ta_ras_ucode_version;
	uint32_t			ta_ras_ucode_size;
	uint8_t				*ta_ras_start_addr;
	struct psp_xgmi_context		xgmi_context;
	struct psp_ras_context		ras;
};

struct amdgpu_psp_funcs {
	bool (*check_fw_loading_status)(struct amdgpu_device *adev,
					enum AMDGPU_UCODE_ID);
};


#define psp_ring_init(psp, type) (psp)->funcs->ring_init((psp), (type))
#define psp_ring_create(psp, type) (psp)->funcs->ring_create((psp), (type))
#define psp_ring_stop(psp, type) (psp)->funcs->ring_stop((psp), (type))
#define psp_ring_destroy(psp, type) ((psp)->funcs->ring_destroy((psp), (type)))
#define psp_cmd_submit(psp, ucode, cmd_mc, fence_mc, index) \
		(psp)->funcs->cmd_submit((psp), (ucode), (cmd_mc), (fence_mc), (index))
#define psp_compare_sram_data(psp, ucode, type) \
		(psp)->funcs->compare_sram_data((psp), (ucode), (type))
#define psp_init_microcode(psp) \
		((psp)->funcs->init_microcode ? (psp)->funcs->init_microcode((psp)) : 0)
#define psp_bootloader_load_sysdrv(psp) \
		((psp)->funcs->bootloader_load_sysdrv ? (psp)->funcs->bootloader_load_sysdrv((psp)) : 0)
#define psp_bootloader_load_sos(psp) \
		((psp)->funcs->bootloader_load_sos ? (psp)->funcs->bootloader_load_sos((psp)) : 0)
#define psp_smu_reload_quirk(psp) \
		((psp)->funcs->smu_reload_quirk ? (psp)->funcs->smu_reload_quirk((psp)) : false)
#define psp_support_vmr_ring(psp) \
		((psp)->funcs->support_vmr_ring ? (psp)->funcs->support_vmr_ring((psp)) : false)
#define psp_mode1_reset(psp) \
		((psp)->funcs->mode1_reset ? (psp)->funcs->mode1_reset((psp)) : false)
#define psp_xgmi_get_node_id(psp, node_id) \
		((psp)->funcs->xgmi_get_node_id ? (psp)->funcs->xgmi_get_node_id((psp), (node_id)) : -EINVAL)
#define psp_xgmi_get_hive_id(psp, hive_id) \
		((psp)->funcs->xgmi_get_hive_id ? (psp)->funcs->xgmi_get_hive_id((psp), (hive_id)) : -EINVAL)
#define psp_xgmi_get_topology_info(psp, num_device, topology) \
		((psp)->funcs->xgmi_get_topology_info ? \
		(psp)->funcs->xgmi_get_topology_info((psp), (num_device), (topology)) : -EINVAL)
#define psp_xgmi_set_topology_info(psp, num_device, topology) \
		((psp)->funcs->xgmi_set_topology_info ?	 \
		(psp)->funcs->xgmi_set_topology_info((psp), (num_device), (topology)) : -EINVAL)
#define psp_rlc_autoload(psp) \
		((psp)->funcs->rlc_autoload_start ? (psp)->funcs->rlc_autoload_start((psp)) : 0)

#define amdgpu_psp_check_fw_loading_status(adev, i) (adev)->firmware.funcs->check_fw_loading_status((adev), (i))

#define psp_ras_trigger_error(psp, info) \
	((psp)->funcs->ras_trigger_error ? \
	(psp)->funcs->ras_trigger_error((psp), (info)) : -EINVAL)
#define psp_ras_cure_posion(psp, addr) \
	((psp)->funcs->ras_cure_posion ? \
	(psp)->funcs->ras_cure_posion(psp, (addr)) : -EINVAL)

extern const struct amd_ip_funcs psp_ip_funcs;

extern const struct amdgpu_ip_block_version psp_v3_1_ip_block;
extern int psp_wait_for(struct psp_context *psp, uint32_t reg_index,
			uint32_t field_val, uint32_t mask, bool check_changed);

extern const struct amdgpu_ip_block_version psp_v10_0_ip_block;

int psp_gpu_reset(struct amdgpu_device *adev);
int psp_update_vcn_sram(struct amdgpu_device *adev, int inst_idx,
			uint64_t cmd_gpu_addr, int cmd_size);

int psp_xgmi_invoke(struct psp_context *psp, uint32_t ta_cmd_id);
<<<<<<< HEAD

int psp_ras_invoke(struct psp_context *psp, uint32_t ta_cmd_id);
int psp_ras_enable_features(struct psp_context *psp,
		union ta_ras_cmd_input *info, bool enable);

extern const struct amdgpu_ip_block_version psp_v11_0_ip_block;
=======
>>>>>>> 4cf643a3

int psp_ras_invoke(struct psp_context *psp, uint32_t ta_cmd_id);
int psp_ras_enable_features(struct psp_context *psp,
		union ta_ras_cmd_input *info, bool enable);

int psp_rlc_autoload_start(struct psp_context *psp);

extern const struct amdgpu_ip_block_version psp_v11_0_ip_block;
int psp_reg_program(struct psp_context *psp, enum psp_reg_prog_id reg,
		uint32_t value);
#endif<|MERGE_RESOLUTION|>--- conflicted
+++ resolved
@@ -101,8 +101,6 @@
 	int (*ras_trigger_error)(struct psp_context *psp,
 			struct ta_ras_trigger_error_input *info);
 	int (*ras_cure_posion)(struct psp_context *psp, uint64_t *mode_ptr);
-<<<<<<< HEAD
-=======
 	int (*rlc_autoload_start)(struct psp_context *psp);
 };
 
@@ -117,7 +115,6 @@
 struct psp_xgmi_topology_info {
 	uint32_t			num_nodes;
 	struct psp_xgmi_node_info	nodes[AMDGPU_XGMI_MAX_CONNECTED_NODES];
->>>>>>> 4cf643a3
 };
 
 struct psp_xgmi_context {
@@ -127,16 +124,6 @@
 	uint64_t                        xgmi_shared_mc_addr;
 	void                            *xgmi_shared_buf;
 	struct psp_xgmi_topology_info	top_info;
-};
-
-struct psp_ras_context {
-	/*ras fw*/
-	bool			ras_initialized;
-	uint32_t		session_id;
-	struct amdgpu_bo	*ras_shared_bo;
-	uint64_t		ras_shared_mc_addr;
-	void			*ras_shared_buf;
-	struct amdgpu_ras	*ras;
 };
 
 struct psp_ras_context {
@@ -277,15 +264,6 @@
 			uint64_t cmd_gpu_addr, int cmd_size);
 
 int psp_xgmi_invoke(struct psp_context *psp, uint32_t ta_cmd_id);
-<<<<<<< HEAD
-
-int psp_ras_invoke(struct psp_context *psp, uint32_t ta_cmd_id);
-int psp_ras_enable_features(struct psp_context *psp,
-		union ta_ras_cmd_input *info, bool enable);
-
-extern const struct amdgpu_ip_block_version psp_v11_0_ip_block;
-=======
->>>>>>> 4cf643a3
 
 int psp_ras_invoke(struct psp_context *psp, uint32_t ta_cmd_id);
 int psp_ras_enable_features(struct psp_context *psp,
