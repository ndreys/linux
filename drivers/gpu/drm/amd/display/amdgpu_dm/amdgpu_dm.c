--- conflicted
+++ resolved
@@ -2431,19 +2431,11 @@
 	scaling_info->src_rect.width = state->src_w >> 16;
 	if (scaling_info->src_rect.width == 0)
 		return -EINVAL;
-<<<<<<< HEAD
 
 	scaling_info->src_rect.height = state->src_h >> 16;
 	if (scaling_info->src_rect.height == 0)
 		return -EINVAL;
 
-=======
-
-	scaling_info->src_rect.height = state->src_h >> 16;
-	if (scaling_info->src_rect.height == 0)
-		return -EINVAL;
-
->>>>>>> 4b972a01
 	scaling_info->dst_rect.x = state->crtc_x;
 	scaling_info->dst_rect.y = state->crtc_y;
 
