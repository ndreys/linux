--- conflicted
+++ resolved
@@ -797,8 +797,6 @@
 	return write_size;
 }
 
-<<<<<<< HEAD
-=======
 static ssize_t dp_dpcd_address_write(struct file *f, const char __user *buf,
 				 size_t size, loff_t *pos)
 {
@@ -882,90 +880,7 @@
 }
 
 DEFINE_SHOW_ATTRIBUTE(output_bpc);
->>>>>>> 4cf643a3
 DEFINE_SHOW_ATTRIBUTE(vrr_range);
-
-static ssize_t dp_dpcd_address_write(struct file *f, const char __user *buf,
-				 size_t size, loff_t *pos)
-{
-	int r;
-	struct amdgpu_dm_connector *connector = file_inode(f)->i_private;
-
-	if (size < sizeof(connector->debugfs_dpcd_address))
-		return 0;
-
-	r = copy_from_user(&connector->debugfs_dpcd_address,
-			buf, sizeof(connector->debugfs_dpcd_address));
-
-	return size - r;
-}
-
-static ssize_t dp_dpcd_size_write(struct file *f, const char __user *buf,
-				 size_t size, loff_t *pos)
-{
-	int r;
-	struct amdgpu_dm_connector *connector = file_inode(f)->i_private;
-
-	if (size < sizeof(connector->debugfs_dpcd_size))
-		return 0;
-
-	r = copy_from_user(&connector->debugfs_dpcd_size,
-			buf, sizeof(connector->debugfs_dpcd_size));
-
-	if (connector->debugfs_dpcd_size > 256)
-		connector->debugfs_dpcd_size = 0;
-
-	return size - r;
-}
-
-static ssize_t dp_dpcd_data_write(struct file *f, const char __user *buf,
-				 size_t size, loff_t *pos)
-{
-	int r;
-	char *data;
-	struct amdgpu_dm_connector *connector = file_inode(f)->i_private;
-	struct dc_link *link = connector->dc_link;
-	uint32_t write_size = connector->debugfs_dpcd_size;
-
-	if (size < write_size)
-		return 0;
-
-	data = kzalloc(write_size, GFP_KERNEL);
-	if (!data)
-		return 0;
-
-	r = copy_from_user(data, buf, write_size);
-
-	dm_helpers_dp_write_dpcd(link->ctx, link,
-			connector->debugfs_dpcd_address, data, write_size - r);
-	kfree(data);
-	return write_size - r;
-}
-
-static ssize_t dp_dpcd_data_read(struct file *f, char __user *buf,
-				 size_t size, loff_t *pos)
-{
-	int r;
-	char *data;
-	struct amdgpu_dm_connector *connector = file_inode(f)->i_private;
-	struct dc_link *link = connector->dc_link;
-	uint32_t read_size = connector->debugfs_dpcd_size;
-
-	if (size < read_size)
-		return 0;
-
-	data = kzalloc(read_size, GFP_KERNEL);
-	if (!data)
-		return 0;
-
-	dm_helpers_dp_read_dpcd(link->ctx, link,
-			connector->debugfs_dpcd_address, data, read_size);
-
-	r = copy_to_user(buf, data, read_size);
-
-	kfree(data);
-	return read_size - r;
-}
 
 static const struct file_operations dp_link_settings_debugfs_fops = {
 	.owner = THIS_MODULE,
@@ -1019,10 +934,7 @@
 		{"link_settings", &dp_link_settings_debugfs_fops},
 		{"phy_settings", &dp_phy_settings_debugfs_fop},
 		{"test_pattern", &dp_phy_test_pattern_fops},
-<<<<<<< HEAD
-=======
 		{"output_bpc", &output_bpc_fops},
->>>>>>> 4cf643a3
 		{"vrr_range", &vrr_range_fops},
 		{"sdp_message", &sdp_message_fops},
 		{"aux_dpcd_address", &dp_dpcd_address_debugfs_fops},
@@ -1196,18 +1108,8 @@
 	debugfs_create_file("amdgpu_dm_dtn_log", 0644, root, adev,
 			    &dtn_log_fops);
 
-<<<<<<< HEAD
-	if (IS_ERR(ent))
-		return PTR_ERR(ent);
-
-	ent = debugfs_create_file_unsafe("amdgpu_dm_visual_confirm", 0644, root,
-					 adev, &visual_confirm_fops);
-	if (IS_ERR(ent))
-		return PTR_ERR(ent);
-=======
 	debugfs_create_file_unsafe("amdgpu_dm_visual_confirm", 0644, root, adev,
 				   &visual_confirm_fops);
->>>>>>> 4cf643a3
 
 	return 0;
 }