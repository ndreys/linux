--- conflicted
+++ resolved
@@ -158,10 +158,6 @@
 #if defined(CONFIG_DRM_AMD_DC_DCN1_0)
 	case DCN_VERSION_1_0:
 	case DCN_VERSION_1_01:
-<<<<<<< HEAD
-#endif
-=======
->>>>>>> 4cf643a3
 		res_pool = dcn10_create_resource_pool(init_data, dc);
 		break;
 #endif
@@ -2040,11 +2036,7 @@
 		const struct dc *dc,
 		struct dc_state *dst_ctx)
 {
-<<<<<<< HEAD
-	dst_ctx->clk_mgr = dc->res_pool->clk_mgr;
-=======
 	dst_ctx->clk_mgr = dc->clk_mgr;
->>>>>>> 4cf643a3
 }
 
 /**
@@ -2428,21 +2420,6 @@
 	*info_packet = stream->vrr_infopacket;
 }
 
-static void set_dp_sdp_info_packet(
-		struct dc_info_packet *info_packet,
-		struct dc_stream_state *stream)
-{
-	/* SPD info packet for custom sdp message */
-
-	/* Return if false. If true,
-	 * set the corresponding bit in the info packet
-	 */
-	if (!stream->dpsdp_infopacket.valid)
-		return;
-
-	*info_packet = stream->dpsdp_infopacket;
-}
-
 static void set_hdr_static_info_packet(
 		struct dc_info_packet *info_packet,
 		struct dc_stream_state *stream)
@@ -2538,7 +2515,6 @@
 	info->spd.valid = false;
 	info->hdrsmd.valid = false;
 	info->vsc.valid = false;
-	info->dpsdp.valid = false;
 
 	signal = pipe_ctx->stream->signal;
 
@@ -2558,8 +2534,6 @@
 		set_spd_info_packet(&info->spd, pipe_ctx->stream);
 
 		set_hdr_static_info_packet(&info->hdrsmd, pipe_ctx->stream);
-
-		set_dp_sdp_info_packet(&info->dpsdp, pipe_ctx->stream);
 	}
 
 	patch_gamut_packet_checksum(&info->gamut);
