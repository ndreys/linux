--- conflicted
+++ resolved
@@ -1567,46 +1567,6 @@
 	return err;
 }
 
-<<<<<<< HEAD
-=======
-static int kfd_ioctl_alloc_queue_gws(struct file *filep,
-		struct kfd_process *p, void *data)
-{
-	int retval;
-	struct kfd_ioctl_alloc_queue_gws_args *args = data;
-	struct queue *q;
-	struct kfd_dev *dev;
-
-	if (!hws_gws_support)
-		return -ENODEV;
-
-	mutex_lock(&p->mutex);
-	q = pqm_get_user_queue(&p->pqm, args->queue_id);
-
-	if (q) {
-		dev = q->device;
-	} else {
-		retval = -EINVAL;
-		goto out_unlock;
-	}
-
-	if (dev->dqm->sched_policy == KFD_SCHED_POLICY_NO_HWS) {
-		retval = -ENODEV;
-		goto out_unlock;
-	}
-
-	retval = pqm_set_gws(&p->pqm, args->queue_id, args->num_gws ? dev->gws : NULL);
-	mutex_unlock(&p->mutex);
-
-	args->first_gws = 0;
-	return retval;
-
-out_unlock:
-	mutex_unlock(&p->mutex);
-	return retval;
-}
-
->>>>>>> bfb10825
 static int kfd_ioctl_get_dmabuf_info(struct file *filep,
 		struct kfd_process *p, void *data)
 {
