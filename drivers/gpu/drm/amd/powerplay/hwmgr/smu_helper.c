/*
 * Copyright 2018 Advanced Micro Devices, Inc.
 *
 * Permission is hereby granted, free of charge, to any person obtaining a
 * copy of this software and associated documentation files (the "Software"),
 * to deal in the Software without restriction, including without limitation
 * the rights to use, copy, modify, merge, publish, distribute, sublicense,
 * and/or sell copies of the Software, and to permit persons to whom the
 * Software is furnished to do so, subject to the following conditions:
 *
 * The above copyright notice and this permission notice shall be included in
 * all copies or substantial portions of the Software.
 *
 * THE SOFTWARE IS PROVIDED "AS IS", WITHOUT WARRANTY OF ANY KIND, EXPRESS OR
 * IMPLIED, INCLUDING BUT NOT LIMITED TO THE WARRANTIES OF MERCHANTABILITY,
 * FITNESS FOR A PARTICULAR PURPOSE AND NONINFRINGEMENT.  IN NO EVENT SHALL
 * THE COPYRIGHT HOLDER(S) OR AUTHOR(S) BE LIABLE FOR ANY CLAIM, DAMAGES OR
 * OTHER LIABILITY, WHETHER IN AN ACTION OF CONTRACT, TORT OR OTHERWISE,
 * ARISING FROM, OUT OF OR IN CONNECTION WITH THE SOFTWARE OR THE USE OR
 * OTHER DEALINGS IN THE SOFTWARE.
 *
 */
#include "hwmgr.h"
#include "pp_debug.h"
#include "ppatomctrl.h"
#include "ppsmc.h"
#include "atom.h"
#include "ivsrcid/thm/irqsrcs_thm_9_0.h"
#include "ivsrcid/smuio/irqsrcs_smuio_9_0.h"
#include "ivsrcid/ivsrcid_vislands30.h"

uint8_t convert_to_vid(uint16_t vddc)
{
	return (uint8_t) ((6200 - (vddc * VOLTAGE_SCALE)) / 25);
}

uint16_t convert_to_vddc(uint8_t vid)
{
	return (uint16_t) ((6200 - (vid * 25)) / VOLTAGE_SCALE);
}

int phm_copy_clock_limits_array(
	struct pp_hwmgr *hwmgr,
	uint32_t **pptable_info_array,
	const uint32_t *pptable_array,
	uint32_t power_saving_clock_count)
{
	uint32_t array_size, i;
	uint32_t *table;

	array_size = sizeof(uint32_t) * power_saving_clock_count;
	table = kzalloc(array_size, GFP_KERNEL);
	if (NULL == table)
		return -ENOMEM;

	for (i = 0; i < power_saving_clock_count; i++)
		table[i] = le32_to_cpu(pptable_array[i]);

	*pptable_info_array = table;

	return 0;
}

int phm_copy_overdrive_settings_limits_array(
	struct pp_hwmgr *hwmgr,
	uint32_t **pptable_info_array,
	const uint32_t *pptable_array,
	uint32_t od_setting_count)
{
	uint32_t array_size, i;
	uint32_t *table;

	array_size = sizeof(uint32_t) * od_setting_count;
	table = kzalloc(array_size, GFP_KERNEL);
	if (NULL == table)
		return -ENOMEM;

	for (i = 0; i < od_setting_count; i++)
		table[i] = le32_to_cpu(pptable_array[i]);

	*pptable_info_array = table;

	return 0;
}

uint32_t phm_set_field_to_u32(u32 offset, u32 original_data, u32 field, u32 size)
{
	u32 mask = 0;
	u32 shift = 0;

	shift = (offset % 4) << 3;
	if (size == sizeof(uint8_t))
		mask = 0xFF << shift;
	else if (size == sizeof(uint16_t))
		mask = 0xFFFF << shift;

	original_data &= ~mask;
	original_data |= (field << shift);
	return original_data;
}

/**
 * Returns once the part of the register indicated by the mask has
 * reached the given value.
 */
int phm_wait_on_register(struct pp_hwmgr *hwmgr, uint32_t index,
			 uint32_t value, uint32_t mask)
{
	uint32_t i;
	uint32_t cur_value;

	if (hwmgr == NULL || hwmgr->device == NULL) {
		pr_err("Invalid Hardware Manager!");
		return -EINVAL;
	}

	for (i = 0; i < hwmgr->usec_timeout; i++) {
		cur_value = cgs_read_register(hwmgr->device, index);
		if ((cur_value & mask) == (value & mask))
			break;
		udelay(1);
	}

	/* timeout means wrong logic*/
	if (i == hwmgr->usec_timeout)
		return -1;
	return 0;
}


/**
 * Returns once the part of the register indicated by the mask has
 * reached the given value.The indirect space is described by giving
 * the memory-mapped index of the indirect index register.
 */
int phm_wait_on_indirect_register(struct pp_hwmgr *hwmgr,
				uint32_t indirect_port,
				uint32_t index,
				uint32_t value,
				uint32_t mask)
{
	if (hwmgr == NULL || hwmgr->device == NULL) {
		pr_err("Invalid Hardware Manager!");
		return -EINVAL;
	}

	cgs_write_register(hwmgr->device, indirect_port, index);
	return phm_wait_on_register(hwmgr, indirect_port + 1, mask, value);
}

int phm_wait_for_register_unequal(struct pp_hwmgr *hwmgr,
					uint32_t index,
					uint32_t value, uint32_t mask)
{
	uint32_t i;
	uint32_t cur_value;

	if (hwmgr == NULL || hwmgr->device == NULL)
		return -EINVAL;

	for (i = 0; i < hwmgr->usec_timeout; i++) {
		cur_value = cgs_read_register(hwmgr->device,
									index);
		if ((cur_value & mask) != (value & mask))
			break;
		udelay(1);
	}

	/* timeout means wrong logic */
	if (i == hwmgr->usec_timeout)
		return -ETIME;
	return 0;
}

int phm_wait_for_indirect_register_unequal(struct pp_hwmgr *hwmgr,
						uint32_t indirect_port,
						uint32_t index,
						uint32_t value,
						uint32_t mask)
{
	if (hwmgr == NULL || hwmgr->device == NULL)
		return -EINVAL;

	cgs_write_register(hwmgr->device, indirect_port, index);
	return phm_wait_for_register_unequal(hwmgr, indirect_port + 1,
						value, mask);
}

bool phm_cf_want_uvd_power_gating(struct pp_hwmgr *hwmgr)
{
	return phm_cap_enabled(hwmgr->platform_descriptor.platformCaps, PHM_PlatformCaps_UVDPowerGating);
}

bool phm_cf_want_vce_power_gating(struct pp_hwmgr *hwmgr)
{
	return phm_cap_enabled(hwmgr->platform_descriptor.platformCaps, PHM_PlatformCaps_VCEPowerGating);
}


int phm_trim_voltage_table(struct pp_atomctrl_voltage_table *vol_table)
{
	uint32_t i, j;
	uint16_t vvalue;
	bool found = false;
	struct pp_atomctrl_voltage_table *table;

	PP_ASSERT_WITH_CODE((NULL != vol_table),
			"Voltage Table empty.", return -EINVAL);

	table = kzalloc(sizeof(struct pp_atomctrl_voltage_table),
			GFP_KERNEL);

	if (NULL == table)
		return -EINVAL;

	table->mask_low = vol_table->mask_low;
	table->phase_delay = vol_table->phase_delay;

	for (i = 0; i < vol_table->count; i++) {
		vvalue = vol_table->entries[i].value;
		found = false;

		for (j = 0; j < table->count; j++) {
			if (vvalue == table->entries[j].value) {
				found = true;
				break;
			}
		}

		if (!found) {
			table->entries[table->count].value = vvalue;
			table->entries[table->count].smio_low =
					vol_table->entries[i].smio_low;
			table->count++;
		}
	}

	memcpy(vol_table, table, sizeof(struct pp_atomctrl_voltage_table));
	kfree(table);
	table = NULL;
	return 0;
}

int phm_get_svi2_mvdd_voltage_table(struct pp_atomctrl_voltage_table *vol_table,
		phm_ppt_v1_clock_voltage_dependency_table *dep_table)
{
	uint32_t i;
	int result;

	PP_ASSERT_WITH_CODE((0 != dep_table->count),
			"Voltage Dependency Table empty.", return -EINVAL);

	PP_ASSERT_WITH_CODE((NULL != vol_table),
			"vol_table empty.", return -EINVAL);

	vol_table->mask_low = 0;
	vol_table->phase_delay = 0;
	vol_table->count = dep_table->count;

	for (i = 0; i < dep_table->count; i++) {
		vol_table->entries[i].value = dep_table->entries[i].mvdd;
		vol_table->entries[i].smio_low = 0;
	}

	result = phm_trim_voltage_table(vol_table);
	PP_ASSERT_WITH_CODE((0 == result),
			"Failed to trim MVDD table.", return result);

	return 0;
}

int phm_get_svi2_vddci_voltage_table(struct pp_atomctrl_voltage_table *vol_table,
		phm_ppt_v1_clock_voltage_dependency_table *dep_table)
{
	uint32_t i;
	int result;

	PP_ASSERT_WITH_CODE((0 != dep_table->count),
			"Voltage Dependency Table empty.", return -EINVAL);

	PP_ASSERT_WITH_CODE((NULL != vol_table),
			"vol_table empty.", return -EINVAL);

	vol_table->mask_low = 0;
	vol_table->phase_delay = 0;
	vol_table->count = dep_table->count;

	for (i = 0; i < dep_table->count; i++) {
		vol_table->entries[i].value = dep_table->entries[i].vddci;
		vol_table->entries[i].smio_low = 0;
	}

	result = phm_trim_voltage_table(vol_table);
	PP_ASSERT_WITH_CODE((0 == result),
			"Failed to trim VDDCI table.", return result);

	return 0;
}

int phm_get_svi2_vdd_voltage_table(struct pp_atomctrl_voltage_table *vol_table,
		phm_ppt_v1_voltage_lookup_table *lookup_table)
{
	int i = 0;

	PP_ASSERT_WITH_CODE((0 != lookup_table->count),
			"Voltage Lookup Table empty.", return -EINVAL);

	PP_ASSERT_WITH_CODE((NULL != vol_table),
			"vol_table empty.", return -EINVAL);

	vol_table->mask_low = 0;
	vol_table->phase_delay = 0;

	vol_table->count = lookup_table->count;

	for (i = 0; i < vol_table->count; i++) {
		vol_table->entries[i].value = lookup_table->entries[i].us_vdd;
		vol_table->entries[i].smio_low = 0;
	}

	return 0;
}

void phm_trim_voltage_table_to_fit_state_table(uint32_t max_vol_steps,
				struct pp_atomctrl_voltage_table *vol_table)
{
	unsigned int i, diff;

	if (vol_table->count <= max_vol_steps)
		return;

	diff = vol_table->count - max_vol_steps;

	for (i = 0; i < max_vol_steps; i++)
		vol_table->entries[i] = vol_table->entries[i + diff];

	vol_table->count = max_vol_steps;

	return;
}

int phm_reset_single_dpm_table(void *table,
				uint32_t count, int max)
{
	int i;

	struct vi_dpm_table *dpm_table = (struct vi_dpm_table *)table;

	dpm_table->count = count > max ? max : count;

	for (i = 0; i < dpm_table->count; i++)
		dpm_table->dpm_level[i].enabled = false;

	return 0;
}

void phm_setup_pcie_table_entry(
	void *table,
	uint32_t index, uint32_t pcie_gen,
	uint32_t pcie_lanes)
{
	struct vi_dpm_table *dpm_table = (struct vi_dpm_table *)table;
	dpm_table->dpm_level[index].value = pcie_gen;
	dpm_table->dpm_level[index].param1 = pcie_lanes;
	dpm_table->dpm_level[index].enabled = 1;
}

int32_t phm_get_dpm_level_enable_mask_value(void *table)
{
	int32_t i;
	int32_t mask = 0;
	struct vi_dpm_table *dpm_table = (struct vi_dpm_table *)table;

	for (i = dpm_table->count; i > 0; i--) {
		mask = mask << 1;
		if (dpm_table->dpm_level[i - 1].enabled)
			mask |= 0x1;
		else
			mask &= 0xFFFFFFFE;
	}

	return mask;
}

uint8_t phm_get_voltage_index(
		struct phm_ppt_v1_voltage_lookup_table *lookup_table, uint16_t voltage)
{
	uint8_t count = (uint8_t) (lookup_table->count);
	uint8_t i;

	PP_ASSERT_WITH_CODE((NULL != lookup_table),
			"Lookup Table empty.", return 0);
	PP_ASSERT_WITH_CODE((0 != count),
			"Lookup Table empty.", return 0);

	for (i = 0; i < lookup_table->count; i++) {
		/* find first voltage equal or bigger than requested */
		if (lookup_table->entries[i].us_vdd >= voltage)
			return i;
	}
	/* voltage is bigger than max voltage in the table */
	return i - 1;
}

uint8_t phm_get_voltage_id(pp_atomctrl_voltage_table *voltage_table,
		uint32_t voltage)
{
	uint8_t count = (uint8_t) (voltage_table->count);
	uint8_t i = 0;

	PP_ASSERT_WITH_CODE((NULL != voltage_table),
		"Voltage Table empty.", return 0;);
	PP_ASSERT_WITH_CODE((0 != count),
		"Voltage Table empty.", return 0;);

	for (i = 0; i < count; i++) {
		/* find first voltage bigger than requested */
		if (voltage_table->entries[i].value >= voltage)
			return i;
	}

	/* voltage is bigger than max voltage in the table */
	return i - 1;
}

uint16_t phm_find_closest_vddci(struct pp_atomctrl_voltage_table *vddci_table, uint16_t vddci)
{
	uint32_t  i;

	for (i = 0; i < vddci_table->count; i++) {
		if (vddci_table->entries[i].value >= vddci)
			return vddci_table->entries[i].value;
	}

	pr_debug("vddci is larger than max value in vddci_table\n");
	return vddci_table->entries[i-1].value;
}

int phm_find_boot_level(void *table,
		uint32_t value, uint32_t *boot_level)
{
	int result = -EINVAL;
	uint32_t i;
	struct vi_dpm_table *dpm_table = (struct vi_dpm_table *)table;

	for (i = 0; i < dpm_table->count; i++) {
		if (value == dpm_table->dpm_level[i].value) {
			*boot_level = i;
			result = 0;
		}
	}

	return result;
}

int phm_get_sclk_for_voltage_evv(struct pp_hwmgr *hwmgr,
	phm_ppt_v1_voltage_lookup_table *lookup_table,
	uint16_t virtual_voltage_id, int32_t *sclk)
{
	uint8_t entry_id;
	uint8_t voltage_id;
	struct phm_ppt_v1_information *table_info =
			(struct phm_ppt_v1_information *)(hwmgr->pptable);

	PP_ASSERT_WITH_CODE(lookup_table->count != 0, "Lookup table is empty", return -EINVAL);

	/* search for leakage voltage ID 0xff01 ~ 0xff08 and sckl */
	for (entry_id = 0; entry_id < table_info->vdd_dep_on_sclk->count; entry_id++) {
		voltage_id = table_info->vdd_dep_on_sclk->entries[entry_id].vddInd;
		if (lookup_table->entries[voltage_id].us_vdd == virtual_voltage_id)
			break;
	}

	if (entry_id >= table_info->vdd_dep_on_sclk->count) {
		pr_debug("Can't find requested voltage id in vdd_dep_on_sclk table\n");
		return -EINVAL;
	}

	*sclk = table_info->vdd_dep_on_sclk->entries[entry_id].clk;

	return 0;
}

/**
 * Initialize Dynamic State Adjustment Rule Settings
 *
 * @param    hwmgr  the address of the powerplay hardware manager.
 */
int phm_initializa_dynamic_state_adjustment_rule_settings(struct pp_hwmgr *hwmgr)
{
	uint32_t table_size;
	struct phm_clock_voltage_dependency_table *table_clk_vlt;
	struct phm_ppt_v1_information *pptable_info = (struct phm_ppt_v1_information *)(hwmgr->pptable);

	/* initialize vddc_dep_on_dal_pwrl table */
	table_size = sizeof(uint32_t) + 4 * sizeof(struct phm_clock_voltage_dependency_record);
	table_clk_vlt = kzalloc(table_size, GFP_KERNEL);

	if (NULL == table_clk_vlt) {
		pr_err("Can not allocate space for vddc_dep_on_dal_pwrl! \n");
		return -ENOMEM;
	} else {
		table_clk_vlt->count = 4;
		table_clk_vlt->entries[0].clk = PP_DAL_POWERLEVEL_ULTRALOW;
		table_clk_vlt->entries[0].v = 0;
		table_clk_vlt->entries[1].clk = PP_DAL_POWERLEVEL_LOW;
		table_clk_vlt->entries[1].v = 720;
		table_clk_vlt->entries[2].clk = PP_DAL_POWERLEVEL_NOMINAL;
		table_clk_vlt->entries[2].v = 810;
		table_clk_vlt->entries[3].clk = PP_DAL_POWERLEVEL_PERFORMANCE;
		table_clk_vlt->entries[3].v = 900;
		if (pptable_info != NULL)
			pptable_info->vddc_dep_on_dal_pwrl = table_clk_vlt;
		hwmgr->dyn_state.vddc_dep_on_dal_pwrl = table_clk_vlt;
	}

	return 0;
}

uint32_t phm_get_lowest_enabled_level(struct pp_hwmgr *hwmgr, uint32_t mask)
{
	uint32_t level = 0;

	while (0 == (mask & (1 << level)))
		level++;

	return level;
}

void phm_apply_dal_min_voltage_request(struct pp_hwmgr *hwmgr)
{
	struct phm_ppt_v1_information *table_info =
			(struct phm_ppt_v1_information *)hwmgr->pptable;
	struct phm_clock_voltage_dependency_table *table =
				table_info->vddc_dep_on_dal_pwrl;
	struct phm_ppt_v1_clock_voltage_dependency_table *vddc_table;
	enum PP_DAL_POWERLEVEL dal_power_level = hwmgr->dal_power_level;
	uint32_t req_vddc = 0, req_volt, i;

	if (!table || table->count <= 0
		|| dal_power_level < PP_DAL_POWERLEVEL_ULTRALOW
		|| dal_power_level > PP_DAL_POWERLEVEL_PERFORMANCE)
		return;

	for (i = 0; i < table->count; i++) {
		if (dal_power_level == table->entries[i].clk) {
			req_vddc = table->entries[i].v;
			break;
		}
	}

	vddc_table = table_info->vdd_dep_on_sclk;
	for (i = 0; i < vddc_table->count; i++) {
		if (req_vddc <= vddc_table->entries[i].vddc) {
			req_volt = (((uint32_t)vddc_table->entries[i].vddc) * VOLTAGE_SCALE);
			smum_send_msg_to_smc_with_parameter(hwmgr,
					PPSMC_MSG_VddC_Request, req_volt);
			return;
		}
	}
	pr_err("DAL requested level can not"
			" found a available voltage in VDDC DPM Table \n");
}

int phm_get_voltage_evv_on_sclk(struct pp_hwmgr *hwmgr, uint8_t voltage_type,
				uint32_t sclk, uint16_t id, uint16_t *voltage)
{
	uint32_t vol;
	int ret = 0;

	if (hwmgr->chip_id < CHIP_TONGA) {
		ret = atomctrl_get_voltage_evv(hwmgr, id, voltage);
	} else if (hwmgr->chip_id < CHIP_POLARIS10) {
		ret = atomctrl_get_voltage_evv_on_sclk(hwmgr, voltage_type, sclk, id, voltage);
		if (*voltage >= 2000 || *voltage == 0)
			*voltage = 1150;
	} else {
		ret = atomctrl_get_voltage_evv_on_sclk_ai(hwmgr, voltage_type, sclk, id, &vol);
		*voltage = (uint16_t)(vol/100);
	}
	return ret;
}


int phm_irq_process(struct amdgpu_device *adev,
			   struct amdgpu_irq_src *source,
			   struct amdgpu_iv_entry *entry)
{
	uint32_t client_id = entry->client_id;
	uint32_t src_id = entry->src_id;

	if (client_id == AMDGPU_IRQ_CLIENTID_LEGACY) {
		if (src_id == VISLANDS30_IV_SRCID_CG_TSS_THERMAL_LOW_TO_HIGH)
			pr_warn("GPU over temperature range detected on PCIe %d:%d.%d!\n",
						PCI_BUS_NUM(adev->pdev->devfn),
						PCI_SLOT(adev->pdev->devfn),
						PCI_FUNC(adev->pdev->devfn));
		else if (src_id == VISLANDS30_IV_SRCID_CG_TSS_THERMAL_HIGH_TO_LOW)
			pr_warn("GPU under temperature range detected on PCIe %d:%d.%d!\n",
					PCI_BUS_NUM(adev->pdev->devfn),
					PCI_SLOT(adev->pdev->devfn),
					PCI_FUNC(adev->pdev->devfn));
		else if (src_id == VISLANDS30_IV_SRCID_GPIO_19)
			pr_warn("GPU Critical Temperature Fault detected on PCIe %d:%d.%d!\n",
					PCI_BUS_NUM(adev->pdev->devfn),
					PCI_SLOT(adev->pdev->devfn),
					PCI_FUNC(adev->pdev->devfn));
	} else if (client_id == SOC15_IH_CLIENTID_THM) {
		if (src_id == 0)
			pr_warn("GPU over temperature range detected on PCIe %d:%d.%d!\n",
						PCI_BUS_NUM(adev->pdev->devfn),
						PCI_SLOT(adev->pdev->devfn),
						PCI_FUNC(adev->pdev->devfn));
		else
			pr_warn("GPU under temperature range detected on PCIe %d:%d.%d!\n",
					PCI_BUS_NUM(adev->pdev->devfn),
					PCI_SLOT(adev->pdev->devfn),
					PCI_FUNC(adev->pdev->devfn));
	} else if (client_id == SOC15_IH_CLIENTID_ROM_SMUIO)
		pr_warn("GPU Critical Temperature Fault detected on PCIe %d:%d.%d!\n",
				PCI_BUS_NUM(adev->pdev->devfn),
				PCI_SLOT(adev->pdev->devfn),
				PCI_FUNC(adev->pdev->devfn));

	return 0;
}

static const struct amdgpu_irq_src_funcs smu9_irq_funcs = {
	.process = phm_irq_process,
};

int smu9_register_irq_handlers(struct pp_hwmgr *hwmgr)
{
	struct amdgpu_irq_src *source =
		kzalloc(sizeof(struct amdgpu_irq_src), GFP_KERNEL);

	if (!source)
		return -ENOMEM;

	source->funcs = &smu9_irq_funcs;

	amdgpu_irq_add_id((struct amdgpu_device *)(hwmgr->adev),
			SOC15_IH_CLIENTID_THM,
			THM_9_0__SRCID__THM_DIG_THERM_L2H,
			source);
	amdgpu_irq_add_id((struct amdgpu_device *)(hwmgr->adev),
			SOC15_IH_CLIENTID_THM,
			THM_9_0__SRCID__THM_DIG_THERM_H2L,
			source);

	/* Register CTF(GPIO_19) interrupt */
	amdgpu_irq_add_id((struct amdgpu_device *)(hwmgr->adev),
			SOC15_IH_CLIENTID_ROM_SMUIO,
			SMUIO_9_0__SRCID__SMUIO_GPIO19,
			source);

	return 0;
}

void *smu_atom_get_data_table(void *dev, uint32_t table, uint16_t *size,
						uint8_t *frev, uint8_t *crev)
{
	struct amdgpu_device *adev = dev;
	uint16_t data_start;

	if (amdgpu_atom_parse_data_header(
		    adev->mode_info.atom_context, table, size,
		    frev, crev, &data_start))
		return (uint8_t *)adev->mode_info.atom_context->bios +
			data_start;

	return NULL;
}

int smu_get_voltage_dependency_table_ppt_v1(
			const struct phm_ppt_v1_clock_voltage_dependency_table *allowed_dep_table,
			struct phm_ppt_v1_clock_voltage_dependency_table *dep_table)
{
	uint8_t i = 0;
	PP_ASSERT_WITH_CODE((0 != allowed_dep_table->count),
				"Voltage Lookup Table empty",
				return -EINVAL);

	dep_table->count = allowed_dep_table->count;
	for (i=0; i<dep_table->count; i++) {
		dep_table->entries[i].clk = allowed_dep_table->entries[i].clk;
		dep_table->entries[i].vddInd = allowed_dep_table->entries[i].vddInd;
		dep_table->entries[i].vdd_offset = allowed_dep_table->entries[i].vdd_offset;
		dep_table->entries[i].vddc = allowed_dep_table->entries[i].vddc;
		dep_table->entries[i].vddgfx = allowed_dep_table->entries[i].vddgfx;
		dep_table->entries[i].vddci = allowed_dep_table->entries[i].vddci;
		dep_table->entries[i].mvdd = allowed_dep_table->entries[i].mvdd;
		dep_table->entries[i].phases = allowed_dep_table->entries[i].phases;
		dep_table->entries[i].cks_enable = allowed_dep_table->entries[i].cks_enable;
		dep_table->entries[i].cks_voffset = allowed_dep_table->entries[i].cks_voffset;
	}

	return 0;
}

int smu_set_watermarks_for_clocks_ranges(void *wt_table,
		struct dm_pp_wm_sets_with_clock_ranges_soc15 *wm_with_clock_ranges)
{
	uint32_t i;
	struct watermarks *table = wt_table;

	if (!table || !wm_with_clock_ranges)
		return -EINVAL;

	if (wm_with_clock_ranges->num_wm_dmif_sets > 4 || wm_with_clock_ranges->num_wm_mcif_sets > 4)
		return -EINVAL;

	for (i = 0; i < wm_with_clock_ranges->num_wm_dmif_sets; i++) {
		table->WatermarkRow[1][i].MinClock =
			cpu_to_le16((uint16_t)
			(wm_with_clock_ranges->wm_dmif_clocks_ranges[i].wm_min_dcfclk_clk_in_khz /
			1000));
		table->WatermarkRow[1][i].MaxClock =
			cpu_to_le16((uint16_t)
<<<<<<< HEAD
			(wm_with_clock_ranges->wm_dmif_clocks_ranges[i].wm_max_dcfclk_clk_in_khz) /
			1000);
=======
			(wm_with_clock_ranges->wm_dmif_clocks_ranges[i].wm_max_dcfclk_clk_in_khz /
			1000));
>>>>>>> 2340bad5
		table->WatermarkRow[1][i].MinUclk =
			cpu_to_le16((uint16_t)
			(wm_with_clock_ranges->wm_dmif_clocks_ranges[i].wm_min_mem_clk_in_khz /
			1000));
		table->WatermarkRow[1][i].MaxUclk =
			cpu_to_le16((uint16_t)
			(wm_with_clock_ranges->wm_dmif_clocks_ranges[i].wm_max_mem_clk_in_khz /
			1000));
		table->WatermarkRow[1][i].WmSetting = (uint8_t)
				wm_with_clock_ranges->wm_dmif_clocks_ranges[i].wm_set_id;
	}

	for (i = 0; i < wm_with_clock_ranges->num_wm_mcif_sets; i++) {
		table->WatermarkRow[0][i].MinClock =
			cpu_to_le16((uint16_t)
			(wm_with_clock_ranges->wm_mcif_clocks_ranges[i].wm_min_socclk_clk_in_khz /
			1000));
		table->WatermarkRow[0][i].MaxClock =
			cpu_to_le16((uint16_t)
			(wm_with_clock_ranges->wm_mcif_clocks_ranges[i].wm_max_socclk_clk_in_khz /
			1000));
		table->WatermarkRow[0][i].MinUclk =
			cpu_to_le16((uint16_t)
			(wm_with_clock_ranges->wm_mcif_clocks_ranges[i].wm_min_mem_clk_in_khz /
			1000));
		table->WatermarkRow[0][i].MaxUclk =
			cpu_to_le16((uint16_t)
			(wm_with_clock_ranges->wm_mcif_clocks_ranges[i].wm_max_mem_clk_in_khz /
			1000));
		table->WatermarkRow[0][i].WmSetting = (uint8_t)
				wm_with_clock_ranges->wm_mcif_clocks_ranges[i].wm_set_id;
	}
	return 0;
}<|MERGE_RESOLUTION|>--- conflicted
+++ resolved
@@ -717,13 +717,8 @@
 			1000));
 		table->WatermarkRow[1][i].MaxClock =
 			cpu_to_le16((uint16_t)
-<<<<<<< HEAD
-			(wm_with_clock_ranges->wm_dmif_clocks_ranges[i].wm_max_dcfclk_clk_in_khz) /
-			1000);
-=======
 			(wm_with_clock_ranges->wm_dmif_clocks_ranges[i].wm_max_dcfclk_clk_in_khz /
 			1000));
->>>>>>> 2340bad5
 		table->WatermarkRow[1][i].MinUclk =
 			cpu_to_le16((uint16_t)
 			(wm_with_clock_ranges->wm_dmif_clocks_ranges[i].wm_min_mem_clk_in_khz /
