--- conflicted
+++ resolved
@@ -303,8 +303,6 @@
 	return 0;
 }
 
-<<<<<<< HEAD
-=======
 #define PCI_CLASS_MULTIMEDIA_HD_AUDIO 0x0403
 
 static void
@@ -330,7 +328,6 @@
 	}
 }
 
->>>>>>> ffee9210
 static int
 nouveau_drm_load(struct drm_device *dev, unsigned long flags)
 {
