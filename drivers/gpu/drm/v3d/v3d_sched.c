--- conflicted
+++ resolved
@@ -162,15 +162,9 @@
 	if (IS_ERR(fence))
 		return NULL;
 
-<<<<<<< HEAD
-	if (job->irq_fence)
-		dma_fence_put(job->irq_fence);
-	job->irq_fence = dma_fence_get(fence);
-=======
 	if (job->base.irq_fence)
 		dma_fence_put(job->base.irq_fence);
 	job->base.irq_fence = dma_fence_get(fence);
->>>>>>> 4cf643a3
 
 	trace_v3d_submit_cl(dev, true, to_v3d_fence(fence)->seqno,
 			    job->start, job->end);
@@ -199,15 +193,9 @@
 		return NULL;
 
 	v3d->tfu_job = job;
-<<<<<<< HEAD
-	if (job->irq_fence)
-		dma_fence_put(job->irq_fence);
-	job->irq_fence = dma_fence_get(fence);
-=======
 	if (job->base.irq_fence)
 		dma_fence_put(job->base.irq_fence);
 	job->base.irq_fence = dma_fence_get(fence);
->>>>>>> 4cf643a3
 
 	trace_v3d_submit_tfu(dev, to_v3d_fence(fence)->seqno);
 
@@ -280,11 +268,7 @@
 
 	/* block scheduler */
 	for (q = 0; q < V3D_MAX_QUEUES; q++)
-<<<<<<< HEAD
-		drm_sched_stop(&v3d->queue[q].sched);
-=======
 		drm_sched_stop(&v3d->queue[q].sched, sched_job);
->>>>>>> 4cf643a3
 
 	if (sched_job)
 		drm_sched_increase_karma(sched_job);
