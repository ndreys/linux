/*
 * Copyright © 2016 Intel Corporation
 *
 * Permission is hereby granted, free of charge, to any person obtaining a
 * copy of this software and associated documentation files (the "Software"),
 * to deal in the Software without restriction, including without limitation
 * the rights to use, copy, modify, merge, publish, distribute, sublicense,
 * and/or sell copies of the Software, and to permit persons to whom the
 * Software is furnished to do so, subject to the following conditions:
 *
 * The above copyright notice and this permission notice (including the next
 * paragraph) shall be included in all copies or substantial portions of the
 * Software.
 *
 * THE SOFTWARE IS PROVIDED "AS IS", WITHOUT WARRANTY OF ANY KIND, EXPRESS OR
 * IMPLIED, INCLUDING BUT NOT LIMITED TO THE WARRANTIES OF MERCHANTABILITY,
 * FITNESS FOR A PARTICULAR PURPOSE AND NONINFRINGEMENT.  IN NO EVENT SHALL
 * THE AUTHORS OR COPYRIGHT HOLDERS BE LIABLE FOR ANY CLAIM, DAMAGES OR OTHER
 * LIABILITY, WHETHER IN AN ACTION OF CONTRACT, TORT OR OTHERWISE, ARISING
 * FROM, OUT OF OR IN CONNECTION WITH THE SOFTWARE OR THE USE OR OTHER DEALINGS
 * IN THE SOFTWARE.
 *
 */

#include "gt/intel_reset.h"
#include "intel_uc.h"
#include "intel_guc.h"
#include "intel_guc_ads.h"
#include "intel_guc_submission.h"
#include "i915_drv.h"

static void guc_free_load_err_log(struct intel_guc *guc);

/* Reset GuC providing us with fresh state for both GuC and HuC.
 */
static int __intel_uc_reset_hw(struct drm_i915_private *dev_priv)
{
	int ret;
	u32 guc_status;

	ret = intel_reset_guc(dev_priv);
	if (ret) {
		DRM_ERROR("Failed to reset GuC, ret = %d\n", ret);
		return ret;
	}

	guc_status = I915_READ(GUC_STATUS);
	WARN(!(guc_status & GS_MIA_IN_RESET),
	     "GuC status: 0x%x, MIA core expected to be in reset\n",
	     guc_status);

	return ret;
}

static int __get_platform_enable_guc(struct drm_i915_private *i915)
{
	struct intel_uc_fw *guc_fw = &i915->guc.fw;
	struct intel_uc_fw *huc_fw = &i915->huc.fw;
	int enable_guc = 0;

	/* Default is to use HuC if we know GuC and HuC firmwares */
	if (intel_uc_fw_is_selected(guc_fw) && intel_uc_fw_is_selected(huc_fw))
		enable_guc |= ENABLE_GUC_LOAD_HUC;

	/* Any platform specific fine-tuning can be done here */

	return enable_guc;
}

static int __get_default_guc_log_level(struct drm_i915_private *i915)
{
	int guc_log_level;

	if (!HAS_GUC(i915) || !intel_uc_is_using_guc(i915))
		guc_log_level = GUC_LOG_LEVEL_DISABLED;
	else if (IS_ENABLED(CONFIG_DRM_I915_DEBUG) ||
		 IS_ENABLED(CONFIG_DRM_I915_DEBUG_GEM))
		guc_log_level = GUC_LOG_LEVEL_MAX;
	else
		guc_log_level = GUC_LOG_LEVEL_NON_VERBOSE;

	/* Any platform specific fine-tuning can be done here */

	return guc_log_level;
}

/**
 * sanitize_options_early - sanitize uC related modparam options
 * @i915: device private
 *
 * In case of "enable_guc" option this function will attempt to modify
 * it only if it was initially set to "auto(-1)". Default value for this
 * modparam varies between platforms and it is hardcoded in driver code.
 * Any other modparam value is only monitored against availability of the
 * related hardware or firmware definitions.
 *
 * In case of "guc_log_level" option this function will attempt to modify
 * it only if it was initially set to "auto(-1)" or if initial value was
 * "enable(1..4)" on platforms without the GuC. Default value for this
 * modparam varies between platforms and is usually set to "disable(0)"
 * unless GuC is enabled on given platform and the driver is compiled with
 * debug config when this modparam will default to "enable(1..4)".
 */
static void sanitize_options_early(struct drm_i915_private *i915)
{
	struct intel_uc_fw *guc_fw = &i915->guc.fw;
	struct intel_uc_fw *huc_fw = &i915->huc.fw;

	/* A negative value means "use platform default" */
	if (i915_modparams.enable_guc < 0)
		i915_modparams.enable_guc = __get_platform_enable_guc(i915);

	DRM_DEBUG_DRIVER("enable_guc=%d (submission:%s huc:%s)\n",
			 i915_modparams.enable_guc,
			 yesno(intel_uc_is_using_guc_submission(i915)),
			 yesno(intel_uc_is_using_huc(i915)));

	/* Verify GuC firmware availability */
	if (intel_uc_is_using_guc(i915) && !intel_uc_fw_is_selected(guc_fw)) {
		DRM_WARN("Incompatible option detected: %s=%d, %s!\n",
			 "enable_guc", i915_modparams.enable_guc,
			 !HAS_GUC(i915) ? "no GuC hardware" :
					  "no GuC firmware");
	}

	/* Verify HuC firmware availability */
	if (intel_uc_is_using_huc(i915) && !intel_uc_fw_is_selected(huc_fw)) {
		DRM_WARN("Incompatible option detected: %s=%d, %s!\n",
			 "enable_guc", i915_modparams.enable_guc,
			 !HAS_HUC(i915) ? "no HuC hardware" :
					  "no HuC firmware");
	}

	/* XXX: GuC submission is unavailable for now */
	if (intel_uc_is_using_guc_submission(i915)) {
		DRM_INFO("Incompatible option detected: %s=%d, %s!\n",
			 "enable_guc", i915_modparams.enable_guc,
			 "GuC submission not supported");
		DRM_INFO("Switching to non-GuC submission mode!\n");
		i915_modparams.enable_guc &= ~ENABLE_GUC_SUBMISSION;
	}

	/* A negative value means "use platform/config default" */
	if (i915_modparams.guc_log_level < 0)
		i915_modparams.guc_log_level =
			__get_default_guc_log_level(i915);

	if (i915_modparams.guc_log_level > 0 && !intel_uc_is_using_guc(i915)) {
		DRM_WARN("Incompatible option detected: %s=%d, %s!\n",
			 "guc_log_level", i915_modparams.guc_log_level,
			 !HAS_GUC(i915) ? "no GuC hardware" :
					  "GuC not enabled");
		i915_modparams.guc_log_level = 0;
	}

	if (i915_modparams.guc_log_level > GUC_LOG_LEVEL_MAX) {
		DRM_WARN("Incompatible option detected: %s=%d, %s!\n",
			 "guc_log_level", i915_modparams.guc_log_level,
			 "verbosity too high");
		i915_modparams.guc_log_level = GUC_LOG_LEVEL_MAX;
	}

	DRM_DEBUG_DRIVER("guc_log_level=%d (enabled:%s, verbose:%s, verbosity:%d)\n",
			 i915_modparams.guc_log_level,
			 yesno(i915_modparams.guc_log_level),
			 yesno(GUC_LOG_LEVEL_IS_VERBOSE(i915_modparams.guc_log_level)),
			 GUC_LOG_LEVEL_TO_VERBOSITY(i915_modparams.guc_log_level));

	/* Make sure that sanitization was done */
	GEM_BUG_ON(i915_modparams.enable_guc < 0);
	GEM_BUG_ON(i915_modparams.guc_log_level < 0);
}

void intel_uc_init_early(struct drm_i915_private *i915)
{
	struct intel_guc *guc = &i915->guc;
	struct intel_huc *huc = &i915->huc;

	intel_guc_init_early(guc);
	intel_huc_init_early(huc);

	sanitize_options_early(i915);
}

void intel_uc_cleanup_early(struct drm_i915_private *i915)
{
	struct intel_guc *guc = &i915->guc;

	guc_free_load_err_log(guc);
}

/**
 * intel_uc_init_mmio - setup uC MMIO access
 * @i915: device private
 *
 * Setup minimal state necessary for MMIO accesses later in the
 * initialization sequence.
 */
void intel_uc_init_mmio(struct drm_i915_private *i915)
{
	intel_guc_init_send_regs(&i915->guc);
}

static void guc_capture_load_err_log(struct intel_guc *guc)
{
	if (!guc->log.vma || !intel_guc_log_get_level(&guc->log))
		return;

	if (!guc->load_err_log)
		guc->load_err_log = i915_gem_object_get(guc->log.vma->obj);

	return;
}

static void guc_free_load_err_log(struct intel_guc *guc)
{
	if (guc->load_err_log)
		i915_gem_object_put(guc->load_err_log);
}

static void guc_reset_interrupts(struct intel_guc *guc)
{
	guc->interrupts.reset(guc_to_i915(guc));
}

static void guc_enable_interrupts(struct intel_guc *guc)
{
	guc->interrupts.enable(guc_to_i915(guc));
}

static void guc_disable_interrupts(struct intel_guc *guc)
{
	guc->interrupts.disable(guc_to_i915(guc));
}

static int guc_enable_communication(struct intel_guc *guc)
{
	guc_enable_interrupts(guc);

	return intel_guc_ct_enable(&guc->ct);
}

static void guc_stop_communication(struct intel_guc *guc)
{
	intel_guc_ct_stop(&guc->ct);

	guc->send = intel_guc_send_nop;
	guc->handler = intel_guc_to_host_event_handler_nop;
}

static void guc_disable_communication(struct intel_guc *guc)
{
	intel_guc_ct_disable(&guc->ct);

	guc_disable_interrupts(guc);

	guc->send = intel_guc_send_nop;
	guc->handler = intel_guc_to_host_event_handler_nop;
}

int intel_uc_init_misc(struct drm_i915_private *i915)
{
	struct intel_guc *guc = &i915->guc;
	struct intel_huc *huc = &i915->huc;
	int ret;

	if (!USES_GUC(i915))
		return 0;

	ret = intel_guc_init_misc(guc);
	if (ret)
		return ret;

	if (USES_HUC(i915)) {
		ret = intel_huc_init_misc(huc);
		if (ret)
			goto err_guc;
	}

	return 0;

err_guc:
	intel_guc_fini_misc(guc);
	return ret;
}

void intel_uc_fini_misc(struct drm_i915_private *i915)
{
	struct intel_guc *guc = &i915->guc;
	struct intel_huc *huc = &i915->huc;

	if (!USES_GUC(i915))
		return;

	if (USES_HUC(i915))
		intel_huc_fini_misc(huc);

	intel_guc_fini_misc(guc);
}

int intel_uc_init(struct drm_i915_private *i915)
{
	struct intel_guc *guc = &i915->guc;
	struct intel_huc *huc = &i915->huc;
	int ret;

	if (!USES_GUC(i915))
		return 0;

	if (!HAS_GUC(i915))
		return -ENODEV;

	/* XXX: GuC submission is unavailable for now */
	GEM_BUG_ON(USES_GUC_SUBMISSION(i915));

	ret = intel_guc_init(guc);
	if (ret)
		return ret;

	if (USES_HUC(i915)) {
		ret = intel_huc_init(huc);
		if (ret)
			goto err_guc;
	}

	if (USES_GUC_SUBMISSION(i915)) {
		/*
		 * This is stuff we need to have available at fw load time
		 * if we are planning to enable submission later
		 */
		ret = intel_guc_submission_init(guc);
		if (ret)
			goto err_huc;
	}

	return 0;

err_huc:
	if (USES_HUC(i915))
		intel_huc_fini(huc);
err_guc:
	intel_guc_fini(guc);
	return ret;
}

void intel_uc_fini(struct drm_i915_private *i915)
{
	struct intel_guc *guc = &i915->guc;

	if (!USES_GUC(i915))
		return;

	GEM_BUG_ON(!HAS_GUC(i915));

	if (USES_GUC_SUBMISSION(i915))
		intel_guc_submission_fini(guc);

	if (USES_HUC(i915))
		intel_huc_fini(&i915->huc);

	intel_guc_fini(guc);
}

static void __uc_sanitize(struct drm_i915_private *i915)
{
	struct intel_guc *guc = &i915->guc;
	struct intel_huc *huc = &i915->huc;

	GEM_BUG_ON(!HAS_GUC(i915));

	intel_huc_sanitize(huc);
	intel_guc_sanitize(guc);

	__intel_uc_reset_hw(i915);
}

void intel_uc_sanitize(struct drm_i915_private *i915)
{
	if (!USES_GUC(i915))
		return;

	__uc_sanitize(i915);
}

int intel_uc_init_hw(struct drm_i915_private *i915)
{
	struct intel_guc *guc = &i915->guc;
	struct intel_huc *huc = &i915->huc;
	int ret, attempts;

	if (!USES_GUC(i915))
		return 0;

	GEM_BUG_ON(!HAS_GUC(i915));

	guc_reset_interrupts(guc);

	/* WaEnableuKernelHeaderValidFix:skl */
	/* WaEnableGuCBootHashCheckNotSet:skl,bxt,kbl */
	if (IS_GEN(i915, 9))
		attempts = 3;
	else
		attempts = 1;

	while (attempts--) {
		/*
		 * Always reset the GuC just before (re)loading, so
		 * that the state and timing are fairly predictable
		 */
		ret = __intel_uc_reset_hw(i915);
		if (ret)
			goto err_out;

		if (USES_HUC(i915)) {
			ret = intel_huc_fw_upload(huc);
			if (ret)
				goto err_out;
		}

		intel_guc_ads_reset(guc);
		intel_guc_init_params(guc);
		ret = intel_guc_fw_upload(guc);
		if (ret == 0)
			break;

		DRM_DEBUG_DRIVER("GuC fw load failed: %d; will reset and "
				 "retry %d more time(s)\n", ret, attempts);
	}

	/* Did we succeded or run out of retries? */
	if (ret)
		goto err_log_capture;

	ret = guc_enable_communication(guc);
	if (ret)
		goto err_log_capture;

	if (USES_HUC(i915)) {
		ret = intel_huc_auth(huc);
		if (ret)
			goto err_communication;
	}

	ret = intel_guc_sample_forcewake(guc);
	if (ret)
		goto err_communication;

	if (USES_GUC_SUBMISSION(i915)) {
		ret = intel_guc_submission_enable(guc);
		if (ret)
			goto err_communication;
	}

	dev_info(i915->drm.dev, "GuC firmware version %u.%u\n",
		 guc->fw.major_ver_found, guc->fw.minor_ver_found);
	dev_info(i915->drm.dev, "GuC submission %s\n",
		 enableddisabled(USES_GUC_SUBMISSION(i915)));
	dev_info(i915->drm.dev, "HuC %s\n",
		 enableddisabled(USES_HUC(i915)));

	return 0;

	/*
	 * We've failed to load the firmware :(
	 */
err_communication:
	guc_disable_communication(guc);
err_log_capture:
	guc_capture_load_err_log(guc);
err_out:
	__uc_sanitize(i915);

	/*
	 * Note that there is no fallback as either user explicitly asked for
	 * the GuC or driver default option was to run with the GuC enabled.
	 */
	if (GEM_WARN_ON(ret == -EIO))
		ret = -EINVAL;

	dev_err(i915->drm.dev, "GuC initialization failed %d\n", ret);
	return ret;
}

void intel_uc_fini_hw(struct drm_i915_private *i915)
{
	struct intel_guc *guc = &i915->guc;

	if (!intel_guc_is_loaded(guc))
		return;

	GEM_BUG_ON(!HAS_GUC(i915));

	if (USES_GUC_SUBMISSION(i915))
		intel_guc_submission_disable(guc);

	guc_disable_communication(guc);
	__uc_sanitize(i915);
}

/**
 * intel_uc_reset_prepare - Prepare for reset
 * @i915: device private
 *
 * Preparing for full gpu reset.
 */
void intel_uc_reset_prepare(struct drm_i915_private *i915)
<<<<<<< HEAD
{
	struct intel_guc *guc = &i915->guc;

	if (!USES_GUC(i915))
		return;

	guc_disable_communication(guc);
	intel_uc_sanitize(i915);
}

int intel_uc_suspend(struct drm_i915_private *i915)
=======
>>>>>>> 4cf643a3
{
	struct intel_guc *guc = &i915->guc;

	if (!intel_guc_is_loaded(guc))
		return;

	guc_stop_communication(guc);
	__uc_sanitize(i915);
}

void intel_uc_runtime_suspend(struct drm_i915_private *i915)
{
	struct intel_guc *guc = &i915->guc;
	int err;

	if (!intel_guc_is_loaded(guc))
		return;

	err = intel_guc_suspend(guc);
	if (err)
		DRM_DEBUG_DRIVER("Failed to suspend GuC, err=%d", err);

	guc_disable_communication(guc);
<<<<<<< HEAD
=======
}
>>>>>>> 4cf643a3

void intel_uc_suspend(struct drm_i915_private *i915)
{
	struct intel_guc *guc = &i915->guc;
	intel_wakeref_t wakeref;

	if (!intel_guc_is_loaded(guc))
		return;

	with_intel_runtime_pm(&i915->runtime_pm, wakeref)
		intel_uc_runtime_suspend(i915);
}

int intel_uc_resume(struct drm_i915_private *i915)
{
	struct intel_guc *guc = &i915->guc;
	int err;

	if (!intel_guc_is_loaded(guc))
		return 0;

	guc_enable_communication(guc);

	err = intel_guc_resume(guc);
	if (err) {
		DRM_DEBUG_DRIVER("Failed to resume GuC, err=%d", err);
		return err;
	}

	return 0;
}<|MERGE_RESOLUTION|>--- conflicted
+++ resolved
@@ -504,20 +504,6 @@
  * Preparing for full gpu reset.
  */
 void intel_uc_reset_prepare(struct drm_i915_private *i915)
-<<<<<<< HEAD
-{
-	struct intel_guc *guc = &i915->guc;
-
-	if (!USES_GUC(i915))
-		return;
-
-	guc_disable_communication(guc);
-	intel_uc_sanitize(i915);
-}
-
-int intel_uc_suspend(struct drm_i915_private *i915)
-=======
->>>>>>> 4cf643a3
 {
 	struct intel_guc *guc = &i915->guc;
 
@@ -541,10 +527,7 @@
 		DRM_DEBUG_DRIVER("Failed to suspend GuC, err=%d", err);
 
 	guc_disable_communication(guc);
-<<<<<<< HEAD
-=======
-}
->>>>>>> 4cf643a3
+}
 
 void intel_uc_suspend(struct drm_i915_private *i915)
 {
