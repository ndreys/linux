--- conflicted
+++ resolved
@@ -136,17 +136,10 @@
 
 	/* Check authentication status, it should be done by now */
 	ret = __intel_wait_for_register(&i915->uncore,
-<<<<<<< HEAD
-					HUC_STATUS2,
-					HUC_FW_VERIFIED,
-					HUC_FW_VERIFIED,
-					2, 50, &status);
-=======
 					huc->status.reg,
 					huc->status.mask,
 					huc->status.value,
 					2, 50, NULL);
->>>>>>> 4cf643a3
 	if (ret) {
 		DRM_ERROR("HuC: Firmware not verified %d\n", ret);
 		goto fail;
