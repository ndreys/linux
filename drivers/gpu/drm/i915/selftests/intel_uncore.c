--- conflicted
+++ resolved
@@ -176,11 +176,7 @@
 		return 0;
 	}
 
-<<<<<<< HEAD
-	wakeref = intel_runtime_pm_get(i915);
-=======
 	wakeref = intel_runtime_pm_get(&i915->runtime_pm);
->>>>>>> 4cf643a3
 
 	for_each_fw_domain(domain, uncore, tmp) {
 		smp_store_mb(domain->active, false);
@@ -251,11 +247,7 @@
 	}
 
 out_rpm:
-<<<<<<< HEAD
-	intel_runtime_pm_put(i915, wakeref);
-=======
 	intel_runtime_pm_put(&i915->runtime_pm, wakeref);
->>>>>>> 4cf643a3
 	return err;
 }
 
