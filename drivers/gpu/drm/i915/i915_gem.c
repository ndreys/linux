/*
 * Copyright © 2008-2015 Intel Corporation
 *
 * Permission is hereby granted, free of charge, to any person obtaining a
 * copy of this software and associated documentation files (the "Software"),
 * to deal in the Software without restriction, including without limitation
 * the rights to use, copy, modify, merge, publish, distribute, sublicense,
 * and/or sell copies of the Software, and to permit persons to whom the
 * Software is furnished to do so, subject to the following conditions:
 *
 * The above copyright notice and this permission notice (including the next
 * paragraph) shall be included in all copies or substantial portions of the
 * Software.
 *
 * THE SOFTWARE IS PROVIDED "AS IS", WITHOUT WARRANTY OF ANY KIND, EXPRESS OR
 * IMPLIED, INCLUDING BUT NOT LIMITED TO THE WARRANTIES OF MERCHANTABILITY,
 * FITNESS FOR A PARTICULAR PURPOSE AND NONINFRINGEMENT.  IN NO EVENT SHALL
 * THE AUTHORS OR COPYRIGHT HOLDERS BE LIABLE FOR ANY CLAIM, DAMAGES OR OTHER
 * LIABILITY, WHETHER IN AN ACTION OF CONTRACT, TORT OR OTHERWISE, ARISING
 * FROM, OUT OF OR IN CONNECTION WITH THE SOFTWARE OR THE USE OR OTHER DEALINGS
 * IN THE SOFTWARE.
 *
 * Authors:
 *    Eric Anholt <eric@anholt.net>
 *
 */

#include <drm/drm_vma_manager.h>
#include <drm/i915_drm.h>
#include <linux/dma-fence-array.h>
#include <linux/kthread.h>
#include <linux/dma-resv.h>
#include <linux/shmem_fs.h>
#include <linux/slab.h>
#include <linux/stop_machine.h>
#include <linux/swap.h>
#include <linux/pci.h>
#include <linux/dma-buf.h>
#include <linux/mman.h>

#include "display/intel_display.h"
#include "display/intel_frontbuffer.h"

#include "gem/i915_gem_clflush.h"
#include "gem/i915_gem_context.h"
#include "gem/i915_gem_ioctls.h"
#include "gem/i915_gem_mman.h"
#include "gt/intel_engine_user.h"
#include "gt/intel_gt.h"
#include "gt/intel_gt_pm.h"
#include "gt/intel_workarounds.h"

#include "i915_drv.h"
#include "i915_trace.h"
#include "i915_vgpu.h"

#include "intel_pm.h"

static int
insert_mappable_node(struct i915_ggtt *ggtt, struct drm_mm_node *node, u32 size)
{
	int err;

	err = mutex_lock_interruptible(&ggtt->vm.mutex);
	if (err)
		return err;

	memset(node, 0, sizeof(*node));
	err = drm_mm_insert_node_in_range(&ggtt->vm.mm, node,
					  size, 0, I915_COLOR_UNEVICTABLE,
					  0, ggtt->mappable_end,
					  DRM_MM_INSERT_LOW);

	mutex_unlock(&ggtt->vm.mutex);

	return err;
}

static void
remove_mappable_node(struct i915_ggtt *ggtt, struct drm_mm_node *node)
{
	mutex_lock(&ggtt->vm.mutex);
	drm_mm_remove_node(node);
	mutex_unlock(&ggtt->vm.mutex);
}

int
i915_gem_get_aperture_ioctl(struct drm_device *dev, void *data,
			    struct drm_file *file)
{
	struct i915_ggtt *ggtt = &to_i915(dev)->ggtt;
	struct drm_i915_gem_get_aperture *args = data;
	struct i915_vma *vma;
	u64 pinned;

	if (mutex_lock_interruptible(&ggtt->vm.mutex))
		return -EINTR;

	pinned = ggtt->vm.reserved;
	list_for_each_entry(vma, &ggtt->vm.bound_list, vm_link)
		if (i915_vma_is_pinned(vma))
			pinned += vma->node.size;

	mutex_unlock(&ggtt->vm.mutex);

	args->aper_size = ggtt->vm.total;
	args->aper_available_size = args->aper_size - pinned;

	return 0;
}

int i915_gem_object_unbind(struct drm_i915_gem_object *obj,
			   unsigned long flags)
{
	struct intel_runtime_pm *rpm = &to_i915(obj->base.dev)->runtime_pm;
	LIST_HEAD(still_in_list);
	intel_wakeref_t wakeref;
	struct i915_vma *vma;
	int ret;

	if (!atomic_read(&obj->bind_count))
		return 0;

	/*
	 * As some machines use ACPI to handle runtime-resume callbacks, and
	 * ACPI is quite kmalloc happy, we cannot resume beneath the vm->mutex
	 * as they are required by the shrinker. Ergo, we wake the device up
	 * first just in case.
	 */
	wakeref = intel_runtime_pm_get(rpm);

try_again:
	ret = 0;
	spin_lock(&obj->vma.lock);
	while (!ret && (vma = list_first_entry_or_null(&obj->vma.list,
						       struct i915_vma,
						       obj_link))) {
		struct i915_address_space *vm = vma->vm;

		list_move_tail(&vma->obj_link, &still_in_list);
		if (!i915_vma_is_bound(vma, I915_VMA_BIND_MASK))
			continue;

		ret = -EAGAIN;
		if (!i915_vm_tryopen(vm))
			break;

		/* Prevent vma being freed by i915_vma_parked as we unbind */
		vma = __i915_vma_get(vma);
		spin_unlock(&obj->vma.lock);

		if (vma) {
			ret = -EBUSY;
			if (flags & I915_GEM_OBJECT_UNBIND_ACTIVE ||
			    !i915_vma_is_active(vma))
				ret = i915_vma_unbind(vma);

			__i915_vma_put(vma);
		}

		i915_vm_close(vm);
		spin_lock(&obj->vma.lock);
	}
	list_splice_init(&still_in_list, &obj->vma.list);
	spin_unlock(&obj->vma.lock);

	if (ret == -EAGAIN && flags & I915_GEM_OBJECT_UNBIND_BARRIER) {
		rcu_barrier(); /* flush the i915_vm_release() */
		goto try_again;
	}

	intel_runtime_pm_put(rpm, wakeref);

	return ret;
}

static int
i915_gem_phys_pwrite(struct drm_i915_gem_object *obj,
		     struct drm_i915_gem_pwrite *args,
		     struct drm_file *file)
{
	void *vaddr = obj->phys_handle->vaddr + args->offset;
	char __user *user_data = u64_to_user_ptr(args->data_ptr);

	/*
	 * We manually control the domain here and pretend that it
	 * remains coherent i.e. in the GTT domain, like shmem_pwrite.
	 */
	i915_gem_object_invalidate_frontbuffer(obj, ORIGIN_CPU);

	if (copy_from_user(vaddr, user_data, args->size))
		return -EFAULT;

	drm_clflush_virt_range(vaddr, args->size);
	intel_gt_chipset_flush(&to_i915(obj->base.dev)->gt);

	i915_gem_object_flush_frontbuffer(obj, ORIGIN_CPU);
	return 0;
}

static int
i915_gem_create(struct drm_file *file,
		struct drm_i915_private *dev_priv,
		u64 *size_p,
		u32 *handle_p)
{
	struct drm_i915_gem_object *obj;
	u32 handle;
	u64 size;
	int ret;

	size = round_up(*size_p, PAGE_SIZE);
	if (size == 0)
		return -EINVAL;

	/* Allocate the new object */
	obj = i915_gem_object_create_shmem(dev_priv, size);
	if (IS_ERR(obj))
		return PTR_ERR(obj);

	ret = drm_gem_handle_create(file, &obj->base, &handle);
	/* drop reference from allocate - handle holds it now */
	i915_gem_object_put(obj);
	if (ret)
		return ret;

	*handle_p = handle;
	*size_p = size;
	return 0;
}

int
i915_gem_dumb_create(struct drm_file *file,
		     struct drm_device *dev,
		     struct drm_mode_create_dumb *args)
{
	int cpp = DIV_ROUND_UP(args->bpp, 8);
	u32 format;

	switch (cpp) {
	case 1:
		format = DRM_FORMAT_C8;
		break;
	case 2:
		format = DRM_FORMAT_RGB565;
		break;
	case 4:
		format = DRM_FORMAT_XRGB8888;
		break;
	default:
		return -EINVAL;
	}

	/* have to work out size/pitch and return them */
	args->pitch = ALIGN(args->width * cpp, 64);

	/* align stride to page size so that we can remap */
	if (args->pitch > intel_plane_fb_max_stride(to_i915(dev), format,
						    DRM_FORMAT_MOD_LINEAR))
		args->pitch = ALIGN(args->pitch, 4096);

	args->size = args->pitch * args->height;
	return i915_gem_create(file, to_i915(dev),
			       &args->size, &args->handle);
}

/**
 * Creates a new mm object and returns a handle to it.
 * @dev: drm device pointer
 * @data: ioctl data blob
 * @file: drm file pointer
 */
int
i915_gem_create_ioctl(struct drm_device *dev, void *data,
		      struct drm_file *file)
{
	struct drm_i915_private *dev_priv = to_i915(dev);
	struct drm_i915_gem_create *args = data;

	i915_gem_flush_free_objects(dev_priv);

	return i915_gem_create(file, dev_priv,
			       &args->size, &args->handle);
}

static int
shmem_pread(struct page *page, int offset, int len, char __user *user_data,
	    bool needs_clflush)
{
	char *vaddr;
	int ret;

	vaddr = kmap(page);

	if (needs_clflush)
		drm_clflush_virt_range(vaddr + offset, len);

	ret = __copy_to_user(user_data, vaddr + offset, len);

	kunmap(page);

	return ret ? -EFAULT : 0;
}

static int
i915_gem_shmem_pread(struct drm_i915_gem_object *obj,
		     struct drm_i915_gem_pread *args)
{
	unsigned int needs_clflush;
	unsigned int idx, offset;
	struct dma_fence *fence;
	char __user *user_data;
	u64 remain;
	int ret;

	ret = i915_gem_object_prepare_read(obj, &needs_clflush);
	if (ret)
		return ret;

	fence = i915_gem_object_lock_fence(obj);
	i915_gem_object_finish_access(obj);
	if (!fence)
		return -ENOMEM;

	remain = args->size;
	user_data = u64_to_user_ptr(args->data_ptr);
	offset = offset_in_page(args->offset);
	for (idx = args->offset >> PAGE_SHIFT; remain; idx++) {
		struct page *page = i915_gem_object_get_page(obj, idx);
		unsigned int length = min_t(u64, remain, PAGE_SIZE - offset);

		ret = shmem_pread(page, offset, length, user_data,
				  needs_clflush);
		if (ret)
			break;

		remain -= length;
		user_data += length;
		offset = 0;
	}

	i915_gem_object_unlock_fence(obj, fence);
	return ret;
}

static inline bool
gtt_user_read(struct io_mapping *mapping,
	      loff_t base, int offset,
	      char __user *user_data, int length)
{
	void __iomem *vaddr;
	unsigned long unwritten;

	/* We can use the cpu mem copy function because this is X86. */
	vaddr = io_mapping_map_atomic_wc(mapping, base);
	unwritten = __copy_to_user_inatomic(user_data,
					    (void __force *)vaddr + offset,
					    length);
	io_mapping_unmap_atomic(vaddr);
	if (unwritten) {
		vaddr = io_mapping_map_wc(mapping, base, PAGE_SIZE);
		unwritten = copy_to_user(user_data,
					 (void __force *)vaddr + offset,
					 length);
		io_mapping_unmap(vaddr);
	}
	return unwritten;
}

static int
i915_gem_gtt_pread(struct drm_i915_gem_object *obj,
		   const struct drm_i915_gem_pread *args)
{
	struct drm_i915_private *i915 = to_i915(obj->base.dev);
	struct i915_ggtt *ggtt = &i915->ggtt;
	intel_wakeref_t wakeref;
	struct drm_mm_node node;
	struct dma_fence *fence;
	void __user *user_data;
	struct i915_vma *vma;
	u64 remain, offset;
	int ret;

	wakeref = intel_runtime_pm_get(&i915->runtime_pm);
	vma = ERR_PTR(-ENODEV);
	if (!i915_gem_object_is_tiled(obj))
		vma = i915_gem_object_ggtt_pin(obj, NULL, 0, 0,
					       PIN_MAPPABLE |
					       PIN_NONBLOCK /* NOWARN */ |
					       PIN_NOEVICT);
	if (!IS_ERR(vma)) {
		node.start = i915_ggtt_offset(vma);
		node.flags = 0;
	} else {
		ret = insert_mappable_node(ggtt, &node, PAGE_SIZE);
		if (ret)
			goto out_rpm;
		GEM_BUG_ON(!drm_mm_node_allocated(&node));
	}

	ret = i915_gem_object_lock_interruptible(obj);
	if (ret)
		goto out_unpin;

	ret = i915_gem_object_set_to_gtt_domain(obj, false);
	if (ret) {
		i915_gem_object_unlock(obj);
		goto out_unpin;
	}

	fence = i915_gem_object_lock_fence(obj);
	i915_gem_object_unlock(obj);
	if (!fence) {
		ret = -ENOMEM;
		goto out_unpin;
	}

	user_data = u64_to_user_ptr(args->data_ptr);
	remain = args->size;
	offset = args->offset;

	while (remain > 0) {
		/* Operation in this page
		 *
		 * page_base = page offset within aperture
		 * page_offset = offset within page
		 * page_length = bytes to copy for this page
		 */
		u32 page_base = node.start;
		unsigned page_offset = offset_in_page(offset);
		unsigned page_length = PAGE_SIZE - page_offset;
		page_length = remain < page_length ? remain : page_length;
		if (drm_mm_node_allocated(&node)) {
			ggtt->vm.insert_page(&ggtt->vm,
					     i915_gem_object_get_dma_address(obj, offset >> PAGE_SHIFT),
					     node.start, I915_CACHE_NONE, 0);
		} else {
			page_base += offset & PAGE_MASK;
		}

		if (gtt_user_read(&ggtt->iomap, page_base, page_offset,
				  user_data, page_length)) {
			ret = -EFAULT;
			break;
		}

		remain -= page_length;
		user_data += page_length;
		offset += page_length;
	}

	i915_gem_object_unlock_fence(obj, fence);
out_unpin:
	if (drm_mm_node_allocated(&node)) {
		ggtt->vm.clear_range(&ggtt->vm, node.start, node.size);
		remove_mappable_node(ggtt, &node);
	} else {
		i915_vma_unpin(vma);
	}
out_rpm:
	intel_runtime_pm_put(&i915->runtime_pm, wakeref);
	return ret;
}

/**
 * Reads data from the object referenced by handle.
 * @dev: drm device pointer
 * @data: ioctl data blob
 * @file: drm file pointer
 *
 * On error, the contents of *data are undefined.
 */
int
i915_gem_pread_ioctl(struct drm_device *dev, void *data,
		     struct drm_file *file)
{
	struct drm_i915_gem_pread *args = data;
	struct drm_i915_gem_object *obj;
	int ret;

	if (args->size == 0)
		return 0;

	if (!access_ok(u64_to_user_ptr(args->data_ptr),
		       args->size))
		return -EFAULT;

	obj = i915_gem_object_lookup(file, args->handle);
	if (!obj)
		return -ENOENT;

	/* Bounds check source.  */
	if (range_overflows_t(u64, args->offset, args->size, obj->base.size)) {
		ret = -EINVAL;
		goto out;
	}

	trace_i915_gem_object_pread(obj, args->offset, args->size);

	ret = i915_gem_object_wait(obj,
				   I915_WAIT_INTERRUPTIBLE,
				   MAX_SCHEDULE_TIMEOUT);
	if (ret)
		goto out;

	ret = i915_gem_object_pin_pages(obj);
	if (ret)
		goto out;

	ret = i915_gem_shmem_pread(obj, args);
	if (ret == -EFAULT || ret == -ENODEV)
		ret = i915_gem_gtt_pread(obj, args);

	i915_gem_object_unpin_pages(obj);
out:
	i915_gem_object_put(obj);
	return ret;
}

/* This is the fast write path which cannot handle
 * page faults in the source data
 */

static inline bool
ggtt_write(struct io_mapping *mapping,
	   loff_t base, int offset,
	   char __user *user_data, int length)
{
	void __iomem *vaddr;
	unsigned long unwritten;

	/* We can use the cpu mem copy function because this is X86. */
	vaddr = io_mapping_map_atomic_wc(mapping, base);
	unwritten = __copy_from_user_inatomic_nocache((void __force *)vaddr + offset,
						      user_data, length);
	io_mapping_unmap_atomic(vaddr);
	if (unwritten) {
		vaddr = io_mapping_map_wc(mapping, base, PAGE_SIZE);
		unwritten = copy_from_user((void __force *)vaddr + offset,
					   user_data, length);
		io_mapping_unmap(vaddr);
	}

	return unwritten;
}

/**
 * This is the fast pwrite path, where we copy the data directly from the
 * user into the GTT, uncached.
 * @obj: i915 GEM object
 * @args: pwrite arguments structure
 */
static int
i915_gem_gtt_pwrite_fast(struct drm_i915_gem_object *obj,
			 const struct drm_i915_gem_pwrite *args)
{
	struct drm_i915_private *i915 = to_i915(obj->base.dev);
	struct i915_ggtt *ggtt = &i915->ggtt;
	struct intel_runtime_pm *rpm = &i915->runtime_pm;
	intel_wakeref_t wakeref;
	struct drm_mm_node node;
	struct dma_fence *fence;
	struct i915_vma *vma;
	u64 remain, offset;
	void __user *user_data;
	int ret;

	if (i915_gem_object_has_struct_page(obj)) {
		/*
		 * Avoid waking the device up if we can fallback, as
		 * waking/resuming is very slow (worst-case 10-100 ms
		 * depending on PCI sleeps and our own resume time).
		 * This easily dwarfs any performance advantage from
		 * using the cache bypass of indirect GGTT access.
		 */
		wakeref = intel_runtime_pm_get_if_in_use(rpm);
		if (!wakeref)
			return -EFAULT;
	} else {
		/* No backing pages, no fallback, we must force GGTT access */
		wakeref = intel_runtime_pm_get(rpm);
	}

	vma = ERR_PTR(-ENODEV);
	if (!i915_gem_object_is_tiled(obj))
		vma = i915_gem_object_ggtt_pin(obj, NULL, 0, 0,
					       PIN_MAPPABLE |
					       PIN_NONBLOCK /* NOWARN */ |
					       PIN_NOEVICT);
	if (!IS_ERR(vma)) {
		node.start = i915_ggtt_offset(vma);
		node.flags = 0;
	} else {
		ret = insert_mappable_node(ggtt, &node, PAGE_SIZE);
		if (ret)
			goto out_rpm;
		GEM_BUG_ON(!drm_mm_node_allocated(&node));
	}

	ret = i915_gem_object_lock_interruptible(obj);
	if (ret)
		goto out_unpin;

	ret = i915_gem_object_set_to_gtt_domain(obj, true);
	if (ret) {
		i915_gem_object_unlock(obj);
		goto out_unpin;
	}

	fence = i915_gem_object_lock_fence(obj);
	i915_gem_object_unlock(obj);
	if (!fence) {
		ret = -ENOMEM;
		goto out_unpin;
	}

	i915_gem_object_invalidate_frontbuffer(obj, ORIGIN_CPU);

	user_data = u64_to_user_ptr(args->data_ptr);
	offset = args->offset;
	remain = args->size;
	while (remain) {
		/* Operation in this page
		 *
		 * page_base = page offset within aperture
		 * page_offset = offset within page
		 * page_length = bytes to copy for this page
		 */
		u32 page_base = node.start;
		unsigned int page_offset = offset_in_page(offset);
		unsigned int page_length = PAGE_SIZE - page_offset;
		page_length = remain < page_length ? remain : page_length;
		if (drm_mm_node_allocated(&node)) {
			/* flush the write before we modify the GGTT */
			intel_gt_flush_ggtt_writes(ggtt->vm.gt);
			ggtt->vm.insert_page(&ggtt->vm,
					     i915_gem_object_get_dma_address(obj, offset >> PAGE_SHIFT),
					     node.start, I915_CACHE_NONE, 0);
			wmb(); /* flush modifications to the GGTT (insert_page) */
		} else {
			page_base += offset & PAGE_MASK;
		}
		/* If we get a fault while copying data, then (presumably) our
		 * source page isn't available.  Return the error and we'll
		 * retry in the slow path.
		 * If the object is non-shmem backed, we retry again with the
		 * path that handles page fault.
		 */
		if (ggtt_write(&ggtt->iomap, page_base, page_offset,
			       user_data, page_length)) {
			ret = -EFAULT;
			break;
		}

		remain -= page_length;
		user_data += page_length;
		offset += page_length;
	}
<<<<<<< HEAD
=======

	intel_gt_flush_ggtt_writes(ggtt->vm.gt);
>>>>>>> 528d06d4
	i915_gem_object_flush_frontbuffer(obj, ORIGIN_CPU);

	i915_gem_object_unlock_fence(obj, fence);
out_unpin:
	if (drm_mm_node_allocated(&node)) {
		ggtt->vm.clear_range(&ggtt->vm, node.start, node.size);
		remove_mappable_node(ggtt, &node);
	} else {
		i915_vma_unpin(vma);
	}
out_rpm:
	intel_runtime_pm_put(rpm, wakeref);
	return ret;
}

/* Per-page copy function for the shmem pwrite fastpath.
 * Flushes invalid cachelines before writing to the target if
 * needs_clflush_before is set and flushes out any written cachelines after
 * writing if needs_clflush is set.
 */
static int
shmem_pwrite(struct page *page, int offset, int len, char __user *user_data,
	     bool needs_clflush_before,
	     bool needs_clflush_after)
{
	char *vaddr;
	int ret;

	vaddr = kmap(page);

	if (needs_clflush_before)
		drm_clflush_virt_range(vaddr + offset, len);

	ret = __copy_from_user(vaddr + offset, user_data, len);
	if (!ret && needs_clflush_after)
		drm_clflush_virt_range(vaddr + offset, len);

	kunmap(page);

	return ret ? -EFAULT : 0;
}

static int
i915_gem_shmem_pwrite(struct drm_i915_gem_object *obj,
		      const struct drm_i915_gem_pwrite *args)
{
	unsigned int partial_cacheline_write;
	unsigned int needs_clflush;
	unsigned int offset, idx;
	struct dma_fence *fence;
	void __user *user_data;
	u64 remain;
	int ret;

	ret = i915_gem_object_prepare_write(obj, &needs_clflush);
	if (ret)
		return ret;

	fence = i915_gem_object_lock_fence(obj);
	i915_gem_object_finish_access(obj);
	if (!fence)
		return -ENOMEM;

	/* If we don't overwrite a cacheline completely we need to be
	 * careful to have up-to-date data by first clflushing. Don't
	 * overcomplicate things and flush the entire patch.
	 */
	partial_cacheline_write = 0;
	if (needs_clflush & CLFLUSH_BEFORE)
		partial_cacheline_write = boot_cpu_data.x86_clflush_size - 1;

	user_data = u64_to_user_ptr(args->data_ptr);
	remain = args->size;
	offset = offset_in_page(args->offset);
	for (idx = args->offset >> PAGE_SHIFT; remain; idx++) {
		struct page *page = i915_gem_object_get_page(obj, idx);
		unsigned int length = min_t(u64, remain, PAGE_SIZE - offset);

		ret = shmem_pwrite(page, offset, length, user_data,
				   (offset | length) & partial_cacheline_write,
				   needs_clflush & CLFLUSH_AFTER);
		if (ret)
			break;

		remain -= length;
		user_data += length;
		offset = 0;
	}

	i915_gem_object_flush_frontbuffer(obj, ORIGIN_CPU);
	i915_gem_object_unlock_fence(obj, fence);

	return ret;
}

/**
 * Writes data to the object referenced by handle.
 * @dev: drm device
 * @data: ioctl data blob
 * @file: drm file
 *
 * On error, the contents of the buffer that were to be modified are undefined.
 */
int
i915_gem_pwrite_ioctl(struct drm_device *dev, void *data,
		      struct drm_file *file)
{
	struct drm_i915_gem_pwrite *args = data;
	struct drm_i915_gem_object *obj;
	int ret;

	if (args->size == 0)
		return 0;

	if (!access_ok(u64_to_user_ptr(args->data_ptr), args->size))
		return -EFAULT;

	obj = i915_gem_object_lookup(file, args->handle);
	if (!obj)
		return -ENOENT;

	/* Bounds check destination. */
	if (range_overflows_t(u64, args->offset, args->size, obj->base.size)) {
		ret = -EINVAL;
		goto err;
	}

	/* Writes not allowed into this read-only object */
	if (i915_gem_object_is_readonly(obj)) {
		ret = -EINVAL;
		goto err;
	}

	trace_i915_gem_object_pwrite(obj, args->offset, args->size);

	ret = -ENODEV;
	if (obj->ops->pwrite)
		ret = obj->ops->pwrite(obj, args);
	if (ret != -ENODEV)
		goto err;

	ret = i915_gem_object_wait(obj,
				   I915_WAIT_INTERRUPTIBLE |
				   I915_WAIT_ALL,
				   MAX_SCHEDULE_TIMEOUT);
	if (ret)
		goto err;

	ret = i915_gem_object_pin_pages(obj);
	if (ret)
		goto err;

	ret = -EFAULT;
	/* We can only do the GTT pwrite on untiled buffers, as otherwise
	 * it would end up going through the fenced access, and we'll get
	 * different detiling behavior between reading and writing.
	 * pread/pwrite currently are reading and writing from the CPU
	 * perspective, requiring manual detiling by the client.
	 */
	if (!i915_gem_object_has_struct_page(obj) ||
	    cpu_write_needs_clflush(obj))
		/* Note that the gtt paths might fail with non-page-backed user
		 * pointers (e.g. gtt mappings when moving data between
		 * textures). Fallback to the shmem path in that case.
		 */
		ret = i915_gem_gtt_pwrite_fast(obj, args);

	if (ret == -EFAULT || ret == -ENOSPC) {
		if (obj->phys_handle)
			ret = i915_gem_phys_pwrite(obj, args, file);
		else
			ret = i915_gem_shmem_pwrite(obj, args);
	}

	i915_gem_object_unpin_pages(obj);
err:
	i915_gem_object_put(obj);
	return ret;
}

/**
 * Called when user space has done writes to this buffer
 * @dev: drm device
 * @data: ioctl data blob
 * @file: drm file
 */
int
i915_gem_sw_finish_ioctl(struct drm_device *dev, void *data,
			 struct drm_file *file)
{
	struct drm_i915_gem_sw_finish *args = data;
	struct drm_i915_gem_object *obj;

	obj = i915_gem_object_lookup(file, args->handle);
	if (!obj)
		return -ENOENT;

	/*
	 * Proxy objects are barred from CPU access, so there is no
	 * need to ban sw_finish as it is a nop.
	 */

	/* Pinned buffers may be scanout, so flush the cache */
	i915_gem_object_flush_if_display(obj);
	i915_gem_object_put(obj);

	return 0;
}

void i915_gem_runtime_suspend(struct drm_i915_private *i915)
{
	struct drm_i915_gem_object *obj, *on;
	int i;

	/*
	 * Only called during RPM suspend. All users of the userfault_list
	 * must be holding an RPM wakeref to ensure that this can not
	 * run concurrently with themselves (and use the struct_mutex for
	 * protection between themselves).
	 */

	list_for_each_entry_safe(obj, on,
				 &i915->ggtt.userfault_list, userfault_link)
		__i915_gem_object_release_mmap_gtt(obj);

	/*
	 * The fence will be lost when the device powers down. If any were
	 * in use by hardware (i.e. they are pinned), we should not be powering
	 * down! All other fences will be reacquired by the user upon waking.
	 */
	for (i = 0; i < i915->ggtt.num_fences; i++) {
		struct i915_fence_reg *reg = &i915->ggtt.fence_regs[i];

		/*
		 * Ideally we want to assert that the fence register is not
		 * live at this point (i.e. that no piece of code will be
		 * trying to write through fence + GTT, as that both violates
		 * our tracking of activity and associated locking/barriers,
		 * but also is illegal given that the hw is powered down).
		 *
		 * Previously we used reg->pin_count as a "liveness" indicator.
		 * That is not sufficient, and we need a more fine-grained
		 * tool if we want to have a sanity check here.
		 */

		if (!reg->vma)
			continue;

		GEM_BUG_ON(i915_vma_has_userfault(reg->vma));
		reg->dirty = true;
	}
}

struct i915_vma *
i915_gem_object_ggtt_pin(struct drm_i915_gem_object *obj,
			 const struct i915_ggtt_view *view,
			 u64 size,
			 u64 alignment,
			 u64 flags)
{
	struct drm_i915_private *i915 = to_i915(obj->base.dev);
	struct i915_ggtt *ggtt = &i915->ggtt;
	struct i915_vma *vma;
	int ret;

	if (i915_gem_object_never_bind_ggtt(obj))
		return ERR_PTR(-ENODEV);

	if (flags & PIN_MAPPABLE &&
	    (!view || view->type == I915_GGTT_VIEW_NORMAL)) {
		/*
		 * If the required space is larger than the available
		 * aperture, we will not able to find a slot for the
		 * object and unbinding the object now will be in
		 * vain. Worse, doing so may cause us to ping-pong
		 * the object in and out of the Global GTT and
		 * waste a lot of cycles under the mutex.
		 */
		if (obj->base.size > ggtt->mappable_end)
			return ERR_PTR(-E2BIG);

		/*
		 * If NONBLOCK is set the caller is optimistically
		 * trying to cache the full object within the mappable
		 * aperture, and *must* have a fallback in place for
		 * situations where we cannot bind the object. We
		 * can be a little more lax here and use the fallback
		 * more often to avoid costly migrations of ourselves
		 * and other objects within the aperture.
		 *
		 * Half-the-aperture is used as a simple heuristic.
		 * More interesting would to do search for a free
		 * block prior to making the commitment to unbind.
		 * That caters for the self-harm case, and with a
		 * little more heuristics (e.g. NOFAULT, NOEVICT)
		 * we could try to minimise harm to others.
		 */
		if (flags & PIN_NONBLOCK &&
		    obj->base.size > ggtt->mappable_end / 2)
			return ERR_PTR(-ENOSPC);
	}

	vma = i915_vma_instance(obj, &ggtt->vm, view);
	if (IS_ERR(vma))
		return vma;

	if (i915_vma_misplaced(vma, size, alignment, flags)) {
		if (flags & PIN_NONBLOCK) {
			if (i915_vma_is_pinned(vma) || i915_vma_is_active(vma))
				return ERR_PTR(-ENOSPC);

			if (flags & PIN_MAPPABLE &&
			    vma->fence_size > ggtt->mappable_end / 2)
				return ERR_PTR(-ENOSPC);
		}

		ret = i915_vma_unbind(vma);
		if (ret)
			return ERR_PTR(ret);
	}

	if (vma->fence && !i915_gem_object_is_tiled(obj)) {
		mutex_lock(&ggtt->vm.mutex);
		ret = i915_vma_revoke_fence(vma);
		mutex_unlock(&ggtt->vm.mutex);
		if (ret)
			return ERR_PTR(ret);
	}

	ret = i915_vma_pin(vma, size, alignment, flags | PIN_GLOBAL);
	if (ret)
		return ERR_PTR(ret);

	return vma;
}

int
i915_gem_madvise_ioctl(struct drm_device *dev, void *data,
		       struct drm_file *file_priv)
{
	struct drm_i915_private *i915 = to_i915(dev);
	struct drm_i915_gem_madvise *args = data;
	struct drm_i915_gem_object *obj;
	int err;

	switch (args->madv) {
	case I915_MADV_DONTNEED:
	case I915_MADV_WILLNEED:
	    break;
	default:
	    return -EINVAL;
	}

	obj = i915_gem_object_lookup(file_priv, args->handle);
	if (!obj)
		return -ENOENT;

	err = mutex_lock_interruptible(&obj->mm.lock);
	if (err)
		goto out;

	if (i915_gem_object_has_pages(obj) &&
	    i915_gem_object_is_tiled(obj) &&
	    i915->quirks & QUIRK_PIN_SWIZZLED_PAGES) {
		if (obj->mm.madv == I915_MADV_WILLNEED) {
			GEM_BUG_ON(!obj->mm.quirked);
			__i915_gem_object_unpin_pages(obj);
			obj->mm.quirked = false;
		}
		if (args->madv == I915_MADV_WILLNEED) {
			GEM_BUG_ON(obj->mm.quirked);
			__i915_gem_object_pin_pages(obj);
			obj->mm.quirked = true;
		}
	}

	if (obj->mm.madv != __I915_MADV_PURGED)
		obj->mm.madv = args->madv;

	if (i915_gem_object_has_pages(obj)) {
		struct list_head *list;

		if (i915_gem_object_is_shrinkable(obj)) {
			unsigned long flags;

			spin_lock_irqsave(&i915->mm.obj_lock, flags);

			if (obj->mm.madv != I915_MADV_WILLNEED)
				list = &i915->mm.purge_list;
			else
				list = &i915->mm.shrink_list;
			list_move_tail(&obj->mm.link, list);

			spin_unlock_irqrestore(&i915->mm.obj_lock, flags);
		}
	}

	/* if the object is no longer attached, discard its backing storage */
	if (obj->mm.madv == I915_MADV_DONTNEED &&
	    !i915_gem_object_has_pages(obj))
		i915_gem_object_truncate(obj);

	args->retained = obj->mm.madv != __I915_MADV_PURGED;
	mutex_unlock(&obj->mm.lock);

out:
	i915_gem_object_put(obj);
	return err;
}

int i915_gem_init(struct drm_i915_private *dev_priv)
{
	int ret;

	/* We need to fallback to 4K pages if host doesn't support huge gtt. */
	if (intel_vgpu_active(dev_priv) && !intel_vgpu_has_huge_gtt(dev_priv))
		mkwrite_device_info(dev_priv)->page_sizes =
			I915_GTT_PAGE_SIZE_4K;

	ret = i915_gem_init_userptr(dev_priv);
	if (ret)
		return ret;

	intel_uc_fetch_firmwares(&dev_priv->gt.uc);
	intel_wopcm_init(&dev_priv->wopcm);

	ret = i915_init_ggtt(dev_priv);
	if (ret) {
		GEM_BUG_ON(ret == -EIO);
		goto err_unlock;
	}

	/*
	 * Despite its name intel_init_clock_gating applies both display
	 * clock gating workarounds; GT mmio workarounds and the occasional
	 * GT power context workaround. Worse, sometimes it includes a context
	 * register workaround which we need to apply before we record the
	 * default HW state for all contexts.
	 *
	 * FIXME: break up the workarounds and apply them at the right time!
	 */
	intel_init_clock_gating(dev_priv);

	ret = intel_gt_init(&dev_priv->gt);
	if (ret)
		goto err_unlock;

	return 0;

	/*
	 * Unwinding is complicated by that we want to handle -EIO to mean
	 * disable GPU submission but keep KMS alive. We want to mark the
	 * HW as irrevisibly wedged, but keep enough state around that the
	 * driver doesn't explode during runtime.
	 */
err_unlock:
	i915_gem_drain_workqueue(dev_priv);

	if (ret != -EIO) {
		intel_uc_cleanup_firmwares(&dev_priv->gt.uc);
		i915_gem_cleanup_userptr(dev_priv);
	}

	if (ret == -EIO) {
		/*
		 * Allow engines or uC initialisation to fail by marking the GPU
		 * as wedged. But we only want to do this when the GPU is angry,
		 * for all other failure, such as an allocation failure, bail.
		 */
		if (!intel_gt_is_wedged(&dev_priv->gt)) {
			i915_probe_error(dev_priv,
					 "Failed to initialize GPU, declaring it wedged!\n");
			intel_gt_set_wedged(&dev_priv->gt);
		}

		/* Minimal basic recovery for KMS */
		ret = i915_ggtt_enable_hw(dev_priv);
		i915_gem_restore_gtt_mappings(dev_priv);
		i915_gem_restore_fences(&dev_priv->ggtt);
		intel_init_clock_gating(dev_priv);
	}

	i915_gem_drain_freed_objects(dev_priv);
	return ret;
}

void i915_gem_driver_register(struct drm_i915_private *i915)
{
	i915_gem_driver_register__shrinker(i915);

	intel_engines_driver_register(i915);
}

void i915_gem_driver_unregister(struct drm_i915_private *i915)
{
	i915_gem_driver_unregister__shrinker(i915);
}

void i915_gem_driver_remove(struct drm_i915_private *dev_priv)
{
	intel_wakeref_auto_fini(&dev_priv->ggtt.userfault_wakeref);

	i915_gem_suspend_late(dev_priv);
	intel_gt_driver_remove(&dev_priv->gt);
	dev_priv->uabi_engines = RB_ROOT;

	/* Flush any outstanding unpin_work. */
	i915_gem_drain_workqueue(dev_priv);

	i915_gem_drain_freed_objects(dev_priv);
}

void i915_gem_driver_release(struct drm_i915_private *dev_priv)
{
	intel_gt_driver_release(&dev_priv->gt);

	intel_wa_list_free(&dev_priv->gt_wa_list);

	intel_uc_cleanup_firmwares(&dev_priv->gt.uc);
	i915_gem_cleanup_userptr(dev_priv);

	i915_gem_driver_release__contexts(dev_priv);

	i915_gem_drain_freed_objects(dev_priv);

	WARN_ON(!list_empty(&dev_priv->gem.contexts.list));
}

static void i915_gem_init__mm(struct drm_i915_private *i915)
{
	spin_lock_init(&i915->mm.obj_lock);

	init_llist_head(&i915->mm.free_list);

	INIT_LIST_HEAD(&i915->mm.purge_list);
	INIT_LIST_HEAD(&i915->mm.shrink_list);

	i915_gem_init__objects(i915);
}

void i915_gem_init_early(struct drm_i915_private *dev_priv)
{
	i915_gem_init__mm(dev_priv);
	i915_gem_init__contexts(dev_priv);

	spin_lock_init(&dev_priv->fb_tracking.lock);
}

void i915_gem_cleanup_early(struct drm_i915_private *dev_priv)
{
	i915_gem_drain_freed_objects(dev_priv);
	GEM_BUG_ON(!llist_empty(&dev_priv->mm.free_list));
	GEM_BUG_ON(atomic_read(&dev_priv->mm.free_count));
	WARN_ON(dev_priv->mm.shrink_count);
}

int i915_gem_freeze(struct drm_i915_private *dev_priv)
{
	/* Discard all purgeable objects, let userspace recover those as
	 * required after resuming.
	 */
	i915_gem_shrink_all(dev_priv);

	return 0;
}

int i915_gem_freeze_late(struct drm_i915_private *i915)
{
	struct drm_i915_gem_object *obj;
	intel_wakeref_t wakeref;

	/*
	 * Called just before we write the hibernation image.
	 *
	 * We need to update the domain tracking to reflect that the CPU
	 * will be accessing all the pages to create and restore from the
	 * hibernation, and so upon restoration those pages will be in the
	 * CPU domain.
	 *
	 * To make sure the hibernation image contains the latest state,
	 * we update that state just before writing out the image.
	 *
	 * To try and reduce the hibernation image, we manually shrink
	 * the objects as well, see i915_gem_freeze()
	 */

	wakeref = intel_runtime_pm_get(&i915->runtime_pm);

	i915_gem_shrink(i915, -1UL, NULL, ~0);
	i915_gem_drain_freed_objects(i915);

	list_for_each_entry(obj, &i915->mm.shrink_list, mm.link) {
		i915_gem_object_lock(obj);
		WARN_ON(i915_gem_object_set_to_cpu_domain(obj, true));
		i915_gem_object_unlock(obj);
	}

	intel_runtime_pm_put(&i915->runtime_pm, wakeref);

	return 0;
}

void i915_gem_release(struct drm_device *dev, struct drm_file *file)
{
	struct drm_i915_file_private *file_priv = file->driver_priv;
	struct i915_request *request;

	/* Clean up our request list when the client is going away, so that
	 * later retire_requests won't dereference our soon-to-be-gone
	 * file_priv.
	 */
	spin_lock(&file_priv->mm.lock);
	list_for_each_entry(request, &file_priv->mm.request_list, client_link)
		request->file_priv = NULL;
	spin_unlock(&file_priv->mm.lock);
}

int i915_gem_open(struct drm_i915_private *i915, struct drm_file *file)
{
	struct drm_i915_file_private *file_priv;
	int ret;

	DRM_DEBUG("\n");

	file_priv = kzalloc(sizeof(*file_priv), GFP_KERNEL);
	if (!file_priv)
		return -ENOMEM;

	file->driver_priv = file_priv;
	file_priv->dev_priv = i915;
	file_priv->file = file;

	spin_lock_init(&file_priv->mm.lock);
	INIT_LIST_HEAD(&file_priv->mm.request_list);

	file_priv->bsd_engine = -1;
	file_priv->hang_timestamp = jiffies;

	ret = i915_gem_context_open(i915, file);
	if (ret)
		kfree(file_priv);

	return ret;
}

#if IS_ENABLED(CONFIG_DRM_I915_SELFTEST)
#include "selftests/mock_gem_device.c"
#include "selftests/i915_gem.c"
#endif<|MERGE_RESOLUTION|>--- conflicted
+++ resolved
@@ -656,11 +656,8 @@
 		user_data += page_length;
 		offset += page_length;
 	}
-<<<<<<< HEAD
-=======
 
 	intel_gt_flush_ggtt_writes(ggtt->vm.gt);
->>>>>>> 528d06d4
 	i915_gem_object_flush_frontbuffer(obj, ORIGIN_CPU);
 
 	i915_gem_object_unlock_fence(obj, fence);
