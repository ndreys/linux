/*
 * Copyright © 2012 Intel Corporation
 *
 * Permission is hereby granted, free of charge, to any person obtaining a
 * copy of this software and associated documentation files (the "Software"),
 * to deal in the Software without restriction, including without limitation
 * the rights to use, copy, modify, merge, publish, distribute, sublicense,
 * and/or sell copies of the Software, and to permit persons to whom the
 * Software is furnished to do so, subject to the following conditions:
 *
 * The above copyright notice and this permission notice (including the next
 * paragraph) shall be included in all copies or substantial portions of the
 * Software.
 *
 * THE SOFTWARE IS PROVIDED "AS IS", WITHOUT WARRANTY OF ANY KIND, EXPRESS OR
 * IMPLIED, INCLUDING BUT NOT LIMITED TO THE WARRANTIES OF MERCHANTABILITY,
 * FITNESS FOR A PARTICULAR PURPOSE AND NONINFRINGEMENT.  IN NO EVENT SHALL
 * THE AUTHORS OR COPYRIGHT HOLDERS BE LIABLE FOR ANY CLAIM, DAMAGES OR OTHER
 * LIABILITY, WHETHER IN AN ACTION OF CONTRACT, TORT OR OTHERWISE, ARISING
 * FROM, OUT OF OR IN CONNECTION WITH THE SOFTWARE OR THE USE OR OTHER DEALINGS
 * IN THE SOFTWARE.
 *
 * Authors:
 *    Eugeni Dodonov <eugeni.dodonov@intel.com>
 *
 */

#include <linux/cpufreq.h>
#include "i915_drv.h"
#include "intel_drv.h"
#include "../../../platform/x86/intel_ips.h"
#include <linux/module.h>

/**
 * RC6 is a special power stage which allows the GPU to enter an very
 * low-voltage mode when idle, using down to 0V while at this stage.  This
 * stage is entered automatically when the GPU is idle when RC6 support is
 * enabled, and as soon as new workload arises GPU wakes up automatically as well.
 *
 * There are different RC6 modes available in Intel GPU, which differentiate
 * among each other with the latency required to enter and leave RC6 and
 * voltage consumed by the GPU in different states.
 *
 * The combination of the following flags define which states GPU is allowed
 * to enter, while RC6 is the normal RC6 state, RC6p is the deep RC6, and
 * RC6pp is deepest RC6. Their support by hardware varies according to the
 * GPU, BIOS, chipset and platform. RC6 is usually the safest one and the one
 * which brings the most power savings; deeper states save more power, but
 * require higher latency to switch to and wake up.
 */
#define INTEL_RC6_ENABLE			(1<<0)
#define INTEL_RC6p_ENABLE			(1<<1)
#define INTEL_RC6pp_ENABLE			(1<<2)

static void gen9_init_clock_gating(struct drm_device *dev)
{
	struct drm_i915_private *dev_priv = dev->dev_private;

	/* WaEnableLbsSlaRetryTimerDecrement:skl */
	I915_WRITE(BDW_SCRATCH1, I915_READ(BDW_SCRATCH1) |
		   GEN9_LBS_SLA_RETRY_TIMER_DECREMENT_ENABLE);
}

static void skl_init_clock_gating(struct drm_device *dev)
{
	struct drm_i915_private *dev_priv = dev->dev_private;

	gen9_init_clock_gating(dev);

	if (INTEL_REVID(dev) == SKL_REVID_A0) {
		/*
		 * WaDisableSDEUnitClockGating:skl
		 * WaSetGAPSunitClckGateDisable:skl
		 */
		I915_WRITE(GEN8_UCGCTL6, I915_READ(GEN8_UCGCTL6) |
			   GEN8_GAPSUNIT_CLOCK_GATE_DISABLE |
			   GEN8_SDEUNIT_CLOCK_GATE_DISABLE);
	}

	if (INTEL_REVID(dev) <= SKL_REVID_D0) {
		/* WaDisableHDCInvalidation:skl */
		I915_WRITE(GAM_ECOCHK, I915_READ(GAM_ECOCHK) |
			   BDW_DISABLE_HDC_INVALIDATION);

		/* WaDisableChickenBitTSGBarrierAckForFFSliceCS:skl */
		I915_WRITE(FF_SLICE_CS_CHICKEN2,
			   I915_READ(FF_SLICE_CS_CHICKEN2) |
			   GEN9_TSG_BARRIER_ACK_DISABLE);
	}

	if (INTEL_REVID(dev) <= SKL_REVID_E0)
		/* WaDisableLSQCROPERFforOCL:skl */
		I915_WRITE(GEN8_L3SQCREG4, I915_READ(GEN8_L3SQCREG4) |
			   GEN8_LQSC_RO_PERF_DIS);
}

static void i915_pineview_get_mem_freq(struct drm_device *dev)
{
	struct drm_i915_private *dev_priv = dev->dev_private;
	u32 tmp;

	tmp = I915_READ(CLKCFG);

	switch (tmp & CLKCFG_FSB_MASK) {
	case CLKCFG_FSB_533:
		dev_priv->fsb_freq = 533; /* 133*4 */
		break;
	case CLKCFG_FSB_800:
		dev_priv->fsb_freq = 800; /* 200*4 */
		break;
	case CLKCFG_FSB_667:
		dev_priv->fsb_freq =  667; /* 167*4 */
		break;
	case CLKCFG_FSB_400:
		dev_priv->fsb_freq = 400; /* 100*4 */
		break;
	}

	switch (tmp & CLKCFG_MEM_MASK) {
	case CLKCFG_MEM_533:
		dev_priv->mem_freq = 533;
		break;
	case CLKCFG_MEM_667:
		dev_priv->mem_freq = 667;
		break;
	case CLKCFG_MEM_800:
		dev_priv->mem_freq = 800;
		break;
	}

	/* detect pineview DDR3 setting */
	tmp = I915_READ(CSHRDDR3CTL);
	dev_priv->is_ddr3 = (tmp & CSHRDDR3CTL_DDR3) ? 1 : 0;
}

static void i915_ironlake_get_mem_freq(struct drm_device *dev)
{
	struct drm_i915_private *dev_priv = dev->dev_private;
	u16 ddrpll, csipll;

	ddrpll = I915_READ16(DDRMPLL1);
	csipll = I915_READ16(CSIPLL0);

	switch (ddrpll & 0xff) {
	case 0xc:
		dev_priv->mem_freq = 800;
		break;
	case 0x10:
		dev_priv->mem_freq = 1066;
		break;
	case 0x14:
		dev_priv->mem_freq = 1333;
		break;
	case 0x18:
		dev_priv->mem_freq = 1600;
		break;
	default:
		DRM_DEBUG_DRIVER("unknown memory frequency 0x%02x\n",
				 ddrpll & 0xff);
		dev_priv->mem_freq = 0;
		break;
	}

	dev_priv->ips.r_t = dev_priv->mem_freq;

	switch (csipll & 0x3ff) {
	case 0x00c:
		dev_priv->fsb_freq = 3200;
		break;
	case 0x00e:
		dev_priv->fsb_freq = 3733;
		break;
	case 0x010:
		dev_priv->fsb_freq = 4266;
		break;
	case 0x012:
		dev_priv->fsb_freq = 4800;
		break;
	case 0x014:
		dev_priv->fsb_freq = 5333;
		break;
	case 0x016:
		dev_priv->fsb_freq = 5866;
		break;
	case 0x018:
		dev_priv->fsb_freq = 6400;
		break;
	default:
		DRM_DEBUG_DRIVER("unknown fsb frequency 0x%04x\n",
				 csipll & 0x3ff);
		dev_priv->fsb_freq = 0;
		break;
	}

	if (dev_priv->fsb_freq == 3200) {
		dev_priv->ips.c_m = 0;
	} else if (dev_priv->fsb_freq > 3200 && dev_priv->fsb_freq <= 4800) {
		dev_priv->ips.c_m = 1;
	} else {
		dev_priv->ips.c_m = 2;
	}
}

static const struct cxsr_latency cxsr_latency_table[] = {
	{1, 0, 800, 400, 3382, 33382, 3983, 33983},    /* DDR2-400 SC */
	{1, 0, 800, 667, 3354, 33354, 3807, 33807},    /* DDR2-667 SC */
	{1, 0, 800, 800, 3347, 33347, 3763, 33763},    /* DDR2-800 SC */
	{1, 1, 800, 667, 6420, 36420, 6873, 36873},    /* DDR3-667 SC */
	{1, 1, 800, 800, 5902, 35902, 6318, 36318},    /* DDR3-800 SC */

	{1, 0, 667, 400, 3400, 33400, 4021, 34021},    /* DDR2-400 SC */
	{1, 0, 667, 667, 3372, 33372, 3845, 33845},    /* DDR2-667 SC */
	{1, 0, 667, 800, 3386, 33386, 3822, 33822},    /* DDR2-800 SC */
	{1, 1, 667, 667, 6438, 36438, 6911, 36911},    /* DDR3-667 SC */
	{1, 1, 667, 800, 5941, 35941, 6377, 36377},    /* DDR3-800 SC */

	{1, 0, 400, 400, 3472, 33472, 4173, 34173},    /* DDR2-400 SC */
	{1, 0, 400, 667, 3443, 33443, 3996, 33996},    /* DDR2-667 SC */
	{1, 0, 400, 800, 3430, 33430, 3946, 33946},    /* DDR2-800 SC */
	{1, 1, 400, 667, 6509, 36509, 7062, 37062},    /* DDR3-667 SC */
	{1, 1, 400, 800, 5985, 35985, 6501, 36501},    /* DDR3-800 SC */

	{0, 0, 800, 400, 3438, 33438, 4065, 34065},    /* DDR2-400 SC */
	{0, 0, 800, 667, 3410, 33410, 3889, 33889},    /* DDR2-667 SC */
	{0, 0, 800, 800, 3403, 33403, 3845, 33845},    /* DDR2-800 SC */
	{0, 1, 800, 667, 6476, 36476, 6955, 36955},    /* DDR3-667 SC */
	{0, 1, 800, 800, 5958, 35958, 6400, 36400},    /* DDR3-800 SC */

	{0, 0, 667, 400, 3456, 33456, 4103, 34106},    /* DDR2-400 SC */
	{0, 0, 667, 667, 3428, 33428, 3927, 33927},    /* DDR2-667 SC */
	{0, 0, 667, 800, 3443, 33443, 3905, 33905},    /* DDR2-800 SC */
	{0, 1, 667, 667, 6494, 36494, 6993, 36993},    /* DDR3-667 SC */
	{0, 1, 667, 800, 5998, 35998, 6460, 36460},    /* DDR3-800 SC */

	{0, 0, 400, 400, 3528, 33528, 4255, 34255},    /* DDR2-400 SC */
	{0, 0, 400, 667, 3500, 33500, 4079, 34079},    /* DDR2-667 SC */
	{0, 0, 400, 800, 3487, 33487, 4029, 34029},    /* DDR2-800 SC */
	{0, 1, 400, 667, 6566, 36566, 7145, 37145},    /* DDR3-667 SC */
	{0, 1, 400, 800, 6042, 36042, 6584, 36584},    /* DDR3-800 SC */
};

static const struct cxsr_latency *intel_get_cxsr_latency(int is_desktop,
							 int is_ddr3,
							 int fsb,
							 int mem)
{
	const struct cxsr_latency *latency;
	int i;

	if (fsb == 0 || mem == 0)
		return NULL;

	for (i = 0; i < ARRAY_SIZE(cxsr_latency_table); i++) {
		latency = &cxsr_latency_table[i];
		if (is_desktop == latency->is_desktop &&
		    is_ddr3 == latency->is_ddr3 &&
		    fsb == latency->fsb_freq && mem == latency->mem_freq)
			return latency;
	}

	DRM_DEBUG_KMS("Unknown FSB/MEM found, disable CxSR\n");

	return NULL;
}

static void chv_set_memory_dvfs(struct drm_i915_private *dev_priv, bool enable)
{
	u32 val;

	mutex_lock(&dev_priv->rps.hw_lock);

	val = vlv_punit_read(dev_priv, PUNIT_REG_DDR_SETUP2);
	if (enable)
		val &= ~FORCE_DDR_HIGH_FREQ;
	else
		val |= FORCE_DDR_HIGH_FREQ;
	val &= ~FORCE_DDR_LOW_FREQ;
	val |= FORCE_DDR_FREQ_REQ_ACK;
	vlv_punit_write(dev_priv, PUNIT_REG_DDR_SETUP2, val);

	if (wait_for((vlv_punit_read(dev_priv, PUNIT_REG_DDR_SETUP2) &
		      FORCE_DDR_FREQ_REQ_ACK) == 0, 3))
		DRM_ERROR("timed out waiting for Punit DDR DVFS request\n");

	mutex_unlock(&dev_priv->rps.hw_lock);
}

static void chv_set_memory_pm5(struct drm_i915_private *dev_priv, bool enable)
{
	u32 val;

	mutex_lock(&dev_priv->rps.hw_lock);

	val = vlv_punit_read(dev_priv, PUNIT_REG_DSPFREQ);
	if (enable)
		val |= DSP_MAXFIFO_PM5_ENABLE;
	else
		val &= ~DSP_MAXFIFO_PM5_ENABLE;
	vlv_punit_write(dev_priv, PUNIT_REG_DSPFREQ, val);

	mutex_unlock(&dev_priv->rps.hw_lock);
}

#define FW_WM(value, plane) \
	(((value) << DSPFW_ ## plane ## _SHIFT) & DSPFW_ ## plane ## _MASK)

void intel_set_memory_cxsr(struct drm_i915_private *dev_priv, bool enable)
{
	struct drm_device *dev = dev_priv->dev;
	u32 val;

	if (IS_VALLEYVIEW(dev)) {
		I915_WRITE(FW_BLC_SELF_VLV, enable ? FW_CSPWRDWNEN : 0);
		if (IS_CHERRYVIEW(dev))
			chv_set_memory_pm5(dev_priv, enable);
	} else if (IS_G4X(dev) || IS_CRESTLINE(dev)) {
		I915_WRITE(FW_BLC_SELF, enable ? FW_BLC_SELF_EN : 0);
	} else if (IS_PINEVIEW(dev)) {
		val = I915_READ(DSPFW3) & ~PINEVIEW_SELF_REFRESH_EN;
		val |= enable ? PINEVIEW_SELF_REFRESH_EN : 0;
		I915_WRITE(DSPFW3, val);
	} else if (IS_I945G(dev) || IS_I945GM(dev)) {
		val = enable ? _MASKED_BIT_ENABLE(FW_BLC_SELF_EN) :
			       _MASKED_BIT_DISABLE(FW_BLC_SELF_EN);
		I915_WRITE(FW_BLC_SELF, val);
	} else if (IS_I915GM(dev)) {
		val = enable ? _MASKED_BIT_ENABLE(INSTPM_SELF_EN) :
			       _MASKED_BIT_DISABLE(INSTPM_SELF_EN);
		I915_WRITE(INSTPM, val);
	} else {
		return;
	}

	DRM_DEBUG_KMS("memory self-refresh is %s\n",
		      enable ? "enabled" : "disabled");
}


/*
 * Latency for FIFO fetches is dependent on several factors:
 *   - memory configuration (speed, channels)
 *   - chipset
 *   - current MCH state
 * It can be fairly high in some situations, so here we assume a fairly
 * pessimal value.  It's a tradeoff between extra memory fetches (if we
 * set this value too high, the FIFO will fetch frequently to stay full)
 * and power consumption (set it too low to save power and we might see
 * FIFO underruns and display "flicker").
 *
 * A value of 5us seems to be a good balance; safe for very low end
 * platforms but not overly aggressive on lower latency configs.
 */
static const int pessimal_latency_ns = 5000;

#define VLV_FIFO_START(dsparb, dsparb2, lo_shift, hi_shift) \
	((((dsparb) >> (lo_shift)) & 0xff) | ((((dsparb2) >> (hi_shift)) & 0x1) << 8))

static int vlv_get_fifo_size(struct drm_device *dev,
			      enum pipe pipe, int plane)
{
	struct drm_i915_private *dev_priv = dev->dev_private;
	int sprite0_start, sprite1_start, size;

	switch (pipe) {
		uint32_t dsparb, dsparb2, dsparb3;
	case PIPE_A:
		dsparb = I915_READ(DSPARB);
		dsparb2 = I915_READ(DSPARB2);
		sprite0_start = VLV_FIFO_START(dsparb, dsparb2, 0, 0);
		sprite1_start = VLV_FIFO_START(dsparb, dsparb2, 8, 4);
		break;
	case PIPE_B:
		dsparb = I915_READ(DSPARB);
		dsparb2 = I915_READ(DSPARB2);
		sprite0_start = VLV_FIFO_START(dsparb, dsparb2, 16, 8);
		sprite1_start = VLV_FIFO_START(dsparb, dsparb2, 24, 12);
		break;
	case PIPE_C:
		dsparb2 = I915_READ(DSPARB2);
		dsparb3 = I915_READ(DSPARB3);
		sprite0_start = VLV_FIFO_START(dsparb3, dsparb2, 0, 16);
		sprite1_start = VLV_FIFO_START(dsparb3, dsparb2, 8, 20);
		break;
	default:
		return 0;
	}

	switch (plane) {
	case 0:
		size = sprite0_start;
		break;
	case 1:
		size = sprite1_start - sprite0_start;
		break;
	case 2:
		size = 512 - 1 - sprite1_start;
		break;
	default:
		return 0;
	}

	DRM_DEBUG_KMS("Pipe %c %s %c FIFO size: %d\n",
		      pipe_name(pipe), plane == 0 ? "primary" : "sprite",
		      plane == 0 ? plane_name(pipe) : sprite_name(pipe, plane - 1),
		      size);

	return size;
}

static int i9xx_get_fifo_size(struct drm_device *dev, int plane)
{
	struct drm_i915_private *dev_priv = dev->dev_private;
	uint32_t dsparb = I915_READ(DSPARB);
	int size;

	size = dsparb & 0x7f;
	if (plane)
		size = ((dsparb >> DSPARB_CSTART_SHIFT) & 0x7f) - size;

	DRM_DEBUG_KMS("FIFO size - (0x%08x) %s: %d\n", dsparb,
		      plane ? "B" : "A", size);

	return size;
}

static int i830_get_fifo_size(struct drm_device *dev, int plane)
{
	struct drm_i915_private *dev_priv = dev->dev_private;
	uint32_t dsparb = I915_READ(DSPARB);
	int size;

	size = dsparb & 0x1ff;
	if (plane)
		size = ((dsparb >> DSPARB_BEND_SHIFT) & 0x1ff) - size;
	size >>= 1; /* Convert to cachelines */

	DRM_DEBUG_KMS("FIFO size - (0x%08x) %s: %d\n", dsparb,
		      plane ? "B" : "A", size);

	return size;
}

static int i845_get_fifo_size(struct drm_device *dev, int plane)
{
	struct drm_i915_private *dev_priv = dev->dev_private;
	uint32_t dsparb = I915_READ(DSPARB);
	int size;

	size = dsparb & 0x7f;
	size >>= 2; /* Convert to cachelines */

	DRM_DEBUG_KMS("FIFO size - (0x%08x) %s: %d\n", dsparb,
		      plane ? "B" : "A",
		      size);

	return size;
}

/* Pineview has different values for various configs */
static const struct intel_watermark_params pineview_display_wm = {
	.fifo_size = PINEVIEW_DISPLAY_FIFO,
	.max_wm = PINEVIEW_MAX_WM,
	.default_wm = PINEVIEW_DFT_WM,
	.guard_size = PINEVIEW_GUARD_WM,
	.cacheline_size = PINEVIEW_FIFO_LINE_SIZE,
};
static const struct intel_watermark_params pineview_display_hplloff_wm = {
	.fifo_size = PINEVIEW_DISPLAY_FIFO,
	.max_wm = PINEVIEW_MAX_WM,
	.default_wm = PINEVIEW_DFT_HPLLOFF_WM,
	.guard_size = PINEVIEW_GUARD_WM,
	.cacheline_size = PINEVIEW_FIFO_LINE_SIZE,
};
static const struct intel_watermark_params pineview_cursor_wm = {
	.fifo_size = PINEVIEW_CURSOR_FIFO,
	.max_wm = PINEVIEW_CURSOR_MAX_WM,
	.default_wm = PINEVIEW_CURSOR_DFT_WM,
	.guard_size = PINEVIEW_CURSOR_GUARD_WM,
	.cacheline_size = PINEVIEW_FIFO_LINE_SIZE,
};
static const struct intel_watermark_params pineview_cursor_hplloff_wm = {
	.fifo_size = PINEVIEW_CURSOR_FIFO,
	.max_wm = PINEVIEW_CURSOR_MAX_WM,
	.default_wm = PINEVIEW_CURSOR_DFT_WM,
	.guard_size = PINEVIEW_CURSOR_GUARD_WM,
	.cacheline_size = PINEVIEW_FIFO_LINE_SIZE,
};
static const struct intel_watermark_params g4x_wm_info = {
	.fifo_size = G4X_FIFO_SIZE,
	.max_wm = G4X_MAX_WM,
	.default_wm = G4X_MAX_WM,
	.guard_size = 2,
	.cacheline_size = G4X_FIFO_LINE_SIZE,
};
static const struct intel_watermark_params g4x_cursor_wm_info = {
	.fifo_size = I965_CURSOR_FIFO,
	.max_wm = I965_CURSOR_MAX_WM,
	.default_wm = I965_CURSOR_DFT_WM,
	.guard_size = 2,
	.cacheline_size = G4X_FIFO_LINE_SIZE,
};
static const struct intel_watermark_params valleyview_wm_info = {
	.fifo_size = VALLEYVIEW_FIFO_SIZE,
	.max_wm = VALLEYVIEW_MAX_WM,
	.default_wm = VALLEYVIEW_MAX_WM,
	.guard_size = 2,
	.cacheline_size = G4X_FIFO_LINE_SIZE,
};
static const struct intel_watermark_params valleyview_cursor_wm_info = {
	.fifo_size = I965_CURSOR_FIFO,
	.max_wm = VALLEYVIEW_CURSOR_MAX_WM,
	.default_wm = I965_CURSOR_DFT_WM,
	.guard_size = 2,
	.cacheline_size = G4X_FIFO_LINE_SIZE,
};
static const struct intel_watermark_params i965_cursor_wm_info = {
	.fifo_size = I965_CURSOR_FIFO,
	.max_wm = I965_CURSOR_MAX_WM,
	.default_wm = I965_CURSOR_DFT_WM,
	.guard_size = 2,
	.cacheline_size = I915_FIFO_LINE_SIZE,
};
static const struct intel_watermark_params i945_wm_info = {
	.fifo_size = I945_FIFO_SIZE,
	.max_wm = I915_MAX_WM,
	.default_wm = 1,
	.guard_size = 2,
	.cacheline_size = I915_FIFO_LINE_SIZE,
};
static const struct intel_watermark_params i915_wm_info = {
	.fifo_size = I915_FIFO_SIZE,
	.max_wm = I915_MAX_WM,
	.default_wm = 1,
	.guard_size = 2,
	.cacheline_size = I915_FIFO_LINE_SIZE,
};
static const struct intel_watermark_params i830_a_wm_info = {
	.fifo_size = I855GM_FIFO_SIZE,
	.max_wm = I915_MAX_WM,
	.default_wm = 1,
	.guard_size = 2,
	.cacheline_size = I830_FIFO_LINE_SIZE,
};
static const struct intel_watermark_params i830_bc_wm_info = {
	.fifo_size = I855GM_FIFO_SIZE,
	.max_wm = I915_MAX_WM/2,
	.default_wm = 1,
	.guard_size = 2,
	.cacheline_size = I830_FIFO_LINE_SIZE,
};
static const struct intel_watermark_params i845_wm_info = {
	.fifo_size = I830_FIFO_SIZE,
	.max_wm = I915_MAX_WM,
	.default_wm = 1,
	.guard_size = 2,
	.cacheline_size = I830_FIFO_LINE_SIZE,
};

/**
 * intel_calculate_wm - calculate watermark level
 * @clock_in_khz: pixel clock
 * @wm: chip FIFO params
 * @pixel_size: display pixel size
 * @latency_ns: memory latency for the platform
 *
 * Calculate the watermark level (the level at which the display plane will
 * start fetching from memory again).  Each chip has a different display
 * FIFO size and allocation, so the caller needs to figure that out and pass
 * in the correct intel_watermark_params structure.
 *
 * As the pixel clock runs, the FIFO will be drained at a rate that depends
 * on the pixel size.  When it reaches the watermark level, it'll start
 * fetching FIFO line sized based chunks from memory until the FIFO fills
 * past the watermark point.  If the FIFO drains completely, a FIFO underrun
 * will occur, and a display engine hang could result.
 */
static unsigned long intel_calculate_wm(unsigned long clock_in_khz,
					const struct intel_watermark_params *wm,
					int fifo_size,
					int pixel_size,
					unsigned long latency_ns)
{
	long entries_required, wm_size;

	/*
	 * Note: we need to make sure we don't overflow for various clock &
	 * latency values.
	 * clocks go from a few thousand to several hundred thousand.
	 * latency is usually a few thousand
	 */
	entries_required = ((clock_in_khz / 1000) * pixel_size * latency_ns) /
		1000;
	entries_required = DIV_ROUND_UP(entries_required, wm->cacheline_size);

	DRM_DEBUG_KMS("FIFO entries required for mode: %ld\n", entries_required);

	wm_size = fifo_size - (entries_required + wm->guard_size);

	DRM_DEBUG_KMS("FIFO watermark level: %ld\n", wm_size);

	/* Don't promote wm_size to unsigned... */
	if (wm_size > (long)wm->max_wm)
		wm_size = wm->max_wm;
	if (wm_size <= 0)
		wm_size = wm->default_wm;

	/*
	 * Bspec seems to indicate that the value shouldn't be lower than
	 * 'burst size + 1'. Certainly 830 is quite unhappy with low values.
	 * Lets go for 8 which is the burst size since certain platforms
	 * already use a hardcoded 8 (which is what the spec says should be
	 * done).
	 */
	if (wm_size <= 8)
		wm_size = 8;

	return wm_size;
}

static struct drm_crtc *single_enabled_crtc(struct drm_device *dev)
{
	struct drm_crtc *crtc, *enabled = NULL;

	for_each_crtc(dev, crtc) {
		if (intel_crtc_active(crtc)) {
			if (enabled)
				return NULL;
			enabled = crtc;
		}
	}

	return enabled;
}

static void pineview_update_wm(struct drm_crtc *unused_crtc)
{
	struct drm_device *dev = unused_crtc->dev;
	struct drm_i915_private *dev_priv = dev->dev_private;
	struct drm_crtc *crtc;
	const struct cxsr_latency *latency;
	u32 reg;
	unsigned long wm;

	latency = intel_get_cxsr_latency(IS_PINEVIEW_G(dev), dev_priv->is_ddr3,
					 dev_priv->fsb_freq, dev_priv->mem_freq);
	if (!latency) {
		DRM_DEBUG_KMS("Unknown FSB/MEM found, disable CxSR\n");
		intel_set_memory_cxsr(dev_priv, false);
		return;
	}

	crtc = single_enabled_crtc(dev);
	if (crtc) {
		const struct drm_display_mode *adjusted_mode;
		int pixel_size = crtc->primary->state->fb->bits_per_pixel / 8;
		int clock;

		adjusted_mode = &to_intel_crtc(crtc)->config->base.adjusted_mode;
		clock = adjusted_mode->crtc_clock;

		/* Display SR */
		wm = intel_calculate_wm(clock, &pineview_display_wm,
					pineview_display_wm.fifo_size,
					pixel_size, latency->display_sr);
		reg = I915_READ(DSPFW1);
		reg &= ~DSPFW_SR_MASK;
		reg |= FW_WM(wm, SR);
		I915_WRITE(DSPFW1, reg);
		DRM_DEBUG_KMS("DSPFW1 register is %x\n", reg);

		/* cursor SR */
		wm = intel_calculate_wm(clock, &pineview_cursor_wm,
					pineview_display_wm.fifo_size,
					pixel_size, latency->cursor_sr);
		reg = I915_READ(DSPFW3);
		reg &= ~DSPFW_CURSOR_SR_MASK;
		reg |= FW_WM(wm, CURSOR_SR);
		I915_WRITE(DSPFW3, reg);

		/* Display HPLL off SR */
		wm = intel_calculate_wm(clock, &pineview_display_hplloff_wm,
					pineview_display_hplloff_wm.fifo_size,
					pixel_size, latency->display_hpll_disable);
		reg = I915_READ(DSPFW3);
		reg &= ~DSPFW_HPLL_SR_MASK;
		reg |= FW_WM(wm, HPLL_SR);
		I915_WRITE(DSPFW3, reg);

		/* cursor HPLL off SR */
		wm = intel_calculate_wm(clock, &pineview_cursor_hplloff_wm,
					pineview_display_hplloff_wm.fifo_size,
					pixel_size, latency->cursor_hpll_disable);
		reg = I915_READ(DSPFW3);
		reg &= ~DSPFW_HPLL_CURSOR_MASK;
		reg |= FW_WM(wm, HPLL_CURSOR);
		I915_WRITE(DSPFW3, reg);
		DRM_DEBUG_KMS("DSPFW3 register is %x\n", reg);

		intel_set_memory_cxsr(dev_priv, true);
	} else {
		intel_set_memory_cxsr(dev_priv, false);
	}
}

static bool g4x_compute_wm0(struct drm_device *dev,
			    int plane,
			    const struct intel_watermark_params *display,
			    int display_latency_ns,
			    const struct intel_watermark_params *cursor,
			    int cursor_latency_ns,
			    int *plane_wm,
			    int *cursor_wm)
{
	struct drm_crtc *crtc;
	const struct drm_display_mode *adjusted_mode;
	int htotal, hdisplay, clock, pixel_size;
	int line_time_us, line_count;
	int entries, tlb_miss;

	crtc = intel_get_crtc_for_plane(dev, plane);
	if (!intel_crtc_active(crtc)) {
		*cursor_wm = cursor->guard_size;
		*plane_wm = display->guard_size;
		return false;
	}

	adjusted_mode = &to_intel_crtc(crtc)->config->base.adjusted_mode;
	clock = adjusted_mode->crtc_clock;
	htotal = adjusted_mode->crtc_htotal;
	hdisplay = to_intel_crtc(crtc)->config->pipe_src_w;
	pixel_size = crtc->primary->state->fb->bits_per_pixel / 8;

	/* Use the small buffer method to calculate plane watermark */
	entries = ((clock * pixel_size / 1000) * display_latency_ns) / 1000;
	tlb_miss = display->fifo_size*display->cacheline_size - hdisplay * 8;
	if (tlb_miss > 0)
		entries += tlb_miss;
	entries = DIV_ROUND_UP(entries, display->cacheline_size);
	*plane_wm = entries + display->guard_size;
	if (*plane_wm > (int)display->max_wm)
		*plane_wm = display->max_wm;

	/* Use the large buffer method to calculate cursor watermark */
	line_time_us = max(htotal * 1000 / clock, 1);
	line_count = (cursor_latency_ns / line_time_us + 1000) / 1000;
	entries = line_count * crtc->cursor->state->crtc_w * pixel_size;
	tlb_miss = cursor->fifo_size*cursor->cacheline_size - hdisplay * 8;
	if (tlb_miss > 0)
		entries += tlb_miss;
	entries = DIV_ROUND_UP(entries, cursor->cacheline_size);
	*cursor_wm = entries + cursor->guard_size;
	if (*cursor_wm > (int)cursor->max_wm)
		*cursor_wm = (int)cursor->max_wm;

	return true;
}

/*
 * Check the wm result.
 *
 * If any calculated watermark values is larger than the maximum value that
 * can be programmed into the associated watermark register, that watermark
 * must be disabled.
 */
static bool g4x_check_srwm(struct drm_device *dev,
			   int display_wm, int cursor_wm,
			   const struct intel_watermark_params *display,
			   const struct intel_watermark_params *cursor)
{
	DRM_DEBUG_KMS("SR watermark: display plane %d, cursor %d\n",
		      display_wm, cursor_wm);

	if (display_wm > display->max_wm) {
		DRM_DEBUG_KMS("display watermark is too large(%d/%ld), disabling\n",
			      display_wm, display->max_wm);
		return false;
	}

	if (cursor_wm > cursor->max_wm) {
		DRM_DEBUG_KMS("cursor watermark is too large(%d/%ld), disabling\n",
			      cursor_wm, cursor->max_wm);
		return false;
	}

	if (!(display_wm || cursor_wm)) {
		DRM_DEBUG_KMS("SR latency is 0, disabling\n");
		return false;
	}

	return true;
}

static bool g4x_compute_srwm(struct drm_device *dev,
			     int plane,
			     int latency_ns,
			     const struct intel_watermark_params *display,
			     const struct intel_watermark_params *cursor,
			     int *display_wm, int *cursor_wm)
{
	struct drm_crtc *crtc;
	const struct drm_display_mode *adjusted_mode;
	int hdisplay, htotal, pixel_size, clock;
	unsigned long line_time_us;
	int line_count, line_size;
	int small, large;
	int entries;

	if (!latency_ns) {
		*display_wm = *cursor_wm = 0;
		return false;
	}

	crtc = intel_get_crtc_for_plane(dev, plane);
	adjusted_mode = &to_intel_crtc(crtc)->config->base.adjusted_mode;
	clock = adjusted_mode->crtc_clock;
	htotal = adjusted_mode->crtc_htotal;
	hdisplay = to_intel_crtc(crtc)->config->pipe_src_w;
	pixel_size = crtc->primary->state->fb->bits_per_pixel / 8;

	line_time_us = max(htotal * 1000 / clock, 1);
	line_count = (latency_ns / line_time_us + 1000) / 1000;
	line_size = hdisplay * pixel_size;

	/* Use the minimum of the small and large buffer method for primary */
	small = ((clock * pixel_size / 1000) * latency_ns) / 1000;
	large = line_count * line_size;

	entries = DIV_ROUND_UP(min(small, large), display->cacheline_size);
	*display_wm = entries + display->guard_size;

	/* calculate the self-refresh watermark for display cursor */
	entries = line_count * pixel_size * crtc->cursor->state->crtc_w;
	entries = DIV_ROUND_UP(entries, cursor->cacheline_size);
	*cursor_wm = entries + cursor->guard_size;

	return g4x_check_srwm(dev,
			      *display_wm, *cursor_wm,
			      display, cursor);
}

#define FW_WM_VLV(value, plane) \
	(((value) << DSPFW_ ## plane ## _SHIFT) & DSPFW_ ## plane ## _MASK_VLV)

static void vlv_write_wm_values(struct intel_crtc *crtc,
				const struct vlv_wm_values *wm)
{
	struct drm_i915_private *dev_priv = to_i915(crtc->base.dev);
	enum pipe pipe = crtc->pipe;

	I915_WRITE(VLV_DDL(pipe),
		   (wm->ddl[pipe].cursor << DDL_CURSOR_SHIFT) |
		   (wm->ddl[pipe].sprite[1] << DDL_SPRITE_SHIFT(1)) |
		   (wm->ddl[pipe].sprite[0] << DDL_SPRITE_SHIFT(0)) |
		   (wm->ddl[pipe].primary << DDL_PLANE_SHIFT));

	I915_WRITE(DSPFW1,
		   FW_WM(wm->sr.plane, SR) |
		   FW_WM(wm->pipe[PIPE_B].cursor, CURSORB) |
		   FW_WM_VLV(wm->pipe[PIPE_B].primary, PLANEB) |
		   FW_WM_VLV(wm->pipe[PIPE_A].primary, PLANEA));
	I915_WRITE(DSPFW2,
		   FW_WM_VLV(wm->pipe[PIPE_A].sprite[1], SPRITEB) |
		   FW_WM(wm->pipe[PIPE_A].cursor, CURSORA) |
		   FW_WM_VLV(wm->pipe[PIPE_A].sprite[0], SPRITEA));
	I915_WRITE(DSPFW3,
		   FW_WM(wm->sr.cursor, CURSOR_SR));

	if (IS_CHERRYVIEW(dev_priv)) {
		I915_WRITE(DSPFW7_CHV,
			   FW_WM_VLV(wm->pipe[PIPE_B].sprite[1], SPRITED) |
			   FW_WM_VLV(wm->pipe[PIPE_B].sprite[0], SPRITEC));
		I915_WRITE(DSPFW8_CHV,
			   FW_WM_VLV(wm->pipe[PIPE_C].sprite[1], SPRITEF) |
			   FW_WM_VLV(wm->pipe[PIPE_C].sprite[0], SPRITEE));
		I915_WRITE(DSPFW9_CHV,
			   FW_WM_VLV(wm->pipe[PIPE_C].primary, PLANEC) |
			   FW_WM(wm->pipe[PIPE_C].cursor, CURSORC));
		I915_WRITE(DSPHOWM,
			   FW_WM(wm->sr.plane >> 9, SR_HI) |
			   FW_WM(wm->pipe[PIPE_C].sprite[1] >> 8, SPRITEF_HI) |
			   FW_WM(wm->pipe[PIPE_C].sprite[0] >> 8, SPRITEE_HI) |
			   FW_WM(wm->pipe[PIPE_C].primary >> 8, PLANEC_HI) |
			   FW_WM(wm->pipe[PIPE_B].sprite[1] >> 8, SPRITED_HI) |
			   FW_WM(wm->pipe[PIPE_B].sprite[0] >> 8, SPRITEC_HI) |
			   FW_WM(wm->pipe[PIPE_B].primary >> 8, PLANEB_HI) |
			   FW_WM(wm->pipe[PIPE_A].sprite[1] >> 8, SPRITEB_HI) |
			   FW_WM(wm->pipe[PIPE_A].sprite[0] >> 8, SPRITEA_HI) |
			   FW_WM(wm->pipe[PIPE_A].primary >> 8, PLANEA_HI));
	} else {
		I915_WRITE(DSPFW7,
			   FW_WM_VLV(wm->pipe[PIPE_B].sprite[1], SPRITED) |
			   FW_WM_VLV(wm->pipe[PIPE_B].sprite[0], SPRITEC));
		I915_WRITE(DSPHOWM,
			   FW_WM(wm->sr.plane >> 9, SR_HI) |
			   FW_WM(wm->pipe[PIPE_B].sprite[1] >> 8, SPRITED_HI) |
			   FW_WM(wm->pipe[PIPE_B].sprite[0] >> 8, SPRITEC_HI) |
			   FW_WM(wm->pipe[PIPE_B].primary >> 8, PLANEB_HI) |
			   FW_WM(wm->pipe[PIPE_A].sprite[1] >> 8, SPRITEB_HI) |
			   FW_WM(wm->pipe[PIPE_A].sprite[0] >> 8, SPRITEA_HI) |
			   FW_WM(wm->pipe[PIPE_A].primary >> 8, PLANEA_HI));
	}

	POSTING_READ(DSPFW1);

	dev_priv->wm.vlv = *wm;
}

#undef FW_WM_VLV

static uint8_t vlv_compute_drain_latency(struct drm_crtc *crtc,
					 struct drm_plane *plane)
{
	struct drm_device *dev = crtc->dev;
	struct intel_crtc *intel_crtc = to_intel_crtc(crtc);
	int entries, prec_mult, drain_latency, pixel_size;
	int clock = intel_crtc->config->base.adjusted_mode.crtc_clock;
	const int high_precision = IS_CHERRYVIEW(dev) ? 16 : 64;

	/*
	 * FIXME the plane might have an fb
	 * but be invisible (eg. due to clipping)
	 */
	if (!intel_crtc->active || !plane->state->fb)
		return 0;

	if (WARN(clock == 0, "Pixel clock is zero!\n"))
		return 0;

	pixel_size = drm_format_plane_cpp(plane->state->fb->pixel_format, 0);

	if (WARN(pixel_size == 0, "Pixel size is zero!\n"))
		return 0;

	entries = DIV_ROUND_UP(clock, 1000) * pixel_size;

	prec_mult = high_precision;
	drain_latency = 64 * prec_mult * 4 / entries;

	if (drain_latency > DRAIN_LATENCY_MASK) {
		prec_mult /= 2;
		drain_latency = 64 * prec_mult * 4 / entries;
	}

	if (drain_latency > DRAIN_LATENCY_MASK)
		drain_latency = DRAIN_LATENCY_MASK;

	return drain_latency | (prec_mult == high_precision ?
				DDL_PRECISION_HIGH : DDL_PRECISION_LOW);
}

static int vlv_compute_wm(struct intel_crtc *crtc,
			  struct intel_plane *plane,
			  int fifo_size)
{
	int clock, entries, pixel_size;

	/*
	 * FIXME the plane might have an fb
	 * but be invisible (eg. due to clipping)
	 */
	if (!crtc->active || !plane->base.state->fb)
		return 0;

	pixel_size = drm_format_plane_cpp(plane->base.state->fb->pixel_format, 0);
	clock = crtc->config->base.adjusted_mode.crtc_clock;

	entries = DIV_ROUND_UP(clock, 1000) * pixel_size;

	/*
	 * Set up the watermark such that we don't start issuing memory
	 * requests until we are within PND's max deadline value (256us).
	 * Idea being to be idle as long as possible while still taking
	 * advatange of PND's deadline scheduling. The limit of 8
	 * cachelines (used when the FIFO will anyway drain in less time
	 * than 256us) should match what we would be done if trickle
	 * feed were enabled.
	 */
	return fifo_size - clamp(DIV_ROUND_UP(256 * entries, 64), 0, fifo_size - 8);
}

static bool vlv_compute_sr_wm(struct drm_device *dev,
			      struct vlv_wm_values *wm)
{
	struct drm_i915_private *dev_priv = to_i915(dev);
	struct drm_crtc *crtc;
	enum pipe pipe = INVALID_PIPE;
	int num_planes = 0;
	int fifo_size = 0;
	struct intel_plane *plane;

	wm->sr.cursor = wm->sr.plane = 0;

	crtc = single_enabled_crtc(dev);
	/* maxfifo not supported on pipe C */
	if (crtc && to_intel_crtc(crtc)->pipe != PIPE_C) {
		pipe = to_intel_crtc(crtc)->pipe;
		num_planes = !!wm->pipe[pipe].primary +
			!!wm->pipe[pipe].sprite[0] +
			!!wm->pipe[pipe].sprite[1];
		fifo_size = INTEL_INFO(dev_priv)->num_pipes * 512 - 1;
	}

	if (fifo_size == 0 || num_planes > 1)
		return false;

	wm->sr.cursor = vlv_compute_wm(to_intel_crtc(crtc),
				       to_intel_plane(crtc->cursor), 0x3f);

	list_for_each_entry(plane, &dev->mode_config.plane_list, base.head) {
		if (plane->base.type == DRM_PLANE_TYPE_CURSOR)
			continue;

		if (plane->pipe != pipe)
			continue;

		wm->sr.plane = vlv_compute_wm(to_intel_crtc(crtc),
					      plane, fifo_size);
		if (wm->sr.plane != 0)
			break;
	}

	return true;
}

static void valleyview_update_wm(struct drm_crtc *crtc)
{
	struct drm_device *dev = crtc->dev;
	struct drm_i915_private *dev_priv = dev->dev_private;
	struct intel_crtc *intel_crtc = to_intel_crtc(crtc);
	enum pipe pipe = intel_crtc->pipe;
	bool cxsr_enabled;
	struct vlv_wm_values wm = dev_priv->wm.vlv;

	wm.ddl[pipe].primary = vlv_compute_drain_latency(crtc, crtc->primary);
	wm.pipe[pipe].primary = vlv_compute_wm(intel_crtc,
					       to_intel_plane(crtc->primary),
					       vlv_get_fifo_size(dev, pipe, 0));

	wm.ddl[pipe].cursor = vlv_compute_drain_latency(crtc, crtc->cursor);
	wm.pipe[pipe].cursor = vlv_compute_wm(intel_crtc,
					      to_intel_plane(crtc->cursor),
					      0x3f);

	cxsr_enabled = vlv_compute_sr_wm(dev, &wm);

	if (memcmp(&wm, &dev_priv->wm.vlv, sizeof(wm)) == 0)
		return;

	DRM_DEBUG_KMS("Setting FIFO watermarks - %c: plane=%d, cursor=%d, "
		      "SR: plane=%d, cursor=%d\n", pipe_name(pipe),
		      wm.pipe[pipe].primary, wm.pipe[pipe].cursor,
		      wm.sr.plane, wm.sr.cursor);

	/*
	 * FIXME DDR DVFS introduces massive memory latencies which
	 * are not known to system agent so any deadline specified
	 * by the display may not be respected. To support DDR DVFS
	 * the watermark code needs to be rewritten to essentially
	 * bypass deadline mechanism and rely solely on the
	 * watermarks. For now disable DDR DVFS.
	 */
	if (IS_CHERRYVIEW(dev_priv))
		chv_set_memory_dvfs(dev_priv, false);

	if (!cxsr_enabled)
		intel_set_memory_cxsr(dev_priv, false);

	vlv_write_wm_values(intel_crtc, &wm);

	if (cxsr_enabled)
		intel_set_memory_cxsr(dev_priv, true);
}

static void valleyview_update_sprite_wm(struct drm_plane *plane,
					struct drm_crtc *crtc,
					uint32_t sprite_width,
					uint32_t sprite_height,
					int pixel_size,
					bool enabled, bool scaled)
{
	struct drm_device *dev = crtc->dev;
	struct drm_i915_private *dev_priv = dev->dev_private;
	struct intel_crtc *intel_crtc = to_intel_crtc(crtc);
	enum pipe pipe = intel_crtc->pipe;
	int sprite = to_intel_plane(plane)->plane;
	bool cxsr_enabled;
	struct vlv_wm_values wm = dev_priv->wm.vlv;

	if (enabled) {
		wm.ddl[pipe].sprite[sprite] =
			vlv_compute_drain_latency(crtc, plane);

		wm.pipe[pipe].sprite[sprite] =
			vlv_compute_wm(intel_crtc,
				       to_intel_plane(plane),
				       vlv_get_fifo_size(dev, pipe, sprite+1));
	} else {
		wm.ddl[pipe].sprite[sprite] = 0;
		wm.pipe[pipe].sprite[sprite] = 0;
	}

	cxsr_enabled = vlv_compute_sr_wm(dev, &wm);

	if (memcmp(&wm, &dev_priv->wm.vlv, sizeof(wm)) == 0)
		return;

	DRM_DEBUG_KMS("Setting FIFO watermarks - %c: sprite %c=%d, "
		      "SR: plane=%d, cursor=%d\n", pipe_name(pipe),
		      sprite_name(pipe, sprite),
		      wm.pipe[pipe].sprite[sprite],
		      wm.sr.plane, wm.sr.cursor);

	if (!cxsr_enabled)
		intel_set_memory_cxsr(dev_priv, false);

	vlv_write_wm_values(intel_crtc, &wm);

	if (cxsr_enabled)
		intel_set_memory_cxsr(dev_priv, true);
}

#define single_plane_enabled(mask) is_power_of_2(mask)

static void g4x_update_wm(struct drm_crtc *crtc)
{
	struct drm_device *dev = crtc->dev;
	static const int sr_latency_ns = 12000;
	struct drm_i915_private *dev_priv = dev->dev_private;
	int planea_wm, planeb_wm, cursora_wm, cursorb_wm;
	int plane_sr, cursor_sr;
	unsigned int enabled = 0;
	bool cxsr_enabled;

	if (g4x_compute_wm0(dev, PIPE_A,
			    &g4x_wm_info, pessimal_latency_ns,
			    &g4x_cursor_wm_info, pessimal_latency_ns,
			    &planea_wm, &cursora_wm))
		enabled |= 1 << PIPE_A;

	if (g4x_compute_wm0(dev, PIPE_B,
			    &g4x_wm_info, pessimal_latency_ns,
			    &g4x_cursor_wm_info, pessimal_latency_ns,
			    &planeb_wm, &cursorb_wm))
		enabled |= 1 << PIPE_B;

	if (single_plane_enabled(enabled) &&
	    g4x_compute_srwm(dev, ffs(enabled) - 1,
			     sr_latency_ns,
			     &g4x_wm_info,
			     &g4x_cursor_wm_info,
			     &plane_sr, &cursor_sr)) {
		cxsr_enabled = true;
	} else {
		cxsr_enabled = false;
		intel_set_memory_cxsr(dev_priv, false);
		plane_sr = cursor_sr = 0;
	}

	DRM_DEBUG_KMS("Setting FIFO watermarks - A: plane=%d, cursor=%d, "
		      "B: plane=%d, cursor=%d, SR: plane=%d, cursor=%d\n",
		      planea_wm, cursora_wm,
		      planeb_wm, cursorb_wm,
		      plane_sr, cursor_sr);

	I915_WRITE(DSPFW1,
		   FW_WM(plane_sr, SR) |
		   FW_WM(cursorb_wm, CURSORB) |
		   FW_WM(planeb_wm, PLANEB) |
		   FW_WM(planea_wm, PLANEA));
	I915_WRITE(DSPFW2,
		   (I915_READ(DSPFW2) & ~DSPFW_CURSORA_MASK) |
		   FW_WM(cursora_wm, CURSORA));
	/* HPLL off in SR has some issues on G4x... disable it */
	I915_WRITE(DSPFW3,
		   (I915_READ(DSPFW3) & ~(DSPFW_HPLL_SR_EN | DSPFW_CURSOR_SR_MASK)) |
		   FW_WM(cursor_sr, CURSOR_SR));

	if (cxsr_enabled)
		intel_set_memory_cxsr(dev_priv, true);
}

static void i965_update_wm(struct drm_crtc *unused_crtc)
{
	struct drm_device *dev = unused_crtc->dev;
	struct drm_i915_private *dev_priv = dev->dev_private;
	struct drm_crtc *crtc;
	int srwm = 1;
	int cursor_sr = 16;
	bool cxsr_enabled;

	/* Calc sr entries for one plane configs */
	crtc = single_enabled_crtc(dev);
	if (crtc) {
		/* self-refresh has much higher latency */
		static const int sr_latency_ns = 12000;
		const struct drm_display_mode *adjusted_mode =
			&to_intel_crtc(crtc)->config->base.adjusted_mode;
		int clock = adjusted_mode->crtc_clock;
		int htotal = adjusted_mode->crtc_htotal;
		int hdisplay = to_intel_crtc(crtc)->config->pipe_src_w;
		int pixel_size = crtc->primary->state->fb->bits_per_pixel / 8;
		unsigned long line_time_us;
		int entries;

		line_time_us = max(htotal * 1000 / clock, 1);

		/* Use ns/us then divide to preserve precision */
		entries = (((sr_latency_ns / line_time_us) + 1000) / 1000) *
			pixel_size * hdisplay;
		entries = DIV_ROUND_UP(entries, I915_FIFO_LINE_SIZE);
		srwm = I965_FIFO_SIZE - entries;
		if (srwm < 0)
			srwm = 1;
		srwm &= 0x1ff;
		DRM_DEBUG_KMS("self-refresh entries: %d, wm: %d\n",
			      entries, srwm);

		entries = (((sr_latency_ns / line_time_us) + 1000) / 1000) *
			pixel_size * crtc->cursor->state->crtc_w;
		entries = DIV_ROUND_UP(entries,
					  i965_cursor_wm_info.cacheline_size);
		cursor_sr = i965_cursor_wm_info.fifo_size -
			(entries + i965_cursor_wm_info.guard_size);

		if (cursor_sr > i965_cursor_wm_info.max_wm)
			cursor_sr = i965_cursor_wm_info.max_wm;

		DRM_DEBUG_KMS("self-refresh watermark: display plane %d "
			      "cursor %d\n", srwm, cursor_sr);

		cxsr_enabled = true;
	} else {
		cxsr_enabled = false;
		/* Turn off self refresh if both pipes are enabled */
		intel_set_memory_cxsr(dev_priv, false);
	}

	DRM_DEBUG_KMS("Setting FIFO watermarks - A: 8, B: 8, C: 8, SR %d\n",
		      srwm);

	/* 965 has limitations... */
	I915_WRITE(DSPFW1, FW_WM(srwm, SR) |
		   FW_WM(8, CURSORB) |
		   FW_WM(8, PLANEB) |
		   FW_WM(8, PLANEA));
	I915_WRITE(DSPFW2, FW_WM(8, CURSORA) |
		   FW_WM(8, PLANEC_OLD));
	/* update cursor SR watermark */
	I915_WRITE(DSPFW3, FW_WM(cursor_sr, CURSOR_SR));

	if (cxsr_enabled)
		intel_set_memory_cxsr(dev_priv, true);
}

#undef FW_WM

static void i9xx_update_wm(struct drm_crtc *unused_crtc)
{
	struct drm_device *dev = unused_crtc->dev;
	struct drm_i915_private *dev_priv = dev->dev_private;
	const struct intel_watermark_params *wm_info;
	uint32_t fwater_lo;
	uint32_t fwater_hi;
	int cwm, srwm = 1;
	int fifo_size;
	int planea_wm, planeb_wm;
	struct drm_crtc *crtc, *enabled = NULL;

	if (IS_I945GM(dev))
		wm_info = &i945_wm_info;
	else if (!IS_GEN2(dev))
		wm_info = &i915_wm_info;
	else
		wm_info = &i830_a_wm_info;

	fifo_size = dev_priv->display.get_fifo_size(dev, 0);
	crtc = intel_get_crtc_for_plane(dev, 0);
	if (intel_crtc_active(crtc)) {
		const struct drm_display_mode *adjusted_mode;
		int cpp = crtc->primary->state->fb->bits_per_pixel / 8;
		if (IS_GEN2(dev))
			cpp = 4;

		adjusted_mode = &to_intel_crtc(crtc)->config->base.adjusted_mode;
		planea_wm = intel_calculate_wm(adjusted_mode->crtc_clock,
					       wm_info, fifo_size, cpp,
					       pessimal_latency_ns);
		enabled = crtc;
	} else {
		planea_wm = fifo_size - wm_info->guard_size;
		if (planea_wm > (long)wm_info->max_wm)
			planea_wm = wm_info->max_wm;
	}

	if (IS_GEN2(dev))
		wm_info = &i830_bc_wm_info;

	fifo_size = dev_priv->display.get_fifo_size(dev, 1);
	crtc = intel_get_crtc_for_plane(dev, 1);
	if (intel_crtc_active(crtc)) {
		const struct drm_display_mode *adjusted_mode;
		int cpp = crtc->primary->state->fb->bits_per_pixel / 8;
		if (IS_GEN2(dev))
			cpp = 4;

		adjusted_mode = &to_intel_crtc(crtc)->config->base.adjusted_mode;
		planeb_wm = intel_calculate_wm(adjusted_mode->crtc_clock,
					       wm_info, fifo_size, cpp,
					       pessimal_latency_ns);
		if (enabled == NULL)
			enabled = crtc;
		else
			enabled = NULL;
	} else {
		planeb_wm = fifo_size - wm_info->guard_size;
		if (planeb_wm > (long)wm_info->max_wm)
			planeb_wm = wm_info->max_wm;
	}

	DRM_DEBUG_KMS("FIFO watermarks - A: %d, B: %d\n", planea_wm, planeb_wm);

	if (IS_I915GM(dev) && enabled) {
		struct drm_i915_gem_object *obj;

		obj = intel_fb_obj(enabled->primary->state->fb);

		/* self-refresh seems busted with untiled */
		if (obj->tiling_mode == I915_TILING_NONE)
			enabled = NULL;
	}

	/*
	 * Overlay gets an aggressive default since video jitter is bad.
	 */
	cwm = 2;

	/* Play safe and disable self-refresh before adjusting watermarks. */
	intel_set_memory_cxsr(dev_priv, false);

	/* Calc sr entries for one plane configs */
	if (HAS_FW_BLC(dev) && enabled) {
		/* self-refresh has much higher latency */
		static const int sr_latency_ns = 6000;
		const struct drm_display_mode *adjusted_mode =
			&to_intel_crtc(enabled)->config->base.adjusted_mode;
		int clock = adjusted_mode->crtc_clock;
		int htotal = adjusted_mode->crtc_htotal;
		int hdisplay = to_intel_crtc(enabled)->config->pipe_src_w;
		int pixel_size = enabled->primary->state->fb->bits_per_pixel / 8;
		unsigned long line_time_us;
		int entries;

		line_time_us = max(htotal * 1000 / clock, 1);

		/* Use ns/us then divide to preserve precision */
		entries = (((sr_latency_ns / line_time_us) + 1000) / 1000) *
			pixel_size * hdisplay;
		entries = DIV_ROUND_UP(entries, wm_info->cacheline_size);
		DRM_DEBUG_KMS("self-refresh entries: %d\n", entries);
		srwm = wm_info->fifo_size - entries;
		if (srwm < 0)
			srwm = 1;

		if (IS_I945G(dev) || IS_I945GM(dev))
			I915_WRITE(FW_BLC_SELF,
				   FW_BLC_SELF_FIFO_MASK | (srwm & 0xff));
		else if (IS_I915GM(dev))
			I915_WRITE(FW_BLC_SELF, srwm & 0x3f);
	}

	DRM_DEBUG_KMS("Setting FIFO watermarks - A: %d, B: %d, C: %d, SR %d\n",
		      planea_wm, planeb_wm, cwm, srwm);

	fwater_lo = ((planeb_wm & 0x3f) << 16) | (planea_wm & 0x3f);
	fwater_hi = (cwm & 0x1f);

	/* Set request length to 8 cachelines per fetch */
	fwater_lo = fwater_lo | (1 << 24) | (1 << 8);
	fwater_hi = fwater_hi | (1 << 8);

	I915_WRITE(FW_BLC, fwater_lo);
	I915_WRITE(FW_BLC2, fwater_hi);

	if (enabled)
		intel_set_memory_cxsr(dev_priv, true);
}

static void i845_update_wm(struct drm_crtc *unused_crtc)
{
	struct drm_device *dev = unused_crtc->dev;
	struct drm_i915_private *dev_priv = dev->dev_private;
	struct drm_crtc *crtc;
	const struct drm_display_mode *adjusted_mode;
	uint32_t fwater_lo;
	int planea_wm;

	crtc = single_enabled_crtc(dev);
	if (crtc == NULL)
		return;

	adjusted_mode = &to_intel_crtc(crtc)->config->base.adjusted_mode;
	planea_wm = intel_calculate_wm(adjusted_mode->crtc_clock,
				       &i845_wm_info,
				       dev_priv->display.get_fifo_size(dev, 0),
				       4, pessimal_latency_ns);
	fwater_lo = I915_READ(FW_BLC) & ~0xfff;
	fwater_lo |= (3<<8) | planea_wm;

	DRM_DEBUG_KMS("Setting FIFO watermarks - A: %d\n", planea_wm);

	I915_WRITE(FW_BLC, fwater_lo);
}

static uint32_t ilk_pipe_pixel_rate(struct drm_device *dev,
				    struct drm_crtc *crtc)
{
	struct intel_crtc *intel_crtc = to_intel_crtc(crtc);
	uint32_t pixel_rate;

	pixel_rate = intel_crtc->config->base.adjusted_mode.crtc_clock;

	/* We only use IF-ID interlacing. If we ever use PF-ID we'll need to
	 * adjust the pixel_rate here. */

	if (intel_crtc->config->pch_pfit.enabled) {
		uint64_t pipe_w, pipe_h, pfit_w, pfit_h;
		uint32_t pfit_size = intel_crtc->config->pch_pfit.size;

		pipe_w = intel_crtc->config->pipe_src_w;
		pipe_h = intel_crtc->config->pipe_src_h;
		pfit_w = (pfit_size >> 16) & 0xFFFF;
		pfit_h = pfit_size & 0xFFFF;
		if (pipe_w < pfit_w)
			pipe_w = pfit_w;
		if (pipe_h < pfit_h)
			pipe_h = pfit_h;

		pixel_rate = div_u64((uint64_t) pixel_rate * pipe_w * pipe_h,
				     pfit_w * pfit_h);
	}

	return pixel_rate;
}

/* latency must be in 0.1us units. */
static uint32_t ilk_wm_method1(uint32_t pixel_rate, uint8_t bytes_per_pixel,
			       uint32_t latency)
{
	uint64_t ret;

	if (WARN(latency == 0, "Latency value missing\n"))
		return UINT_MAX;

	ret = (uint64_t) pixel_rate * bytes_per_pixel * latency;
	ret = DIV_ROUND_UP_ULL(ret, 64 * 10000) + 2;

	return ret;
}

/* latency must be in 0.1us units. */
static uint32_t ilk_wm_method2(uint32_t pixel_rate, uint32_t pipe_htotal,
			       uint32_t horiz_pixels, uint8_t bytes_per_pixel,
			       uint32_t latency)
{
	uint32_t ret;

	if (WARN(latency == 0, "Latency value missing\n"))
		return UINT_MAX;

	ret = (latency * pixel_rate) / (pipe_htotal * 10000);
	ret = (ret + 1) * horiz_pixels * bytes_per_pixel;
	ret = DIV_ROUND_UP(ret, 64) + 2;
	return ret;
}

static uint32_t ilk_wm_fbc(uint32_t pri_val, uint32_t horiz_pixels,
			   uint8_t bytes_per_pixel)
{
	return DIV_ROUND_UP(pri_val * 64, horiz_pixels * bytes_per_pixel) + 2;
}

struct skl_pipe_wm_parameters {
	bool active;
	uint32_t pipe_htotal;
	uint32_t pixel_rate; /* in KHz */
	struct intel_plane_wm_parameters plane[I915_MAX_PLANES];
	struct intel_plane_wm_parameters cursor;
};

struct ilk_pipe_wm_parameters {
	bool active;
	uint32_t pipe_htotal;
	uint32_t pixel_rate;
	struct intel_plane_wm_parameters pri;
	struct intel_plane_wm_parameters spr;
	struct intel_plane_wm_parameters cur;
};

struct ilk_wm_maximums {
	uint16_t pri;
	uint16_t spr;
	uint16_t cur;
	uint16_t fbc;
};

/* used in computing the new watermarks state */
struct intel_wm_config {
	unsigned int num_pipes_active;
	bool sprites_enabled;
	bool sprites_scaled;
};

/*
 * For both WM_PIPE and WM_LP.
 * mem_value must be in 0.1us units.
 */
static uint32_t ilk_compute_pri_wm(const struct ilk_pipe_wm_parameters *params,
				   uint32_t mem_value,
				   bool is_lp)
{
	uint32_t method1, method2;

	if (!params->active || !params->pri.enabled)
		return 0;

	method1 = ilk_wm_method1(params->pixel_rate,
				 params->pri.bytes_per_pixel,
				 mem_value);

	if (!is_lp)
		return method1;

	method2 = ilk_wm_method2(params->pixel_rate,
				 params->pipe_htotal,
				 params->pri.horiz_pixels,
				 params->pri.bytes_per_pixel,
				 mem_value);

	return min(method1, method2);
}

/*
 * For both WM_PIPE and WM_LP.
 * mem_value must be in 0.1us units.
 */
static uint32_t ilk_compute_spr_wm(const struct ilk_pipe_wm_parameters *params,
				   uint32_t mem_value)
{
	uint32_t method1, method2;

	if (!params->active || !params->spr.enabled)
		return 0;

	method1 = ilk_wm_method1(params->pixel_rate,
				 params->spr.bytes_per_pixel,
				 mem_value);
	method2 = ilk_wm_method2(params->pixel_rate,
				 params->pipe_htotal,
				 params->spr.horiz_pixels,
				 params->spr.bytes_per_pixel,
				 mem_value);
	return min(method1, method2);
}

/*
 * For both WM_PIPE and WM_LP.
 * mem_value must be in 0.1us units.
 */
static uint32_t ilk_compute_cur_wm(const struct ilk_pipe_wm_parameters *params,
				   uint32_t mem_value)
{
	if (!params->active || !params->cur.enabled)
		return 0;

	return ilk_wm_method2(params->pixel_rate,
			      params->pipe_htotal,
			      params->cur.horiz_pixels,
			      params->cur.bytes_per_pixel,
			      mem_value);
}

/* Only for WM_LP. */
static uint32_t ilk_compute_fbc_wm(const struct ilk_pipe_wm_parameters *params,
				   uint32_t pri_val)
{
	if (!params->active || !params->pri.enabled)
		return 0;

	return ilk_wm_fbc(pri_val,
			  params->pri.horiz_pixels,
			  params->pri.bytes_per_pixel);
}

static unsigned int ilk_display_fifo_size(const struct drm_device *dev)
{
	if (INTEL_INFO(dev)->gen >= 8)
		return 3072;
	else if (INTEL_INFO(dev)->gen >= 7)
		return 768;
	else
		return 512;
}

static unsigned int ilk_plane_wm_reg_max(const struct drm_device *dev,
					 int level, bool is_sprite)
{
	if (INTEL_INFO(dev)->gen >= 8)
		/* BDW primary/sprite plane watermarks */
		return level == 0 ? 255 : 2047;
	else if (INTEL_INFO(dev)->gen >= 7)
		/* IVB/HSW primary/sprite plane watermarks */
		return level == 0 ? 127 : 1023;
	else if (!is_sprite)
		/* ILK/SNB primary plane watermarks */
		return level == 0 ? 127 : 511;
	else
		/* ILK/SNB sprite plane watermarks */
		return level == 0 ? 63 : 255;
}

static unsigned int ilk_cursor_wm_reg_max(const struct drm_device *dev,
					  int level)
{
	if (INTEL_INFO(dev)->gen >= 7)
		return level == 0 ? 63 : 255;
	else
		return level == 0 ? 31 : 63;
}

static unsigned int ilk_fbc_wm_reg_max(const struct drm_device *dev)
{
	if (INTEL_INFO(dev)->gen >= 8)
		return 31;
	else
		return 15;
}

/* Calculate the maximum primary/sprite plane watermark */
static unsigned int ilk_plane_wm_max(const struct drm_device *dev,
				     int level,
				     const struct intel_wm_config *config,
				     enum intel_ddb_partitioning ddb_partitioning,
				     bool is_sprite)
{
	unsigned int fifo_size = ilk_display_fifo_size(dev);

	/* if sprites aren't enabled, sprites get nothing */
	if (is_sprite && !config->sprites_enabled)
		return 0;

	/* HSW allows LP1+ watermarks even with multiple pipes */
	if (level == 0 || config->num_pipes_active > 1) {
		fifo_size /= INTEL_INFO(dev)->num_pipes;

		/*
		 * For some reason the non self refresh
		 * FIFO size is only half of the self
		 * refresh FIFO size on ILK/SNB.
		 */
		if (INTEL_INFO(dev)->gen <= 6)
			fifo_size /= 2;
	}

	if (config->sprites_enabled) {
		/* level 0 is always calculated with 1:1 split */
		if (level > 0 && ddb_partitioning == INTEL_DDB_PART_5_6) {
			if (is_sprite)
				fifo_size *= 5;
			fifo_size /= 6;
		} else {
			fifo_size /= 2;
		}
	}

	/* clamp to max that the registers can hold */
	return min(fifo_size, ilk_plane_wm_reg_max(dev, level, is_sprite));
}

/* Calculate the maximum cursor plane watermark */
static unsigned int ilk_cursor_wm_max(const struct drm_device *dev,
				      int level,
				      const struct intel_wm_config *config)
{
	/* HSW LP1+ watermarks w/ multiple pipes */
	if (level > 0 && config->num_pipes_active > 1)
		return 64;

	/* otherwise just report max that registers can hold */
	return ilk_cursor_wm_reg_max(dev, level);
}

static void ilk_compute_wm_maximums(const struct drm_device *dev,
				    int level,
				    const struct intel_wm_config *config,
				    enum intel_ddb_partitioning ddb_partitioning,
				    struct ilk_wm_maximums *max)
{
	max->pri = ilk_plane_wm_max(dev, level, config, ddb_partitioning, false);
	max->spr = ilk_plane_wm_max(dev, level, config, ddb_partitioning, true);
	max->cur = ilk_cursor_wm_max(dev, level, config);
	max->fbc = ilk_fbc_wm_reg_max(dev);
}

static void ilk_compute_wm_reg_maximums(struct drm_device *dev,
					int level,
					struct ilk_wm_maximums *max)
{
	max->pri = ilk_plane_wm_reg_max(dev, level, false);
	max->spr = ilk_plane_wm_reg_max(dev, level, true);
	max->cur = ilk_cursor_wm_reg_max(dev, level);
	max->fbc = ilk_fbc_wm_reg_max(dev);
}

static bool ilk_validate_wm_level(int level,
				  const struct ilk_wm_maximums *max,
				  struct intel_wm_level *result)
{
	bool ret;

	/* already determined to be invalid? */
	if (!result->enable)
		return false;

	result->enable = result->pri_val <= max->pri &&
			 result->spr_val <= max->spr &&
			 result->cur_val <= max->cur;

	ret = result->enable;

	/*
	 * HACK until we can pre-compute everything,
	 * and thus fail gracefully if LP0 watermarks
	 * are exceeded...
	 */
	if (level == 0 && !result->enable) {
		if (result->pri_val > max->pri)
			DRM_DEBUG_KMS("Primary WM%d too large %u (max %u)\n",
				      level, result->pri_val, max->pri);
		if (result->spr_val > max->spr)
			DRM_DEBUG_KMS("Sprite WM%d too large %u (max %u)\n",
				      level, result->spr_val, max->spr);
		if (result->cur_val > max->cur)
			DRM_DEBUG_KMS("Cursor WM%d too large %u (max %u)\n",
				      level, result->cur_val, max->cur);

		result->pri_val = min_t(uint32_t, result->pri_val, max->pri);
		result->spr_val = min_t(uint32_t, result->spr_val, max->spr);
		result->cur_val = min_t(uint32_t, result->cur_val, max->cur);
		result->enable = true;
	}

	return ret;
}

static void ilk_compute_wm_level(const struct drm_i915_private *dev_priv,
				 int level,
				 const struct ilk_pipe_wm_parameters *p,
				 struct intel_wm_level *result)
{
	uint16_t pri_latency = dev_priv->wm.pri_latency[level];
	uint16_t spr_latency = dev_priv->wm.spr_latency[level];
	uint16_t cur_latency = dev_priv->wm.cur_latency[level];

	/* WM1+ latency values stored in 0.5us units */
	if (level > 0) {
		pri_latency *= 5;
		spr_latency *= 5;
		cur_latency *= 5;
	}

	result->pri_val = ilk_compute_pri_wm(p, pri_latency, level);
	result->spr_val = ilk_compute_spr_wm(p, spr_latency);
	result->cur_val = ilk_compute_cur_wm(p, cur_latency);
	result->fbc_val = ilk_compute_fbc_wm(p, result->pri_val);
	result->enable = true;
}

static uint32_t
hsw_compute_linetime_wm(struct drm_device *dev, struct drm_crtc *crtc)
{
	struct drm_i915_private *dev_priv = dev->dev_private;
	struct intel_crtc *intel_crtc = to_intel_crtc(crtc);
	struct drm_display_mode *mode = &intel_crtc->config->base.adjusted_mode;
	u32 linetime, ips_linetime;

	if (!intel_crtc->active)
		return 0;

	/* The WM are computed with base on how long it takes to fill a single
	 * row at the given clock rate, multiplied by 8.
	 * */
	linetime = DIV_ROUND_CLOSEST(mode->crtc_htotal * 1000 * 8,
				     mode->crtc_clock);
	ips_linetime = DIV_ROUND_CLOSEST(mode->crtc_htotal * 1000 * 8,
					 intel_ddi_get_cdclk_freq(dev_priv));

	return PIPE_WM_LINETIME_IPS_LINETIME(ips_linetime) |
	       PIPE_WM_LINETIME_TIME(linetime);
}

static void intel_read_wm_latency(struct drm_device *dev, uint16_t wm[8])
{
	struct drm_i915_private *dev_priv = dev->dev_private;

	if (IS_GEN9(dev)) {
		uint32_t val;
		int ret, i;
		int level, max_level = ilk_wm_max_level(dev);

		/* read the first set of memory latencies[0:3] */
		val = 0; /* data0 to be programmed to 0 for first set */
		mutex_lock(&dev_priv->rps.hw_lock);
		ret = sandybridge_pcode_read(dev_priv,
					     GEN9_PCODE_READ_MEM_LATENCY,
					     &val);
		mutex_unlock(&dev_priv->rps.hw_lock);

		if (ret) {
			DRM_ERROR("SKL Mailbox read error = %d\n", ret);
			return;
		}

		wm[0] = val & GEN9_MEM_LATENCY_LEVEL_MASK;
		wm[1] = (val >> GEN9_MEM_LATENCY_LEVEL_1_5_SHIFT) &
				GEN9_MEM_LATENCY_LEVEL_MASK;
		wm[2] = (val >> GEN9_MEM_LATENCY_LEVEL_2_6_SHIFT) &
				GEN9_MEM_LATENCY_LEVEL_MASK;
		wm[3] = (val >> GEN9_MEM_LATENCY_LEVEL_3_7_SHIFT) &
				GEN9_MEM_LATENCY_LEVEL_MASK;

		/* read the second set of memory latencies[4:7] */
		val = 1; /* data0 to be programmed to 1 for second set */
		mutex_lock(&dev_priv->rps.hw_lock);
		ret = sandybridge_pcode_read(dev_priv,
					     GEN9_PCODE_READ_MEM_LATENCY,
					     &val);
		mutex_unlock(&dev_priv->rps.hw_lock);
		if (ret) {
			DRM_ERROR("SKL Mailbox read error = %d\n", ret);
			return;
		}

		wm[4] = val & GEN9_MEM_LATENCY_LEVEL_MASK;
		wm[5] = (val >> GEN9_MEM_LATENCY_LEVEL_1_5_SHIFT) &
				GEN9_MEM_LATENCY_LEVEL_MASK;
		wm[6] = (val >> GEN9_MEM_LATENCY_LEVEL_2_6_SHIFT) &
				GEN9_MEM_LATENCY_LEVEL_MASK;
		wm[7] = (val >> GEN9_MEM_LATENCY_LEVEL_3_7_SHIFT) &
				GEN9_MEM_LATENCY_LEVEL_MASK;

		/*
		 * WaWmMemoryReadLatency:skl
		 *
		 * punit doesn't take into account the read latency so we need
		 * to add 2us to the various latency levels we retrieve from
		 * the punit.
		 *   - W0 is a bit special in that it's the only level that
		 *   can't be disabled if we want to have display working, so
		 *   we always add 2us there.
		 *   - For levels >=1, punit returns 0us latency when they are
		 *   disabled, so we respect that and don't add 2us then
		 *
		 * Additionally, if a level n (n > 1) has a 0us latency, all
		 * levels m (m >= n) need to be disabled. We make sure to
		 * sanitize the values out of the punit to satisfy this
		 * requirement.
		 */
		wm[0] += 2;
		for (level = 1; level <= max_level; level++)
			if (wm[level] != 0)
				wm[level] += 2;
			else {
				for (i = level + 1; i <= max_level; i++)
					wm[i] = 0;

				break;
			}
	} else if (IS_HASWELL(dev) || IS_BROADWELL(dev)) {
		uint64_t sskpd = I915_READ64(MCH_SSKPD);

		wm[0] = (sskpd >> 56) & 0xFF;
		if (wm[0] == 0)
			wm[0] = sskpd & 0xF;
		wm[1] = (sskpd >> 4) & 0xFF;
		wm[2] = (sskpd >> 12) & 0xFF;
		wm[3] = (sskpd >> 20) & 0x1FF;
		wm[4] = (sskpd >> 32) & 0x1FF;
	} else if (INTEL_INFO(dev)->gen >= 6) {
		uint32_t sskpd = I915_READ(MCH_SSKPD);

		wm[0] = (sskpd >> SSKPD_WM0_SHIFT) & SSKPD_WM_MASK;
		wm[1] = (sskpd >> SSKPD_WM1_SHIFT) & SSKPD_WM_MASK;
		wm[2] = (sskpd >> SSKPD_WM2_SHIFT) & SSKPD_WM_MASK;
		wm[3] = (sskpd >> SSKPD_WM3_SHIFT) & SSKPD_WM_MASK;
	} else if (INTEL_INFO(dev)->gen >= 5) {
		uint32_t mltr = I915_READ(MLTR_ILK);

		/* ILK primary LP0 latency is 700 ns */
		wm[0] = 7;
		wm[1] = (mltr >> MLTR_WM1_SHIFT) & ILK_SRLT_MASK;
		wm[2] = (mltr >> MLTR_WM2_SHIFT) & ILK_SRLT_MASK;
	}
}

static void intel_fixup_spr_wm_latency(struct drm_device *dev, uint16_t wm[5])
{
	/* ILK sprite LP0 latency is 1300 ns */
	if (INTEL_INFO(dev)->gen == 5)
		wm[0] = 13;
}

static void intel_fixup_cur_wm_latency(struct drm_device *dev, uint16_t wm[5])
{
	/* ILK cursor LP0 latency is 1300 ns */
	if (INTEL_INFO(dev)->gen == 5)
		wm[0] = 13;

	/* WaDoubleCursorLP3Latency:ivb */
	if (IS_IVYBRIDGE(dev))
		wm[3] *= 2;
}

int ilk_wm_max_level(const struct drm_device *dev)
{
	/* how many WM levels are we expecting */
	if (IS_GEN9(dev))
		return 7;
	else if (IS_HASWELL(dev) || IS_BROADWELL(dev))
		return 4;
	else if (INTEL_INFO(dev)->gen >= 6)
		return 3;
	else
		return 2;
}

static void intel_print_wm_latency(struct drm_device *dev,
				   const char *name,
				   const uint16_t wm[8])
{
	int level, max_level = ilk_wm_max_level(dev);

	for (level = 0; level <= max_level; level++) {
		unsigned int latency = wm[level];

		if (latency == 0) {
			DRM_ERROR("%s WM%d latency not provided\n",
				  name, level);
			continue;
		}

		/*
		 * - latencies are in us on gen9.
		 * - before then, WM1+ latency values are in 0.5us units
		 */
		if (IS_GEN9(dev))
			latency *= 10;
		else if (level > 0)
			latency *= 5;

		DRM_DEBUG_KMS("%s WM%d latency %u (%u.%u usec)\n",
			      name, level, wm[level],
			      latency / 10, latency % 10);
	}
}

static bool ilk_increase_wm_latency(struct drm_i915_private *dev_priv,
				    uint16_t wm[5], uint16_t min)
{
	int level, max_level = ilk_wm_max_level(dev_priv->dev);

	if (wm[0] >= min)
		return false;

	wm[0] = max(wm[0], min);
	for (level = 1; level <= max_level; level++)
		wm[level] = max_t(uint16_t, wm[level], DIV_ROUND_UP(min, 5));

	return true;
}

static void snb_wm_latency_quirk(struct drm_device *dev)
{
	struct drm_i915_private *dev_priv = dev->dev_private;
	bool changed;

	/*
	 * The BIOS provided WM memory latency values are often
	 * inadequate for high resolution displays. Adjust them.
	 */
	changed = ilk_increase_wm_latency(dev_priv, dev_priv->wm.pri_latency, 12) |
		ilk_increase_wm_latency(dev_priv, dev_priv->wm.spr_latency, 12) |
		ilk_increase_wm_latency(dev_priv, dev_priv->wm.cur_latency, 12);

	if (!changed)
		return;

	DRM_DEBUG_KMS("WM latency values increased to avoid potential underruns\n");
	intel_print_wm_latency(dev, "Primary", dev_priv->wm.pri_latency);
	intel_print_wm_latency(dev, "Sprite", dev_priv->wm.spr_latency);
	intel_print_wm_latency(dev, "Cursor", dev_priv->wm.cur_latency);
}

static void ilk_setup_wm_latency(struct drm_device *dev)
{
	struct drm_i915_private *dev_priv = dev->dev_private;

	intel_read_wm_latency(dev, dev_priv->wm.pri_latency);

	memcpy(dev_priv->wm.spr_latency, dev_priv->wm.pri_latency,
	       sizeof(dev_priv->wm.pri_latency));
	memcpy(dev_priv->wm.cur_latency, dev_priv->wm.pri_latency,
	       sizeof(dev_priv->wm.pri_latency));

	intel_fixup_spr_wm_latency(dev, dev_priv->wm.spr_latency);
	intel_fixup_cur_wm_latency(dev, dev_priv->wm.cur_latency);

	intel_print_wm_latency(dev, "Primary", dev_priv->wm.pri_latency);
	intel_print_wm_latency(dev, "Sprite", dev_priv->wm.spr_latency);
	intel_print_wm_latency(dev, "Cursor", dev_priv->wm.cur_latency);

	if (IS_GEN6(dev))
		snb_wm_latency_quirk(dev);
}

static void skl_setup_wm_latency(struct drm_device *dev)
{
	struct drm_i915_private *dev_priv = dev->dev_private;

	intel_read_wm_latency(dev, dev_priv->wm.skl_latency);
	intel_print_wm_latency(dev, "Gen9 Plane", dev_priv->wm.skl_latency);
}

static void ilk_compute_wm_parameters(struct drm_crtc *crtc,
				      struct ilk_pipe_wm_parameters *p)
{
	struct drm_device *dev = crtc->dev;
	struct intel_crtc *intel_crtc = to_intel_crtc(crtc);
	enum pipe pipe = intel_crtc->pipe;
	struct drm_plane *plane;

	if (!intel_crtc->active)
		return;

	p->active = true;
	p->pipe_htotal = intel_crtc->config->base.adjusted_mode.crtc_htotal;
	p->pixel_rate = ilk_pipe_pixel_rate(dev, crtc);

<<<<<<< HEAD
	if (crtc->primary->state->fb) {
		p->pri.enabled = true;
		p->pri.bytes_per_pixel =
			crtc->primary->state->fb->bits_per_pixel / 8;
	} else {
		p->pri.enabled = false;
		p->pri.bytes_per_pixel = 0;
	}

	if (crtc->cursor->state->fb) {
		p->cur.enabled = true;
		p->cur.bytes_per_pixel = 4;
	} else {
		p->cur.enabled = false;
		p->cur.bytes_per_pixel = 0;
	}
	p->pri.horiz_pixels = intel_crtc->config->pipe_src_w;
	p->cur.horiz_pixels = intel_crtc->base.cursor->state->crtc_w;
=======
	if (crtc->primary->state->fb)
		p->pri.bytes_per_pixel =
			crtc->primary->state->fb->bits_per_pixel / 8;
	else
		p->pri.bytes_per_pixel = 4;

	p->cur.bytes_per_pixel = 4;
	/*
	 * TODO: for now, assume primary and cursor planes are always enabled.
	 * Setting them to false makes the screen flicker.
	 */
	p->pri.enabled = true;
	p->cur.enabled = true;
>>>>>>> 4b8a8262

	p->pri.horiz_pixels = intel_crtc->config->pipe_src_w;
	p->cur.horiz_pixels = intel_crtc->base.cursor->state->crtc_w;

	drm_for_each_legacy_plane(plane, &dev->mode_config.plane_list) {
		struct intel_plane *intel_plane = to_intel_plane(plane);

		if (intel_plane->pipe == pipe) {
			p->spr = intel_plane->wm;
			break;
		}
	}
}

static void ilk_compute_wm_config(struct drm_device *dev,
				  struct intel_wm_config *config)
{
	struct intel_crtc *intel_crtc;

	/* Compute the currently _active_ config */
	for_each_intel_crtc(dev, intel_crtc) {
		const struct intel_pipe_wm *wm = &intel_crtc->wm.active;

		if (!wm->pipe_enabled)
			continue;

		config->sprites_enabled |= wm->sprites_enabled;
		config->sprites_scaled |= wm->sprites_scaled;
		config->num_pipes_active++;
	}
}

/* Compute new watermarks for the pipe */
static bool intel_compute_pipe_wm(struct drm_crtc *crtc,
				  const struct ilk_pipe_wm_parameters *params,
				  struct intel_pipe_wm *pipe_wm)
{
	struct drm_device *dev = crtc->dev;
	const struct drm_i915_private *dev_priv = dev->dev_private;
	int level, max_level = ilk_wm_max_level(dev);
	/* LP0 watermark maximums depend on this pipe alone */
	struct intel_wm_config config = {
		.num_pipes_active = 1,
		.sprites_enabled = params->spr.enabled,
		.sprites_scaled = params->spr.scaled,
	};
	struct ilk_wm_maximums max;

	pipe_wm->pipe_enabled = params->active;
	pipe_wm->sprites_enabled = params->spr.enabled;
	pipe_wm->sprites_scaled = params->spr.scaled;

	/* ILK/SNB: LP2+ watermarks only w/o sprites */
	if (INTEL_INFO(dev)->gen <= 6 && params->spr.enabled)
		max_level = 1;

	/* ILK/SNB/IVB: LP1+ watermarks only w/o scaling */
	if (params->spr.scaled)
		max_level = 0;

	ilk_compute_wm_level(dev_priv, 0, params, &pipe_wm->wm[0]);

	if (IS_HASWELL(dev) || IS_BROADWELL(dev))
		pipe_wm->linetime = hsw_compute_linetime_wm(dev, crtc);

	/* LP0 watermarks always use 1/2 DDB partitioning */
	ilk_compute_wm_maximums(dev, 0, &config, INTEL_DDB_PART_1_2, &max);

	/* At least LP0 must be valid */
	if (!ilk_validate_wm_level(0, &max, &pipe_wm->wm[0]))
		return false;

	ilk_compute_wm_reg_maximums(dev, 1, &max);

	for (level = 1; level <= max_level; level++) {
		struct intel_wm_level wm = {};

		ilk_compute_wm_level(dev_priv, level, params, &wm);

		/*
		 * Disable any watermark level that exceeds the
		 * register maximums since such watermarks are
		 * always invalid.
		 */
		if (!ilk_validate_wm_level(level, &max, &wm))
			break;

		pipe_wm->wm[level] = wm;
	}

	return true;
}

/*
 * Merge the watermarks from all active pipes for a specific level.
 */
static void ilk_merge_wm_level(struct drm_device *dev,
			       int level,
			       struct intel_wm_level *ret_wm)
{
	const struct intel_crtc *intel_crtc;

	ret_wm->enable = true;

	for_each_intel_crtc(dev, intel_crtc) {
		const struct intel_pipe_wm *active = &intel_crtc->wm.active;
		const struct intel_wm_level *wm = &active->wm[level];

		if (!active->pipe_enabled)
			continue;

		/*
		 * The watermark values may have been used in the past,
		 * so we must maintain them in the registers for some
		 * time even if the level is now disabled.
		 */
		if (!wm->enable)
			ret_wm->enable = false;

		ret_wm->pri_val = max(ret_wm->pri_val, wm->pri_val);
		ret_wm->spr_val = max(ret_wm->spr_val, wm->spr_val);
		ret_wm->cur_val = max(ret_wm->cur_val, wm->cur_val);
		ret_wm->fbc_val = max(ret_wm->fbc_val, wm->fbc_val);
	}
}

/*
 * Merge all low power watermarks for all active pipes.
 */
static void ilk_wm_merge(struct drm_device *dev,
			 const struct intel_wm_config *config,
			 const struct ilk_wm_maximums *max,
			 struct intel_pipe_wm *merged)
{
	int level, max_level = ilk_wm_max_level(dev);
	int last_enabled_level = max_level;

	/* ILK/SNB/IVB: LP1+ watermarks only w/ single pipe */
	if ((INTEL_INFO(dev)->gen <= 6 || IS_IVYBRIDGE(dev)) &&
	    config->num_pipes_active > 1)
		return;

	/* ILK: FBC WM must be disabled always */
	merged->fbc_wm_enabled = INTEL_INFO(dev)->gen >= 6;

	/* merge each WM1+ level */
	for (level = 1; level <= max_level; level++) {
		struct intel_wm_level *wm = &merged->wm[level];

		ilk_merge_wm_level(dev, level, wm);

		if (level > last_enabled_level)
			wm->enable = false;
		else if (!ilk_validate_wm_level(level, max, wm))
			/* make sure all following levels get disabled */
			last_enabled_level = level - 1;

		/*
		 * The spec says it is preferred to disable
		 * FBC WMs instead of disabling a WM level.
		 */
		if (wm->fbc_val > max->fbc) {
			if (wm->enable)
				merged->fbc_wm_enabled = false;
			wm->fbc_val = 0;
		}
	}

	/* ILK: LP2+ must be disabled when FBC WM is disabled but FBC enabled */
	/*
	 * FIXME this is racy. FBC might get enabled later.
	 * What we should check here is whether FBC can be
	 * enabled sometime later.
	 */
	if (IS_GEN5(dev) && !merged->fbc_wm_enabled && intel_fbc_enabled(dev)) {
		for (level = 2; level <= max_level; level++) {
			struct intel_wm_level *wm = &merged->wm[level];

			wm->enable = false;
		}
	}
}

static int ilk_wm_lp_to_level(int wm_lp, const struct intel_pipe_wm *pipe_wm)
{
	/* LP1,LP2,LP3 levels are either 1,2,3 or 1,3,4 */
	return wm_lp + (wm_lp >= 2 && pipe_wm->wm[4].enable);
}

/* The value we need to program into the WM_LPx latency field */
static unsigned int ilk_wm_lp_latency(struct drm_device *dev, int level)
{
	struct drm_i915_private *dev_priv = dev->dev_private;

	if (IS_HASWELL(dev) || IS_BROADWELL(dev))
		return 2 * level;
	else
		return dev_priv->wm.pri_latency[level];
}

static void ilk_compute_wm_results(struct drm_device *dev,
				   const struct intel_pipe_wm *merged,
				   enum intel_ddb_partitioning partitioning,
				   struct ilk_wm_values *results)
{
	struct intel_crtc *intel_crtc;
	int level, wm_lp;

	results->enable_fbc_wm = merged->fbc_wm_enabled;
	results->partitioning = partitioning;

	/* LP1+ register values */
	for (wm_lp = 1; wm_lp <= 3; wm_lp++) {
		const struct intel_wm_level *r;

		level = ilk_wm_lp_to_level(wm_lp, merged);

		r = &merged->wm[level];

		/*
		 * Maintain the watermark values even if the level is
		 * disabled. Doing otherwise could cause underruns.
		 */
		results->wm_lp[wm_lp - 1] =
			(ilk_wm_lp_latency(dev, level) << WM1_LP_LATENCY_SHIFT) |
			(r->pri_val << WM1_LP_SR_SHIFT) |
			r->cur_val;

		if (r->enable)
			results->wm_lp[wm_lp - 1] |= WM1_LP_SR_EN;

		if (INTEL_INFO(dev)->gen >= 8)
			results->wm_lp[wm_lp - 1] |=
				r->fbc_val << WM1_LP_FBC_SHIFT_BDW;
		else
			results->wm_lp[wm_lp - 1] |=
				r->fbc_val << WM1_LP_FBC_SHIFT;

		/*
		 * Always set WM1S_LP_EN when spr_val != 0, even if the
		 * level is disabled. Doing otherwise could cause underruns.
		 */
		if (INTEL_INFO(dev)->gen <= 6 && r->spr_val) {
			WARN_ON(wm_lp != 1);
			results->wm_lp_spr[wm_lp - 1] = WM1S_LP_EN | r->spr_val;
		} else
			results->wm_lp_spr[wm_lp - 1] = r->spr_val;
	}

	/* LP0 register values */
	for_each_intel_crtc(dev, intel_crtc) {
		enum pipe pipe = intel_crtc->pipe;
		const struct intel_wm_level *r =
			&intel_crtc->wm.active.wm[0];

		if (WARN_ON(!r->enable))
			continue;

		results->wm_linetime[pipe] = intel_crtc->wm.active.linetime;

		results->wm_pipe[pipe] =
			(r->pri_val << WM0_PIPE_PLANE_SHIFT) |
			(r->spr_val << WM0_PIPE_SPRITE_SHIFT) |
			r->cur_val;
	}
}

/* Find the result with the highest level enabled. Check for enable_fbc_wm in
 * case both are at the same level. Prefer r1 in case they're the same. */
static struct intel_pipe_wm *ilk_find_best_result(struct drm_device *dev,
						  struct intel_pipe_wm *r1,
						  struct intel_pipe_wm *r2)
{
	int level, max_level = ilk_wm_max_level(dev);
	int level1 = 0, level2 = 0;

	for (level = 1; level <= max_level; level++) {
		if (r1->wm[level].enable)
			level1 = level;
		if (r2->wm[level].enable)
			level2 = level;
	}

	if (level1 == level2) {
		if (r2->fbc_wm_enabled && !r1->fbc_wm_enabled)
			return r2;
		else
			return r1;
	} else if (level1 > level2) {
		return r1;
	} else {
		return r2;
	}
}

/* dirty bits used to track which watermarks need changes */
#define WM_DIRTY_PIPE(pipe) (1 << (pipe))
#define WM_DIRTY_LINETIME(pipe) (1 << (8 + (pipe)))
#define WM_DIRTY_LP(wm_lp) (1 << (15 + (wm_lp)))
#define WM_DIRTY_LP_ALL (WM_DIRTY_LP(1) | WM_DIRTY_LP(2) | WM_DIRTY_LP(3))
#define WM_DIRTY_FBC (1 << 24)
#define WM_DIRTY_DDB (1 << 25)

static unsigned int ilk_compute_wm_dirty(struct drm_i915_private *dev_priv,
					 const struct ilk_wm_values *old,
					 const struct ilk_wm_values *new)
{
	unsigned int dirty = 0;
	enum pipe pipe;
	int wm_lp;

	for_each_pipe(dev_priv, pipe) {
		if (old->wm_linetime[pipe] != new->wm_linetime[pipe]) {
			dirty |= WM_DIRTY_LINETIME(pipe);
			/* Must disable LP1+ watermarks too */
			dirty |= WM_DIRTY_LP_ALL;
		}

		if (old->wm_pipe[pipe] != new->wm_pipe[pipe]) {
			dirty |= WM_DIRTY_PIPE(pipe);
			/* Must disable LP1+ watermarks too */
			dirty |= WM_DIRTY_LP_ALL;
		}
	}

	if (old->enable_fbc_wm != new->enable_fbc_wm) {
		dirty |= WM_DIRTY_FBC;
		/* Must disable LP1+ watermarks too */
		dirty |= WM_DIRTY_LP_ALL;
	}

	if (old->partitioning != new->partitioning) {
		dirty |= WM_DIRTY_DDB;
		/* Must disable LP1+ watermarks too */
		dirty |= WM_DIRTY_LP_ALL;
	}

	/* LP1+ watermarks already deemed dirty, no need to continue */
	if (dirty & WM_DIRTY_LP_ALL)
		return dirty;

	/* Find the lowest numbered LP1+ watermark in need of an update... */
	for (wm_lp = 1; wm_lp <= 3; wm_lp++) {
		if (old->wm_lp[wm_lp - 1] != new->wm_lp[wm_lp - 1] ||
		    old->wm_lp_spr[wm_lp - 1] != new->wm_lp_spr[wm_lp - 1])
			break;
	}

	/* ...and mark it and all higher numbered LP1+ watermarks as dirty */
	for (; wm_lp <= 3; wm_lp++)
		dirty |= WM_DIRTY_LP(wm_lp);

	return dirty;
}

static bool _ilk_disable_lp_wm(struct drm_i915_private *dev_priv,
			       unsigned int dirty)
{
	struct ilk_wm_values *previous = &dev_priv->wm.hw;
	bool changed = false;

	if (dirty & WM_DIRTY_LP(3) && previous->wm_lp[2] & WM1_LP_SR_EN) {
		previous->wm_lp[2] &= ~WM1_LP_SR_EN;
		I915_WRITE(WM3_LP_ILK, previous->wm_lp[2]);
		changed = true;
	}
	if (dirty & WM_DIRTY_LP(2) && previous->wm_lp[1] & WM1_LP_SR_EN) {
		previous->wm_lp[1] &= ~WM1_LP_SR_EN;
		I915_WRITE(WM2_LP_ILK, previous->wm_lp[1]);
		changed = true;
	}
	if (dirty & WM_DIRTY_LP(1) && previous->wm_lp[0] & WM1_LP_SR_EN) {
		previous->wm_lp[0] &= ~WM1_LP_SR_EN;
		I915_WRITE(WM1_LP_ILK, previous->wm_lp[0]);
		changed = true;
	}

	/*
	 * Don't touch WM1S_LP_EN here.
	 * Doing so could cause underruns.
	 */

	return changed;
}

/*
 * The spec says we shouldn't write when we don't need, because every write
 * causes WMs to be re-evaluated, expending some power.
 */
static void ilk_write_wm_values(struct drm_i915_private *dev_priv,
				struct ilk_wm_values *results)
{
	struct drm_device *dev = dev_priv->dev;
	struct ilk_wm_values *previous = &dev_priv->wm.hw;
	unsigned int dirty;
	uint32_t val;

	dirty = ilk_compute_wm_dirty(dev_priv, previous, results);
	if (!dirty)
		return;

	_ilk_disable_lp_wm(dev_priv, dirty);

	if (dirty & WM_DIRTY_PIPE(PIPE_A))
		I915_WRITE(WM0_PIPEA_ILK, results->wm_pipe[0]);
	if (dirty & WM_DIRTY_PIPE(PIPE_B))
		I915_WRITE(WM0_PIPEB_ILK, results->wm_pipe[1]);
	if (dirty & WM_DIRTY_PIPE(PIPE_C))
		I915_WRITE(WM0_PIPEC_IVB, results->wm_pipe[2]);

	if (dirty & WM_DIRTY_LINETIME(PIPE_A))
		I915_WRITE(PIPE_WM_LINETIME(PIPE_A), results->wm_linetime[0]);
	if (dirty & WM_DIRTY_LINETIME(PIPE_B))
		I915_WRITE(PIPE_WM_LINETIME(PIPE_B), results->wm_linetime[1]);
	if (dirty & WM_DIRTY_LINETIME(PIPE_C))
		I915_WRITE(PIPE_WM_LINETIME(PIPE_C), results->wm_linetime[2]);

	if (dirty & WM_DIRTY_DDB) {
		if (IS_HASWELL(dev) || IS_BROADWELL(dev)) {
			val = I915_READ(WM_MISC);
			if (results->partitioning == INTEL_DDB_PART_1_2)
				val &= ~WM_MISC_DATA_PARTITION_5_6;
			else
				val |= WM_MISC_DATA_PARTITION_5_6;
			I915_WRITE(WM_MISC, val);
		} else {
			val = I915_READ(DISP_ARB_CTL2);
			if (results->partitioning == INTEL_DDB_PART_1_2)
				val &= ~DISP_DATA_PARTITION_5_6;
			else
				val |= DISP_DATA_PARTITION_5_6;
			I915_WRITE(DISP_ARB_CTL2, val);
		}
	}

	if (dirty & WM_DIRTY_FBC) {
		val = I915_READ(DISP_ARB_CTL);
		if (results->enable_fbc_wm)
			val &= ~DISP_FBC_WM_DIS;
		else
			val |= DISP_FBC_WM_DIS;
		I915_WRITE(DISP_ARB_CTL, val);
	}

	if (dirty & WM_DIRTY_LP(1) &&
	    previous->wm_lp_spr[0] != results->wm_lp_spr[0])
		I915_WRITE(WM1S_LP_ILK, results->wm_lp_spr[0]);

	if (INTEL_INFO(dev)->gen >= 7) {
		if (dirty & WM_DIRTY_LP(2) && previous->wm_lp_spr[1] != results->wm_lp_spr[1])
			I915_WRITE(WM2S_LP_IVB, results->wm_lp_spr[1]);
		if (dirty & WM_DIRTY_LP(3) && previous->wm_lp_spr[2] != results->wm_lp_spr[2])
			I915_WRITE(WM3S_LP_IVB, results->wm_lp_spr[2]);
	}

	if (dirty & WM_DIRTY_LP(1) && previous->wm_lp[0] != results->wm_lp[0])
		I915_WRITE(WM1_LP_ILK, results->wm_lp[0]);
	if (dirty & WM_DIRTY_LP(2) && previous->wm_lp[1] != results->wm_lp[1])
		I915_WRITE(WM2_LP_ILK, results->wm_lp[1]);
	if (dirty & WM_DIRTY_LP(3) && previous->wm_lp[2] != results->wm_lp[2])
		I915_WRITE(WM3_LP_ILK, results->wm_lp[2]);

	dev_priv->wm.hw = *results;
}

static bool ilk_disable_lp_wm(struct drm_device *dev)
{
	struct drm_i915_private *dev_priv = dev->dev_private;

	return _ilk_disable_lp_wm(dev_priv, WM_DIRTY_LP_ALL);
}

/*
 * On gen9, we need to allocate Display Data Buffer (DDB) portions to the
 * different active planes.
 */

#define SKL_DDB_SIZE		896	/* in blocks */

static void
skl_ddb_get_pipe_allocation_limits(struct drm_device *dev,
				   struct drm_crtc *for_crtc,
				   const struct intel_wm_config *config,
				   const struct skl_pipe_wm_parameters *params,
				   struct skl_ddb_entry *alloc /* out */)
{
	struct drm_crtc *crtc;
	unsigned int pipe_size, ddb_size;
	int nth_active_pipe;

	if (!params->active) {
		alloc->start = 0;
		alloc->end = 0;
		return;
	}

	ddb_size = SKL_DDB_SIZE;

	ddb_size -= 4; /* 4 blocks for bypass path allocation */

	nth_active_pipe = 0;
	for_each_crtc(dev, crtc) {
		if (!to_intel_crtc(crtc)->active)
			continue;

		if (crtc == for_crtc)
			break;

		nth_active_pipe++;
	}

	pipe_size = ddb_size / config->num_pipes_active;
	alloc->start = nth_active_pipe * ddb_size / config->num_pipes_active;
	alloc->end = alloc->start + pipe_size;
}

static unsigned int skl_cursor_allocation(const struct intel_wm_config *config)
{
	if (config->num_pipes_active == 1)
		return 32;

	return 8;
}

static void skl_ddb_entry_init_from_hw(struct skl_ddb_entry *entry, u32 reg)
{
	entry->start = reg & 0x3ff;
	entry->end = (reg >> 16) & 0x3ff;
	if (entry->end)
		entry->end += 1;
}

void skl_ddb_get_hw_state(struct drm_i915_private *dev_priv,
			  struct skl_ddb_allocation *ddb /* out */)
{
	enum pipe pipe;
	int plane;
	u32 val;

	for_each_pipe(dev_priv, pipe) {
		for_each_plane(dev_priv, pipe, plane) {
			val = I915_READ(PLANE_BUF_CFG(pipe, plane));
			skl_ddb_entry_init_from_hw(&ddb->plane[pipe][plane],
						   val);
		}

		val = I915_READ(CUR_BUF_CFG(pipe));
		skl_ddb_entry_init_from_hw(&ddb->cursor[pipe], val);
	}
}

static unsigned int
skl_plane_relative_data_rate(const struct intel_plane_wm_parameters *p)
{
	return p->horiz_pixels * p->vert_pixels * p->bytes_per_pixel;
}

/*
 * We don't overflow 32 bits. Worst case is 3 planes enabled, each fetching
 * a 8192x4096@32bpp framebuffer:
 *   3 * 4096 * 8192  * 4 < 2^32
 */
static unsigned int
skl_get_total_relative_data_rate(struct intel_crtc *intel_crtc,
				 const struct skl_pipe_wm_parameters *params)
{
	unsigned int total_data_rate = 0;
	int plane;

	for (plane = 0; plane < intel_num_planes(intel_crtc); plane++) {
		const struct intel_plane_wm_parameters *p;

		p = &params->plane[plane];
		if (!p->enabled)
			continue;

		total_data_rate += skl_plane_relative_data_rate(p);
	}

	return total_data_rate;
}

static void
skl_allocate_pipe_ddb(struct drm_crtc *crtc,
		      const struct intel_wm_config *config,
		      const struct skl_pipe_wm_parameters *params,
		      struct skl_ddb_allocation *ddb /* out */)
{
	struct drm_device *dev = crtc->dev;
	struct drm_i915_private *dev_priv = dev->dev_private;
	struct intel_crtc *intel_crtc = to_intel_crtc(crtc);
	enum pipe pipe = intel_crtc->pipe;
	struct skl_ddb_entry *alloc = &ddb->pipe[pipe];
	uint16_t alloc_size, start, cursor_blocks;
	uint16_t minimum[I915_MAX_PLANES];
	unsigned int total_data_rate;
	int plane;

	skl_ddb_get_pipe_allocation_limits(dev, crtc, config, params, alloc);
	alloc_size = skl_ddb_entry_size(alloc);
	if (alloc_size == 0) {
		memset(ddb->plane[pipe], 0, sizeof(ddb->plane[pipe]));
		memset(&ddb->cursor[pipe], 0, sizeof(ddb->cursor[pipe]));
		return;
	}

	cursor_blocks = skl_cursor_allocation(config);
	ddb->cursor[pipe].start = alloc->end - cursor_blocks;
	ddb->cursor[pipe].end = alloc->end;

	alloc_size -= cursor_blocks;
	alloc->end -= cursor_blocks;

	/* 1. Allocate the mininum required blocks for each active plane */
	for_each_plane(dev_priv, pipe, plane) {
		const struct intel_plane_wm_parameters *p;

		p = &params->plane[plane];
		if (!p->enabled)
			continue;

		minimum[plane] = 8;
		alloc_size -= minimum[plane];
	}

	/*
	 * 2. Distribute the remaining space in proportion to the amount of
	 * data each plane needs to fetch from memory.
	 *
	 * FIXME: we may not allocate every single block here.
	 */
	total_data_rate = skl_get_total_relative_data_rate(intel_crtc, params);

	start = alloc->start;
	for (plane = 0; plane < intel_num_planes(intel_crtc); plane++) {
		const struct intel_plane_wm_parameters *p;
		unsigned int data_rate;
		uint16_t plane_blocks;

		p = &params->plane[plane];
		if (!p->enabled)
			continue;

		data_rate = skl_plane_relative_data_rate(p);

		/*
		 * promote the expression to 64 bits to avoid overflowing, the
		 * result is < available as data_rate / total_data_rate < 1
		 */
		plane_blocks = minimum[plane];
		plane_blocks += div_u64((uint64_t)alloc_size * data_rate,
					total_data_rate);

		ddb->plane[pipe][plane].start = start;
		ddb->plane[pipe][plane].end = start + plane_blocks;

		start += plane_blocks;
	}

}

static uint32_t skl_pipe_pixel_rate(const struct intel_crtc_state *config)
{
	/* TODO: Take into account the scalers once we support them */
	return config->base.adjusted_mode.crtc_clock;
}

/*
 * The max latency should be 257 (max the punit can code is 255 and we add 2us
 * for the read latency) and bytes_per_pixel should always be <= 8, so that
 * should allow pixel_rate up to ~2 GHz which seems sufficient since max
 * 2xcdclk is 1350 MHz and the pixel rate should never exceed that.
*/
static uint32_t skl_wm_method1(uint32_t pixel_rate, uint8_t bytes_per_pixel,
			       uint32_t latency)
{
	uint32_t wm_intermediate_val, ret;

	if (latency == 0)
		return UINT_MAX;

	wm_intermediate_val = latency * pixel_rate * bytes_per_pixel / 512;
	ret = DIV_ROUND_UP(wm_intermediate_val, 1000);

	return ret;
}

static uint32_t skl_wm_method2(uint32_t pixel_rate, uint32_t pipe_htotal,
			       uint32_t horiz_pixels, uint8_t bytes_per_pixel,
			       uint64_t tiling, uint32_t latency)
{
	uint32_t ret;
	uint32_t plane_bytes_per_line, plane_blocks_per_line;
	uint32_t wm_intermediate_val;

	if (latency == 0)
		return UINT_MAX;

	plane_bytes_per_line = horiz_pixels * bytes_per_pixel;

	if (tiling == I915_FORMAT_MOD_Y_TILED ||
	    tiling == I915_FORMAT_MOD_Yf_TILED) {
		plane_bytes_per_line *= 4;
		plane_blocks_per_line = DIV_ROUND_UP(plane_bytes_per_line, 512);
		plane_blocks_per_line /= 4;
	} else {
		plane_blocks_per_line = DIV_ROUND_UP(plane_bytes_per_line, 512);
	}

	wm_intermediate_val = latency * pixel_rate;
	ret = DIV_ROUND_UP(wm_intermediate_val, pipe_htotal * 1000) *
				plane_blocks_per_line;

	return ret;
}

static bool skl_ddb_allocation_changed(const struct skl_ddb_allocation *new_ddb,
				       const struct intel_crtc *intel_crtc)
{
	struct drm_device *dev = intel_crtc->base.dev;
	struct drm_i915_private *dev_priv = dev->dev_private;
	const struct skl_ddb_allocation *cur_ddb = &dev_priv->wm.skl_hw.ddb;
	enum pipe pipe = intel_crtc->pipe;

	if (memcmp(new_ddb->plane[pipe], cur_ddb->plane[pipe],
		   sizeof(new_ddb->plane[pipe])))
		return true;

	if (memcmp(&new_ddb->cursor[pipe], &cur_ddb->cursor[pipe],
		    sizeof(new_ddb->cursor[pipe])))
		return true;

	return false;
}

static void skl_compute_wm_global_parameters(struct drm_device *dev,
					     struct intel_wm_config *config)
{
	struct drm_crtc *crtc;
	struct drm_plane *plane;

	list_for_each_entry(crtc, &dev->mode_config.crtc_list, head)
		config->num_pipes_active += to_intel_crtc(crtc)->active;

	/* FIXME: I don't think we need those two global parameters on SKL */
	list_for_each_entry(plane, &dev->mode_config.plane_list, head) {
		struct intel_plane *intel_plane = to_intel_plane(plane);

		config->sprites_enabled |= intel_plane->wm.enabled;
		config->sprites_scaled |= intel_plane->wm.scaled;
	}
}

static void skl_compute_wm_pipe_parameters(struct drm_crtc *crtc,
					   struct skl_pipe_wm_parameters *p)
{
	struct drm_device *dev = crtc->dev;
	struct intel_crtc *intel_crtc = to_intel_crtc(crtc);
	enum pipe pipe = intel_crtc->pipe;
	struct drm_plane *plane;
	struct drm_framebuffer *fb;
	int i = 1; /* Index for sprite planes start */

	p->active = intel_crtc->active;
	if (p->active) {
		p->pipe_htotal = intel_crtc->config->base.adjusted_mode.crtc_htotal;
		p->pixel_rate = skl_pipe_pixel_rate(intel_crtc->config);

		fb = crtc->primary->state->fb;
		if (fb) {
			p->plane[0].enabled = true;
			p->plane[0].bytes_per_pixel = fb->bits_per_pixel / 8;
			p->plane[0].tiling = fb->modifier[0];
		} else {
			p->plane[0].enabled = false;
			p->plane[0].bytes_per_pixel = 0;
			p->plane[0].tiling = DRM_FORMAT_MOD_NONE;
		}
		p->plane[0].horiz_pixels = intel_crtc->config->pipe_src_w;
		p->plane[0].vert_pixels = intel_crtc->config->pipe_src_h;
		p->plane[0].rotation = crtc->primary->state->rotation;

		fb = crtc->cursor->state->fb;
		if (fb) {
			p->cursor.enabled = true;
			p->cursor.bytes_per_pixel = fb->bits_per_pixel / 8;
			p->cursor.horiz_pixels = crtc->cursor->state->crtc_w;
			p->cursor.vert_pixels = crtc->cursor->state->crtc_h;
		} else {
			p->cursor.enabled = false;
			p->cursor.bytes_per_pixel = 0;
			p->cursor.horiz_pixels = 64;
			p->cursor.vert_pixels = 64;
		}
	}

	list_for_each_entry(plane, &dev->mode_config.plane_list, head) {
		struct intel_plane *intel_plane = to_intel_plane(plane);

		if (intel_plane->pipe == pipe &&
			plane->type == DRM_PLANE_TYPE_OVERLAY)
			p->plane[i++] = intel_plane->wm;
	}
}

static bool skl_compute_plane_wm(const struct drm_i915_private *dev_priv,
				 struct skl_pipe_wm_parameters *p,
				 struct intel_plane_wm_parameters *p_params,
				 uint16_t ddb_allocation,
				 int level,
				 uint16_t *out_blocks, /* out */
				 uint8_t *out_lines /* out */)
{
	uint32_t latency = dev_priv->wm.skl_latency[level];
	uint32_t method1, method2;
	uint32_t plane_bytes_per_line, plane_blocks_per_line;
	uint32_t res_blocks, res_lines;
	uint32_t selected_result;

	if (latency == 0 || !p->active || !p_params->enabled)
		return false;

	method1 = skl_wm_method1(p->pixel_rate,
				 p_params->bytes_per_pixel,
				 latency);
	method2 = skl_wm_method2(p->pixel_rate,
				 p->pipe_htotal,
				 p_params->horiz_pixels,
				 p_params->bytes_per_pixel,
				 p_params->tiling,
				 latency);

	plane_bytes_per_line = p_params->horiz_pixels *
					p_params->bytes_per_pixel;
	plane_blocks_per_line = DIV_ROUND_UP(plane_bytes_per_line, 512);

	if (p_params->tiling == I915_FORMAT_MOD_Y_TILED ||
	    p_params->tiling == I915_FORMAT_MOD_Yf_TILED) {
		uint32_t min_scanlines = 4;
		uint32_t y_tile_minimum;
		if (intel_rotation_90_or_270(p_params->rotation)) {
			switch (p_params->bytes_per_pixel) {
			case 1:
				min_scanlines = 16;
				break;
			case 2:
				min_scanlines = 8;
				break;
			case 8:
				WARN(1, "Unsupported pixel depth for rotation");
			}
		}
		y_tile_minimum = plane_blocks_per_line * min_scanlines;
		selected_result = max(method2, y_tile_minimum);
	} else {
		if ((ddb_allocation / plane_blocks_per_line) >= 1)
			selected_result = min(method1, method2);
		else
			selected_result = method1;
	}

	res_blocks = selected_result + 1;
	res_lines = DIV_ROUND_UP(selected_result, plane_blocks_per_line);

	if (level >= 1 && level <= 7) {
		if (p_params->tiling == I915_FORMAT_MOD_Y_TILED ||
		    p_params->tiling == I915_FORMAT_MOD_Yf_TILED)
			res_lines += 4;
		else
			res_blocks++;
	}

	if (res_blocks >= ddb_allocation || res_lines > 31)
		return false;

	*out_blocks = res_blocks;
	*out_lines = res_lines;

	return true;
}

static void skl_compute_wm_level(const struct drm_i915_private *dev_priv,
				 struct skl_ddb_allocation *ddb,
				 struct skl_pipe_wm_parameters *p,
				 enum pipe pipe,
				 int level,
				 int num_planes,
				 struct skl_wm_level *result)
{
	uint16_t ddb_blocks;
	int i;

	for (i = 0; i < num_planes; i++) {
		ddb_blocks = skl_ddb_entry_size(&ddb->plane[pipe][i]);

		result->plane_en[i] = skl_compute_plane_wm(dev_priv,
						p, &p->plane[i],
						ddb_blocks,
						level,
						&result->plane_res_b[i],
						&result->plane_res_l[i]);
	}

	ddb_blocks = skl_ddb_entry_size(&ddb->cursor[pipe]);
	result->cursor_en = skl_compute_plane_wm(dev_priv, p, &p->cursor,
						 ddb_blocks, level,
						 &result->cursor_res_b,
						 &result->cursor_res_l);
}

static uint32_t
skl_compute_linetime_wm(struct drm_crtc *crtc, struct skl_pipe_wm_parameters *p)
{
	if (!to_intel_crtc(crtc)->active)
		return 0;

	return DIV_ROUND_UP(8 * p->pipe_htotal * 1000, p->pixel_rate);

}

static void skl_compute_transition_wm(struct drm_crtc *crtc,
				      struct skl_pipe_wm_parameters *params,
				      struct skl_wm_level *trans_wm /* out */)
{
	struct intel_crtc *intel_crtc = to_intel_crtc(crtc);
	int i;

	if (!params->active)
		return;

	/* Until we know more, just disable transition WMs */
	for (i = 0; i < intel_num_planes(intel_crtc); i++)
		trans_wm->plane_en[i] = false;
	trans_wm->cursor_en = false;
}

static void skl_compute_pipe_wm(struct drm_crtc *crtc,
				struct skl_ddb_allocation *ddb,
				struct skl_pipe_wm_parameters *params,
				struct skl_pipe_wm *pipe_wm)
{
	struct drm_device *dev = crtc->dev;
	const struct drm_i915_private *dev_priv = dev->dev_private;
	struct intel_crtc *intel_crtc = to_intel_crtc(crtc);
	int level, max_level = ilk_wm_max_level(dev);

	for (level = 0; level <= max_level; level++) {
		skl_compute_wm_level(dev_priv, ddb, params, intel_crtc->pipe,
				     level, intel_num_planes(intel_crtc),
				     &pipe_wm->wm[level]);
	}
	pipe_wm->linetime = skl_compute_linetime_wm(crtc, params);

	skl_compute_transition_wm(crtc, params, &pipe_wm->trans_wm);
}

static void skl_compute_wm_results(struct drm_device *dev,
				   struct skl_pipe_wm_parameters *p,
				   struct skl_pipe_wm *p_wm,
				   struct skl_wm_values *r,
				   struct intel_crtc *intel_crtc)
{
	int level, max_level = ilk_wm_max_level(dev);
	enum pipe pipe = intel_crtc->pipe;
	uint32_t temp;
	int i;

	for (level = 0; level <= max_level; level++) {
		for (i = 0; i < intel_num_planes(intel_crtc); i++) {
			temp = 0;

			temp |= p_wm->wm[level].plane_res_l[i] <<
					PLANE_WM_LINES_SHIFT;
			temp |= p_wm->wm[level].plane_res_b[i];
			if (p_wm->wm[level].plane_en[i])
				temp |= PLANE_WM_EN;

			r->plane[pipe][i][level] = temp;
		}

		temp = 0;

		temp |= p_wm->wm[level].cursor_res_l << PLANE_WM_LINES_SHIFT;
		temp |= p_wm->wm[level].cursor_res_b;

		if (p_wm->wm[level].cursor_en)
			temp |= PLANE_WM_EN;

		r->cursor[pipe][level] = temp;

	}

	/* transition WMs */
	for (i = 0; i < intel_num_planes(intel_crtc); i++) {
		temp = 0;
		temp |= p_wm->trans_wm.plane_res_l[i] << PLANE_WM_LINES_SHIFT;
		temp |= p_wm->trans_wm.plane_res_b[i];
		if (p_wm->trans_wm.plane_en[i])
			temp |= PLANE_WM_EN;

		r->plane_trans[pipe][i] = temp;
	}

	temp = 0;
	temp |= p_wm->trans_wm.cursor_res_l << PLANE_WM_LINES_SHIFT;
	temp |= p_wm->trans_wm.cursor_res_b;
	if (p_wm->trans_wm.cursor_en)
		temp |= PLANE_WM_EN;

	r->cursor_trans[pipe] = temp;

	r->wm_linetime[pipe] = p_wm->linetime;
}

static void skl_ddb_entry_write(struct drm_i915_private *dev_priv, uint32_t reg,
				const struct skl_ddb_entry *entry)
{
	if (entry->end)
		I915_WRITE(reg, (entry->end - 1) << 16 | entry->start);
	else
		I915_WRITE(reg, 0);
}

static void skl_write_wm_values(struct drm_i915_private *dev_priv,
				const struct skl_wm_values *new)
{
	struct drm_device *dev = dev_priv->dev;
	struct intel_crtc *crtc;

	list_for_each_entry(crtc, &dev->mode_config.crtc_list, base.head) {
		int i, level, max_level = ilk_wm_max_level(dev);
		enum pipe pipe = crtc->pipe;

		if (!new->dirty[pipe])
			continue;

		I915_WRITE(PIPE_WM_LINETIME(pipe), new->wm_linetime[pipe]);

		for (level = 0; level <= max_level; level++) {
			for (i = 0; i < intel_num_planes(crtc); i++)
				I915_WRITE(PLANE_WM(pipe, i, level),
					   new->plane[pipe][i][level]);
			I915_WRITE(CUR_WM(pipe, level),
				   new->cursor[pipe][level]);
		}
		for (i = 0; i < intel_num_planes(crtc); i++)
			I915_WRITE(PLANE_WM_TRANS(pipe, i),
				   new->plane_trans[pipe][i]);
		I915_WRITE(CUR_WM_TRANS(pipe), new->cursor_trans[pipe]);

		for (i = 0; i < intel_num_planes(crtc); i++)
			skl_ddb_entry_write(dev_priv,
					    PLANE_BUF_CFG(pipe, i),
					    &new->ddb.plane[pipe][i]);

		skl_ddb_entry_write(dev_priv, CUR_BUF_CFG(pipe),
				    &new->ddb.cursor[pipe]);
	}
}

/*
 * When setting up a new DDB allocation arrangement, we need to correctly
 * sequence the times at which the new allocations for the pipes are taken into
 * account or we'll have pipes fetching from space previously allocated to
 * another pipe.
 *
 * Roughly the sequence looks like:
 *  1. re-allocate the pipe(s) with the allocation being reduced and not
 *     overlapping with a previous light-up pipe (another way to put it is:
 *     pipes with their new allocation strickly included into their old ones).
 *  2. re-allocate the other pipes that get their allocation reduced
 *  3. allocate the pipes having their allocation increased
 *
 * Steps 1. and 2. are here to take care of the following case:
 * - Initially DDB looks like this:
 *     |   B    |   C    |
 * - enable pipe A.
 * - pipe B has a reduced DDB allocation that overlaps with the old pipe C
 *   allocation
 *     |  A  |  B  |  C  |
 *
 * We need to sequence the re-allocation: C, B, A (and not B, C, A).
 */

static void
skl_wm_flush_pipe(struct drm_i915_private *dev_priv, enum pipe pipe, int pass)
{
	int plane;

	DRM_DEBUG_KMS("flush pipe %c (pass %d)\n", pipe_name(pipe), pass);

	for_each_plane(dev_priv, pipe, plane) {
		I915_WRITE(PLANE_SURF(pipe, plane),
			   I915_READ(PLANE_SURF(pipe, plane)));
	}
	I915_WRITE(CURBASE(pipe), I915_READ(CURBASE(pipe)));
}

static bool
skl_ddb_allocation_included(const struct skl_ddb_allocation *old,
			    const struct skl_ddb_allocation *new,
			    enum pipe pipe)
{
	uint16_t old_size, new_size;

	old_size = skl_ddb_entry_size(&old->pipe[pipe]);
	new_size = skl_ddb_entry_size(&new->pipe[pipe]);

	return old_size != new_size &&
	       new->pipe[pipe].start >= old->pipe[pipe].start &&
	       new->pipe[pipe].end <= old->pipe[pipe].end;
}

static void skl_flush_wm_values(struct drm_i915_private *dev_priv,
				struct skl_wm_values *new_values)
{
	struct drm_device *dev = dev_priv->dev;
	struct skl_ddb_allocation *cur_ddb, *new_ddb;
	bool reallocated[I915_MAX_PIPES] = {false, false, false};
	struct intel_crtc *crtc;
	enum pipe pipe;

	new_ddb = &new_values->ddb;
	cur_ddb = &dev_priv->wm.skl_hw.ddb;

	/*
	 * First pass: flush the pipes with the new allocation contained into
	 * the old space.
	 *
	 * We'll wait for the vblank on those pipes to ensure we can safely
	 * re-allocate the freed space without this pipe fetching from it.
	 */
	for_each_intel_crtc(dev, crtc) {
		if (!crtc->active)
			continue;

		pipe = crtc->pipe;

		if (!skl_ddb_allocation_included(cur_ddb, new_ddb, pipe))
			continue;

		skl_wm_flush_pipe(dev_priv, pipe, 1);
		intel_wait_for_vblank(dev, pipe);

		reallocated[pipe] = true;
	}


	/*
	 * Second pass: flush the pipes that are having their allocation
	 * reduced, but overlapping with a previous allocation.
	 *
	 * Here as well we need to wait for the vblank to make sure the freed
	 * space is not used anymore.
	 */
	for_each_intel_crtc(dev, crtc) {
		if (!crtc->active)
			continue;

		pipe = crtc->pipe;

		if (reallocated[pipe])
			continue;

		if (skl_ddb_entry_size(&new_ddb->pipe[pipe]) <
		    skl_ddb_entry_size(&cur_ddb->pipe[pipe])) {
			skl_wm_flush_pipe(dev_priv, pipe, 2);
			intel_wait_for_vblank(dev, pipe);
			reallocated[pipe] = true;
		}
	}

	/*
	 * Third pass: flush the pipes that got more space allocated.
	 *
	 * We don't need to actively wait for the update here, next vblank
	 * will just get more DDB space with the correct WM values.
	 */
	for_each_intel_crtc(dev, crtc) {
		if (!crtc->active)
			continue;

		pipe = crtc->pipe;

		/*
		 * At this point, only the pipes more space than before are
		 * left to re-allocate.
		 */
		if (reallocated[pipe])
			continue;

		skl_wm_flush_pipe(dev_priv, pipe, 3);
	}
}

static bool skl_update_pipe_wm(struct drm_crtc *crtc,
			       struct skl_pipe_wm_parameters *params,
			       struct intel_wm_config *config,
			       struct skl_ddb_allocation *ddb, /* out */
			       struct skl_pipe_wm *pipe_wm /* out */)
{
	struct intel_crtc *intel_crtc = to_intel_crtc(crtc);

	skl_compute_wm_pipe_parameters(crtc, params);
	skl_allocate_pipe_ddb(crtc, config, params, ddb);
	skl_compute_pipe_wm(crtc, ddb, params, pipe_wm);

	if (!memcmp(&intel_crtc->wm.skl_active, pipe_wm, sizeof(*pipe_wm)))
		return false;

	intel_crtc->wm.skl_active = *pipe_wm;
	return true;
}

static void skl_update_other_pipe_wm(struct drm_device *dev,
				     struct drm_crtc *crtc,
				     struct intel_wm_config *config,
				     struct skl_wm_values *r)
{
	struct intel_crtc *intel_crtc;
	struct intel_crtc *this_crtc = to_intel_crtc(crtc);

	/*
	 * If the WM update hasn't changed the allocation for this_crtc (the
	 * crtc we are currently computing the new WM values for), other
	 * enabled crtcs will keep the same allocation and we don't need to
	 * recompute anything for them.
	 */
	if (!skl_ddb_allocation_changed(&r->ddb, this_crtc))
		return;

	/*
	 * Otherwise, because of this_crtc being freshly enabled/disabled, the
	 * other active pipes need new DDB allocation and WM values.
	 */
	list_for_each_entry(intel_crtc, &dev->mode_config.crtc_list,
				base.head) {
		struct skl_pipe_wm_parameters params = {};
		struct skl_pipe_wm pipe_wm = {};
		bool wm_changed;

		if (this_crtc->pipe == intel_crtc->pipe)
			continue;

		if (!intel_crtc->active)
			continue;

		wm_changed = skl_update_pipe_wm(&intel_crtc->base,
						&params, config,
						&r->ddb, &pipe_wm);

		/*
		 * If we end up re-computing the other pipe WM values, it's
		 * because it was really needed, so we expect the WM values to
		 * be different.
		 */
		WARN_ON(!wm_changed);

		skl_compute_wm_results(dev, &params, &pipe_wm, r, intel_crtc);
		r->dirty[intel_crtc->pipe] = true;
	}
}

static void skl_update_wm(struct drm_crtc *crtc)
{
	struct intel_crtc *intel_crtc = to_intel_crtc(crtc);
	struct drm_device *dev = crtc->dev;
	struct drm_i915_private *dev_priv = dev->dev_private;
	struct skl_pipe_wm_parameters params = {};
	struct skl_wm_values *results = &dev_priv->wm.skl_results;
	struct skl_pipe_wm pipe_wm = {};
	struct intel_wm_config config = {};

	memset(results, 0, sizeof(*results));

	skl_compute_wm_global_parameters(dev, &config);

	if (!skl_update_pipe_wm(crtc, &params, &config,
				&results->ddb, &pipe_wm))
		return;

	skl_compute_wm_results(dev, &params, &pipe_wm, results, intel_crtc);
	results->dirty[intel_crtc->pipe] = true;

	skl_update_other_pipe_wm(dev, crtc, &config, results);
	skl_write_wm_values(dev_priv, results);
	skl_flush_wm_values(dev_priv, results);

	/* store the new configuration */
	dev_priv->wm.skl_hw = *results;
}

static void
skl_update_sprite_wm(struct drm_plane *plane, struct drm_crtc *crtc,
		     uint32_t sprite_width, uint32_t sprite_height,
		     int pixel_size, bool enabled, bool scaled)
{
	struct intel_plane *intel_plane = to_intel_plane(plane);
	struct drm_framebuffer *fb = plane->state->fb;

	intel_plane->wm.enabled = enabled;
	intel_plane->wm.scaled = scaled;
	intel_plane->wm.horiz_pixels = sprite_width;
	intel_plane->wm.vert_pixels = sprite_height;
	intel_plane->wm.bytes_per_pixel = pixel_size;
	intel_plane->wm.tiling = DRM_FORMAT_MOD_NONE;
	/*
	 * Framebuffer can be NULL on plane disable, but it does not
	 * matter for watermarks if we assume no tiling in that case.
	 */
	if (fb)
		intel_plane->wm.tiling = fb->modifier[0];
	intel_plane->wm.rotation = plane->state->rotation;

	skl_update_wm(crtc);
}

static void ilk_update_wm(struct drm_crtc *crtc)
{
	struct intel_crtc *intel_crtc = to_intel_crtc(crtc);
	struct drm_device *dev = crtc->dev;
	struct drm_i915_private *dev_priv = dev->dev_private;
	struct ilk_wm_maximums max;
	struct ilk_pipe_wm_parameters params = {};
	struct ilk_wm_values results = {};
	enum intel_ddb_partitioning partitioning;
	struct intel_pipe_wm pipe_wm = {};
	struct intel_pipe_wm lp_wm_1_2 = {}, lp_wm_5_6 = {}, *best_lp_wm;
	struct intel_wm_config config = {};

	ilk_compute_wm_parameters(crtc, &params);

	intel_compute_pipe_wm(crtc, &params, &pipe_wm);

	if (!memcmp(&intel_crtc->wm.active, &pipe_wm, sizeof(pipe_wm)))
		return;

	intel_crtc->wm.active = pipe_wm;

	ilk_compute_wm_config(dev, &config);

	ilk_compute_wm_maximums(dev, 1, &config, INTEL_DDB_PART_1_2, &max);
	ilk_wm_merge(dev, &config, &max, &lp_wm_1_2);

	/* 5/6 split only in single pipe config on IVB+ */
	if (INTEL_INFO(dev)->gen >= 7 &&
	    config.num_pipes_active == 1 && config.sprites_enabled) {
		ilk_compute_wm_maximums(dev, 1, &config, INTEL_DDB_PART_5_6, &max);
		ilk_wm_merge(dev, &config, &max, &lp_wm_5_6);

		best_lp_wm = ilk_find_best_result(dev, &lp_wm_1_2, &lp_wm_5_6);
	} else {
		best_lp_wm = &lp_wm_1_2;
	}

	partitioning = (best_lp_wm == &lp_wm_1_2) ?
		       INTEL_DDB_PART_1_2 : INTEL_DDB_PART_5_6;

	ilk_compute_wm_results(dev, best_lp_wm, partitioning, &results);

	ilk_write_wm_values(dev_priv, &results);
}

static void
ilk_update_sprite_wm(struct drm_plane *plane,
		     struct drm_crtc *crtc,
		     uint32_t sprite_width, uint32_t sprite_height,
		     int pixel_size, bool enabled, bool scaled)
{
	struct drm_device *dev = plane->dev;
	struct intel_plane *intel_plane = to_intel_plane(plane);

	intel_plane->wm.enabled = enabled;
	intel_plane->wm.scaled = scaled;
	intel_plane->wm.horiz_pixels = sprite_width;
	intel_plane->wm.vert_pixels = sprite_width;
	intel_plane->wm.bytes_per_pixel = pixel_size;

	/*
	 * IVB workaround: must disable low power watermarks for at least
	 * one frame before enabling scaling.  LP watermarks can be re-enabled
	 * when scaling is disabled.
	 *
	 * WaCxSRDisabledForSpriteScaling:ivb
	 */
	if (IS_IVYBRIDGE(dev) && scaled && ilk_disable_lp_wm(dev))
		intel_wait_for_vblank(dev, intel_plane->pipe);

	ilk_update_wm(crtc);
}

static void skl_pipe_wm_active_state(uint32_t val,
				     struct skl_pipe_wm *active,
				     bool is_transwm,
				     bool is_cursor,
				     int i,
				     int level)
{
	bool is_enabled = (val & PLANE_WM_EN) != 0;

	if (!is_transwm) {
		if (!is_cursor) {
			active->wm[level].plane_en[i] = is_enabled;
			active->wm[level].plane_res_b[i] =
					val & PLANE_WM_BLOCKS_MASK;
			active->wm[level].plane_res_l[i] =
					(val >> PLANE_WM_LINES_SHIFT) &
						PLANE_WM_LINES_MASK;
		} else {
			active->wm[level].cursor_en = is_enabled;
			active->wm[level].cursor_res_b =
					val & PLANE_WM_BLOCKS_MASK;
			active->wm[level].cursor_res_l =
					(val >> PLANE_WM_LINES_SHIFT) &
						PLANE_WM_LINES_MASK;
		}
	} else {
		if (!is_cursor) {
			active->trans_wm.plane_en[i] = is_enabled;
			active->trans_wm.plane_res_b[i] =
					val & PLANE_WM_BLOCKS_MASK;
			active->trans_wm.plane_res_l[i] =
					(val >> PLANE_WM_LINES_SHIFT) &
						PLANE_WM_LINES_MASK;
		} else {
			active->trans_wm.cursor_en = is_enabled;
			active->trans_wm.cursor_res_b =
					val & PLANE_WM_BLOCKS_MASK;
			active->trans_wm.cursor_res_l =
					(val >> PLANE_WM_LINES_SHIFT) &
						PLANE_WM_LINES_MASK;
		}
	}
}

static void skl_pipe_wm_get_hw_state(struct drm_crtc *crtc)
{
	struct drm_device *dev = crtc->dev;
	struct drm_i915_private *dev_priv = dev->dev_private;
	struct skl_wm_values *hw = &dev_priv->wm.skl_hw;
	struct intel_crtc *intel_crtc = to_intel_crtc(crtc);
	struct skl_pipe_wm *active = &intel_crtc->wm.skl_active;
	enum pipe pipe = intel_crtc->pipe;
	int level, i, max_level;
	uint32_t temp;

	max_level = ilk_wm_max_level(dev);

	hw->wm_linetime[pipe] = I915_READ(PIPE_WM_LINETIME(pipe));

	for (level = 0; level <= max_level; level++) {
		for (i = 0; i < intel_num_planes(intel_crtc); i++)
			hw->plane[pipe][i][level] =
					I915_READ(PLANE_WM(pipe, i, level));
		hw->cursor[pipe][level] = I915_READ(CUR_WM(pipe, level));
	}

	for (i = 0; i < intel_num_planes(intel_crtc); i++)
		hw->plane_trans[pipe][i] = I915_READ(PLANE_WM_TRANS(pipe, i));
	hw->cursor_trans[pipe] = I915_READ(CUR_WM_TRANS(pipe));

	if (!intel_crtc->active)
		return;

	hw->dirty[pipe] = true;

	active->linetime = hw->wm_linetime[pipe];

	for (level = 0; level <= max_level; level++) {
		for (i = 0; i < intel_num_planes(intel_crtc); i++) {
			temp = hw->plane[pipe][i][level];
			skl_pipe_wm_active_state(temp, active, false,
						false, i, level);
		}
		temp = hw->cursor[pipe][level];
		skl_pipe_wm_active_state(temp, active, false, true, i, level);
	}

	for (i = 0; i < intel_num_planes(intel_crtc); i++) {
		temp = hw->plane_trans[pipe][i];
		skl_pipe_wm_active_state(temp, active, true, false, i, 0);
	}

	temp = hw->cursor_trans[pipe];
	skl_pipe_wm_active_state(temp, active, true, true, i, 0);
}

void skl_wm_get_hw_state(struct drm_device *dev)
{
	struct drm_i915_private *dev_priv = dev->dev_private;
	struct skl_ddb_allocation *ddb = &dev_priv->wm.skl_hw.ddb;
	struct drm_crtc *crtc;

	skl_ddb_get_hw_state(dev_priv, ddb);
	list_for_each_entry(crtc, &dev->mode_config.crtc_list, head)
		skl_pipe_wm_get_hw_state(crtc);
}

static void ilk_pipe_wm_get_hw_state(struct drm_crtc *crtc)
{
	struct drm_device *dev = crtc->dev;
	struct drm_i915_private *dev_priv = dev->dev_private;
	struct ilk_wm_values *hw = &dev_priv->wm.hw;
	struct intel_crtc *intel_crtc = to_intel_crtc(crtc);
	struct intel_pipe_wm *active = &intel_crtc->wm.active;
	enum pipe pipe = intel_crtc->pipe;
	static const unsigned int wm0_pipe_reg[] = {
		[PIPE_A] = WM0_PIPEA_ILK,
		[PIPE_B] = WM0_PIPEB_ILK,
		[PIPE_C] = WM0_PIPEC_IVB,
	};

	hw->wm_pipe[pipe] = I915_READ(wm0_pipe_reg[pipe]);
	if (IS_HASWELL(dev) || IS_BROADWELL(dev))
		hw->wm_linetime[pipe] = I915_READ(PIPE_WM_LINETIME(pipe));

	active->pipe_enabled = intel_crtc->active;

	if (active->pipe_enabled) {
		u32 tmp = hw->wm_pipe[pipe];

		/*
		 * For active pipes LP0 watermark is marked as
		 * enabled, and LP1+ watermaks as disabled since
		 * we can't really reverse compute them in case
		 * multiple pipes are active.
		 */
		active->wm[0].enable = true;
		active->wm[0].pri_val = (tmp & WM0_PIPE_PLANE_MASK) >> WM0_PIPE_PLANE_SHIFT;
		active->wm[0].spr_val = (tmp & WM0_PIPE_SPRITE_MASK) >> WM0_PIPE_SPRITE_SHIFT;
		active->wm[0].cur_val = tmp & WM0_PIPE_CURSOR_MASK;
		active->linetime = hw->wm_linetime[pipe];
	} else {
		int level, max_level = ilk_wm_max_level(dev);

		/*
		 * For inactive pipes, all watermark levels
		 * should be marked as enabled but zeroed,
		 * which is what we'd compute them to.
		 */
		for (level = 0; level <= max_level; level++)
			active->wm[level].enable = true;
	}
}

void ilk_wm_get_hw_state(struct drm_device *dev)
{
	struct drm_i915_private *dev_priv = dev->dev_private;
	struct ilk_wm_values *hw = &dev_priv->wm.hw;
	struct drm_crtc *crtc;

	for_each_crtc(dev, crtc)
		ilk_pipe_wm_get_hw_state(crtc);

	hw->wm_lp[0] = I915_READ(WM1_LP_ILK);
	hw->wm_lp[1] = I915_READ(WM2_LP_ILK);
	hw->wm_lp[2] = I915_READ(WM3_LP_ILK);

	hw->wm_lp_spr[0] = I915_READ(WM1S_LP_ILK);
	if (INTEL_INFO(dev)->gen >= 7) {
		hw->wm_lp_spr[1] = I915_READ(WM2S_LP_IVB);
		hw->wm_lp_spr[2] = I915_READ(WM3S_LP_IVB);
	}

	if (IS_HASWELL(dev) || IS_BROADWELL(dev))
		hw->partitioning = (I915_READ(WM_MISC) & WM_MISC_DATA_PARTITION_5_6) ?
			INTEL_DDB_PART_5_6 : INTEL_DDB_PART_1_2;
	else if (IS_IVYBRIDGE(dev))
		hw->partitioning = (I915_READ(DISP_ARB_CTL2) & DISP_DATA_PARTITION_5_6) ?
			INTEL_DDB_PART_5_6 : INTEL_DDB_PART_1_2;

	hw->enable_fbc_wm =
		!(I915_READ(DISP_ARB_CTL) & DISP_FBC_WM_DIS);
}

/**
 * intel_update_watermarks - update FIFO watermark values based on current modes
 *
 * Calculate watermark values for the various WM regs based on current mode
 * and plane configuration.
 *
 * There are several cases to deal with here:
 *   - normal (i.e. non-self-refresh)
 *   - self-refresh (SR) mode
 *   - lines are large relative to FIFO size (buffer can hold up to 2)
 *   - lines are small relative to FIFO size (buffer can hold more than 2
 *     lines), so need to account for TLB latency
 *
 *   The normal calculation is:
 *     watermark = dotclock * bytes per pixel * latency
 *   where latency is platform & configuration dependent (we assume pessimal
 *   values here).
 *
 *   The SR calculation is:
 *     watermark = (trunc(latency/line time)+1) * surface width *
 *       bytes per pixel
 *   where
 *     line time = htotal / dotclock
 *     surface width = hdisplay for normal plane and 64 for cursor
 *   and latency is assumed to be high, as above.
 *
 * The final value programmed to the register should always be rounded up,
 * and include an extra 2 entries to account for clock crossings.
 *
 * We don't use the sprite, so we can ignore that.  And on Crestline we have
 * to set the non-SR watermarks to 8.
 */
void intel_update_watermarks(struct drm_crtc *crtc)
{
	struct drm_i915_private *dev_priv = crtc->dev->dev_private;

	if (dev_priv->display.update_wm)
		dev_priv->display.update_wm(crtc);
}

void intel_update_sprite_watermarks(struct drm_plane *plane,
				    struct drm_crtc *crtc,
				    uint32_t sprite_width,
				    uint32_t sprite_height,
				    int pixel_size,
				    bool enabled, bool scaled)
{
	struct drm_i915_private *dev_priv = plane->dev->dev_private;

	if (dev_priv->display.update_sprite_wm)
		dev_priv->display.update_sprite_wm(plane, crtc,
						   sprite_width, sprite_height,
						   pixel_size, enabled, scaled);
}

/**
 * Lock protecting IPS related data structures
 */
DEFINE_SPINLOCK(mchdev_lock);

/* Global for IPS driver to get at the current i915 device. Protected by
 * mchdev_lock. */
static struct drm_i915_private *i915_mch_dev;

bool ironlake_set_drps(struct drm_device *dev, u8 val)
{
	struct drm_i915_private *dev_priv = dev->dev_private;
	u16 rgvswctl;

	assert_spin_locked(&mchdev_lock);

	rgvswctl = I915_READ16(MEMSWCTL);
	if (rgvswctl & MEMCTL_CMD_STS) {
		DRM_DEBUG("gpu busy, RCS change rejected\n");
		return false; /* still busy with another command */
	}

	rgvswctl = (MEMCTL_CMD_CHFREQ << MEMCTL_CMD_SHIFT) |
		(val << MEMCTL_FREQ_SHIFT) | MEMCTL_SFCAVM;
	I915_WRITE16(MEMSWCTL, rgvswctl);
	POSTING_READ16(MEMSWCTL);

	rgvswctl |= MEMCTL_CMD_STS;
	I915_WRITE16(MEMSWCTL, rgvswctl);

	return true;
}

static void ironlake_enable_drps(struct drm_device *dev)
{
	struct drm_i915_private *dev_priv = dev->dev_private;
	u32 rgvmodectl = I915_READ(MEMMODECTL);
	u8 fmax, fmin, fstart, vstart;

	spin_lock_irq(&mchdev_lock);

	/* Enable temp reporting */
	I915_WRITE16(PMMISC, I915_READ(PMMISC) | MCPPCE_EN);
	I915_WRITE16(TSC1, I915_READ(TSC1) | TSE);

	/* 100ms RC evaluation intervals */
	I915_WRITE(RCUPEI, 100000);
	I915_WRITE(RCDNEI, 100000);

	/* Set max/min thresholds to 90ms and 80ms respectively */
	I915_WRITE(RCBMAXAVG, 90000);
	I915_WRITE(RCBMINAVG, 80000);

	I915_WRITE(MEMIHYST, 1);

	/* Set up min, max, and cur for interrupt handling */
	fmax = (rgvmodectl & MEMMODE_FMAX_MASK) >> MEMMODE_FMAX_SHIFT;
	fmin = (rgvmodectl & MEMMODE_FMIN_MASK);
	fstart = (rgvmodectl & MEMMODE_FSTART_MASK) >>
		MEMMODE_FSTART_SHIFT;

	vstart = (I915_READ(PXVFREQ_BASE + (fstart * 4)) & PXVFREQ_PX_MASK) >>
		PXVFREQ_PX_SHIFT;

	dev_priv->ips.fmax = fmax; /* IPS callback will increase this */
	dev_priv->ips.fstart = fstart;

	dev_priv->ips.max_delay = fstart;
	dev_priv->ips.min_delay = fmin;
	dev_priv->ips.cur_delay = fstart;

	DRM_DEBUG_DRIVER("fmax: %d, fmin: %d, fstart: %d\n",
			 fmax, fmin, fstart);

	I915_WRITE(MEMINTREN, MEMINT_CX_SUPR_EN | MEMINT_EVAL_CHG_EN);

	/*
	 * Interrupts will be enabled in ironlake_irq_postinstall
	 */

	I915_WRITE(VIDSTART, vstart);
	POSTING_READ(VIDSTART);

	rgvmodectl |= MEMMODE_SWMODE_EN;
	I915_WRITE(MEMMODECTL, rgvmodectl);

	if (wait_for_atomic((I915_READ(MEMSWCTL) & MEMCTL_CMD_STS) == 0, 10))
		DRM_ERROR("stuck trying to change perf mode\n");
	mdelay(1);

	ironlake_set_drps(dev, fstart);

	dev_priv->ips.last_count1 = I915_READ(0x112e4) + I915_READ(0x112e8) +
		I915_READ(0x112e0);
	dev_priv->ips.last_time1 = jiffies_to_msecs(jiffies);
	dev_priv->ips.last_count2 = I915_READ(0x112f4);
	dev_priv->ips.last_time2 = ktime_get_raw_ns();

	spin_unlock_irq(&mchdev_lock);
}

static void ironlake_disable_drps(struct drm_device *dev)
{
	struct drm_i915_private *dev_priv = dev->dev_private;
	u16 rgvswctl;

	spin_lock_irq(&mchdev_lock);

	rgvswctl = I915_READ16(MEMSWCTL);

	/* Ack interrupts, disable EFC interrupt */
	I915_WRITE(MEMINTREN, I915_READ(MEMINTREN) & ~MEMINT_EVAL_CHG_EN);
	I915_WRITE(MEMINTRSTS, MEMINT_EVAL_CHG);
	I915_WRITE(DEIER, I915_READ(DEIER) & ~DE_PCU_EVENT);
	I915_WRITE(DEIIR, DE_PCU_EVENT);
	I915_WRITE(DEIMR, I915_READ(DEIMR) | DE_PCU_EVENT);

	/* Go back to the starting frequency */
	ironlake_set_drps(dev, dev_priv->ips.fstart);
	mdelay(1);
	rgvswctl |= MEMCTL_CMD_STS;
	I915_WRITE(MEMSWCTL, rgvswctl);
	mdelay(1);

	spin_unlock_irq(&mchdev_lock);
}

/* There's a funny hw issue where the hw returns all 0 when reading from
 * GEN6_RP_INTERRUPT_LIMITS. Hence we always need to compute the desired value
 * ourselves, instead of doing a rmw cycle (which might result in us clearing
 * all limits and the gpu stuck at whatever frequency it is at atm).
 */
static u32 intel_rps_limits(struct drm_i915_private *dev_priv, u8 val)
{
	u32 limits;

	/* Only set the down limit when we've reached the lowest level to avoid
	 * getting more interrupts, otherwise leave this clear. This prevents a
	 * race in the hw when coming out of rc6: There's a tiny window where
	 * the hw runs at the minimal clock before selecting the desired
	 * frequency, if the down threshold expires in that window we will not
	 * receive a down interrupt. */
	if (IS_GEN9(dev_priv->dev)) {
		limits = (dev_priv->rps.max_freq_softlimit) << 23;
		if (val <= dev_priv->rps.min_freq_softlimit)
			limits |= (dev_priv->rps.min_freq_softlimit) << 14;
	} else {
		limits = dev_priv->rps.max_freq_softlimit << 24;
		if (val <= dev_priv->rps.min_freq_softlimit)
			limits |= dev_priv->rps.min_freq_softlimit << 16;
	}

	return limits;
}

static void gen6_set_rps_thresholds(struct drm_i915_private *dev_priv, u8 val)
{
	int new_power;
	u32 threshold_up = 0, threshold_down = 0; /* in % */
	u32 ei_up = 0, ei_down = 0;

	new_power = dev_priv->rps.power;
	switch (dev_priv->rps.power) {
	case LOW_POWER:
		if (val > dev_priv->rps.efficient_freq + 1 && val > dev_priv->rps.cur_freq)
			new_power = BETWEEN;
		break;

	case BETWEEN:
		if (val <= dev_priv->rps.efficient_freq && val < dev_priv->rps.cur_freq)
			new_power = LOW_POWER;
		else if (val >= dev_priv->rps.rp0_freq && val > dev_priv->rps.cur_freq)
			new_power = HIGH_POWER;
		break;

	case HIGH_POWER:
		if (val < (dev_priv->rps.rp1_freq + dev_priv->rps.rp0_freq) >> 1 && val < dev_priv->rps.cur_freq)
			new_power = BETWEEN;
		break;
	}
	/* Max/min bins are special */
	if (val <= dev_priv->rps.min_freq_softlimit)
		new_power = LOW_POWER;
	if (val >= dev_priv->rps.max_freq_softlimit)
		new_power = HIGH_POWER;
	if (new_power == dev_priv->rps.power)
		return;

	/* Note the units here are not exactly 1us, but 1280ns. */
	switch (new_power) {
	case LOW_POWER:
		/* Upclock if more than 95% busy over 16ms */
		ei_up = 16000;
		threshold_up = 95;

		/* Downclock if less than 85% busy over 32ms */
		ei_down = 32000;
		threshold_down = 85;
		break;

	case BETWEEN:
		/* Upclock if more than 90% busy over 13ms */
		ei_up = 13000;
		threshold_up = 90;

		/* Downclock if less than 75% busy over 32ms */
		ei_down = 32000;
		threshold_down = 75;
		break;

	case HIGH_POWER:
		/* Upclock if more than 85% busy over 10ms */
		ei_up = 10000;
		threshold_up = 85;

		/* Downclock if less than 60% busy over 32ms */
		ei_down = 32000;
		threshold_down = 60;
		break;
	}

	I915_WRITE(GEN6_RP_UP_EI,
		GT_INTERVAL_FROM_US(dev_priv, ei_up));
	I915_WRITE(GEN6_RP_UP_THRESHOLD,
		GT_INTERVAL_FROM_US(dev_priv, (ei_up * threshold_up / 100)));

	I915_WRITE(GEN6_RP_DOWN_EI,
		GT_INTERVAL_FROM_US(dev_priv, ei_down));
	I915_WRITE(GEN6_RP_DOWN_THRESHOLD,
		GT_INTERVAL_FROM_US(dev_priv, (ei_down * threshold_down / 100)));

	 I915_WRITE(GEN6_RP_CONTROL,
		    GEN6_RP_MEDIA_TURBO |
		    GEN6_RP_MEDIA_HW_NORMAL_MODE |
		    GEN6_RP_MEDIA_IS_GFX |
		    GEN6_RP_ENABLE |
		    GEN6_RP_UP_BUSY_AVG |
		    GEN6_RP_DOWN_IDLE_AVG);

	dev_priv->rps.power = new_power;
	dev_priv->rps.last_adj = 0;
}

static u32 gen6_rps_pm_mask(struct drm_i915_private *dev_priv, u8 val)
{
	u32 mask = 0;

	if (val > dev_priv->rps.min_freq_softlimit)
		mask |= GEN6_PM_RP_DOWN_EI_EXPIRED | GEN6_PM_RP_DOWN_THRESHOLD | GEN6_PM_RP_DOWN_TIMEOUT;
	if (val < dev_priv->rps.max_freq_softlimit)
		mask |= GEN6_PM_RP_UP_EI_EXPIRED | GEN6_PM_RP_UP_THRESHOLD;

	mask &= dev_priv->pm_rps_events;

	return gen6_sanitize_rps_pm_mask(dev_priv, ~mask);
}

/* gen6_set_rps is called to update the frequency request, but should also be
 * called when the range (min_delay and max_delay) is modified so that we can
 * update the GEN6_RP_INTERRUPT_LIMITS register accordingly. */
static void gen6_set_rps(struct drm_device *dev, u8 val)
{
	struct drm_i915_private *dev_priv = dev->dev_private;

	WARN_ON(!mutex_is_locked(&dev_priv->rps.hw_lock));
	WARN_ON(val > dev_priv->rps.max_freq);
	WARN_ON(val < dev_priv->rps.min_freq);

	/* min/max delay may still have been modified so be sure to
	 * write the limits value.
	 */
	if (val != dev_priv->rps.cur_freq) {
		gen6_set_rps_thresholds(dev_priv, val);

		if (IS_GEN9(dev))
			I915_WRITE(GEN6_RPNSWREQ,
				   GEN9_FREQUENCY(val));
		else if (IS_HASWELL(dev) || IS_BROADWELL(dev))
			I915_WRITE(GEN6_RPNSWREQ,
				   HSW_FREQUENCY(val));
		else
			I915_WRITE(GEN6_RPNSWREQ,
				   GEN6_FREQUENCY(val) |
				   GEN6_OFFSET(0) |
				   GEN6_AGGRESSIVE_TURBO);
	}

	/* Make sure we continue to get interrupts
	 * until we hit the minimum or maximum frequencies.
	 */
	I915_WRITE(GEN6_RP_INTERRUPT_LIMITS, intel_rps_limits(dev_priv, val));
	I915_WRITE(GEN6_PMINTRMSK, gen6_rps_pm_mask(dev_priv, val));

	POSTING_READ(GEN6_RPNSWREQ);

	dev_priv->rps.cur_freq = val;
	trace_intel_gpu_freq_change(val * 50);
}

static void valleyview_set_rps(struct drm_device *dev, u8 val)
{
	struct drm_i915_private *dev_priv = dev->dev_private;

	WARN_ON(!mutex_is_locked(&dev_priv->rps.hw_lock));
	WARN_ON(val > dev_priv->rps.max_freq);
	WARN_ON(val < dev_priv->rps.min_freq);

	if (WARN_ONCE(IS_CHERRYVIEW(dev) && (val & 1),
		      "Odd GPU freq value\n"))
		val &= ~1;

	if (val != dev_priv->rps.cur_freq)
		vlv_punit_write(dev_priv, PUNIT_REG_GPU_FREQ_REQ, val);

	I915_WRITE(GEN6_PMINTRMSK, gen6_rps_pm_mask(dev_priv, val));

	dev_priv->rps.cur_freq = val;
	trace_intel_gpu_freq_change(intel_gpu_freq(dev_priv, val));
}

/* vlv_set_rps_idle: Set the frequency to Rpn if Gfx clocks are down
 *
 * * If Gfx is Idle, then
 * 1. Mask Turbo interrupts
 * 2. Bring up Gfx clock
 * 3. Change the freq to Rpn and wait till P-Unit updates freq
 * 4. Clear the Force GFX CLK ON bit so that Gfx can down
 * 5. Unmask Turbo interrupts
*/
static void vlv_set_rps_idle(struct drm_i915_private *dev_priv)
{
	struct drm_device *dev = dev_priv->dev;
	u32 val = dev_priv->rps.idle_freq;

	/* CHV and latest VLV don't need to force the gfx clock */
	if (IS_CHERRYVIEW(dev) || dev->pdev->revision >= 0xd) {
		valleyview_set_rps(dev_priv->dev, val);
		return;
	}

	/*
	 * When we are idle.  Drop to min voltage state.
	 */

	if (dev_priv->rps.cur_freq <= val)
		return;

	/* Mask turbo interrupt so that they will not come in between */
	I915_WRITE(GEN6_PMINTRMSK,
		   gen6_sanitize_rps_pm_mask(dev_priv, ~0));

	vlv_force_gfx_clock(dev_priv, true);

	dev_priv->rps.cur_freq = val;

	vlv_punit_write(dev_priv, PUNIT_REG_GPU_FREQ_REQ, val);

	if (wait_for(((vlv_punit_read(dev_priv, PUNIT_REG_GPU_FREQ_STS))
				& GENFREQSTATUS) == 0, 100))
		DRM_ERROR("timed out waiting for Punit\n");

	vlv_force_gfx_clock(dev_priv, false);

	I915_WRITE(GEN6_PMINTRMSK, gen6_rps_pm_mask(dev_priv, val));
}

void gen6_rps_busy(struct drm_i915_private *dev_priv)
{
	mutex_lock(&dev_priv->rps.hw_lock);
	if (dev_priv->rps.enabled) {
		if (dev_priv->pm_rps_events & (GEN6_PM_RP_DOWN_EI_EXPIRED | GEN6_PM_RP_UP_EI_EXPIRED))
			gen6_rps_reset_ei(dev_priv);
		I915_WRITE(GEN6_PMINTRMSK,
			   gen6_rps_pm_mask(dev_priv, dev_priv->rps.cur_freq));
	}
	mutex_unlock(&dev_priv->rps.hw_lock);
}

void gen6_rps_idle(struct drm_i915_private *dev_priv)
{
	struct drm_device *dev = dev_priv->dev;

	mutex_lock(&dev_priv->rps.hw_lock);
	if (dev_priv->rps.enabled) {
		if (IS_VALLEYVIEW(dev))
			vlv_set_rps_idle(dev_priv);
		else
			gen6_set_rps(dev_priv->dev, dev_priv->rps.idle_freq);
		dev_priv->rps.last_adj = 0;
		I915_WRITE(GEN6_PMINTRMSK, 0xffffffff);
	}
	mutex_unlock(&dev_priv->rps.hw_lock);
}

void gen6_rps_boost(struct drm_i915_private *dev_priv)
{
	u32 val;

	mutex_lock(&dev_priv->rps.hw_lock);
	val = dev_priv->rps.max_freq_softlimit;
	if (dev_priv->rps.enabled &&
	    dev_priv->mm.busy &&
	    dev_priv->rps.cur_freq < val) {
		intel_set_rps(dev_priv->dev, val);
		dev_priv->rps.last_adj = 0;
	}
	mutex_unlock(&dev_priv->rps.hw_lock);
}

void intel_set_rps(struct drm_device *dev, u8 val)
{
	if (IS_VALLEYVIEW(dev))
		valleyview_set_rps(dev, val);
	else
		gen6_set_rps(dev, val);
}

static void gen9_disable_rps(struct drm_device *dev)
{
	struct drm_i915_private *dev_priv = dev->dev_private;

	I915_WRITE(GEN6_RC_CONTROL, 0);
	I915_WRITE(GEN9_PG_ENABLE, 0);
}

static void gen6_disable_rps(struct drm_device *dev)
{
	struct drm_i915_private *dev_priv = dev->dev_private;

	I915_WRITE(GEN6_RC_CONTROL, 0);
	I915_WRITE(GEN6_RPNSWREQ, 1 << 31);
}

static void cherryview_disable_rps(struct drm_device *dev)
{
	struct drm_i915_private *dev_priv = dev->dev_private;

	I915_WRITE(GEN6_RC_CONTROL, 0);
}

static void valleyview_disable_rps(struct drm_device *dev)
{
	struct drm_i915_private *dev_priv = dev->dev_private;

	/* we're doing forcewake before Disabling RC6,
	 * This what the BIOS expects when going into suspend */
	intel_uncore_forcewake_get(dev_priv, FORCEWAKE_ALL);

	I915_WRITE(GEN6_RC_CONTROL, 0);

	intel_uncore_forcewake_put(dev_priv, FORCEWAKE_ALL);
}

static void intel_print_rc6_info(struct drm_device *dev, u32 mode)
{
	if (IS_VALLEYVIEW(dev)) {
		if (mode & (GEN7_RC_CTL_TO_MODE | GEN6_RC_CTL_EI_MODE(1)))
			mode = GEN6_RC_CTL_RC6_ENABLE;
		else
			mode = 0;
	}
	if (HAS_RC6p(dev))
		DRM_DEBUG_KMS("Enabling RC6 states: RC6 %s RC6p %s RC6pp %s\n",
			      (mode & GEN6_RC_CTL_RC6_ENABLE) ? "on" : "off",
			      (mode & GEN6_RC_CTL_RC6p_ENABLE) ? "on" : "off",
			      (mode & GEN6_RC_CTL_RC6pp_ENABLE) ? "on" : "off");

	else
		DRM_DEBUG_KMS("Enabling RC6 states: RC6 %s\n",
			      (mode & GEN6_RC_CTL_RC6_ENABLE) ? "on" : "off");
}

static int sanitize_rc6_option(const struct drm_device *dev, int enable_rc6)
{
	/* No RC6 before Ironlake */
	if (INTEL_INFO(dev)->gen < 5)
		return 0;

	/* RC6 is only on Ironlake mobile not on desktop */
	if (INTEL_INFO(dev)->gen == 5 && !IS_IRONLAKE_M(dev))
		return 0;

	/* Respect the kernel parameter if it is set */
	if (enable_rc6 >= 0) {
		int mask;

		if (HAS_RC6p(dev))
			mask = INTEL_RC6_ENABLE | INTEL_RC6p_ENABLE |
			       INTEL_RC6pp_ENABLE;
		else
			mask = INTEL_RC6_ENABLE;

		if ((enable_rc6 & mask) != enable_rc6)
			DRM_DEBUG_KMS("Adjusting RC6 mask to %d (requested %d, valid %d)\n",
				      enable_rc6 & mask, enable_rc6, mask);

		return enable_rc6 & mask;
	}

	/* Disable RC6 on Ironlake */
	if (INTEL_INFO(dev)->gen == 5)
		return 0;

	if (IS_IVYBRIDGE(dev))
		return (INTEL_RC6_ENABLE | INTEL_RC6p_ENABLE);

	return INTEL_RC6_ENABLE;
}

int intel_enable_rc6(const struct drm_device *dev)
{
	return i915.enable_rc6;
}

static void gen6_init_rps_frequencies(struct drm_device *dev)
{
	struct drm_i915_private *dev_priv = dev->dev_private;
	uint32_t rp_state_cap;
	u32 ddcc_status = 0;
	int ret;

	rp_state_cap = I915_READ(GEN6_RP_STATE_CAP);
	/* All of these values are in units of 50MHz */
	dev_priv->rps.cur_freq		= 0;
	/* static values from HW: RP0 > RP1 > RPn (min_freq) */
	dev_priv->rps.rp0_freq		= (rp_state_cap >>  0) & 0xff;
	dev_priv->rps.rp1_freq		= (rp_state_cap >>  8) & 0xff;
	dev_priv->rps.min_freq		= (rp_state_cap >> 16) & 0xff;
	if (IS_SKYLAKE(dev)) {
		/* Store the frequency values in 16.66 MHZ units, which is
		   the natural hardware unit for SKL */
		dev_priv->rps.rp0_freq *= GEN9_FREQ_SCALER;
		dev_priv->rps.rp1_freq *= GEN9_FREQ_SCALER;
		dev_priv->rps.min_freq *= GEN9_FREQ_SCALER;
	}
	/* hw_max = RP0 until we check for overclocking */
	dev_priv->rps.max_freq		= dev_priv->rps.rp0_freq;

	dev_priv->rps.efficient_freq = dev_priv->rps.rp1_freq;
	if (IS_HASWELL(dev) || IS_BROADWELL(dev)) {
		ret = sandybridge_pcode_read(dev_priv,
					HSW_PCODE_DYNAMIC_DUTY_CYCLE_CONTROL,
					&ddcc_status);
		if (0 == ret)
			dev_priv->rps.efficient_freq =
				clamp_t(u8,
					((ddcc_status >> 8) & 0xff),
					dev_priv->rps.min_freq,
					dev_priv->rps.max_freq);
	}

	dev_priv->rps.idle_freq = dev_priv->rps.min_freq;

	/* Preserve min/max settings in case of re-init */
	if (dev_priv->rps.max_freq_softlimit == 0)
		dev_priv->rps.max_freq_softlimit = dev_priv->rps.max_freq;

	if (dev_priv->rps.min_freq_softlimit == 0) {
		if (IS_HASWELL(dev) || IS_BROADWELL(dev))
			dev_priv->rps.min_freq_softlimit =
				/* max(RPe, 450 MHz) */
				max(dev_priv->rps.efficient_freq, (u8) 9);
		else
			dev_priv->rps.min_freq_softlimit =
				dev_priv->rps.min_freq;
	}
}

/* See the Gen9_GT_PM_Programming_Guide doc for the below */
static void gen9_enable_rps(struct drm_device *dev)
{
	struct drm_i915_private *dev_priv = dev->dev_private;

	intel_uncore_forcewake_get(dev_priv, FORCEWAKE_ALL);

	gen6_init_rps_frequencies(dev);

	/* Program defaults and thresholds for RPS*/
	I915_WRITE(GEN6_RC_VIDEO_FREQ,
		GEN9_FREQUENCY(dev_priv->rps.rp1_freq));

	/* 1 second timeout*/
	I915_WRITE(GEN6_RP_DOWN_TIMEOUT,
		GT_INTERVAL_FROM_US(dev_priv, 1000000));

	I915_WRITE(GEN6_RP_IDLE_HYSTERSIS, 0xa);

	/* Leaning on the below call to gen6_set_rps to program/setup the
	 * Up/Down EI & threshold registers, as well as the RP_CONTROL,
	 * RP_INTERRUPT_LIMITS & RPNSWREQ registers */
	dev_priv->rps.power = HIGH_POWER; /* force a reset */
	gen6_set_rps(dev_priv->dev, dev_priv->rps.min_freq_softlimit);

	intel_uncore_forcewake_put(dev_priv, FORCEWAKE_ALL);
}

static void gen9_enable_rc6(struct drm_device *dev)
{
	struct drm_i915_private *dev_priv = dev->dev_private;
	struct intel_engine_cs *ring;
	uint32_t rc6_mask = 0;
	int unused;

	/* 1a: Software RC state - RC0 */
	I915_WRITE(GEN6_RC_STATE, 0);

	/* 1b: Get forcewake during program sequence. Although the driver
	 * hasn't enabled a state yet where we need forcewake, BIOS may have.*/
	intel_uncore_forcewake_get(dev_priv, FORCEWAKE_ALL);

	/* 2a: Disable RC states. */
	I915_WRITE(GEN6_RC_CONTROL, 0);

	/* 2b: Program RC6 thresholds.*/
	I915_WRITE(GEN6_RC6_WAKE_RATE_LIMIT, 54 << 16);
	I915_WRITE(GEN6_RC_EVALUATION_INTERVAL, 125000); /* 12500 * 1280ns */
	I915_WRITE(GEN6_RC_IDLE_HYSTERSIS, 25); /* 25 * 1280ns */
	for_each_ring(ring, dev_priv, unused)
		I915_WRITE(RING_MAX_IDLE(ring->mmio_base), 10);
	I915_WRITE(GEN6_RC_SLEEP, 0);
	I915_WRITE(GEN6_RC6_THRESHOLD, 37500); /* 37.5/125ms per EI */

	/* 2c: Program Coarse Power Gating Policies. */
	I915_WRITE(GEN9_MEDIA_PG_IDLE_HYSTERESIS, 25);
	I915_WRITE(GEN9_RENDER_PG_IDLE_HYSTERESIS, 25);

	/* 3a: Enable RC6 */
	if (intel_enable_rc6(dev) & INTEL_RC6_ENABLE)
		rc6_mask = GEN6_RC_CTL_RC6_ENABLE;
	DRM_INFO("RC6 %s\n", (rc6_mask & GEN6_RC_CTL_RC6_ENABLE) ?
			"on" : "off");
	I915_WRITE(GEN6_RC_CONTROL, GEN6_RC_CTL_HW_ENABLE |
				   GEN6_RC_CTL_EI_MODE(1) |
				   rc6_mask);

	/* 3b: Enable Coarse Power Gating only when RC6 is enabled */
	I915_WRITE(GEN9_PG_ENABLE, (rc6_mask & GEN6_RC_CTL_RC6_ENABLE) ? 3 : 0);

	intel_uncore_forcewake_put(dev_priv, FORCEWAKE_ALL);

}

static void gen8_enable_rps(struct drm_device *dev)
{
	struct drm_i915_private *dev_priv = dev->dev_private;
	struct intel_engine_cs *ring;
	uint32_t rc6_mask = 0;
	int unused;

	/* 1a: Software RC state - RC0 */
	I915_WRITE(GEN6_RC_STATE, 0);

	/* 1c & 1d: Get forcewake during program sequence. Although the driver
	 * hasn't enabled a state yet where we need forcewake, BIOS may have.*/
	intel_uncore_forcewake_get(dev_priv, FORCEWAKE_ALL);

	/* 2a: Disable RC states. */
	I915_WRITE(GEN6_RC_CONTROL, 0);

	/* Initialize rps frequencies */
	gen6_init_rps_frequencies(dev);

	/* 2b: Program RC6 thresholds.*/
	I915_WRITE(GEN6_RC6_WAKE_RATE_LIMIT, 40 << 16);
	I915_WRITE(GEN6_RC_EVALUATION_INTERVAL, 125000); /* 12500 * 1280ns */
	I915_WRITE(GEN6_RC_IDLE_HYSTERSIS, 25); /* 25 * 1280ns */
	for_each_ring(ring, dev_priv, unused)
		I915_WRITE(RING_MAX_IDLE(ring->mmio_base), 10);
	I915_WRITE(GEN6_RC_SLEEP, 0);
	if (IS_BROADWELL(dev))
		I915_WRITE(GEN6_RC6_THRESHOLD, 625); /* 800us/1.28 for TO */
	else
		I915_WRITE(GEN6_RC6_THRESHOLD, 50000); /* 50/125ms per EI */

	/* 3: Enable RC6 */
	if (intel_enable_rc6(dev) & INTEL_RC6_ENABLE)
		rc6_mask = GEN6_RC_CTL_RC6_ENABLE;
	intel_print_rc6_info(dev, rc6_mask);
	if (IS_BROADWELL(dev))
		I915_WRITE(GEN6_RC_CONTROL, GEN6_RC_CTL_HW_ENABLE |
				GEN7_RC_CTL_TO_MODE |
				rc6_mask);
	else
		I915_WRITE(GEN6_RC_CONTROL, GEN6_RC_CTL_HW_ENABLE |
				GEN6_RC_CTL_EI_MODE(1) |
				rc6_mask);

	/* 4 Program defaults and thresholds for RPS*/
	I915_WRITE(GEN6_RPNSWREQ,
		   HSW_FREQUENCY(dev_priv->rps.rp1_freq));
	I915_WRITE(GEN6_RC_VIDEO_FREQ,
		   HSW_FREQUENCY(dev_priv->rps.rp1_freq));
	/* NB: Docs say 1s, and 1000000 - which aren't equivalent */
	I915_WRITE(GEN6_RP_DOWN_TIMEOUT, 100000000 / 128); /* 1 second timeout */

	/* Docs recommend 900MHz, and 300 MHz respectively */
	I915_WRITE(GEN6_RP_INTERRUPT_LIMITS,
		   dev_priv->rps.max_freq_softlimit << 24 |
		   dev_priv->rps.min_freq_softlimit << 16);

	I915_WRITE(GEN6_RP_UP_THRESHOLD, 7600000 / 128); /* 76ms busyness per EI, 90% */
	I915_WRITE(GEN6_RP_DOWN_THRESHOLD, 31300000 / 128); /* 313ms busyness per EI, 70%*/
	I915_WRITE(GEN6_RP_UP_EI, 66000); /* 84.48ms, XXX: random? */
	I915_WRITE(GEN6_RP_DOWN_EI, 350000); /* 448ms, XXX: random? */

	I915_WRITE(GEN6_RP_IDLE_HYSTERSIS, 10);

	/* 5: Enable RPS */
	I915_WRITE(GEN6_RP_CONTROL,
		   GEN6_RP_MEDIA_TURBO |
		   GEN6_RP_MEDIA_HW_NORMAL_MODE |
		   GEN6_RP_MEDIA_IS_GFX |
		   GEN6_RP_ENABLE |
		   GEN6_RP_UP_BUSY_AVG |
		   GEN6_RP_DOWN_IDLE_AVG);

	/* 6: Ring frequency + overclocking (our driver does this later */

	dev_priv->rps.power = HIGH_POWER; /* force a reset */
	gen6_set_rps(dev_priv->dev, dev_priv->rps.idle_freq);

	intel_uncore_forcewake_put(dev_priv, FORCEWAKE_ALL);
}

static void gen6_enable_rps(struct drm_device *dev)
{
	struct drm_i915_private *dev_priv = dev->dev_private;
	struct intel_engine_cs *ring;
	u32 rc6vids, pcu_mbox = 0, rc6_mask = 0;
	u32 gtfifodbg;
	int rc6_mode;
	int i, ret;

	WARN_ON(!mutex_is_locked(&dev_priv->rps.hw_lock));

	/* Here begins a magic sequence of register writes to enable
	 * auto-downclocking.
	 *
	 * Perhaps there might be some value in exposing these to
	 * userspace...
	 */
	I915_WRITE(GEN6_RC_STATE, 0);

	/* Clear the DBG now so we don't confuse earlier errors */
	if ((gtfifodbg = I915_READ(GTFIFODBG))) {
		DRM_ERROR("GT fifo had a previous error %x\n", gtfifodbg);
		I915_WRITE(GTFIFODBG, gtfifodbg);
	}

	intel_uncore_forcewake_get(dev_priv, FORCEWAKE_ALL);

	/* Initialize rps frequencies */
	gen6_init_rps_frequencies(dev);

	/* disable the counters and set deterministic thresholds */
	I915_WRITE(GEN6_RC_CONTROL, 0);

	I915_WRITE(GEN6_RC1_WAKE_RATE_LIMIT, 1000 << 16);
	I915_WRITE(GEN6_RC6_WAKE_RATE_LIMIT, 40 << 16 | 30);
	I915_WRITE(GEN6_RC6pp_WAKE_RATE_LIMIT, 30);
	I915_WRITE(GEN6_RC_EVALUATION_INTERVAL, 125000);
	I915_WRITE(GEN6_RC_IDLE_HYSTERSIS, 25);

	for_each_ring(ring, dev_priv, i)
		I915_WRITE(RING_MAX_IDLE(ring->mmio_base), 10);

	I915_WRITE(GEN6_RC_SLEEP, 0);
	I915_WRITE(GEN6_RC1e_THRESHOLD, 1000);
	if (IS_IVYBRIDGE(dev))
		I915_WRITE(GEN6_RC6_THRESHOLD, 125000);
	else
		I915_WRITE(GEN6_RC6_THRESHOLD, 50000);
	I915_WRITE(GEN6_RC6p_THRESHOLD, 150000);
	I915_WRITE(GEN6_RC6pp_THRESHOLD, 64000); /* unused */

	/* Check if we are enabling RC6 */
	rc6_mode = intel_enable_rc6(dev_priv->dev);
	if (rc6_mode & INTEL_RC6_ENABLE)
		rc6_mask |= GEN6_RC_CTL_RC6_ENABLE;

	/* We don't use those on Haswell */
	if (!IS_HASWELL(dev)) {
		if (rc6_mode & INTEL_RC6p_ENABLE)
			rc6_mask |= GEN6_RC_CTL_RC6p_ENABLE;

		if (rc6_mode & INTEL_RC6pp_ENABLE)
			rc6_mask |= GEN6_RC_CTL_RC6pp_ENABLE;
	}

	intel_print_rc6_info(dev, rc6_mask);

	I915_WRITE(GEN6_RC_CONTROL,
		   rc6_mask |
		   GEN6_RC_CTL_EI_MODE(1) |
		   GEN6_RC_CTL_HW_ENABLE);

	/* Power down if completely idle for over 50ms */
	I915_WRITE(GEN6_RP_DOWN_TIMEOUT, 50000);
	I915_WRITE(GEN6_RP_IDLE_HYSTERSIS, 10);

	ret = sandybridge_pcode_write(dev_priv, GEN6_PCODE_WRITE_MIN_FREQ_TABLE, 0);
	if (ret)
		DRM_DEBUG_DRIVER("Failed to set the min frequency\n");

	ret = sandybridge_pcode_read(dev_priv, GEN6_READ_OC_PARAMS, &pcu_mbox);
	if (!ret && (pcu_mbox & (1<<31))) { /* OC supported */
		DRM_DEBUG_DRIVER("Overclocking supported. Max: %dMHz, Overclock max: %dMHz\n",
				 (dev_priv->rps.max_freq_softlimit & 0xff) * 50,
				 (pcu_mbox & 0xff) * 50);
		dev_priv->rps.max_freq = pcu_mbox & 0xff;
	}

	dev_priv->rps.power = HIGH_POWER; /* force a reset */
	gen6_set_rps(dev_priv->dev, dev_priv->rps.idle_freq);

	rc6vids = 0;
	ret = sandybridge_pcode_read(dev_priv, GEN6_PCODE_READ_RC6VIDS, &rc6vids);
	if (IS_GEN6(dev) && ret) {
		DRM_DEBUG_DRIVER("Couldn't check for BIOS workaround\n");
	} else if (IS_GEN6(dev) && (GEN6_DECODE_RC6_VID(rc6vids & 0xff) < 450)) {
		DRM_DEBUG_DRIVER("You should update your BIOS. Correcting minimum rc6 voltage (%dmV->%dmV)\n",
			  GEN6_DECODE_RC6_VID(rc6vids & 0xff), 450);
		rc6vids &= 0xffff00;
		rc6vids |= GEN6_ENCODE_RC6_VID(450);
		ret = sandybridge_pcode_write(dev_priv, GEN6_PCODE_WRITE_RC6VIDS, rc6vids);
		if (ret)
			DRM_ERROR("Couldn't fix incorrect rc6 voltage\n");
	}

	intel_uncore_forcewake_put(dev_priv, FORCEWAKE_ALL);
}

static void __gen6_update_ring_freq(struct drm_device *dev)
{
	struct drm_i915_private *dev_priv = dev->dev_private;
	int min_freq = 15;
	unsigned int gpu_freq;
	unsigned int max_ia_freq, min_ring_freq;
	int scaling_factor = 180;
	struct cpufreq_policy *policy;

	WARN_ON(!mutex_is_locked(&dev_priv->rps.hw_lock));

	policy = cpufreq_cpu_get(0);
	if (policy) {
		max_ia_freq = policy->cpuinfo.max_freq;
		cpufreq_cpu_put(policy);
	} else {
		/*
		 * Default to measured freq if none found, PCU will ensure we
		 * don't go over
		 */
		max_ia_freq = tsc_khz;
	}

	/* Convert from kHz to MHz */
	max_ia_freq /= 1000;

	min_ring_freq = I915_READ(DCLK) & 0xf;
	/* convert DDR frequency from units of 266.6MHz to bandwidth */
	min_ring_freq = mult_frac(min_ring_freq, 8, 3);

	/*
	 * For each potential GPU frequency, load a ring frequency we'd like
	 * to use for memory access.  We do this by specifying the IA frequency
	 * the PCU should use as a reference to determine the ring frequency.
	 */
	for (gpu_freq = dev_priv->rps.max_freq; gpu_freq >= dev_priv->rps.min_freq;
	     gpu_freq--) {
		int diff = dev_priv->rps.max_freq - gpu_freq;
		unsigned int ia_freq = 0, ring_freq = 0;

		if (INTEL_INFO(dev)->gen >= 8) {
			/* max(2 * GT, DDR). NB: GT is 50MHz units */
			ring_freq = max(min_ring_freq, gpu_freq);
		} else if (IS_HASWELL(dev)) {
			ring_freq = mult_frac(gpu_freq, 5, 4);
			ring_freq = max(min_ring_freq, ring_freq);
			/* leave ia_freq as the default, chosen by cpufreq */
		} else {
			/* On older processors, there is no separate ring
			 * clock domain, so in order to boost the bandwidth
			 * of the ring, we need to upclock the CPU (ia_freq).
			 *
			 * For GPU frequencies less than 750MHz,
			 * just use the lowest ring freq.
			 */
			if (gpu_freq < min_freq)
				ia_freq = 800;
			else
				ia_freq = max_ia_freq - ((diff * scaling_factor) / 2);
			ia_freq = DIV_ROUND_CLOSEST(ia_freq, 100);
		}

		sandybridge_pcode_write(dev_priv,
					GEN6_PCODE_WRITE_MIN_FREQ_TABLE,
					ia_freq << GEN6_PCODE_FREQ_IA_RATIO_SHIFT |
					ring_freq << GEN6_PCODE_FREQ_RING_RATIO_SHIFT |
					gpu_freq);
	}
}

void gen6_update_ring_freq(struct drm_device *dev)
{
	struct drm_i915_private *dev_priv = dev->dev_private;

	if (INTEL_INFO(dev)->gen < 6 || IS_VALLEYVIEW(dev))
		return;

	mutex_lock(&dev_priv->rps.hw_lock);
	__gen6_update_ring_freq(dev);
	mutex_unlock(&dev_priv->rps.hw_lock);
}

static int cherryview_rps_max_freq(struct drm_i915_private *dev_priv)
{
	struct drm_device *dev = dev_priv->dev;
	u32 val, rp0;

	if (dev->pdev->revision >= 0x20) {
		val = vlv_punit_read(dev_priv, FB_GFX_FMAX_AT_VMAX_FUSE);

		switch (INTEL_INFO(dev)->eu_total) {
		case 8:
				/* (2 * 4) config */
				rp0 = (val >> FB_GFX_FMAX_AT_VMAX_2SS4EU_FUSE_SHIFT);
				break;
		case 12:
				/* (2 * 6) config */
				rp0 = (val >> FB_GFX_FMAX_AT_VMAX_2SS6EU_FUSE_SHIFT);
				break;
		case 16:
				/* (2 * 8) config */
		default:
				/* Setting (2 * 8) Min RP0 for any other combination */
				rp0 = (val >> FB_GFX_FMAX_AT_VMAX_2SS8EU_FUSE_SHIFT);
				break;
		}
		rp0 = (rp0 & FB_GFX_FREQ_FUSE_MASK);
	} else {
		/* For pre-production hardware */
		val = vlv_punit_read(dev_priv, PUNIT_GPU_STATUS_REG);
		rp0 = (val >> PUNIT_GPU_STATUS_MAX_FREQ_SHIFT) &
		       PUNIT_GPU_STATUS_MAX_FREQ_MASK;
	}
	return rp0;
}

static int cherryview_rps_rpe_freq(struct drm_i915_private *dev_priv)
{
	u32 val, rpe;

	val = vlv_punit_read(dev_priv, PUNIT_GPU_DUTYCYCLE_REG);
	rpe = (val >> PUNIT_GPU_DUTYCYCLE_RPE_FREQ_SHIFT) & PUNIT_GPU_DUTYCYCLE_RPE_FREQ_MASK;

	return rpe;
}

static int cherryview_rps_guar_freq(struct drm_i915_private *dev_priv)
{
	struct drm_device *dev = dev_priv->dev;
	u32 val, rp1;

	if (dev->pdev->revision >= 0x20) {
		val = vlv_punit_read(dev_priv, FB_GFX_FMAX_AT_VMAX_FUSE);
		rp1 = (val & FB_GFX_FREQ_FUSE_MASK);
	} else {
		/* For pre-production hardware */
		val = vlv_punit_read(dev_priv, PUNIT_REG_GPU_FREQ_STS);
		rp1 = ((val >> PUNIT_GPU_STATUS_MAX_FREQ_SHIFT) &
		       PUNIT_GPU_STATUS_MAX_FREQ_MASK);
	}
	return rp1;
}

static int cherryview_rps_min_freq(struct drm_i915_private *dev_priv)
{
	struct drm_device *dev = dev_priv->dev;
	u32 val, rpn;

	if (dev->pdev->revision >= 0x20) {
		val = vlv_punit_read(dev_priv, FB_GFX_FMIN_AT_VMIN_FUSE);
		rpn = ((val >> FB_GFX_FMIN_AT_VMIN_FUSE_SHIFT) &
		       FB_GFX_FREQ_FUSE_MASK);
	} else { /* For pre-production hardware */
		val = vlv_punit_read(dev_priv, PUNIT_GPU_STATUS_REG);
		rpn = ((val >> PUNIT_GPU_STATIS_GFX_MIN_FREQ_SHIFT) &
		       PUNIT_GPU_STATUS_GFX_MIN_FREQ_MASK);
	}

	return rpn;
}

static int valleyview_rps_guar_freq(struct drm_i915_private *dev_priv)
{
	u32 val, rp1;

	val = vlv_nc_read(dev_priv, IOSF_NC_FB_GFX_FREQ_FUSE);

	rp1 = (val & FB_GFX_FGUARANTEED_FREQ_FUSE_MASK) >> FB_GFX_FGUARANTEED_FREQ_FUSE_SHIFT;

	return rp1;
}

static int valleyview_rps_max_freq(struct drm_i915_private *dev_priv)
{
	u32 val, rp0;

	val = vlv_nc_read(dev_priv, IOSF_NC_FB_GFX_FREQ_FUSE);

	rp0 = (val & FB_GFX_MAX_FREQ_FUSE_MASK) >> FB_GFX_MAX_FREQ_FUSE_SHIFT;
	/* Clamp to max */
	rp0 = min_t(u32, rp0, 0xea);

	return rp0;
}

static int valleyview_rps_rpe_freq(struct drm_i915_private *dev_priv)
{
	u32 val, rpe;

	val = vlv_nc_read(dev_priv, IOSF_NC_FB_GFX_FMAX_FUSE_LO);
	rpe = (val & FB_FMAX_VMIN_FREQ_LO_MASK) >> FB_FMAX_VMIN_FREQ_LO_SHIFT;
	val = vlv_nc_read(dev_priv, IOSF_NC_FB_GFX_FMAX_FUSE_HI);
	rpe |= (val & FB_FMAX_VMIN_FREQ_HI_MASK) << 5;

	return rpe;
}

static int valleyview_rps_min_freq(struct drm_i915_private *dev_priv)
{
	return vlv_punit_read(dev_priv, PUNIT_REG_GPU_LFM) & 0xff;
}

/* Check that the pctx buffer wasn't move under us. */
static void valleyview_check_pctx(struct drm_i915_private *dev_priv)
{
	unsigned long pctx_addr = I915_READ(VLV_PCBR) & ~4095;

	WARN_ON(pctx_addr != dev_priv->mm.stolen_base +
			     dev_priv->vlv_pctx->stolen->start);
}


/* Check that the pcbr address is not empty. */
static void cherryview_check_pctx(struct drm_i915_private *dev_priv)
{
	unsigned long pctx_addr = I915_READ(VLV_PCBR) & ~4095;

	WARN_ON((pctx_addr >> VLV_PCBR_ADDR_SHIFT) == 0);
}

static void cherryview_setup_pctx(struct drm_device *dev)
{
	struct drm_i915_private *dev_priv = dev->dev_private;
	unsigned long pctx_paddr, paddr;
	struct i915_gtt *gtt = &dev_priv->gtt;
	u32 pcbr;
	int pctx_size = 32*1024;

	WARN_ON(!mutex_is_locked(&dev->struct_mutex));

	pcbr = I915_READ(VLV_PCBR);
	if ((pcbr >> VLV_PCBR_ADDR_SHIFT) == 0) {
		DRM_DEBUG_DRIVER("BIOS didn't set up PCBR, fixing up\n");
		paddr = (dev_priv->mm.stolen_base +
			 (gtt->stolen_size - pctx_size));

		pctx_paddr = (paddr & (~4095));
		I915_WRITE(VLV_PCBR, pctx_paddr);
	}

	DRM_DEBUG_DRIVER("PCBR: 0x%08x\n", I915_READ(VLV_PCBR));
}

static void valleyview_setup_pctx(struct drm_device *dev)
{
	struct drm_i915_private *dev_priv = dev->dev_private;
	struct drm_i915_gem_object *pctx;
	unsigned long pctx_paddr;
	u32 pcbr;
	int pctx_size = 24*1024;

	WARN_ON(!mutex_is_locked(&dev->struct_mutex));

	pcbr = I915_READ(VLV_PCBR);
	if (pcbr) {
		/* BIOS set it up already, grab the pre-alloc'd space */
		int pcbr_offset;

		pcbr_offset = (pcbr & (~4095)) - dev_priv->mm.stolen_base;
		pctx = i915_gem_object_create_stolen_for_preallocated(dev_priv->dev,
								      pcbr_offset,
								      I915_GTT_OFFSET_NONE,
								      pctx_size);
		goto out;
	}

	DRM_DEBUG_DRIVER("BIOS didn't set up PCBR, fixing up\n");

	/*
	 * From the Gunit register HAS:
	 * The Gfx driver is expected to program this register and ensure
	 * proper allocation within Gfx stolen memory.  For example, this
	 * register should be programmed such than the PCBR range does not
	 * overlap with other ranges, such as the frame buffer, protected
	 * memory, or any other relevant ranges.
	 */
	pctx = i915_gem_object_create_stolen(dev, pctx_size);
	if (!pctx) {
		DRM_DEBUG("not enough stolen space for PCTX, disabling\n");
		return;
	}

	pctx_paddr = dev_priv->mm.stolen_base + pctx->stolen->start;
	I915_WRITE(VLV_PCBR, pctx_paddr);

out:
	DRM_DEBUG_DRIVER("PCBR: 0x%08x\n", I915_READ(VLV_PCBR));
	dev_priv->vlv_pctx = pctx;
}

static void valleyview_cleanup_pctx(struct drm_device *dev)
{
	struct drm_i915_private *dev_priv = dev->dev_private;

	if (WARN_ON(!dev_priv->vlv_pctx))
		return;

	drm_gem_object_unreference(&dev_priv->vlv_pctx->base);
	dev_priv->vlv_pctx = NULL;
}

static void valleyview_init_gt_powersave(struct drm_device *dev)
{
	struct drm_i915_private *dev_priv = dev->dev_private;
	u32 val;

	valleyview_setup_pctx(dev);

	mutex_lock(&dev_priv->rps.hw_lock);

	val = vlv_punit_read(dev_priv, PUNIT_REG_GPU_FREQ_STS);
	switch ((val >> 6) & 3) {
	case 0:
	case 1:
		dev_priv->mem_freq = 800;
		break;
	case 2:
		dev_priv->mem_freq = 1066;
		break;
	case 3:
		dev_priv->mem_freq = 1333;
		break;
	}
	DRM_DEBUG_DRIVER("DDR speed: %d MHz\n", dev_priv->mem_freq);

	dev_priv->rps.max_freq = valleyview_rps_max_freq(dev_priv);
	dev_priv->rps.rp0_freq = dev_priv->rps.max_freq;
	DRM_DEBUG_DRIVER("max GPU freq: %d MHz (%u)\n",
			 intel_gpu_freq(dev_priv, dev_priv->rps.max_freq),
			 dev_priv->rps.max_freq);

	dev_priv->rps.efficient_freq = valleyview_rps_rpe_freq(dev_priv);
	DRM_DEBUG_DRIVER("RPe GPU freq: %d MHz (%u)\n",
			 intel_gpu_freq(dev_priv, dev_priv->rps.efficient_freq),
			 dev_priv->rps.efficient_freq);

	dev_priv->rps.rp1_freq = valleyview_rps_guar_freq(dev_priv);
	DRM_DEBUG_DRIVER("RP1(Guar Freq) GPU freq: %d MHz (%u)\n",
			 intel_gpu_freq(dev_priv, dev_priv->rps.rp1_freq),
			 dev_priv->rps.rp1_freq);

	dev_priv->rps.min_freq = valleyview_rps_min_freq(dev_priv);
	DRM_DEBUG_DRIVER("min GPU freq: %d MHz (%u)\n",
			 intel_gpu_freq(dev_priv, dev_priv->rps.min_freq),
			 dev_priv->rps.min_freq);

	dev_priv->rps.idle_freq = dev_priv->rps.min_freq;

	/* Preserve min/max settings in case of re-init */
	if (dev_priv->rps.max_freq_softlimit == 0)
		dev_priv->rps.max_freq_softlimit = dev_priv->rps.max_freq;

	if (dev_priv->rps.min_freq_softlimit == 0)
		dev_priv->rps.min_freq_softlimit = dev_priv->rps.min_freq;

	mutex_unlock(&dev_priv->rps.hw_lock);
}

static void cherryview_init_gt_powersave(struct drm_device *dev)
{
	struct drm_i915_private *dev_priv = dev->dev_private;
	u32 val;

	cherryview_setup_pctx(dev);

	mutex_lock(&dev_priv->rps.hw_lock);

	mutex_lock(&dev_priv->dpio_lock);
	val = vlv_cck_read(dev_priv, CCK_FUSE_REG);
	mutex_unlock(&dev_priv->dpio_lock);

	switch ((val >> 2) & 0x7) {
	case 0:
	case 1:
		dev_priv->rps.cz_freq = 200;
		dev_priv->mem_freq = 1600;
		break;
	case 2:
		dev_priv->rps.cz_freq = 267;
		dev_priv->mem_freq = 1600;
		break;
	case 3:
		dev_priv->rps.cz_freq = 333;
		dev_priv->mem_freq = 2000;
		break;
	case 4:
		dev_priv->rps.cz_freq = 320;
		dev_priv->mem_freq = 1600;
		break;
	case 5:
		dev_priv->rps.cz_freq = 400;
		dev_priv->mem_freq = 1600;
		break;
	}
	DRM_DEBUG_DRIVER("DDR speed: %d MHz\n", dev_priv->mem_freq);

	dev_priv->rps.max_freq = cherryview_rps_max_freq(dev_priv);
	dev_priv->rps.rp0_freq = dev_priv->rps.max_freq;
	DRM_DEBUG_DRIVER("max GPU freq: %d MHz (%u)\n",
			 intel_gpu_freq(dev_priv, dev_priv->rps.max_freq),
			 dev_priv->rps.max_freq);

	dev_priv->rps.efficient_freq = cherryview_rps_rpe_freq(dev_priv);
	DRM_DEBUG_DRIVER("RPe GPU freq: %d MHz (%u)\n",
			 intel_gpu_freq(dev_priv, dev_priv->rps.efficient_freq),
			 dev_priv->rps.efficient_freq);

	dev_priv->rps.rp1_freq = cherryview_rps_guar_freq(dev_priv);
	DRM_DEBUG_DRIVER("RP1(Guar) GPU freq: %d MHz (%u)\n",
			 intel_gpu_freq(dev_priv, dev_priv->rps.rp1_freq),
			 dev_priv->rps.rp1_freq);

	dev_priv->rps.min_freq = cherryview_rps_min_freq(dev_priv);
	DRM_DEBUG_DRIVER("min GPU freq: %d MHz (%u)\n",
			 intel_gpu_freq(dev_priv, dev_priv->rps.min_freq),
			 dev_priv->rps.min_freq);

	WARN_ONCE((dev_priv->rps.max_freq |
		   dev_priv->rps.efficient_freq |
		   dev_priv->rps.rp1_freq |
		   dev_priv->rps.min_freq) & 1,
		  "Odd GPU freq values\n");

	dev_priv->rps.idle_freq = dev_priv->rps.min_freq;

	/* Preserve min/max settings in case of re-init */
	if (dev_priv->rps.max_freq_softlimit == 0)
		dev_priv->rps.max_freq_softlimit = dev_priv->rps.max_freq;

	if (dev_priv->rps.min_freq_softlimit == 0)
		dev_priv->rps.min_freq_softlimit = dev_priv->rps.min_freq;

	mutex_unlock(&dev_priv->rps.hw_lock);
}

static void valleyview_cleanup_gt_powersave(struct drm_device *dev)
{
	valleyview_cleanup_pctx(dev);
}

static void cherryview_enable_rps(struct drm_device *dev)
{
	struct drm_i915_private *dev_priv = dev->dev_private;
	struct intel_engine_cs *ring;
	u32 gtfifodbg, val, rc6_mode = 0, pcbr;
	int i;

	WARN_ON(!mutex_is_locked(&dev_priv->rps.hw_lock));

	gtfifodbg = I915_READ(GTFIFODBG);
	if (gtfifodbg) {
		DRM_DEBUG_DRIVER("GT fifo had a previous error %x\n",
				 gtfifodbg);
		I915_WRITE(GTFIFODBG, gtfifodbg);
	}

	cherryview_check_pctx(dev_priv);

	/* 1a & 1b: Get forcewake during program sequence. Although the driver
	 * hasn't enabled a state yet where we need forcewake, BIOS may have.*/
	intel_uncore_forcewake_get(dev_priv, FORCEWAKE_ALL);

	/*  Disable RC states. */
	I915_WRITE(GEN6_RC_CONTROL, 0);

	/* 2a: Program RC6 thresholds.*/
	I915_WRITE(GEN6_RC6_WAKE_RATE_LIMIT, 40 << 16);
	I915_WRITE(GEN6_RC_EVALUATION_INTERVAL, 125000); /* 12500 * 1280ns */
	I915_WRITE(GEN6_RC_IDLE_HYSTERSIS, 25); /* 25 * 1280ns */

	for_each_ring(ring, dev_priv, i)
		I915_WRITE(RING_MAX_IDLE(ring->mmio_base), 10);
	I915_WRITE(GEN6_RC_SLEEP, 0);

	/* TO threshold set to 1750 us ( 0x557 * 1.28 us) */
	I915_WRITE(GEN6_RC6_THRESHOLD, 0x557);

	/* allows RC6 residency counter to work */
	I915_WRITE(VLV_COUNTER_CONTROL,
		   _MASKED_BIT_ENABLE(VLV_COUNT_RANGE_HIGH |
				      VLV_MEDIA_RC6_COUNT_EN |
				      VLV_RENDER_RC6_COUNT_EN));

	/* For now we assume BIOS is allocating and populating the PCBR  */
	pcbr = I915_READ(VLV_PCBR);

	/* 3: Enable RC6 */
	if ((intel_enable_rc6(dev) & INTEL_RC6_ENABLE) &&
						(pcbr >> VLV_PCBR_ADDR_SHIFT))
		rc6_mode = GEN7_RC_CTL_TO_MODE;

	I915_WRITE(GEN6_RC_CONTROL, rc6_mode);

	/* 4 Program defaults and thresholds for RPS*/
	I915_WRITE(GEN6_RP_DOWN_TIMEOUT, 1000000);
	I915_WRITE(GEN6_RP_UP_THRESHOLD, 59400);
	I915_WRITE(GEN6_RP_DOWN_THRESHOLD, 245000);
	I915_WRITE(GEN6_RP_UP_EI, 66000);
	I915_WRITE(GEN6_RP_DOWN_EI, 350000);

	I915_WRITE(GEN6_RP_IDLE_HYSTERSIS, 10);

	/* 5: Enable RPS */
	I915_WRITE(GEN6_RP_CONTROL,
		   GEN6_RP_MEDIA_HW_NORMAL_MODE |
		   GEN6_RP_MEDIA_IS_GFX |
		   GEN6_RP_ENABLE |
		   GEN6_RP_UP_BUSY_AVG |
		   GEN6_RP_DOWN_IDLE_AVG);

	val = vlv_punit_read(dev_priv, PUNIT_REG_GPU_FREQ_STS);

	/* RPS code assumes GPLL is used */
	WARN_ONCE((val & GPLLENABLE) == 0, "GPLL not enabled\n");

	DRM_DEBUG_DRIVER("GPLL enabled? %s\n", val & GPLLENABLE ? "yes" : "no");
	DRM_DEBUG_DRIVER("GPU status: 0x%08x\n", val);

	dev_priv->rps.cur_freq = (val >> 8) & 0xff;
	DRM_DEBUG_DRIVER("current GPU freq: %d MHz (%u)\n",
			 intel_gpu_freq(dev_priv, dev_priv->rps.cur_freq),
			 dev_priv->rps.cur_freq);

	DRM_DEBUG_DRIVER("setting GPU freq to %d MHz (%u)\n",
			 intel_gpu_freq(dev_priv, dev_priv->rps.efficient_freq),
			 dev_priv->rps.efficient_freq);

	valleyview_set_rps(dev_priv->dev, dev_priv->rps.efficient_freq);

	intel_uncore_forcewake_put(dev_priv, FORCEWAKE_ALL);
}

static void valleyview_enable_rps(struct drm_device *dev)
{
	struct drm_i915_private *dev_priv = dev->dev_private;
	struct intel_engine_cs *ring;
	u32 gtfifodbg, val, rc6_mode = 0;
	int i;

	WARN_ON(!mutex_is_locked(&dev_priv->rps.hw_lock));

	valleyview_check_pctx(dev_priv);

	if ((gtfifodbg = I915_READ(GTFIFODBG))) {
		DRM_DEBUG_DRIVER("GT fifo had a previous error %x\n",
				 gtfifodbg);
		I915_WRITE(GTFIFODBG, gtfifodbg);
	}

	/* If VLV, Forcewake all wells, else re-direct to regular path */
	intel_uncore_forcewake_get(dev_priv, FORCEWAKE_ALL);

	/*  Disable RC states. */
	I915_WRITE(GEN6_RC_CONTROL, 0);

	I915_WRITE(GEN6_RP_DOWN_TIMEOUT, 1000000);
	I915_WRITE(GEN6_RP_UP_THRESHOLD, 59400);
	I915_WRITE(GEN6_RP_DOWN_THRESHOLD, 245000);
	I915_WRITE(GEN6_RP_UP_EI, 66000);
	I915_WRITE(GEN6_RP_DOWN_EI, 350000);

	I915_WRITE(GEN6_RP_IDLE_HYSTERSIS, 10);

	I915_WRITE(GEN6_RP_CONTROL,
		   GEN6_RP_MEDIA_TURBO |
		   GEN6_RP_MEDIA_HW_NORMAL_MODE |
		   GEN6_RP_MEDIA_IS_GFX |
		   GEN6_RP_ENABLE |
		   GEN6_RP_UP_BUSY_AVG |
		   GEN6_RP_DOWN_IDLE_CONT);

	I915_WRITE(GEN6_RC6_WAKE_RATE_LIMIT, 0x00280000);
	I915_WRITE(GEN6_RC_EVALUATION_INTERVAL, 125000);
	I915_WRITE(GEN6_RC_IDLE_HYSTERSIS, 25);

	for_each_ring(ring, dev_priv, i)
		I915_WRITE(RING_MAX_IDLE(ring->mmio_base), 10);

	I915_WRITE(GEN6_RC6_THRESHOLD, 0x557);

	/* allows RC6 residency counter to work */
	I915_WRITE(VLV_COUNTER_CONTROL,
		   _MASKED_BIT_ENABLE(VLV_MEDIA_RC0_COUNT_EN |
				      VLV_RENDER_RC0_COUNT_EN |
				      VLV_MEDIA_RC6_COUNT_EN |
				      VLV_RENDER_RC6_COUNT_EN));

	if (intel_enable_rc6(dev) & INTEL_RC6_ENABLE)
		rc6_mode = GEN7_RC_CTL_TO_MODE | VLV_RC_CTL_CTX_RST_PARALLEL;

	intel_print_rc6_info(dev, rc6_mode);

	I915_WRITE(GEN6_RC_CONTROL, rc6_mode);

	val = vlv_punit_read(dev_priv, PUNIT_REG_GPU_FREQ_STS);

	/* RPS code assumes GPLL is used */
	WARN_ONCE((val & GPLLENABLE) == 0, "GPLL not enabled\n");

	DRM_DEBUG_DRIVER("GPLL enabled? %s\n", val & GPLLENABLE ? "yes" : "no");
	DRM_DEBUG_DRIVER("GPU status: 0x%08x\n", val);

	dev_priv->rps.cur_freq = (val >> 8) & 0xff;
	DRM_DEBUG_DRIVER("current GPU freq: %d MHz (%u)\n",
			 intel_gpu_freq(dev_priv, dev_priv->rps.cur_freq),
			 dev_priv->rps.cur_freq);

	DRM_DEBUG_DRIVER("setting GPU freq to %d MHz (%u)\n",
			 intel_gpu_freq(dev_priv, dev_priv->rps.efficient_freq),
			 dev_priv->rps.efficient_freq);

	valleyview_set_rps(dev_priv->dev, dev_priv->rps.efficient_freq);

	intel_uncore_forcewake_put(dev_priv, FORCEWAKE_ALL);
}

static unsigned long intel_pxfreq(u32 vidfreq)
{
	unsigned long freq;
	int div = (vidfreq & 0x3f0000) >> 16;
	int post = (vidfreq & 0x3000) >> 12;
	int pre = (vidfreq & 0x7);

	if (!pre)
		return 0;

	freq = ((div * 133333) / ((1<<post) * pre));

	return freq;
}

static const struct cparams {
	u16 i;
	u16 t;
	u16 m;
	u16 c;
} cparams[] = {
	{ 1, 1333, 301, 28664 },
	{ 1, 1066, 294, 24460 },
	{ 1, 800, 294, 25192 },
	{ 0, 1333, 276, 27605 },
	{ 0, 1066, 276, 27605 },
	{ 0, 800, 231, 23784 },
};

static unsigned long __i915_chipset_val(struct drm_i915_private *dev_priv)
{
	u64 total_count, diff, ret;
	u32 count1, count2, count3, m = 0, c = 0;
	unsigned long now = jiffies_to_msecs(jiffies), diff1;
	int i;

	assert_spin_locked(&mchdev_lock);

	diff1 = now - dev_priv->ips.last_time1;

	/* Prevent division-by-zero if we are asking too fast.
	 * Also, we don't get interesting results if we are polling
	 * faster than once in 10ms, so just return the saved value
	 * in such cases.
	 */
	if (diff1 <= 10)
		return dev_priv->ips.chipset_power;

	count1 = I915_READ(DMIEC);
	count2 = I915_READ(DDREC);
	count3 = I915_READ(CSIEC);

	total_count = count1 + count2 + count3;

	/* FIXME: handle per-counter overflow */
	if (total_count < dev_priv->ips.last_count1) {
		diff = ~0UL - dev_priv->ips.last_count1;
		diff += total_count;
	} else {
		diff = total_count - dev_priv->ips.last_count1;
	}

	for (i = 0; i < ARRAY_SIZE(cparams); i++) {
		if (cparams[i].i == dev_priv->ips.c_m &&
		    cparams[i].t == dev_priv->ips.r_t) {
			m = cparams[i].m;
			c = cparams[i].c;
			break;
		}
	}

	diff = div_u64(diff, diff1);
	ret = ((m * diff) + c);
	ret = div_u64(ret, 10);

	dev_priv->ips.last_count1 = total_count;
	dev_priv->ips.last_time1 = now;

	dev_priv->ips.chipset_power = ret;

	return ret;
}

unsigned long i915_chipset_val(struct drm_i915_private *dev_priv)
{
	struct drm_device *dev = dev_priv->dev;
	unsigned long val;

	if (INTEL_INFO(dev)->gen != 5)
		return 0;

	spin_lock_irq(&mchdev_lock);

	val = __i915_chipset_val(dev_priv);

	spin_unlock_irq(&mchdev_lock);

	return val;
}

unsigned long i915_mch_val(struct drm_i915_private *dev_priv)
{
	unsigned long m, x, b;
	u32 tsfs;

	tsfs = I915_READ(TSFS);

	m = ((tsfs & TSFS_SLOPE_MASK) >> TSFS_SLOPE_SHIFT);
	x = I915_READ8(TR1);

	b = tsfs & TSFS_INTR_MASK;

	return ((m * x) / 127) - b;
}

static int _pxvid_to_vd(u8 pxvid)
{
	if (pxvid == 0)
		return 0;

	if (pxvid >= 8 && pxvid < 31)
		pxvid = 31;

	return (pxvid + 2) * 125;
}

static u32 pvid_to_extvid(struct drm_i915_private *dev_priv, u8 pxvid)
{
	struct drm_device *dev = dev_priv->dev;
	const int vd = _pxvid_to_vd(pxvid);
	const int vm = vd - 1125;

	if (INTEL_INFO(dev)->is_mobile)
		return vm > 0 ? vm : 0;

	return vd;
}

static void __i915_update_gfx_val(struct drm_i915_private *dev_priv)
{
	u64 now, diff, diffms;
	u32 count;

	assert_spin_locked(&mchdev_lock);

	now = ktime_get_raw_ns();
	diffms = now - dev_priv->ips.last_time2;
	do_div(diffms, NSEC_PER_MSEC);

	/* Don't divide by 0 */
	if (!diffms)
		return;

	count = I915_READ(GFXEC);

	if (count < dev_priv->ips.last_count2) {
		diff = ~0UL - dev_priv->ips.last_count2;
		diff += count;
	} else {
		diff = count - dev_priv->ips.last_count2;
	}

	dev_priv->ips.last_count2 = count;
	dev_priv->ips.last_time2 = now;

	/* More magic constants... */
	diff = diff * 1181;
	diff = div_u64(diff, diffms * 10);
	dev_priv->ips.gfx_power = diff;
}

void i915_update_gfx_val(struct drm_i915_private *dev_priv)
{
	struct drm_device *dev = dev_priv->dev;

	if (INTEL_INFO(dev)->gen != 5)
		return;

	spin_lock_irq(&mchdev_lock);

	__i915_update_gfx_val(dev_priv);

	spin_unlock_irq(&mchdev_lock);
}

static unsigned long __i915_gfx_val(struct drm_i915_private *dev_priv)
{
	unsigned long t, corr, state1, corr2, state2;
	u32 pxvid, ext_v;

	assert_spin_locked(&mchdev_lock);

	pxvid = I915_READ(PXVFREQ_BASE + (dev_priv->rps.cur_freq * 4));
	pxvid = (pxvid >> 24) & 0x7f;
	ext_v = pvid_to_extvid(dev_priv, pxvid);

	state1 = ext_v;

	t = i915_mch_val(dev_priv);

	/* Revel in the empirically derived constants */

	/* Correction factor in 1/100000 units */
	if (t > 80)
		corr = ((t * 2349) + 135940);
	else if (t >= 50)
		corr = ((t * 964) + 29317);
	else /* < 50 */
		corr = ((t * 301) + 1004);

	corr = corr * ((150142 * state1) / 10000 - 78642);
	corr /= 100000;
	corr2 = (corr * dev_priv->ips.corr);

	state2 = (corr2 * state1) / 10000;
	state2 /= 100; /* convert to mW */

	__i915_update_gfx_val(dev_priv);

	return dev_priv->ips.gfx_power + state2;
}

unsigned long i915_gfx_val(struct drm_i915_private *dev_priv)
{
	struct drm_device *dev = dev_priv->dev;
	unsigned long val;

	if (INTEL_INFO(dev)->gen != 5)
		return 0;

	spin_lock_irq(&mchdev_lock);

	val = __i915_gfx_val(dev_priv);

	spin_unlock_irq(&mchdev_lock);

	return val;
}

/**
 * i915_read_mch_val - return value for IPS use
 *
 * Calculate and return a value for the IPS driver to use when deciding whether
 * we have thermal and power headroom to increase CPU or GPU power budget.
 */
unsigned long i915_read_mch_val(void)
{
	struct drm_i915_private *dev_priv;
	unsigned long chipset_val, graphics_val, ret = 0;

	spin_lock_irq(&mchdev_lock);
	if (!i915_mch_dev)
		goto out_unlock;
	dev_priv = i915_mch_dev;

	chipset_val = __i915_chipset_val(dev_priv);
	graphics_val = __i915_gfx_val(dev_priv);

	ret = chipset_val + graphics_val;

out_unlock:
	spin_unlock_irq(&mchdev_lock);

	return ret;
}
EXPORT_SYMBOL_GPL(i915_read_mch_val);

/**
 * i915_gpu_raise - raise GPU frequency limit
 *
 * Raise the limit; IPS indicates we have thermal headroom.
 */
bool i915_gpu_raise(void)
{
	struct drm_i915_private *dev_priv;
	bool ret = true;

	spin_lock_irq(&mchdev_lock);
	if (!i915_mch_dev) {
		ret = false;
		goto out_unlock;
	}
	dev_priv = i915_mch_dev;

	if (dev_priv->ips.max_delay > dev_priv->ips.fmax)
		dev_priv->ips.max_delay--;

out_unlock:
	spin_unlock_irq(&mchdev_lock);

	return ret;
}
EXPORT_SYMBOL_GPL(i915_gpu_raise);

/**
 * i915_gpu_lower - lower GPU frequency limit
 *
 * IPS indicates we're close to a thermal limit, so throttle back the GPU
 * frequency maximum.
 */
bool i915_gpu_lower(void)
{
	struct drm_i915_private *dev_priv;
	bool ret = true;

	spin_lock_irq(&mchdev_lock);
	if (!i915_mch_dev) {
		ret = false;
		goto out_unlock;
	}
	dev_priv = i915_mch_dev;

	if (dev_priv->ips.max_delay < dev_priv->ips.min_delay)
		dev_priv->ips.max_delay++;

out_unlock:
	spin_unlock_irq(&mchdev_lock);

	return ret;
}
EXPORT_SYMBOL_GPL(i915_gpu_lower);

/**
 * i915_gpu_busy - indicate GPU business to IPS
 *
 * Tell the IPS driver whether or not the GPU is busy.
 */
bool i915_gpu_busy(void)
{
	struct drm_i915_private *dev_priv;
	struct intel_engine_cs *ring;
	bool ret = false;
	int i;

	spin_lock_irq(&mchdev_lock);
	if (!i915_mch_dev)
		goto out_unlock;
	dev_priv = i915_mch_dev;

	for_each_ring(ring, dev_priv, i)
		ret |= !list_empty(&ring->request_list);

out_unlock:
	spin_unlock_irq(&mchdev_lock);

	return ret;
}
EXPORT_SYMBOL_GPL(i915_gpu_busy);

/**
 * i915_gpu_turbo_disable - disable graphics turbo
 *
 * Disable graphics turbo by resetting the max frequency and setting the
 * current frequency to the default.
 */
bool i915_gpu_turbo_disable(void)
{
	struct drm_i915_private *dev_priv;
	bool ret = true;

	spin_lock_irq(&mchdev_lock);
	if (!i915_mch_dev) {
		ret = false;
		goto out_unlock;
	}
	dev_priv = i915_mch_dev;

	dev_priv->ips.max_delay = dev_priv->ips.fstart;

	if (!ironlake_set_drps(dev_priv->dev, dev_priv->ips.fstart))
		ret = false;

out_unlock:
	spin_unlock_irq(&mchdev_lock);

	return ret;
}
EXPORT_SYMBOL_GPL(i915_gpu_turbo_disable);

/**
 * Tells the intel_ips driver that the i915 driver is now loaded, if
 * IPS got loaded first.
 *
 * This awkward dance is so that neither module has to depend on the
 * other in order for IPS to do the appropriate communication of
 * GPU turbo limits to i915.
 */
static void
ips_ping_for_i915_load(void)
{
	void (*link)(void);

	link = symbol_get(ips_link_to_i915_driver);
	if (link) {
		link();
		symbol_put(ips_link_to_i915_driver);
	}
}

void intel_gpu_ips_init(struct drm_i915_private *dev_priv)
{
	/* We only register the i915 ips part with intel-ips once everything is
	 * set up, to avoid intel-ips sneaking in and reading bogus values. */
	spin_lock_irq(&mchdev_lock);
	i915_mch_dev = dev_priv;
	spin_unlock_irq(&mchdev_lock);

	ips_ping_for_i915_load();
}

void intel_gpu_ips_teardown(void)
{
	spin_lock_irq(&mchdev_lock);
	i915_mch_dev = NULL;
	spin_unlock_irq(&mchdev_lock);
}

static void intel_init_emon(struct drm_device *dev)
{
	struct drm_i915_private *dev_priv = dev->dev_private;
	u32 lcfuse;
	u8 pxw[16];
	int i;

	/* Disable to program */
	I915_WRITE(ECR, 0);
	POSTING_READ(ECR);

	/* Program energy weights for various events */
	I915_WRITE(SDEW, 0x15040d00);
	I915_WRITE(CSIEW0, 0x007f0000);
	I915_WRITE(CSIEW1, 0x1e220004);
	I915_WRITE(CSIEW2, 0x04000004);

	for (i = 0; i < 5; i++)
		I915_WRITE(PEW + (i * 4), 0);
	for (i = 0; i < 3; i++)
		I915_WRITE(DEW + (i * 4), 0);

	/* Program P-state weights to account for frequency power adjustment */
	for (i = 0; i < 16; i++) {
		u32 pxvidfreq = I915_READ(PXVFREQ_BASE + (i * 4));
		unsigned long freq = intel_pxfreq(pxvidfreq);
		unsigned long vid = (pxvidfreq & PXVFREQ_PX_MASK) >>
			PXVFREQ_PX_SHIFT;
		unsigned long val;

		val = vid * vid;
		val *= (freq / 1000);
		val *= 255;
		val /= (127*127*900);
		if (val > 0xff)
			DRM_ERROR("bad pxval: %ld\n", val);
		pxw[i] = val;
	}
	/* Render standby states get 0 weight */
	pxw[14] = 0;
	pxw[15] = 0;

	for (i = 0; i < 4; i++) {
		u32 val = (pxw[i*4] << 24) | (pxw[(i*4)+1] << 16) |
			(pxw[(i*4)+2] << 8) | (pxw[(i*4)+3]);
		I915_WRITE(PXW + (i * 4), val);
	}

	/* Adjust magic regs to magic values (more experimental results) */
	I915_WRITE(OGW0, 0);
	I915_WRITE(OGW1, 0);
	I915_WRITE(EG0, 0x00007f00);
	I915_WRITE(EG1, 0x0000000e);
	I915_WRITE(EG2, 0x000e0000);
	I915_WRITE(EG3, 0x68000300);
	I915_WRITE(EG4, 0x42000000);
	I915_WRITE(EG5, 0x00140031);
	I915_WRITE(EG6, 0);
	I915_WRITE(EG7, 0);

	for (i = 0; i < 8; i++)
		I915_WRITE(PXWL + (i * 4), 0);

	/* Enable PMON + select events */
	I915_WRITE(ECR, 0x80000019);

	lcfuse = I915_READ(LCFUSE02);

	dev_priv->ips.corr = (lcfuse & LCFUSE_HIV_MASK);
}

void intel_init_gt_powersave(struct drm_device *dev)
{
	i915.enable_rc6 = sanitize_rc6_option(dev, i915.enable_rc6);

	if (IS_CHERRYVIEW(dev))
		cherryview_init_gt_powersave(dev);
	else if (IS_VALLEYVIEW(dev))
		valleyview_init_gt_powersave(dev);
}

void intel_cleanup_gt_powersave(struct drm_device *dev)
{
	if (IS_CHERRYVIEW(dev))
		return;
	else if (IS_VALLEYVIEW(dev))
		valleyview_cleanup_gt_powersave(dev);
}

static void gen6_suspend_rps(struct drm_device *dev)
{
	struct drm_i915_private *dev_priv = dev->dev_private;

	flush_delayed_work(&dev_priv->rps.delayed_resume_work);

	gen6_disable_rps_interrupts(dev);
}

/**
 * intel_suspend_gt_powersave - suspend PM work and helper threads
 * @dev: drm device
 *
 * We don't want to disable RC6 or other features here, we just want
 * to make sure any work we've queued has finished and won't bother
 * us while we're suspended.
 */
void intel_suspend_gt_powersave(struct drm_device *dev)
{
	struct drm_i915_private *dev_priv = dev->dev_private;

	if (INTEL_INFO(dev)->gen < 6)
		return;

	gen6_suspend_rps(dev);

	/* Force GPU to min freq during suspend */
	gen6_rps_idle(dev_priv);
}

void intel_disable_gt_powersave(struct drm_device *dev)
{
	struct drm_i915_private *dev_priv = dev->dev_private;

	if (IS_IRONLAKE_M(dev)) {
		ironlake_disable_drps(dev);
	} else if (INTEL_INFO(dev)->gen >= 6) {
		intel_suspend_gt_powersave(dev);

		mutex_lock(&dev_priv->rps.hw_lock);
		if (INTEL_INFO(dev)->gen >= 9)
			gen9_disable_rps(dev);
		else if (IS_CHERRYVIEW(dev))
			cherryview_disable_rps(dev);
		else if (IS_VALLEYVIEW(dev))
			valleyview_disable_rps(dev);
		else
			gen6_disable_rps(dev);

		dev_priv->rps.enabled = false;
		mutex_unlock(&dev_priv->rps.hw_lock);
	}
}

static void intel_gen6_powersave_work(struct work_struct *work)
{
	struct drm_i915_private *dev_priv =
		container_of(work, struct drm_i915_private,
			     rps.delayed_resume_work.work);
	struct drm_device *dev = dev_priv->dev;

	mutex_lock(&dev_priv->rps.hw_lock);

	gen6_reset_rps_interrupts(dev);

	if (IS_CHERRYVIEW(dev)) {
		cherryview_enable_rps(dev);
	} else if (IS_VALLEYVIEW(dev)) {
		valleyview_enable_rps(dev);
	} else if (INTEL_INFO(dev)->gen >= 9) {
		gen9_enable_rc6(dev);
		gen9_enable_rps(dev);
		__gen6_update_ring_freq(dev);
	} else if (IS_BROADWELL(dev)) {
		gen8_enable_rps(dev);
		__gen6_update_ring_freq(dev);
	} else {
		gen6_enable_rps(dev);
		__gen6_update_ring_freq(dev);
	}

	WARN_ON(dev_priv->rps.max_freq < dev_priv->rps.min_freq);
	WARN_ON(dev_priv->rps.idle_freq > dev_priv->rps.max_freq);

	WARN_ON(dev_priv->rps.efficient_freq < dev_priv->rps.min_freq);
	WARN_ON(dev_priv->rps.efficient_freq > dev_priv->rps.max_freq);

	dev_priv->rps.enabled = true;

	gen6_enable_rps_interrupts(dev);

	mutex_unlock(&dev_priv->rps.hw_lock);

	intel_runtime_pm_put(dev_priv);
}

void intel_enable_gt_powersave(struct drm_device *dev)
{
	struct drm_i915_private *dev_priv = dev->dev_private;

	/* Powersaving is controlled by the host when inside a VM */
	if (intel_vgpu_active(dev))
		return;

	if (IS_IRONLAKE_M(dev)) {
		mutex_lock(&dev->struct_mutex);
		ironlake_enable_drps(dev);
		intel_init_emon(dev);
		mutex_unlock(&dev->struct_mutex);
	} else if (INTEL_INFO(dev)->gen >= 6) {
		/*
		 * PCU communication is slow and this doesn't need to be
		 * done at any specific time, so do this out of our fast path
		 * to make resume and init faster.
		 *
		 * We depend on the HW RC6 power context save/restore
		 * mechanism when entering D3 through runtime PM suspend. So
		 * disable RPM until RPS/RC6 is properly setup. We can only
		 * get here via the driver load/system resume/runtime resume
		 * paths, so the _noresume version is enough (and in case of
		 * runtime resume it's necessary).
		 */
		if (schedule_delayed_work(&dev_priv->rps.delayed_resume_work,
					   round_jiffies_up_relative(HZ)))
			intel_runtime_pm_get_noresume(dev_priv);
	}
}

void intel_reset_gt_powersave(struct drm_device *dev)
{
	struct drm_i915_private *dev_priv = dev->dev_private;

	if (INTEL_INFO(dev)->gen < 6)
		return;

	gen6_suspend_rps(dev);
	dev_priv->rps.enabled = false;
}

static void ibx_init_clock_gating(struct drm_device *dev)
{
	struct drm_i915_private *dev_priv = dev->dev_private;

	/*
	 * On Ibex Peak and Cougar Point, we need to disable clock
	 * gating for the panel power sequencer or it will fail to
	 * start up when no ports are active.
	 */
	I915_WRITE(SOUTH_DSPCLK_GATE_D, PCH_DPLSUNIT_CLOCK_GATE_DISABLE);
}

static void g4x_disable_trickle_feed(struct drm_device *dev)
{
	struct drm_i915_private *dev_priv = dev->dev_private;
	int pipe;

	for_each_pipe(dev_priv, pipe) {
		I915_WRITE(DSPCNTR(pipe),
			   I915_READ(DSPCNTR(pipe)) |
			   DISPPLANE_TRICKLE_FEED_DISABLE);
		intel_flush_primary_plane(dev_priv, pipe);
	}
}

static void ilk_init_lp_watermarks(struct drm_device *dev)
{
	struct drm_i915_private *dev_priv = dev->dev_private;

	I915_WRITE(WM3_LP_ILK, I915_READ(WM3_LP_ILK) & ~WM1_LP_SR_EN);
	I915_WRITE(WM2_LP_ILK, I915_READ(WM2_LP_ILK) & ~WM1_LP_SR_EN);
	I915_WRITE(WM1_LP_ILK, I915_READ(WM1_LP_ILK) & ~WM1_LP_SR_EN);

	/*
	 * Don't touch WM1S_LP_EN here.
	 * Doing so could cause underruns.
	 */
}

static void ironlake_init_clock_gating(struct drm_device *dev)
{
	struct drm_i915_private *dev_priv = dev->dev_private;
	uint32_t dspclk_gate = ILK_VRHUNIT_CLOCK_GATE_DISABLE;

	/*
	 * Required for FBC
	 * WaFbcDisableDpfcClockGating:ilk
	 */
	dspclk_gate |= ILK_DPFCRUNIT_CLOCK_GATE_DISABLE |
		   ILK_DPFCUNIT_CLOCK_GATE_DISABLE |
		   ILK_DPFDUNIT_CLOCK_GATE_ENABLE;

	I915_WRITE(PCH_3DCGDIS0,
		   MARIUNIT_CLOCK_GATE_DISABLE |
		   SVSMUNIT_CLOCK_GATE_DISABLE);
	I915_WRITE(PCH_3DCGDIS1,
		   VFMUNIT_CLOCK_GATE_DISABLE);

	/*
	 * According to the spec the following bits should be set in
	 * order to enable memory self-refresh
	 * The bit 22/21 of 0x42004
	 * The bit 5 of 0x42020
	 * The bit 15 of 0x45000
	 */
	I915_WRITE(ILK_DISPLAY_CHICKEN2,
		   (I915_READ(ILK_DISPLAY_CHICKEN2) |
		    ILK_DPARB_GATE | ILK_VSDPFD_FULL));
	dspclk_gate |= ILK_DPARBUNIT_CLOCK_GATE_ENABLE;
	I915_WRITE(DISP_ARB_CTL,
		   (I915_READ(DISP_ARB_CTL) |
		    DISP_FBC_WM_DIS));

	ilk_init_lp_watermarks(dev);

	/*
	 * Based on the document from hardware guys the following bits
	 * should be set unconditionally in order to enable FBC.
	 * The bit 22 of 0x42000
	 * The bit 22 of 0x42004
	 * The bit 7,8,9 of 0x42020.
	 */
	if (IS_IRONLAKE_M(dev)) {
		/* WaFbcAsynchFlipDisableFbcQueue:ilk */
		I915_WRITE(ILK_DISPLAY_CHICKEN1,
			   I915_READ(ILK_DISPLAY_CHICKEN1) |
			   ILK_FBCQ_DIS);
		I915_WRITE(ILK_DISPLAY_CHICKEN2,
			   I915_READ(ILK_DISPLAY_CHICKEN2) |
			   ILK_DPARB_GATE);
	}

	I915_WRITE(ILK_DSPCLK_GATE_D, dspclk_gate);

	I915_WRITE(ILK_DISPLAY_CHICKEN2,
		   I915_READ(ILK_DISPLAY_CHICKEN2) |
		   ILK_ELPIN_409_SELECT);
	I915_WRITE(_3D_CHICKEN2,
		   _3D_CHICKEN2_WM_READ_PIPELINED << 16 |
		   _3D_CHICKEN2_WM_READ_PIPELINED);

	/* WaDisableRenderCachePipelinedFlush:ilk */
	I915_WRITE(CACHE_MODE_0,
		   _MASKED_BIT_ENABLE(CM0_PIPELINED_RENDER_FLUSH_DISABLE));

	/* WaDisable_RenderCache_OperationalFlush:ilk */
	I915_WRITE(CACHE_MODE_0, _MASKED_BIT_DISABLE(RC_OP_FLUSH_ENABLE));

	g4x_disable_trickle_feed(dev);

	ibx_init_clock_gating(dev);
}

static void cpt_init_clock_gating(struct drm_device *dev)
{
	struct drm_i915_private *dev_priv = dev->dev_private;
	int pipe;
	uint32_t val;

	/*
	 * On Ibex Peak and Cougar Point, we need to disable clock
	 * gating for the panel power sequencer or it will fail to
	 * start up when no ports are active.
	 */
	I915_WRITE(SOUTH_DSPCLK_GATE_D, PCH_DPLSUNIT_CLOCK_GATE_DISABLE |
		   PCH_DPLUNIT_CLOCK_GATE_DISABLE |
		   PCH_CPUNIT_CLOCK_GATE_DISABLE);
	I915_WRITE(SOUTH_CHICKEN2, I915_READ(SOUTH_CHICKEN2) |
		   DPLS_EDP_PPS_FIX_DIS);
	/* The below fixes the weird display corruption, a few pixels shifted
	 * downward, on (only) LVDS of some HP laptops with IVY.
	 */
	for_each_pipe(dev_priv, pipe) {
		val = I915_READ(TRANS_CHICKEN2(pipe));
		val |= TRANS_CHICKEN2_TIMING_OVERRIDE;
		val &= ~TRANS_CHICKEN2_FDI_POLARITY_REVERSED;
		if (dev_priv->vbt.fdi_rx_polarity_inverted)
			val |= TRANS_CHICKEN2_FDI_POLARITY_REVERSED;
		val &= ~TRANS_CHICKEN2_FRAME_START_DELAY_MASK;
		val &= ~TRANS_CHICKEN2_DISABLE_DEEP_COLOR_COUNTER;
		val &= ~TRANS_CHICKEN2_DISABLE_DEEP_COLOR_MODESWITCH;
		I915_WRITE(TRANS_CHICKEN2(pipe), val);
	}
	/* WADP0ClockGatingDisable */
	for_each_pipe(dev_priv, pipe) {
		I915_WRITE(TRANS_CHICKEN1(pipe),
			   TRANS_CHICKEN1_DP0UNIT_GC_DISABLE);
	}
}

static void gen6_check_mch_setup(struct drm_device *dev)
{
	struct drm_i915_private *dev_priv = dev->dev_private;
	uint32_t tmp;

	tmp = I915_READ(MCH_SSKPD);
	if ((tmp & MCH_SSKPD_WM0_MASK) != MCH_SSKPD_WM0_VAL)
		DRM_DEBUG_KMS("Wrong MCH_SSKPD value: 0x%08x This can cause underruns.\n",
			      tmp);
}

static void gen6_init_clock_gating(struct drm_device *dev)
{
	struct drm_i915_private *dev_priv = dev->dev_private;
	uint32_t dspclk_gate = ILK_VRHUNIT_CLOCK_GATE_DISABLE;

	I915_WRITE(ILK_DSPCLK_GATE_D, dspclk_gate);

	I915_WRITE(ILK_DISPLAY_CHICKEN2,
		   I915_READ(ILK_DISPLAY_CHICKEN2) |
		   ILK_ELPIN_409_SELECT);

	/* WaDisableHiZPlanesWhenMSAAEnabled:snb */
	I915_WRITE(_3D_CHICKEN,
		   _MASKED_BIT_ENABLE(_3D_CHICKEN_HIZ_PLANE_DISABLE_MSAA_4X_SNB));

	/* WaDisable_RenderCache_OperationalFlush:snb */
	I915_WRITE(CACHE_MODE_0, _MASKED_BIT_DISABLE(RC_OP_FLUSH_ENABLE));

	/*
	 * BSpec recoomends 8x4 when MSAA is used,
	 * however in practice 16x4 seems fastest.
	 *
	 * Note that PS/WM thread counts depend on the WIZ hashing
	 * disable bit, which we don't touch here, but it's good
	 * to keep in mind (see 3DSTATE_PS and 3DSTATE_WM).
	 */
	I915_WRITE(GEN6_GT_MODE,
		   _MASKED_FIELD(GEN6_WIZ_HASHING_MASK, GEN6_WIZ_HASHING_16x4));

	ilk_init_lp_watermarks(dev);

	I915_WRITE(CACHE_MODE_0,
		   _MASKED_BIT_DISABLE(CM0_STC_EVICT_DISABLE_LRA_SNB));

	I915_WRITE(GEN6_UCGCTL1,
		   I915_READ(GEN6_UCGCTL1) |
		   GEN6_BLBUNIT_CLOCK_GATE_DISABLE |
		   GEN6_CSUNIT_CLOCK_GATE_DISABLE);

	/* According to the BSpec vol1g, bit 12 (RCPBUNIT) clock
	 * gating disable must be set.  Failure to set it results in
	 * flickering pixels due to Z write ordering failures after
	 * some amount of runtime in the Mesa "fire" demo, and Unigine
	 * Sanctuary and Tropics, and apparently anything else with
	 * alpha test or pixel discard.
	 *
	 * According to the spec, bit 11 (RCCUNIT) must also be set,
	 * but we didn't debug actual testcases to find it out.
	 *
	 * WaDisableRCCUnitClockGating:snb
	 * WaDisableRCPBUnitClockGating:snb
	 */
	I915_WRITE(GEN6_UCGCTL2,
		   GEN6_RCPBUNIT_CLOCK_GATE_DISABLE |
		   GEN6_RCCUNIT_CLOCK_GATE_DISABLE);

	/* WaStripsFansDisableFastClipPerformanceFix:snb */
	I915_WRITE(_3D_CHICKEN3,
		   _MASKED_BIT_ENABLE(_3D_CHICKEN3_SF_DISABLE_FASTCLIP_CULL));

	/*
	 * Bspec says:
	 * "This bit must be set if 3DSTATE_CLIP clip mode is set to normal and
	 * 3DSTATE_SF number of SF output attributes is more than 16."
	 */
	I915_WRITE(_3D_CHICKEN3,
		   _MASKED_BIT_ENABLE(_3D_CHICKEN3_SF_DISABLE_PIPELINED_ATTR_FETCH));

	/*
	 * According to the spec the following bits should be
	 * set in order to enable memory self-refresh and fbc:
	 * The bit21 and bit22 of 0x42000
	 * The bit21 and bit22 of 0x42004
	 * The bit5 and bit7 of 0x42020
	 * The bit14 of 0x70180
	 * The bit14 of 0x71180
	 *
	 * WaFbcAsynchFlipDisableFbcQueue:snb
	 */
	I915_WRITE(ILK_DISPLAY_CHICKEN1,
		   I915_READ(ILK_DISPLAY_CHICKEN1) |
		   ILK_FBCQ_DIS | ILK_PABSTRETCH_DIS);
	I915_WRITE(ILK_DISPLAY_CHICKEN2,
		   I915_READ(ILK_DISPLAY_CHICKEN2) |
		   ILK_DPARB_GATE | ILK_VSDPFD_FULL);
	I915_WRITE(ILK_DSPCLK_GATE_D,
		   I915_READ(ILK_DSPCLK_GATE_D) |
		   ILK_DPARBUNIT_CLOCK_GATE_ENABLE  |
		   ILK_DPFDUNIT_CLOCK_GATE_ENABLE);

	g4x_disable_trickle_feed(dev);

	cpt_init_clock_gating(dev);

	gen6_check_mch_setup(dev);
}

static void gen7_setup_fixed_func_scheduler(struct drm_i915_private *dev_priv)
{
	uint32_t reg = I915_READ(GEN7_FF_THREAD_MODE);

	/*
	 * WaVSThreadDispatchOverride:ivb,vlv
	 *
	 * This actually overrides the dispatch
	 * mode for all thread types.
	 */
	reg &= ~GEN7_FF_SCHED_MASK;
	reg |= GEN7_FF_TS_SCHED_HW;
	reg |= GEN7_FF_VS_SCHED_HW;
	reg |= GEN7_FF_DS_SCHED_HW;

	I915_WRITE(GEN7_FF_THREAD_MODE, reg);
}

static void lpt_init_clock_gating(struct drm_device *dev)
{
	struct drm_i915_private *dev_priv = dev->dev_private;

	/*
	 * TODO: this bit should only be enabled when really needed, then
	 * disabled when not needed anymore in order to save power.
	 */
	if (dev_priv->pch_id == INTEL_PCH_LPT_LP_DEVICE_ID_TYPE)
		I915_WRITE(SOUTH_DSPCLK_GATE_D,
			   I915_READ(SOUTH_DSPCLK_GATE_D) |
			   PCH_LP_PARTITION_LEVEL_DISABLE);

	/* WADPOClockGatingDisable:hsw */
	I915_WRITE(_TRANSA_CHICKEN1,
		   I915_READ(_TRANSA_CHICKEN1) |
		   TRANS_CHICKEN1_DP0UNIT_GC_DISABLE);
}

static void lpt_suspend_hw(struct drm_device *dev)
{
	struct drm_i915_private *dev_priv = dev->dev_private;

	if (dev_priv->pch_id == INTEL_PCH_LPT_LP_DEVICE_ID_TYPE) {
		uint32_t val = I915_READ(SOUTH_DSPCLK_GATE_D);

		val &= ~PCH_LP_PARTITION_LEVEL_DISABLE;
		I915_WRITE(SOUTH_DSPCLK_GATE_D, val);
	}
}

static void broadwell_init_clock_gating(struct drm_device *dev)
{
	struct drm_i915_private *dev_priv = dev->dev_private;
	enum pipe pipe;

	I915_WRITE(WM3_LP_ILK, 0);
	I915_WRITE(WM2_LP_ILK, 0);
	I915_WRITE(WM1_LP_ILK, 0);

	/* WaSwitchSolVfFArbitrationPriority:bdw */
	I915_WRITE(GAM_ECOCHK, I915_READ(GAM_ECOCHK) | HSW_ECOCHK_ARB_PRIO_SOL);

	/* WaPsrDPAMaskVBlankInSRD:bdw */
	I915_WRITE(CHICKEN_PAR1_1,
		   I915_READ(CHICKEN_PAR1_1) | DPA_MASK_VBLANK_SRD);

	/* WaPsrDPRSUnmaskVBlankInSRD:bdw */
	for_each_pipe(dev_priv, pipe) {
		I915_WRITE(CHICKEN_PIPESL_1(pipe),
			   I915_READ(CHICKEN_PIPESL_1(pipe)) |
			   BDW_DPRS_MASK_VBLANK_SRD);
	}

	/* WaVSRefCountFullforceMissDisable:bdw */
	/* WaDSRefCountFullforceMissDisable:bdw */
	I915_WRITE(GEN7_FF_THREAD_MODE,
		   I915_READ(GEN7_FF_THREAD_MODE) &
		   ~(GEN8_FF_DS_REF_CNT_FFME | GEN7_FF_VS_REF_CNT_FFME));

	I915_WRITE(GEN6_RC_SLEEP_PSMI_CONTROL,
		   _MASKED_BIT_ENABLE(GEN8_RC_SEMA_IDLE_MSG_DISABLE));

	/* WaDisableSDEUnitClockGating:bdw */
	I915_WRITE(GEN8_UCGCTL6, I915_READ(GEN8_UCGCTL6) |
		   GEN8_SDEUNIT_CLOCK_GATE_DISABLE);

	lpt_init_clock_gating(dev);
}

static void haswell_init_clock_gating(struct drm_device *dev)
{
	struct drm_i915_private *dev_priv = dev->dev_private;

	ilk_init_lp_watermarks(dev);

	/* L3 caching of data atomics doesn't work -- disable it. */
	I915_WRITE(HSW_SCRATCH1, HSW_SCRATCH1_L3_DATA_ATOMICS_DISABLE);
	I915_WRITE(HSW_ROW_CHICKEN3,
		   _MASKED_BIT_ENABLE(HSW_ROW_CHICKEN3_L3_GLOBAL_ATOMICS_DISABLE));

	/* This is required by WaCatErrorRejectionIssue:hsw */
	I915_WRITE(GEN7_SQ_CHICKEN_MBCUNIT_CONFIG,
			I915_READ(GEN7_SQ_CHICKEN_MBCUNIT_CONFIG) |
			GEN7_SQ_CHICKEN_MBCUNIT_SQINTMOB);

	/* WaVSRefCountFullforceMissDisable:hsw */
	I915_WRITE(GEN7_FF_THREAD_MODE,
		   I915_READ(GEN7_FF_THREAD_MODE) & ~GEN7_FF_VS_REF_CNT_FFME);

	/* WaDisable_RenderCache_OperationalFlush:hsw */
	I915_WRITE(CACHE_MODE_0_GEN7, _MASKED_BIT_DISABLE(RC_OP_FLUSH_ENABLE));

	/* enable HiZ Raw Stall Optimization */
	I915_WRITE(CACHE_MODE_0_GEN7,
		   _MASKED_BIT_DISABLE(HIZ_RAW_STALL_OPT_DISABLE));

	/* WaDisable4x2SubspanOptimization:hsw */
	I915_WRITE(CACHE_MODE_1,
		   _MASKED_BIT_ENABLE(PIXEL_SUBSPAN_COLLECT_OPT_DISABLE));

	/*
	 * BSpec recommends 8x4 when MSAA is used,
	 * however in practice 16x4 seems fastest.
	 *
	 * Note that PS/WM thread counts depend on the WIZ hashing
	 * disable bit, which we don't touch here, but it's good
	 * to keep in mind (see 3DSTATE_PS and 3DSTATE_WM).
	 */
	I915_WRITE(GEN7_GT_MODE,
		   _MASKED_FIELD(GEN6_WIZ_HASHING_MASK, GEN6_WIZ_HASHING_16x4));

	/* WaSampleCChickenBitEnable:hsw */
	I915_WRITE(HALF_SLICE_CHICKEN3,
		   _MASKED_BIT_ENABLE(HSW_SAMPLE_C_PERFORMANCE));

	/* WaSwitchSolVfFArbitrationPriority:hsw */
	I915_WRITE(GAM_ECOCHK, I915_READ(GAM_ECOCHK) | HSW_ECOCHK_ARB_PRIO_SOL);

	/* WaRsPkgCStateDisplayPMReq:hsw */
	I915_WRITE(CHICKEN_PAR1_1,
		   I915_READ(CHICKEN_PAR1_1) | FORCE_ARB_IDLE_PLANES);

	lpt_init_clock_gating(dev);
}

static void ivybridge_init_clock_gating(struct drm_device *dev)
{
	struct drm_i915_private *dev_priv = dev->dev_private;
	uint32_t snpcr;

	ilk_init_lp_watermarks(dev);

	I915_WRITE(ILK_DSPCLK_GATE_D, ILK_VRHUNIT_CLOCK_GATE_DISABLE);

	/* WaDisableEarlyCull:ivb */
	I915_WRITE(_3D_CHICKEN3,
		   _MASKED_BIT_ENABLE(_3D_CHICKEN_SF_DISABLE_OBJEND_CULL));

	/* WaDisableBackToBackFlipFix:ivb */
	I915_WRITE(IVB_CHICKEN3,
		   CHICKEN3_DGMG_REQ_OUT_FIX_DISABLE |
		   CHICKEN3_DGMG_DONE_FIX_DISABLE);

	/* WaDisablePSDDualDispatchEnable:ivb */
	if (IS_IVB_GT1(dev))
		I915_WRITE(GEN7_HALF_SLICE_CHICKEN1,
			   _MASKED_BIT_ENABLE(GEN7_PSD_SINGLE_PORT_DISPATCH_ENABLE));

	/* WaDisable_RenderCache_OperationalFlush:ivb */
	I915_WRITE(CACHE_MODE_0_GEN7, _MASKED_BIT_DISABLE(RC_OP_FLUSH_ENABLE));

	/* Apply the WaDisableRHWOOptimizationForRenderHang:ivb workaround. */
	I915_WRITE(GEN7_COMMON_SLICE_CHICKEN1,
		   GEN7_CSC1_RHWO_OPT_DISABLE_IN_RCC);

	/* WaApplyL3ControlAndL3ChickenMode:ivb */
	I915_WRITE(GEN7_L3CNTLREG1,
			GEN7_WA_FOR_GEN7_L3_CONTROL);
	I915_WRITE(GEN7_L3_CHICKEN_MODE_REGISTER,
		   GEN7_WA_L3_CHICKEN_MODE);
	if (IS_IVB_GT1(dev))
		I915_WRITE(GEN7_ROW_CHICKEN2,
			   _MASKED_BIT_ENABLE(DOP_CLOCK_GATING_DISABLE));
	else {
		/* must write both registers */
		I915_WRITE(GEN7_ROW_CHICKEN2,
			   _MASKED_BIT_ENABLE(DOP_CLOCK_GATING_DISABLE));
		I915_WRITE(GEN7_ROW_CHICKEN2_GT2,
			   _MASKED_BIT_ENABLE(DOP_CLOCK_GATING_DISABLE));
	}

	/* WaForceL3Serialization:ivb */
	I915_WRITE(GEN7_L3SQCREG4, I915_READ(GEN7_L3SQCREG4) &
		   ~L3SQ_URB_READ_CAM_MATCH_DISABLE);

	/*
	 * According to the spec, bit 13 (RCZUNIT) must be set on IVB.
	 * This implements the WaDisableRCZUnitClockGating:ivb workaround.
	 */
	I915_WRITE(GEN6_UCGCTL2,
		   GEN6_RCZUNIT_CLOCK_GATE_DISABLE);

	/* This is required by WaCatErrorRejectionIssue:ivb */
	I915_WRITE(GEN7_SQ_CHICKEN_MBCUNIT_CONFIG,
			I915_READ(GEN7_SQ_CHICKEN_MBCUNIT_CONFIG) |
			GEN7_SQ_CHICKEN_MBCUNIT_SQINTMOB);

	g4x_disable_trickle_feed(dev);

	gen7_setup_fixed_func_scheduler(dev_priv);

	if (0) { /* causes HiZ corruption on ivb:gt1 */
		/* enable HiZ Raw Stall Optimization */
		I915_WRITE(CACHE_MODE_0_GEN7,
			   _MASKED_BIT_DISABLE(HIZ_RAW_STALL_OPT_DISABLE));
	}

	/* WaDisable4x2SubspanOptimization:ivb */
	I915_WRITE(CACHE_MODE_1,
		   _MASKED_BIT_ENABLE(PIXEL_SUBSPAN_COLLECT_OPT_DISABLE));

	/*
	 * BSpec recommends 8x4 when MSAA is used,
	 * however in practice 16x4 seems fastest.
	 *
	 * Note that PS/WM thread counts depend on the WIZ hashing
	 * disable bit, which we don't touch here, but it's good
	 * to keep in mind (see 3DSTATE_PS and 3DSTATE_WM).
	 */
	I915_WRITE(GEN7_GT_MODE,
		   _MASKED_FIELD(GEN6_WIZ_HASHING_MASK, GEN6_WIZ_HASHING_16x4));

	snpcr = I915_READ(GEN6_MBCUNIT_SNPCR);
	snpcr &= ~GEN6_MBC_SNPCR_MASK;
	snpcr |= GEN6_MBC_SNPCR_MED;
	I915_WRITE(GEN6_MBCUNIT_SNPCR, snpcr);

	if (!HAS_PCH_NOP(dev))
		cpt_init_clock_gating(dev);

	gen6_check_mch_setup(dev);
}

static void vlv_init_display_clock_gating(struct drm_i915_private *dev_priv)
{
	I915_WRITE(DSPCLK_GATE_D, VRHUNIT_CLOCK_GATE_DISABLE);

	/*
	 * Disable trickle feed and enable pnd deadline calculation
	 */
	I915_WRITE(MI_ARB_VLV, MI_ARB_DISPLAY_TRICKLE_FEED_DISABLE);
	I915_WRITE(CBR1_VLV, 0);
}

static void valleyview_init_clock_gating(struct drm_device *dev)
{
	struct drm_i915_private *dev_priv = dev->dev_private;

	vlv_init_display_clock_gating(dev_priv);

	/* WaDisableEarlyCull:vlv */
	I915_WRITE(_3D_CHICKEN3,
		   _MASKED_BIT_ENABLE(_3D_CHICKEN_SF_DISABLE_OBJEND_CULL));

	/* WaDisableBackToBackFlipFix:vlv */
	I915_WRITE(IVB_CHICKEN3,
		   CHICKEN3_DGMG_REQ_OUT_FIX_DISABLE |
		   CHICKEN3_DGMG_DONE_FIX_DISABLE);

	/* WaPsdDispatchEnable:vlv */
	/* WaDisablePSDDualDispatchEnable:vlv */
	I915_WRITE(GEN7_HALF_SLICE_CHICKEN1,
		   _MASKED_BIT_ENABLE(GEN7_MAX_PS_THREAD_DEP |
				      GEN7_PSD_SINGLE_PORT_DISPATCH_ENABLE));

	/* WaDisable_RenderCache_OperationalFlush:vlv */
	I915_WRITE(CACHE_MODE_0_GEN7, _MASKED_BIT_DISABLE(RC_OP_FLUSH_ENABLE));

	/* WaForceL3Serialization:vlv */
	I915_WRITE(GEN7_L3SQCREG4, I915_READ(GEN7_L3SQCREG4) &
		   ~L3SQ_URB_READ_CAM_MATCH_DISABLE);

	/* WaDisableDopClockGating:vlv */
	I915_WRITE(GEN7_ROW_CHICKEN2,
		   _MASKED_BIT_ENABLE(DOP_CLOCK_GATING_DISABLE));

	/* This is required by WaCatErrorRejectionIssue:vlv */
	I915_WRITE(GEN7_SQ_CHICKEN_MBCUNIT_CONFIG,
		   I915_READ(GEN7_SQ_CHICKEN_MBCUNIT_CONFIG) |
		   GEN7_SQ_CHICKEN_MBCUNIT_SQINTMOB);

	gen7_setup_fixed_func_scheduler(dev_priv);

	/*
	 * According to the spec, bit 13 (RCZUNIT) must be set on IVB.
	 * This implements the WaDisableRCZUnitClockGating:vlv workaround.
	 */
	I915_WRITE(GEN6_UCGCTL2,
		   GEN6_RCZUNIT_CLOCK_GATE_DISABLE);

	/* WaDisableL3Bank2xClockGate:vlv
	 * Disabling L3 clock gating- MMIO 940c[25] = 1
	 * Set bit 25, to disable L3_BANK_2x_CLK_GATING */
	I915_WRITE(GEN7_UCGCTL4,
		   I915_READ(GEN7_UCGCTL4) | GEN7_L3BANK2X_CLOCK_GATE_DISABLE);

	/*
	 * BSpec says this must be set, even though
	 * WaDisable4x2SubspanOptimization isn't listed for VLV.
	 */
	I915_WRITE(CACHE_MODE_1,
		   _MASKED_BIT_ENABLE(PIXEL_SUBSPAN_COLLECT_OPT_DISABLE));

	/*
	 * BSpec recommends 8x4 when MSAA is used,
	 * however in practice 16x4 seems fastest.
	 *
	 * Note that PS/WM thread counts depend on the WIZ hashing
	 * disable bit, which we don't touch here, but it's good
	 * to keep in mind (see 3DSTATE_PS and 3DSTATE_WM).
	 */
	I915_WRITE(GEN7_GT_MODE,
		   _MASKED_FIELD(GEN6_WIZ_HASHING_MASK, GEN6_WIZ_HASHING_16x4));

	/*
	 * WaIncreaseL3CreditsForVLVB0:vlv
	 * This is the hardware default actually.
	 */
	I915_WRITE(GEN7_L3SQCREG1, VLV_B0_WA_L3SQCREG1_VALUE);

	/*
	 * WaDisableVLVClockGating_VBIIssue:vlv
	 * Disable clock gating on th GCFG unit to prevent a delay
	 * in the reporting of vblank events.
	 */
	I915_WRITE(VLV_GUNIT_CLOCK_GATE, GCFG_DIS);
}

static void cherryview_init_clock_gating(struct drm_device *dev)
{
	struct drm_i915_private *dev_priv = dev->dev_private;

	vlv_init_display_clock_gating(dev_priv);

	/* WaVSRefCountFullforceMissDisable:chv */
	/* WaDSRefCountFullforceMissDisable:chv */
	I915_WRITE(GEN7_FF_THREAD_MODE,
		   I915_READ(GEN7_FF_THREAD_MODE) &
		   ~(GEN8_FF_DS_REF_CNT_FFME | GEN7_FF_VS_REF_CNT_FFME));

	/* WaDisableSemaphoreAndSyncFlipWait:chv */
	I915_WRITE(GEN6_RC_SLEEP_PSMI_CONTROL,
		   _MASKED_BIT_ENABLE(GEN8_RC_SEMA_IDLE_MSG_DISABLE));

	/* WaDisableCSUnitClockGating:chv */
	I915_WRITE(GEN6_UCGCTL1, I915_READ(GEN6_UCGCTL1) |
		   GEN6_CSUNIT_CLOCK_GATE_DISABLE);

	/* WaDisableSDEUnitClockGating:chv */
	I915_WRITE(GEN8_UCGCTL6, I915_READ(GEN8_UCGCTL6) |
		   GEN8_SDEUNIT_CLOCK_GATE_DISABLE);
}

static void g4x_init_clock_gating(struct drm_device *dev)
{
	struct drm_i915_private *dev_priv = dev->dev_private;
	uint32_t dspclk_gate;

	I915_WRITE(RENCLK_GATE_D1, 0);
	I915_WRITE(RENCLK_GATE_D2, VF_UNIT_CLOCK_GATE_DISABLE |
		   GS_UNIT_CLOCK_GATE_DISABLE |
		   CL_UNIT_CLOCK_GATE_DISABLE);
	I915_WRITE(RAMCLK_GATE_D, 0);
	dspclk_gate = VRHUNIT_CLOCK_GATE_DISABLE |
		OVRUNIT_CLOCK_GATE_DISABLE |
		OVCUNIT_CLOCK_GATE_DISABLE;
	if (IS_GM45(dev))
		dspclk_gate |= DSSUNIT_CLOCK_GATE_DISABLE;
	I915_WRITE(DSPCLK_GATE_D, dspclk_gate);

	/* WaDisableRenderCachePipelinedFlush */
	I915_WRITE(CACHE_MODE_0,
		   _MASKED_BIT_ENABLE(CM0_PIPELINED_RENDER_FLUSH_DISABLE));

	/* WaDisable_RenderCache_OperationalFlush:g4x */
	I915_WRITE(CACHE_MODE_0, _MASKED_BIT_DISABLE(RC_OP_FLUSH_ENABLE));

	g4x_disable_trickle_feed(dev);
}

static void crestline_init_clock_gating(struct drm_device *dev)
{
	struct drm_i915_private *dev_priv = dev->dev_private;

	I915_WRITE(RENCLK_GATE_D1, I965_RCC_CLOCK_GATE_DISABLE);
	I915_WRITE(RENCLK_GATE_D2, 0);
	I915_WRITE(DSPCLK_GATE_D, 0);
	I915_WRITE(RAMCLK_GATE_D, 0);
	I915_WRITE16(DEUC, 0);
	I915_WRITE(MI_ARB_STATE,
		   _MASKED_BIT_ENABLE(MI_ARB_DISPLAY_TRICKLE_FEED_DISABLE));

	/* WaDisable_RenderCache_OperationalFlush:gen4 */
	I915_WRITE(CACHE_MODE_0, _MASKED_BIT_DISABLE(RC_OP_FLUSH_ENABLE));
}

static void broadwater_init_clock_gating(struct drm_device *dev)
{
	struct drm_i915_private *dev_priv = dev->dev_private;

	I915_WRITE(RENCLK_GATE_D1, I965_RCZ_CLOCK_GATE_DISABLE |
		   I965_RCC_CLOCK_GATE_DISABLE |
		   I965_RCPB_CLOCK_GATE_DISABLE |
		   I965_ISC_CLOCK_GATE_DISABLE |
		   I965_FBC_CLOCK_GATE_DISABLE);
	I915_WRITE(RENCLK_GATE_D2, 0);
	I915_WRITE(MI_ARB_STATE,
		   _MASKED_BIT_ENABLE(MI_ARB_DISPLAY_TRICKLE_FEED_DISABLE));

	/* WaDisable_RenderCache_OperationalFlush:gen4 */
	I915_WRITE(CACHE_MODE_0, _MASKED_BIT_DISABLE(RC_OP_FLUSH_ENABLE));
}

static void gen3_init_clock_gating(struct drm_device *dev)
{
	struct drm_i915_private *dev_priv = dev->dev_private;
	u32 dstate = I915_READ(D_STATE);

	dstate |= DSTATE_PLL_D3_OFF | DSTATE_GFX_CLOCK_GATING |
		DSTATE_DOT_CLOCK_GATING;
	I915_WRITE(D_STATE, dstate);

	if (IS_PINEVIEW(dev))
		I915_WRITE(ECOSKPD, _MASKED_BIT_ENABLE(ECO_GATING_CX_ONLY));

	/* IIR "flip pending" means done if this bit is set */
	I915_WRITE(ECOSKPD, _MASKED_BIT_DISABLE(ECO_FLIP_DONE));

	/* interrupts should cause a wake up from C3 */
	I915_WRITE(INSTPM, _MASKED_BIT_ENABLE(INSTPM_AGPBUSY_INT_EN));

	/* On GEN3 we really need to make sure the ARB C3 LP bit is set */
	I915_WRITE(MI_ARB_STATE, _MASKED_BIT_ENABLE(MI_ARB_C3_LP_WRITE_ENABLE));

	I915_WRITE(MI_ARB_STATE,
		   _MASKED_BIT_ENABLE(MI_ARB_DISPLAY_TRICKLE_FEED_DISABLE));
}

static void i85x_init_clock_gating(struct drm_device *dev)
{
	struct drm_i915_private *dev_priv = dev->dev_private;

	I915_WRITE(RENCLK_GATE_D1, SV_CLOCK_GATE_DISABLE);

	/* interrupts should cause a wake up from C3 */
	I915_WRITE(MI_STATE, _MASKED_BIT_ENABLE(MI_AGPBUSY_INT_EN) |
		   _MASKED_BIT_DISABLE(MI_AGPBUSY_830_MODE));

	I915_WRITE(MEM_MODE,
		   _MASKED_BIT_ENABLE(MEM_DISPLAY_TRICKLE_FEED_DISABLE));
}

static void i830_init_clock_gating(struct drm_device *dev)
{
	struct drm_i915_private *dev_priv = dev->dev_private;

	I915_WRITE(DSPCLK_GATE_D, OVRUNIT_CLOCK_GATE_DISABLE);

	I915_WRITE(MEM_MODE,
		   _MASKED_BIT_ENABLE(MEM_DISPLAY_A_TRICKLE_FEED_DISABLE) |
		   _MASKED_BIT_ENABLE(MEM_DISPLAY_B_TRICKLE_FEED_DISABLE));
}

void intel_init_clock_gating(struct drm_device *dev)
{
	struct drm_i915_private *dev_priv = dev->dev_private;

	if (dev_priv->display.init_clock_gating)
		dev_priv->display.init_clock_gating(dev);
}

void intel_suspend_hw(struct drm_device *dev)
{
	if (HAS_PCH_LPT(dev))
		lpt_suspend_hw(dev);
}

/* Set up chip specific power management-related functions */
void intel_init_pm(struct drm_device *dev)
{
	struct drm_i915_private *dev_priv = dev->dev_private;

	intel_fbc_init(dev_priv);

	/* For cxsr */
	if (IS_PINEVIEW(dev))
		i915_pineview_get_mem_freq(dev);
	else if (IS_GEN5(dev))
		i915_ironlake_get_mem_freq(dev);

	/* For FIFO watermark updates */
	if (INTEL_INFO(dev)->gen >= 9) {
		skl_setup_wm_latency(dev);

		dev_priv->display.init_clock_gating = skl_init_clock_gating;
		dev_priv->display.update_wm = skl_update_wm;
		dev_priv->display.update_sprite_wm = skl_update_sprite_wm;
	} else if (HAS_PCH_SPLIT(dev)) {
		ilk_setup_wm_latency(dev);

		if ((IS_GEN5(dev) && dev_priv->wm.pri_latency[1] &&
		     dev_priv->wm.spr_latency[1] && dev_priv->wm.cur_latency[1]) ||
		    (!IS_GEN5(dev) && dev_priv->wm.pri_latency[0] &&
		     dev_priv->wm.spr_latency[0] && dev_priv->wm.cur_latency[0])) {
			dev_priv->display.update_wm = ilk_update_wm;
			dev_priv->display.update_sprite_wm = ilk_update_sprite_wm;
		} else {
			DRM_DEBUG_KMS("Failed to read display plane latency. "
				      "Disable CxSR\n");
		}

		if (IS_GEN5(dev))
			dev_priv->display.init_clock_gating = ironlake_init_clock_gating;
		else if (IS_GEN6(dev))
			dev_priv->display.init_clock_gating = gen6_init_clock_gating;
		else if (IS_IVYBRIDGE(dev))
			dev_priv->display.init_clock_gating = ivybridge_init_clock_gating;
		else if (IS_HASWELL(dev))
			dev_priv->display.init_clock_gating = haswell_init_clock_gating;
		else if (INTEL_INFO(dev)->gen == 8)
			dev_priv->display.init_clock_gating = broadwell_init_clock_gating;
	} else if (IS_CHERRYVIEW(dev)) {
		dev_priv->display.update_wm = valleyview_update_wm;
		dev_priv->display.update_sprite_wm = valleyview_update_sprite_wm;
		dev_priv->display.init_clock_gating =
			cherryview_init_clock_gating;
	} else if (IS_VALLEYVIEW(dev)) {
		dev_priv->display.update_wm = valleyview_update_wm;
		dev_priv->display.update_sprite_wm = valleyview_update_sprite_wm;
		dev_priv->display.init_clock_gating =
			valleyview_init_clock_gating;
	} else if (IS_PINEVIEW(dev)) {
		if (!intel_get_cxsr_latency(IS_PINEVIEW_G(dev),
					    dev_priv->is_ddr3,
					    dev_priv->fsb_freq,
					    dev_priv->mem_freq)) {
			DRM_INFO("failed to find known CxSR latency "
				 "(found ddr%s fsb freq %d, mem freq %d), "
				 "disabling CxSR\n",
				 (dev_priv->is_ddr3 == 1) ? "3" : "2",
				 dev_priv->fsb_freq, dev_priv->mem_freq);
			/* Disable CxSR and never update its watermark again */
			intel_set_memory_cxsr(dev_priv, false);
			dev_priv->display.update_wm = NULL;
		} else
			dev_priv->display.update_wm = pineview_update_wm;
		dev_priv->display.init_clock_gating = gen3_init_clock_gating;
	} else if (IS_G4X(dev)) {
		dev_priv->display.update_wm = g4x_update_wm;
		dev_priv->display.init_clock_gating = g4x_init_clock_gating;
	} else if (IS_GEN4(dev)) {
		dev_priv->display.update_wm = i965_update_wm;
		if (IS_CRESTLINE(dev))
			dev_priv->display.init_clock_gating = crestline_init_clock_gating;
		else if (IS_BROADWATER(dev))
			dev_priv->display.init_clock_gating = broadwater_init_clock_gating;
	} else if (IS_GEN3(dev)) {
		dev_priv->display.update_wm = i9xx_update_wm;
		dev_priv->display.get_fifo_size = i9xx_get_fifo_size;
		dev_priv->display.init_clock_gating = gen3_init_clock_gating;
	} else if (IS_GEN2(dev)) {
		if (INTEL_INFO(dev)->num_pipes == 1) {
			dev_priv->display.update_wm = i845_update_wm;
			dev_priv->display.get_fifo_size = i845_get_fifo_size;
		} else {
			dev_priv->display.update_wm = i9xx_update_wm;
			dev_priv->display.get_fifo_size = i830_get_fifo_size;
		}

		if (IS_I85X(dev) || IS_I865G(dev))
			dev_priv->display.init_clock_gating = i85x_init_clock_gating;
		else
			dev_priv->display.init_clock_gating = i830_init_clock_gating;
	} else {
		DRM_ERROR("unexpected fall-through in intel_init_pm\n");
	}
}

int sandybridge_pcode_read(struct drm_i915_private *dev_priv, u32 mbox, u32 *val)
{
	WARN_ON(!mutex_is_locked(&dev_priv->rps.hw_lock));

	if (I915_READ(GEN6_PCODE_MAILBOX) & GEN6_PCODE_READY) {
		DRM_DEBUG_DRIVER("warning: pcode (read) mailbox access failed\n");
		return -EAGAIN;
	}

	I915_WRITE(GEN6_PCODE_DATA, *val);
	I915_WRITE(GEN6_PCODE_DATA1, 0);
	I915_WRITE(GEN6_PCODE_MAILBOX, GEN6_PCODE_READY | mbox);

	if (wait_for((I915_READ(GEN6_PCODE_MAILBOX) & GEN6_PCODE_READY) == 0,
		     500)) {
		DRM_ERROR("timeout waiting for pcode read (%d) to finish\n", mbox);
		return -ETIMEDOUT;
	}

	*val = I915_READ(GEN6_PCODE_DATA);
	I915_WRITE(GEN6_PCODE_DATA, 0);

	return 0;
}

int sandybridge_pcode_write(struct drm_i915_private *dev_priv, u32 mbox, u32 val)
{
	WARN_ON(!mutex_is_locked(&dev_priv->rps.hw_lock));

	if (I915_READ(GEN6_PCODE_MAILBOX) & GEN6_PCODE_READY) {
		DRM_DEBUG_DRIVER("warning: pcode (write) mailbox access failed\n");
		return -EAGAIN;
	}

	I915_WRITE(GEN6_PCODE_DATA, val);
	I915_WRITE(GEN6_PCODE_MAILBOX, GEN6_PCODE_READY | mbox);

	if (wait_for((I915_READ(GEN6_PCODE_MAILBOX) & GEN6_PCODE_READY) == 0,
		     500)) {
		DRM_ERROR("timeout waiting for pcode write (%d) to finish\n", mbox);
		return -ETIMEDOUT;
	}

	I915_WRITE(GEN6_PCODE_DATA, 0);

	return 0;
}

static int vlv_gpu_freq_div(unsigned int czclk_freq)
{
	switch (czclk_freq) {
	case 200:
		return 10;
	case 267:
		return 12;
	case 320:
	case 333:
		return 16;
	case 400:
		return 20;
	default:
		return -1;
	}
}

static int byt_gpu_freq(struct drm_i915_private *dev_priv, int val)
{
	int div, czclk_freq = DIV_ROUND_CLOSEST(dev_priv->mem_freq, 4);

	div = vlv_gpu_freq_div(czclk_freq);
	if (div < 0)
		return div;

	return DIV_ROUND_CLOSEST(czclk_freq * (val + 6 - 0xbd), div);
}

static int byt_freq_opcode(struct drm_i915_private *dev_priv, int val)
{
	int mul, czclk_freq = DIV_ROUND_CLOSEST(dev_priv->mem_freq, 4);

	mul = vlv_gpu_freq_div(czclk_freq);
	if (mul < 0)
		return mul;

	return DIV_ROUND_CLOSEST(mul * val, czclk_freq) + 0xbd - 6;
}

static int chv_gpu_freq(struct drm_i915_private *dev_priv, int val)
{
	int div, czclk_freq = dev_priv->rps.cz_freq;

	div = vlv_gpu_freq_div(czclk_freq) / 2;
	if (div < 0)
		return div;

	return DIV_ROUND_CLOSEST(czclk_freq * val, 2 * div) / 2;
}

static int chv_freq_opcode(struct drm_i915_private *dev_priv, int val)
{
	int mul, czclk_freq = dev_priv->rps.cz_freq;

	mul = vlv_gpu_freq_div(czclk_freq) / 2;
	if (mul < 0)
		return mul;

	/* CHV needs even values */
	return DIV_ROUND_CLOSEST(val * 2 * mul, czclk_freq) * 2;
}

int intel_gpu_freq(struct drm_i915_private *dev_priv, int val)
{
	if (IS_GEN9(dev_priv->dev))
		return (val * GT_FREQUENCY_MULTIPLIER) / GEN9_FREQ_SCALER;
	else if (IS_CHERRYVIEW(dev_priv->dev))
		return chv_gpu_freq(dev_priv, val);
	else if (IS_VALLEYVIEW(dev_priv->dev))
		return byt_gpu_freq(dev_priv, val);
	else
		return val * GT_FREQUENCY_MULTIPLIER;
}

int intel_freq_opcode(struct drm_i915_private *dev_priv, int val)
{
	if (IS_GEN9(dev_priv->dev))
		return (val * GEN9_FREQ_SCALER) / GT_FREQUENCY_MULTIPLIER;
	else if (IS_CHERRYVIEW(dev_priv->dev))
		return chv_freq_opcode(dev_priv, val);
	else if (IS_VALLEYVIEW(dev_priv->dev))
		return byt_freq_opcode(dev_priv, val);
	else
		return val / GT_FREQUENCY_MULTIPLIER;
}

void intel_pm_setup(struct drm_device *dev)
{
	struct drm_i915_private *dev_priv = dev->dev_private;

	mutex_init(&dev_priv->rps.hw_lock);

	INIT_DELAYED_WORK(&dev_priv->rps.delayed_resume_work,
			  intel_gen6_powersave_work);

	dev_priv->pm.suspended = false;
}<|MERGE_RESOLUTION|>--- conflicted
+++ resolved
@@ -2045,26 +2045,6 @@
 	p->pipe_htotal = intel_crtc->config->base.adjusted_mode.crtc_htotal;
 	p->pixel_rate = ilk_pipe_pixel_rate(dev, crtc);
 
-<<<<<<< HEAD
-	if (crtc->primary->state->fb) {
-		p->pri.enabled = true;
-		p->pri.bytes_per_pixel =
-			crtc->primary->state->fb->bits_per_pixel / 8;
-	} else {
-		p->pri.enabled = false;
-		p->pri.bytes_per_pixel = 0;
-	}
-
-	if (crtc->cursor->state->fb) {
-		p->cur.enabled = true;
-		p->cur.bytes_per_pixel = 4;
-	} else {
-		p->cur.enabled = false;
-		p->cur.bytes_per_pixel = 0;
-	}
-	p->pri.horiz_pixels = intel_crtc->config->pipe_src_w;
-	p->cur.horiz_pixels = intel_crtc->base.cursor->state->crtc_w;
-=======
 	if (crtc->primary->state->fb)
 		p->pri.bytes_per_pixel =
 			crtc->primary->state->fb->bits_per_pixel / 8;
@@ -2078,7 +2058,6 @@
 	 */
 	p->pri.enabled = true;
 	p->cur.enabled = true;
->>>>>>> 4b8a8262
 
 	p->pri.horiz_pixels = intel_crtc->config->pipe_src_w;
 	p->cur.horiz_pixels = intel_crtc->base.cursor->state->crtc_w;
