/*
 * Copyright © 2012 Intel Corporation
 *
 * Permission is hereby granted, free of charge, to any person obtaining a
 * copy of this software and associated documentation files (the "Software"),
 * to deal in the Software without restriction, including without limitation
 * the rights to use, copy, modify, merge, publish, distribute, sublicense,
 * and/or sell copies of the Software, and to permit persons to whom the
 * Software is furnished to do so, subject to the following conditions:
 *
 * The above copyright notice and this permission notice (including the next
 * paragraph) shall be included in all copies or substantial portions of the
 * Software.
 *
 * THE SOFTWARE IS PROVIDED "AS IS", WITHOUT WARRANTY OF ANY KIND, EXPRESS OR
 * IMPLIED, INCLUDING BUT NOT LIMITED TO THE WARRANTIES OF MERCHANTABILITY,
 * FITNESS FOR A PARTICULAR PURPOSE AND NONINFRINGEMENT.  IN NO EVENT SHALL
 * THE AUTHORS OR COPYRIGHT HOLDERS BE LIABLE FOR ANY CLAIM, DAMAGES OR OTHER
 * LIABILITY, WHETHER IN AN ACTION OF CONTRACT, TORT OR OTHERWISE, ARISING
 * FROM, OUT OF OR IN CONNECTION WITH THE SOFTWARE OR THE USE OR OTHER DEALINGS
 * IN THE SOFTWARE.
 *
 * Authors:
 *    Eugeni Dodonov <eugeni.dodonov@intel.com>
 *
 */

#include <linux/cpufreq.h>
#include <drm/drm_plane_helper.h>
#include "i915_drv.h"
#include "intel_drv.h"
#include "../../../platform/x86/intel_ips.h"
#include <linux/module.h>

/**
 * DOC: RC6
 *
 * RC6 is a special power stage which allows the GPU to enter an very
 * low-voltage mode when idle, using down to 0V while at this stage.  This
 * stage is entered automatically when the GPU is idle when RC6 support is
 * enabled, and as soon as new workload arises GPU wakes up automatically as well.
 *
 * There are different RC6 modes available in Intel GPU, which differentiate
 * among each other with the latency required to enter and leave RC6 and
 * voltage consumed by the GPU in different states.
 *
 * The combination of the following flags define which states GPU is allowed
 * to enter, while RC6 is the normal RC6 state, RC6p is the deep RC6, and
 * RC6pp is deepest RC6. Their support by hardware varies according to the
 * GPU, BIOS, chipset and platform. RC6 is usually the safest one and the one
 * which brings the most power savings; deeper states save more power, but
 * require higher latency to switch to and wake up.
 */
#define INTEL_RC6_ENABLE			(1<<0)
#define INTEL_RC6p_ENABLE			(1<<1)
#define INTEL_RC6pp_ENABLE			(1<<2)

static void gen9_init_clock_gating(struct drm_device *dev)
{
<<<<<<< HEAD
	struct drm_i915_private *dev_priv = to_i915(dev);
=======
	struct drm_i915_private *dev_priv = dev->dev_private;
>>>>>>> 523d939e

	/* See Bspec note for PSR2_CTL bit 31, Wa#828:skl,bxt,kbl */
	I915_WRITE(CHICKEN_PAR1_1,
		   I915_READ(CHICKEN_PAR1_1) | SKL_EDP_PSR_FIX_RDWRAP);

	I915_WRITE(GEN8_CONFIG0,
		   I915_READ(GEN8_CONFIG0) | GEN9_DEFAULT_FIXES);

	/* WaEnableChickenDCPR:skl,bxt,kbl */
	I915_WRITE(GEN8_CHICKEN_DCPR_1,
		   I915_READ(GEN8_CHICKEN_DCPR_1) | MASK_WAKEMEM);

	/* WaFbcTurnOffFbcWatermark:skl,bxt,kbl */
	/* WaFbcWakeMemOn:skl,bxt,kbl */
	I915_WRITE(DISP_ARB_CTL, I915_READ(DISP_ARB_CTL) |
		   DISP_FBC_WM_DIS |
		   DISP_FBC_MEMORY_WAKE);

	/* WaFbcHighMemBwCorruptionAvoidance:skl,bxt,kbl */
	I915_WRITE(ILK_DPFC_CHICKEN, I915_READ(ILK_DPFC_CHICKEN) |
		   ILK_DPFC_DISABLE_DUMMY0);
}

static void bxt_init_clock_gating(struct drm_device *dev)
{
	struct drm_i915_private *dev_priv = to_i915(dev);

	gen9_init_clock_gating(dev);

	gen9_init_clock_gating(dev);

	/* WaDisableSDEUnitClockGating:bxt */
	I915_WRITE(GEN8_UCGCTL6, I915_READ(GEN8_UCGCTL6) |
		   GEN8_SDEUNIT_CLOCK_GATE_DISABLE);

	/*
	 * FIXME:
	 * GEN8_HDCUNIT_CLOCK_GATE_DISABLE_HDCREQ applies on 3x6 GT SKUs only.
	 */
	I915_WRITE(GEN8_UCGCTL6, I915_READ(GEN8_UCGCTL6) |
		   GEN8_HDCUNIT_CLOCK_GATE_DISABLE_HDCREQ);

	/*
	 * Wa: Backlight PWM may stop in the asserted state, causing backlight
	 * to stay fully on.
	 */
	if (IS_BXT_REVID(dev_priv, BXT_REVID_B0, REVID_FOREVER))
		I915_WRITE(GEN9_CLKGATE_DIS_0, I915_READ(GEN9_CLKGATE_DIS_0) |
			   PWM1_GATING_DIS | PWM2_GATING_DIS);
}

static void i915_pineview_get_mem_freq(struct drm_device *dev)
{
	struct drm_i915_private *dev_priv = to_i915(dev);
	u32 tmp;

	tmp = I915_READ(CLKCFG);

	switch (tmp & CLKCFG_FSB_MASK) {
	case CLKCFG_FSB_533:
		dev_priv->fsb_freq = 533; /* 133*4 */
		break;
	case CLKCFG_FSB_800:
		dev_priv->fsb_freq = 800; /* 200*4 */
		break;
	case CLKCFG_FSB_667:
		dev_priv->fsb_freq =  667; /* 167*4 */
		break;
	case CLKCFG_FSB_400:
		dev_priv->fsb_freq = 400; /* 100*4 */
		break;
	}

	switch (tmp & CLKCFG_MEM_MASK) {
	case CLKCFG_MEM_533:
		dev_priv->mem_freq = 533;
		break;
	case CLKCFG_MEM_667:
		dev_priv->mem_freq = 667;
		break;
	case CLKCFG_MEM_800:
		dev_priv->mem_freq = 800;
		break;
	}

	/* detect pineview DDR3 setting */
	tmp = I915_READ(CSHRDDR3CTL);
	dev_priv->is_ddr3 = (tmp & CSHRDDR3CTL_DDR3) ? 1 : 0;
}

static void i915_ironlake_get_mem_freq(struct drm_device *dev)
{
	struct drm_i915_private *dev_priv = to_i915(dev);
	u16 ddrpll, csipll;

	ddrpll = I915_READ16(DDRMPLL1);
	csipll = I915_READ16(CSIPLL0);

	switch (ddrpll & 0xff) {
	case 0xc:
		dev_priv->mem_freq = 800;
		break;
	case 0x10:
		dev_priv->mem_freq = 1066;
		break;
	case 0x14:
		dev_priv->mem_freq = 1333;
		break;
	case 0x18:
		dev_priv->mem_freq = 1600;
		break;
	default:
		DRM_DEBUG_DRIVER("unknown memory frequency 0x%02x\n",
				 ddrpll & 0xff);
		dev_priv->mem_freq = 0;
		break;
	}

	dev_priv->ips.r_t = dev_priv->mem_freq;

	switch (csipll & 0x3ff) {
	case 0x00c:
		dev_priv->fsb_freq = 3200;
		break;
	case 0x00e:
		dev_priv->fsb_freq = 3733;
		break;
	case 0x010:
		dev_priv->fsb_freq = 4266;
		break;
	case 0x012:
		dev_priv->fsb_freq = 4800;
		break;
	case 0x014:
		dev_priv->fsb_freq = 5333;
		break;
	case 0x016:
		dev_priv->fsb_freq = 5866;
		break;
	case 0x018:
		dev_priv->fsb_freq = 6400;
		break;
	default:
		DRM_DEBUG_DRIVER("unknown fsb frequency 0x%04x\n",
				 csipll & 0x3ff);
		dev_priv->fsb_freq = 0;
		break;
	}

	if (dev_priv->fsb_freq == 3200) {
		dev_priv->ips.c_m = 0;
	} else if (dev_priv->fsb_freq > 3200 && dev_priv->fsb_freq <= 4800) {
		dev_priv->ips.c_m = 1;
	} else {
		dev_priv->ips.c_m = 2;
	}
}

static const struct cxsr_latency cxsr_latency_table[] = {
	{1, 0, 800, 400, 3382, 33382, 3983, 33983},    /* DDR2-400 SC */
	{1, 0, 800, 667, 3354, 33354, 3807, 33807},    /* DDR2-667 SC */
	{1, 0, 800, 800, 3347, 33347, 3763, 33763},    /* DDR2-800 SC */
	{1, 1, 800, 667, 6420, 36420, 6873, 36873},    /* DDR3-667 SC */
	{1, 1, 800, 800, 5902, 35902, 6318, 36318},    /* DDR3-800 SC */

	{1, 0, 667, 400, 3400, 33400, 4021, 34021},    /* DDR2-400 SC */
	{1, 0, 667, 667, 3372, 33372, 3845, 33845},    /* DDR2-667 SC */
	{1, 0, 667, 800, 3386, 33386, 3822, 33822},    /* DDR2-800 SC */
	{1, 1, 667, 667, 6438, 36438, 6911, 36911},    /* DDR3-667 SC */
	{1, 1, 667, 800, 5941, 35941, 6377, 36377},    /* DDR3-800 SC */

	{1, 0, 400, 400, 3472, 33472, 4173, 34173},    /* DDR2-400 SC */
	{1, 0, 400, 667, 3443, 33443, 3996, 33996},    /* DDR2-667 SC */
	{1, 0, 400, 800, 3430, 33430, 3946, 33946},    /* DDR2-800 SC */
	{1, 1, 400, 667, 6509, 36509, 7062, 37062},    /* DDR3-667 SC */
	{1, 1, 400, 800, 5985, 35985, 6501, 36501},    /* DDR3-800 SC */

	{0, 0, 800, 400, 3438, 33438, 4065, 34065},    /* DDR2-400 SC */
	{0, 0, 800, 667, 3410, 33410, 3889, 33889},    /* DDR2-667 SC */
	{0, 0, 800, 800, 3403, 33403, 3845, 33845},    /* DDR2-800 SC */
	{0, 1, 800, 667, 6476, 36476, 6955, 36955},    /* DDR3-667 SC */
	{0, 1, 800, 800, 5958, 35958, 6400, 36400},    /* DDR3-800 SC */

	{0, 0, 667, 400, 3456, 33456, 4103, 34106},    /* DDR2-400 SC */
	{0, 0, 667, 667, 3428, 33428, 3927, 33927},    /* DDR2-667 SC */
	{0, 0, 667, 800, 3443, 33443, 3905, 33905},    /* DDR2-800 SC */
	{0, 1, 667, 667, 6494, 36494, 6993, 36993},    /* DDR3-667 SC */
	{0, 1, 667, 800, 5998, 35998, 6460, 36460},    /* DDR3-800 SC */

	{0, 0, 400, 400, 3528, 33528, 4255, 34255},    /* DDR2-400 SC */
	{0, 0, 400, 667, 3500, 33500, 4079, 34079},    /* DDR2-667 SC */
	{0, 0, 400, 800, 3487, 33487, 4029, 34029},    /* DDR2-800 SC */
	{0, 1, 400, 667, 6566, 36566, 7145, 37145},    /* DDR3-667 SC */
	{0, 1, 400, 800, 6042, 36042, 6584, 36584},    /* DDR3-800 SC */
};

static const struct cxsr_latency *intel_get_cxsr_latency(int is_desktop,
							 int is_ddr3,
							 int fsb,
							 int mem)
{
	const struct cxsr_latency *latency;
	int i;

	if (fsb == 0 || mem == 0)
		return NULL;

	for (i = 0; i < ARRAY_SIZE(cxsr_latency_table); i++) {
		latency = &cxsr_latency_table[i];
		if (is_desktop == latency->is_desktop &&
		    is_ddr3 == latency->is_ddr3 &&
		    fsb == latency->fsb_freq && mem == latency->mem_freq)
			return latency;
	}

	DRM_DEBUG_KMS("Unknown FSB/MEM found, disable CxSR\n");

	return NULL;
}

static void chv_set_memory_dvfs(struct drm_i915_private *dev_priv, bool enable)
{
	u32 val;

	mutex_lock(&dev_priv->rps.hw_lock);

	val = vlv_punit_read(dev_priv, PUNIT_REG_DDR_SETUP2);
	if (enable)
		val &= ~FORCE_DDR_HIGH_FREQ;
	else
		val |= FORCE_DDR_HIGH_FREQ;
	val &= ~FORCE_DDR_LOW_FREQ;
	val |= FORCE_DDR_FREQ_REQ_ACK;
	vlv_punit_write(dev_priv, PUNIT_REG_DDR_SETUP2, val);

	if (wait_for((vlv_punit_read(dev_priv, PUNIT_REG_DDR_SETUP2) &
		      FORCE_DDR_FREQ_REQ_ACK) == 0, 3))
		DRM_ERROR("timed out waiting for Punit DDR DVFS request\n");

	mutex_unlock(&dev_priv->rps.hw_lock);
}

static void chv_set_memory_pm5(struct drm_i915_private *dev_priv, bool enable)
{
	u32 val;

	mutex_lock(&dev_priv->rps.hw_lock);

	val = vlv_punit_read(dev_priv, PUNIT_REG_DSPFREQ);
	if (enable)
		val |= DSP_MAXFIFO_PM5_ENABLE;
	else
		val &= ~DSP_MAXFIFO_PM5_ENABLE;
	vlv_punit_write(dev_priv, PUNIT_REG_DSPFREQ, val);

	mutex_unlock(&dev_priv->rps.hw_lock);
}

#define FW_WM(value, plane) \
	(((value) << DSPFW_ ## plane ## _SHIFT) & DSPFW_ ## plane ## _MASK)

void intel_set_memory_cxsr(struct drm_i915_private *dev_priv, bool enable)
{
	struct drm_device *dev = &dev_priv->drm;
	u32 val;

	if (IS_VALLEYVIEW(dev) || IS_CHERRYVIEW(dev)) {
		I915_WRITE(FW_BLC_SELF_VLV, enable ? FW_CSPWRDWNEN : 0);
		POSTING_READ(FW_BLC_SELF_VLV);
		dev_priv->wm.vlv.cxsr = enable;
	} else if (IS_G4X(dev) || IS_CRESTLINE(dev)) {
		I915_WRITE(FW_BLC_SELF, enable ? FW_BLC_SELF_EN : 0);
		POSTING_READ(FW_BLC_SELF);
	} else if (IS_PINEVIEW(dev)) {
		val = I915_READ(DSPFW3) & ~PINEVIEW_SELF_REFRESH_EN;
		val |= enable ? PINEVIEW_SELF_REFRESH_EN : 0;
		I915_WRITE(DSPFW3, val);
		POSTING_READ(DSPFW3);
	} else if (IS_I945G(dev) || IS_I945GM(dev)) {
		val = enable ? _MASKED_BIT_ENABLE(FW_BLC_SELF_EN) :
			       _MASKED_BIT_DISABLE(FW_BLC_SELF_EN);
		I915_WRITE(FW_BLC_SELF, val);
		POSTING_READ(FW_BLC_SELF);
	} else if (IS_I915GM(dev)) {
		val = enable ? _MASKED_BIT_ENABLE(INSTPM_SELF_EN) :
			       _MASKED_BIT_DISABLE(INSTPM_SELF_EN);
		I915_WRITE(INSTPM, val);
		POSTING_READ(INSTPM);
	} else {
		return;
	}

	DRM_DEBUG_KMS("memory self-refresh is %s\n",
		      enable ? "enabled" : "disabled");
}


/*
 * Latency for FIFO fetches is dependent on several factors:
 *   - memory configuration (speed, channels)
 *   - chipset
 *   - current MCH state
 * It can be fairly high in some situations, so here we assume a fairly
 * pessimal value.  It's a tradeoff between extra memory fetches (if we
 * set this value too high, the FIFO will fetch frequently to stay full)
 * and power consumption (set it too low to save power and we might see
 * FIFO underruns and display "flicker").
 *
 * A value of 5us seems to be a good balance; safe for very low end
 * platforms but not overly aggressive on lower latency configs.
 */
static const int pessimal_latency_ns = 5000;

#define VLV_FIFO_START(dsparb, dsparb2, lo_shift, hi_shift) \
	((((dsparb) >> (lo_shift)) & 0xff) | ((((dsparb2) >> (hi_shift)) & 0x1) << 8))

static int vlv_get_fifo_size(struct drm_device *dev,
			      enum pipe pipe, int plane)
{
	struct drm_i915_private *dev_priv = to_i915(dev);
	int sprite0_start, sprite1_start, size;

	switch (pipe) {
		uint32_t dsparb, dsparb2, dsparb3;
	case PIPE_A:
		dsparb = I915_READ(DSPARB);
		dsparb2 = I915_READ(DSPARB2);
		sprite0_start = VLV_FIFO_START(dsparb, dsparb2, 0, 0);
		sprite1_start = VLV_FIFO_START(dsparb, dsparb2, 8, 4);
		break;
	case PIPE_B:
		dsparb = I915_READ(DSPARB);
		dsparb2 = I915_READ(DSPARB2);
		sprite0_start = VLV_FIFO_START(dsparb, dsparb2, 16, 8);
		sprite1_start = VLV_FIFO_START(dsparb, dsparb2, 24, 12);
		break;
	case PIPE_C:
		dsparb2 = I915_READ(DSPARB2);
		dsparb3 = I915_READ(DSPARB3);
		sprite0_start = VLV_FIFO_START(dsparb3, dsparb2, 0, 16);
		sprite1_start = VLV_FIFO_START(dsparb3, dsparb2, 8, 20);
		break;
	default:
		return 0;
	}

	switch (plane) {
	case 0:
		size = sprite0_start;
		break;
	case 1:
		size = sprite1_start - sprite0_start;
		break;
	case 2:
		size = 512 - 1 - sprite1_start;
		break;
	default:
		return 0;
	}

	DRM_DEBUG_KMS("Pipe %c %s %c FIFO size: %d\n",
		      pipe_name(pipe), plane == 0 ? "primary" : "sprite",
		      plane == 0 ? plane_name(pipe) : sprite_name(pipe, plane - 1),
		      size);

	return size;
}

static int i9xx_get_fifo_size(struct drm_device *dev, int plane)
{
	struct drm_i915_private *dev_priv = to_i915(dev);
	uint32_t dsparb = I915_READ(DSPARB);
	int size;

	size = dsparb & 0x7f;
	if (plane)
		size = ((dsparb >> DSPARB_CSTART_SHIFT) & 0x7f) - size;

	DRM_DEBUG_KMS("FIFO size - (0x%08x) %s: %d\n", dsparb,
		      plane ? "B" : "A", size);

	return size;
}

static int i830_get_fifo_size(struct drm_device *dev, int plane)
{
	struct drm_i915_private *dev_priv = to_i915(dev);
	uint32_t dsparb = I915_READ(DSPARB);
	int size;

	size = dsparb & 0x1ff;
	if (plane)
		size = ((dsparb >> DSPARB_BEND_SHIFT) & 0x1ff) - size;
	size >>= 1; /* Convert to cachelines */

	DRM_DEBUG_KMS("FIFO size - (0x%08x) %s: %d\n", dsparb,
		      plane ? "B" : "A", size);

	return size;
}

static int i845_get_fifo_size(struct drm_device *dev, int plane)
{
	struct drm_i915_private *dev_priv = to_i915(dev);
	uint32_t dsparb = I915_READ(DSPARB);
	int size;

	size = dsparb & 0x7f;
	size >>= 2; /* Convert to cachelines */

	DRM_DEBUG_KMS("FIFO size - (0x%08x) %s: %d\n", dsparb,
		      plane ? "B" : "A",
		      size);

	return size;
}

/* Pineview has different values for various configs */
static const struct intel_watermark_params pineview_display_wm = {
	.fifo_size = PINEVIEW_DISPLAY_FIFO,
	.max_wm = PINEVIEW_MAX_WM,
	.default_wm = PINEVIEW_DFT_WM,
	.guard_size = PINEVIEW_GUARD_WM,
	.cacheline_size = PINEVIEW_FIFO_LINE_SIZE,
};
static const struct intel_watermark_params pineview_display_hplloff_wm = {
	.fifo_size = PINEVIEW_DISPLAY_FIFO,
	.max_wm = PINEVIEW_MAX_WM,
	.default_wm = PINEVIEW_DFT_HPLLOFF_WM,
	.guard_size = PINEVIEW_GUARD_WM,
	.cacheline_size = PINEVIEW_FIFO_LINE_SIZE,
};
static const struct intel_watermark_params pineview_cursor_wm = {
	.fifo_size = PINEVIEW_CURSOR_FIFO,
	.max_wm = PINEVIEW_CURSOR_MAX_WM,
	.default_wm = PINEVIEW_CURSOR_DFT_WM,
	.guard_size = PINEVIEW_CURSOR_GUARD_WM,
	.cacheline_size = PINEVIEW_FIFO_LINE_SIZE,
};
static const struct intel_watermark_params pineview_cursor_hplloff_wm = {
	.fifo_size = PINEVIEW_CURSOR_FIFO,
	.max_wm = PINEVIEW_CURSOR_MAX_WM,
	.default_wm = PINEVIEW_CURSOR_DFT_WM,
	.guard_size = PINEVIEW_CURSOR_GUARD_WM,
	.cacheline_size = PINEVIEW_FIFO_LINE_SIZE,
};
static const struct intel_watermark_params g4x_wm_info = {
	.fifo_size = G4X_FIFO_SIZE,
	.max_wm = G4X_MAX_WM,
	.default_wm = G4X_MAX_WM,
	.guard_size = 2,
	.cacheline_size = G4X_FIFO_LINE_SIZE,
};
static const struct intel_watermark_params g4x_cursor_wm_info = {
	.fifo_size = I965_CURSOR_FIFO,
	.max_wm = I965_CURSOR_MAX_WM,
	.default_wm = I965_CURSOR_DFT_WM,
	.guard_size = 2,
	.cacheline_size = G4X_FIFO_LINE_SIZE,
};
static const struct intel_watermark_params i965_cursor_wm_info = {
	.fifo_size = I965_CURSOR_FIFO,
	.max_wm = I965_CURSOR_MAX_WM,
	.default_wm = I965_CURSOR_DFT_WM,
	.guard_size = 2,
	.cacheline_size = I915_FIFO_LINE_SIZE,
};
static const struct intel_watermark_params i945_wm_info = {
	.fifo_size = I945_FIFO_SIZE,
	.max_wm = I915_MAX_WM,
	.default_wm = 1,
	.guard_size = 2,
	.cacheline_size = I915_FIFO_LINE_SIZE,
};
static const struct intel_watermark_params i915_wm_info = {
	.fifo_size = I915_FIFO_SIZE,
	.max_wm = I915_MAX_WM,
	.default_wm = 1,
	.guard_size = 2,
	.cacheline_size = I915_FIFO_LINE_SIZE,
};
static const struct intel_watermark_params i830_a_wm_info = {
	.fifo_size = I855GM_FIFO_SIZE,
	.max_wm = I915_MAX_WM,
	.default_wm = 1,
	.guard_size = 2,
	.cacheline_size = I830_FIFO_LINE_SIZE,
};
static const struct intel_watermark_params i830_bc_wm_info = {
	.fifo_size = I855GM_FIFO_SIZE,
	.max_wm = I915_MAX_WM/2,
	.default_wm = 1,
	.guard_size = 2,
	.cacheline_size = I830_FIFO_LINE_SIZE,
};
static const struct intel_watermark_params i845_wm_info = {
	.fifo_size = I830_FIFO_SIZE,
	.max_wm = I915_MAX_WM,
	.default_wm = 1,
	.guard_size = 2,
	.cacheline_size = I830_FIFO_LINE_SIZE,
};

/**
 * intel_calculate_wm - calculate watermark level
 * @clock_in_khz: pixel clock
 * @wm: chip FIFO params
 * @cpp: bytes per pixel
 * @latency_ns: memory latency for the platform
 *
 * Calculate the watermark level (the level at which the display plane will
 * start fetching from memory again).  Each chip has a different display
 * FIFO size and allocation, so the caller needs to figure that out and pass
 * in the correct intel_watermark_params structure.
 *
 * As the pixel clock runs, the FIFO will be drained at a rate that depends
 * on the pixel size.  When it reaches the watermark level, it'll start
 * fetching FIFO line sized based chunks from memory until the FIFO fills
 * past the watermark point.  If the FIFO drains completely, a FIFO underrun
 * will occur, and a display engine hang could result.
 */
static unsigned long intel_calculate_wm(unsigned long clock_in_khz,
					const struct intel_watermark_params *wm,
					int fifo_size, int cpp,
					unsigned long latency_ns)
{
	long entries_required, wm_size;

	/*
	 * Note: we need to make sure we don't overflow for various clock &
	 * latency values.
	 * clocks go from a few thousand to several hundred thousand.
	 * latency is usually a few thousand
	 */
	entries_required = ((clock_in_khz / 1000) * cpp * latency_ns) /
		1000;
	entries_required = DIV_ROUND_UP(entries_required, wm->cacheline_size);

	DRM_DEBUG_KMS("FIFO entries required for mode: %ld\n", entries_required);

	wm_size = fifo_size - (entries_required + wm->guard_size);

	DRM_DEBUG_KMS("FIFO watermark level: %ld\n", wm_size);

	/* Don't promote wm_size to unsigned... */
	if (wm_size > (long)wm->max_wm)
		wm_size = wm->max_wm;
	if (wm_size <= 0)
		wm_size = wm->default_wm;

	/*
	 * Bspec seems to indicate that the value shouldn't be lower than
	 * 'burst size + 1'. Certainly 830 is quite unhappy with low values.
	 * Lets go for 8 which is the burst size since certain platforms
	 * already use a hardcoded 8 (which is what the spec says should be
	 * done).
	 */
	if (wm_size <= 8)
		wm_size = 8;

	return wm_size;
}

static struct drm_crtc *single_enabled_crtc(struct drm_device *dev)
{
	struct drm_crtc *crtc, *enabled = NULL;

	for_each_crtc(dev, crtc) {
		if (intel_crtc_active(crtc)) {
			if (enabled)
				return NULL;
			enabled = crtc;
		}
	}

	return enabled;
}

static void pineview_update_wm(struct drm_crtc *unused_crtc)
{
	struct drm_device *dev = unused_crtc->dev;
	struct drm_i915_private *dev_priv = to_i915(dev);
	struct drm_crtc *crtc;
	const struct cxsr_latency *latency;
	u32 reg;
	unsigned long wm;

	latency = intel_get_cxsr_latency(IS_PINEVIEW_G(dev), dev_priv->is_ddr3,
					 dev_priv->fsb_freq, dev_priv->mem_freq);
	if (!latency) {
		DRM_DEBUG_KMS("Unknown FSB/MEM found, disable CxSR\n");
		intel_set_memory_cxsr(dev_priv, false);
		return;
	}

	crtc = single_enabled_crtc(dev);
	if (crtc) {
		const struct drm_display_mode *adjusted_mode = &to_intel_crtc(crtc)->config->base.adjusted_mode;
		int cpp = drm_format_plane_cpp(crtc->primary->state->fb->pixel_format, 0);
		int clock = adjusted_mode->crtc_clock;

		/* Display SR */
		wm = intel_calculate_wm(clock, &pineview_display_wm,
					pineview_display_wm.fifo_size,
					cpp, latency->display_sr);
		reg = I915_READ(DSPFW1);
		reg &= ~DSPFW_SR_MASK;
		reg |= FW_WM(wm, SR);
		I915_WRITE(DSPFW1, reg);
		DRM_DEBUG_KMS("DSPFW1 register is %x\n", reg);

		/* cursor SR */
		wm = intel_calculate_wm(clock, &pineview_cursor_wm,
					pineview_display_wm.fifo_size,
					cpp, latency->cursor_sr);
		reg = I915_READ(DSPFW3);
		reg &= ~DSPFW_CURSOR_SR_MASK;
		reg |= FW_WM(wm, CURSOR_SR);
		I915_WRITE(DSPFW3, reg);

		/* Display HPLL off SR */
		wm = intel_calculate_wm(clock, &pineview_display_hplloff_wm,
					pineview_display_hplloff_wm.fifo_size,
					cpp, latency->display_hpll_disable);
		reg = I915_READ(DSPFW3);
		reg &= ~DSPFW_HPLL_SR_MASK;
		reg |= FW_WM(wm, HPLL_SR);
		I915_WRITE(DSPFW3, reg);

		/* cursor HPLL off SR */
		wm = intel_calculate_wm(clock, &pineview_cursor_hplloff_wm,
					pineview_display_hplloff_wm.fifo_size,
					cpp, latency->cursor_hpll_disable);
		reg = I915_READ(DSPFW3);
		reg &= ~DSPFW_HPLL_CURSOR_MASK;
		reg |= FW_WM(wm, HPLL_CURSOR);
		I915_WRITE(DSPFW3, reg);
		DRM_DEBUG_KMS("DSPFW3 register is %x\n", reg);

		intel_set_memory_cxsr(dev_priv, true);
	} else {
		intel_set_memory_cxsr(dev_priv, false);
	}
}

static bool g4x_compute_wm0(struct drm_device *dev,
			    int plane,
			    const struct intel_watermark_params *display,
			    int display_latency_ns,
			    const struct intel_watermark_params *cursor,
			    int cursor_latency_ns,
			    int *plane_wm,
			    int *cursor_wm)
{
	struct drm_crtc *crtc;
	const struct drm_display_mode *adjusted_mode;
	int htotal, hdisplay, clock, cpp;
	int line_time_us, line_count;
	int entries, tlb_miss;

	crtc = intel_get_crtc_for_plane(dev, plane);
	if (!intel_crtc_active(crtc)) {
		*cursor_wm = cursor->guard_size;
		*plane_wm = display->guard_size;
		return false;
	}

	adjusted_mode = &to_intel_crtc(crtc)->config->base.adjusted_mode;
	clock = adjusted_mode->crtc_clock;
	htotal = adjusted_mode->crtc_htotal;
	hdisplay = to_intel_crtc(crtc)->config->pipe_src_w;
	cpp = drm_format_plane_cpp(crtc->primary->state->fb->pixel_format, 0);

	/* Use the small buffer method to calculate plane watermark */
	entries = ((clock * cpp / 1000) * display_latency_ns) / 1000;
	tlb_miss = display->fifo_size*display->cacheline_size - hdisplay * 8;
	if (tlb_miss > 0)
		entries += tlb_miss;
	entries = DIV_ROUND_UP(entries, display->cacheline_size);
	*plane_wm = entries + display->guard_size;
	if (*plane_wm > (int)display->max_wm)
		*plane_wm = display->max_wm;

	/* Use the large buffer method to calculate cursor watermark */
	line_time_us = max(htotal * 1000 / clock, 1);
	line_count = (cursor_latency_ns / line_time_us + 1000) / 1000;
	entries = line_count * crtc->cursor->state->crtc_w * cpp;
	tlb_miss = cursor->fifo_size*cursor->cacheline_size - hdisplay * 8;
	if (tlb_miss > 0)
		entries += tlb_miss;
	entries = DIV_ROUND_UP(entries, cursor->cacheline_size);
	*cursor_wm = entries + cursor->guard_size;
	if (*cursor_wm > (int)cursor->max_wm)
		*cursor_wm = (int)cursor->max_wm;

	return true;
}

/*
 * Check the wm result.
 *
 * If any calculated watermark values is larger than the maximum value that
 * can be programmed into the associated watermark register, that watermark
 * must be disabled.
 */
static bool g4x_check_srwm(struct drm_device *dev,
			   int display_wm, int cursor_wm,
			   const struct intel_watermark_params *display,
			   const struct intel_watermark_params *cursor)
{
	DRM_DEBUG_KMS("SR watermark: display plane %d, cursor %d\n",
		      display_wm, cursor_wm);

	if (display_wm > display->max_wm) {
		DRM_DEBUG_KMS("display watermark is too large(%d/%ld), disabling\n",
			      display_wm, display->max_wm);
		return false;
	}

	if (cursor_wm > cursor->max_wm) {
		DRM_DEBUG_KMS("cursor watermark is too large(%d/%ld), disabling\n",
			      cursor_wm, cursor->max_wm);
		return false;
	}

	if (!(display_wm || cursor_wm)) {
		DRM_DEBUG_KMS("SR latency is 0, disabling\n");
		return false;
	}

	return true;
}

static bool g4x_compute_srwm(struct drm_device *dev,
			     int plane,
			     int latency_ns,
			     const struct intel_watermark_params *display,
			     const struct intel_watermark_params *cursor,
			     int *display_wm, int *cursor_wm)
{
	struct drm_crtc *crtc;
	const struct drm_display_mode *adjusted_mode;
	int hdisplay, htotal, cpp, clock;
	unsigned long line_time_us;
	int line_count, line_size;
	int small, large;
	int entries;

	if (!latency_ns) {
		*display_wm = *cursor_wm = 0;
		return false;
	}

	crtc = intel_get_crtc_for_plane(dev, plane);
	adjusted_mode = &to_intel_crtc(crtc)->config->base.adjusted_mode;
	clock = adjusted_mode->crtc_clock;
	htotal = adjusted_mode->crtc_htotal;
	hdisplay = to_intel_crtc(crtc)->config->pipe_src_w;
	cpp = drm_format_plane_cpp(crtc->primary->state->fb->pixel_format, 0);

	line_time_us = max(htotal * 1000 / clock, 1);
	line_count = (latency_ns / line_time_us + 1000) / 1000;
	line_size = hdisplay * cpp;

	/* Use the minimum of the small and large buffer method for primary */
	small = ((clock * cpp / 1000) * latency_ns) / 1000;
	large = line_count * line_size;

	entries = DIV_ROUND_UP(min(small, large), display->cacheline_size);
	*display_wm = entries + display->guard_size;

	/* calculate the self-refresh watermark for display cursor */
	entries = line_count * cpp * crtc->cursor->state->crtc_w;
	entries = DIV_ROUND_UP(entries, cursor->cacheline_size);
	*cursor_wm = entries + cursor->guard_size;

	return g4x_check_srwm(dev,
			      *display_wm, *cursor_wm,
			      display, cursor);
}

#define FW_WM_VLV(value, plane) \
	(((value) << DSPFW_ ## plane ## _SHIFT) & DSPFW_ ## plane ## _MASK_VLV)

static void vlv_write_wm_values(struct intel_crtc *crtc,
				const struct vlv_wm_values *wm)
{
	struct drm_i915_private *dev_priv = to_i915(crtc->base.dev);
	enum pipe pipe = crtc->pipe;

	I915_WRITE(VLV_DDL(pipe),
		   (wm->ddl[pipe].cursor << DDL_CURSOR_SHIFT) |
		   (wm->ddl[pipe].sprite[1] << DDL_SPRITE_SHIFT(1)) |
		   (wm->ddl[pipe].sprite[0] << DDL_SPRITE_SHIFT(0)) |
		   (wm->ddl[pipe].primary << DDL_PLANE_SHIFT));

	I915_WRITE(DSPFW1,
		   FW_WM(wm->sr.plane, SR) |
		   FW_WM(wm->pipe[PIPE_B].cursor, CURSORB) |
		   FW_WM_VLV(wm->pipe[PIPE_B].primary, PLANEB) |
		   FW_WM_VLV(wm->pipe[PIPE_A].primary, PLANEA));
	I915_WRITE(DSPFW2,
		   FW_WM_VLV(wm->pipe[PIPE_A].sprite[1], SPRITEB) |
		   FW_WM(wm->pipe[PIPE_A].cursor, CURSORA) |
		   FW_WM_VLV(wm->pipe[PIPE_A].sprite[0], SPRITEA));
	I915_WRITE(DSPFW3,
		   FW_WM(wm->sr.cursor, CURSOR_SR));

	if (IS_CHERRYVIEW(dev_priv)) {
		I915_WRITE(DSPFW7_CHV,
			   FW_WM_VLV(wm->pipe[PIPE_B].sprite[1], SPRITED) |
			   FW_WM_VLV(wm->pipe[PIPE_B].sprite[0], SPRITEC));
		I915_WRITE(DSPFW8_CHV,
			   FW_WM_VLV(wm->pipe[PIPE_C].sprite[1], SPRITEF) |
			   FW_WM_VLV(wm->pipe[PIPE_C].sprite[0], SPRITEE));
		I915_WRITE(DSPFW9_CHV,
			   FW_WM_VLV(wm->pipe[PIPE_C].primary, PLANEC) |
			   FW_WM(wm->pipe[PIPE_C].cursor, CURSORC));
		I915_WRITE(DSPHOWM,
			   FW_WM(wm->sr.plane >> 9, SR_HI) |
			   FW_WM(wm->pipe[PIPE_C].sprite[1] >> 8, SPRITEF_HI) |
			   FW_WM(wm->pipe[PIPE_C].sprite[0] >> 8, SPRITEE_HI) |
			   FW_WM(wm->pipe[PIPE_C].primary >> 8, PLANEC_HI) |
			   FW_WM(wm->pipe[PIPE_B].sprite[1] >> 8, SPRITED_HI) |
			   FW_WM(wm->pipe[PIPE_B].sprite[0] >> 8, SPRITEC_HI) |
			   FW_WM(wm->pipe[PIPE_B].primary >> 8, PLANEB_HI) |
			   FW_WM(wm->pipe[PIPE_A].sprite[1] >> 8, SPRITEB_HI) |
			   FW_WM(wm->pipe[PIPE_A].sprite[0] >> 8, SPRITEA_HI) |
			   FW_WM(wm->pipe[PIPE_A].primary >> 8, PLANEA_HI));
	} else {
		I915_WRITE(DSPFW7,
			   FW_WM_VLV(wm->pipe[PIPE_B].sprite[1], SPRITED) |
			   FW_WM_VLV(wm->pipe[PIPE_B].sprite[0], SPRITEC));
		I915_WRITE(DSPHOWM,
			   FW_WM(wm->sr.plane >> 9, SR_HI) |
			   FW_WM(wm->pipe[PIPE_B].sprite[1] >> 8, SPRITED_HI) |
			   FW_WM(wm->pipe[PIPE_B].sprite[0] >> 8, SPRITEC_HI) |
			   FW_WM(wm->pipe[PIPE_B].primary >> 8, PLANEB_HI) |
			   FW_WM(wm->pipe[PIPE_A].sprite[1] >> 8, SPRITEB_HI) |
			   FW_WM(wm->pipe[PIPE_A].sprite[0] >> 8, SPRITEA_HI) |
			   FW_WM(wm->pipe[PIPE_A].primary >> 8, PLANEA_HI));
	}

	/* zero (unused) WM1 watermarks */
	I915_WRITE(DSPFW4, 0);
	I915_WRITE(DSPFW5, 0);
	I915_WRITE(DSPFW6, 0);
	I915_WRITE(DSPHOWM1, 0);

	POSTING_READ(DSPFW1);
}

#undef FW_WM_VLV

enum vlv_wm_level {
	VLV_WM_LEVEL_PM2,
	VLV_WM_LEVEL_PM5,
	VLV_WM_LEVEL_DDR_DVFS,
};

/* latency must be in 0.1us units. */
static unsigned int vlv_wm_method2(unsigned int pixel_rate,
				   unsigned int pipe_htotal,
				   unsigned int horiz_pixels,
				   unsigned int cpp,
				   unsigned int latency)
{
	unsigned int ret;

	ret = (latency * pixel_rate) / (pipe_htotal * 10000);
	ret = (ret + 1) * horiz_pixels * cpp;
	ret = DIV_ROUND_UP(ret, 64);

	return ret;
}

static void vlv_setup_wm_latency(struct drm_device *dev)
{
	struct drm_i915_private *dev_priv = to_i915(dev);

	/* all latencies in usec */
	dev_priv->wm.pri_latency[VLV_WM_LEVEL_PM2] = 3;

	dev_priv->wm.max_level = VLV_WM_LEVEL_PM2;

	if (IS_CHERRYVIEW(dev_priv)) {
		dev_priv->wm.pri_latency[VLV_WM_LEVEL_PM5] = 12;
		dev_priv->wm.pri_latency[VLV_WM_LEVEL_DDR_DVFS] = 33;

		dev_priv->wm.max_level = VLV_WM_LEVEL_DDR_DVFS;
	}
}

static uint16_t vlv_compute_wm_level(struct intel_plane *plane,
				     struct intel_crtc *crtc,
				     const struct intel_plane_state *state,
				     int level)
{
	struct drm_i915_private *dev_priv = to_i915(plane->base.dev);
	int clock, htotal, cpp, width, wm;

	if (dev_priv->wm.pri_latency[level] == 0)
		return USHRT_MAX;

	if (!state->visible)
		return 0;

	cpp = drm_format_plane_cpp(state->base.fb->pixel_format, 0);
	clock = crtc->config->base.adjusted_mode.crtc_clock;
	htotal = crtc->config->base.adjusted_mode.crtc_htotal;
	width = crtc->config->pipe_src_w;
	if (WARN_ON(htotal == 0))
		htotal = 1;

	if (plane->base.type == DRM_PLANE_TYPE_CURSOR) {
		/*
		 * FIXME the formula gives values that are
		 * too big for the cursor FIFO, and hence we
		 * would never be able to use cursors. For
		 * now just hardcode the watermark.
		 */
		wm = 63;
	} else {
		wm = vlv_wm_method2(clock, htotal, width, cpp,
				    dev_priv->wm.pri_latency[level] * 10);
	}

	return min_t(int, wm, USHRT_MAX);
}

static void vlv_compute_fifo(struct intel_crtc *crtc)
{
	struct drm_device *dev = crtc->base.dev;
	struct vlv_wm_state *wm_state = &crtc->wm_state;
	struct intel_plane *plane;
	unsigned int total_rate = 0;
	const int fifo_size = 512 - 1;
	int fifo_extra, fifo_left = fifo_size;

	for_each_intel_plane_on_crtc(dev, crtc, plane) {
		struct intel_plane_state *state =
			to_intel_plane_state(plane->base.state);

		if (plane->base.type == DRM_PLANE_TYPE_CURSOR)
			continue;

		if (state->visible) {
			wm_state->num_active_planes++;
			total_rate += drm_format_plane_cpp(state->base.fb->pixel_format, 0);
		}
	}

	for_each_intel_plane_on_crtc(dev, crtc, plane) {
		struct intel_plane_state *state =
			to_intel_plane_state(plane->base.state);
		unsigned int rate;

		if (plane->base.type == DRM_PLANE_TYPE_CURSOR) {
			plane->wm.fifo_size = 63;
			continue;
		}

		if (!state->visible) {
			plane->wm.fifo_size = 0;
			continue;
		}

		rate = drm_format_plane_cpp(state->base.fb->pixel_format, 0);
		plane->wm.fifo_size = fifo_size * rate / total_rate;
		fifo_left -= plane->wm.fifo_size;
	}

	fifo_extra = DIV_ROUND_UP(fifo_left, wm_state->num_active_planes ?: 1);

	/* spread the remainder evenly */
	for_each_intel_plane_on_crtc(dev, crtc, plane) {
		int plane_extra;

		if (fifo_left == 0)
			break;

		if (plane->base.type == DRM_PLANE_TYPE_CURSOR)
			continue;

		/* give it all to the first plane if none are active */
		if (plane->wm.fifo_size == 0 &&
		    wm_state->num_active_planes)
			continue;

		plane_extra = min(fifo_extra, fifo_left);
		plane->wm.fifo_size += plane_extra;
		fifo_left -= plane_extra;
	}

	WARN_ON(fifo_left != 0);
}

static void vlv_invert_wms(struct intel_crtc *crtc)
{
	struct vlv_wm_state *wm_state = &crtc->wm_state;
	int level;

	for (level = 0; level < wm_state->num_levels; level++) {
		struct drm_device *dev = crtc->base.dev;
		const int sr_fifo_size = INTEL_INFO(dev)->num_pipes * 512 - 1;
		struct intel_plane *plane;

		wm_state->sr[level].plane = sr_fifo_size - wm_state->sr[level].plane;
		wm_state->sr[level].cursor = 63 - wm_state->sr[level].cursor;

		for_each_intel_plane_on_crtc(dev, crtc, plane) {
			switch (plane->base.type) {
				int sprite;
			case DRM_PLANE_TYPE_CURSOR:
				wm_state->wm[level].cursor = plane->wm.fifo_size -
					wm_state->wm[level].cursor;
				break;
			case DRM_PLANE_TYPE_PRIMARY:
				wm_state->wm[level].primary = plane->wm.fifo_size -
					wm_state->wm[level].primary;
				break;
			case DRM_PLANE_TYPE_OVERLAY:
				sprite = plane->plane;
				wm_state->wm[level].sprite[sprite] = plane->wm.fifo_size -
					wm_state->wm[level].sprite[sprite];
				break;
			}
		}
	}
}

static void vlv_compute_wm(struct intel_crtc *crtc)
{
	struct drm_device *dev = crtc->base.dev;
	struct vlv_wm_state *wm_state = &crtc->wm_state;
	struct intel_plane *plane;
	int sr_fifo_size = INTEL_INFO(dev)->num_pipes * 512 - 1;
	int level;

	memset(wm_state, 0, sizeof(*wm_state));

	wm_state->cxsr = crtc->pipe != PIPE_C && crtc->wm.cxsr_allowed;
	wm_state->num_levels = to_i915(dev)->wm.max_level + 1;

	wm_state->num_active_planes = 0;

	vlv_compute_fifo(crtc);

	if (wm_state->num_active_planes != 1)
		wm_state->cxsr = false;

	if (wm_state->cxsr) {
		for (level = 0; level < wm_state->num_levels; level++) {
			wm_state->sr[level].plane = sr_fifo_size;
			wm_state->sr[level].cursor = 63;
		}
	}

	for_each_intel_plane_on_crtc(dev, crtc, plane) {
		struct intel_plane_state *state =
			to_intel_plane_state(plane->base.state);

		if (!state->visible)
			continue;

		/* normal watermarks */
		for (level = 0; level < wm_state->num_levels; level++) {
			int wm = vlv_compute_wm_level(plane, crtc, state, level);
			int max_wm = plane->base.type == DRM_PLANE_TYPE_CURSOR ? 63 : 511;

			/* hack */
			if (WARN_ON(level == 0 && wm > max_wm))
				wm = max_wm;

			if (wm > plane->wm.fifo_size)
				break;

			switch (plane->base.type) {
				int sprite;
			case DRM_PLANE_TYPE_CURSOR:
				wm_state->wm[level].cursor = wm;
				break;
			case DRM_PLANE_TYPE_PRIMARY:
				wm_state->wm[level].primary = wm;
				break;
			case DRM_PLANE_TYPE_OVERLAY:
				sprite = plane->plane;
				wm_state->wm[level].sprite[sprite] = wm;
				break;
			}
		}

		wm_state->num_levels = level;

		if (!wm_state->cxsr)
			continue;

		/* maxfifo watermarks */
		switch (plane->base.type) {
			int sprite, level;
		case DRM_PLANE_TYPE_CURSOR:
			for (level = 0; level < wm_state->num_levels; level++)
				wm_state->sr[level].cursor =
					wm_state->wm[level].cursor;
			break;
		case DRM_PLANE_TYPE_PRIMARY:
			for (level = 0; level < wm_state->num_levels; level++)
				wm_state->sr[level].plane =
					min(wm_state->sr[level].plane,
					    wm_state->wm[level].primary);
			break;
		case DRM_PLANE_TYPE_OVERLAY:
			sprite = plane->plane;
			for (level = 0; level < wm_state->num_levels; level++)
				wm_state->sr[level].plane =
					min(wm_state->sr[level].plane,
					    wm_state->wm[level].sprite[sprite]);
			break;
		}
	}

	/* clear any (partially) filled invalid levels */
	for (level = wm_state->num_levels; level < to_i915(dev)->wm.max_level + 1; level++) {
		memset(&wm_state->wm[level], 0, sizeof(wm_state->wm[level]));
		memset(&wm_state->sr[level], 0, sizeof(wm_state->sr[level]));
	}

	vlv_invert_wms(crtc);
}

#define VLV_FIFO(plane, value) \
	(((value) << DSPARB_ ## plane ## _SHIFT_VLV) & DSPARB_ ## plane ## _MASK_VLV)

static void vlv_pipe_set_fifo_size(struct intel_crtc *crtc)
{
	struct drm_device *dev = crtc->base.dev;
	struct drm_i915_private *dev_priv = to_i915(dev);
	struct intel_plane *plane;
	int sprite0_start = 0, sprite1_start = 0, fifo_size = 0;

	for_each_intel_plane_on_crtc(dev, crtc, plane) {
		if (plane->base.type == DRM_PLANE_TYPE_CURSOR) {
			WARN_ON(plane->wm.fifo_size != 63);
			continue;
		}

		if (plane->base.type == DRM_PLANE_TYPE_PRIMARY)
			sprite0_start = plane->wm.fifo_size;
		else if (plane->plane == 0)
			sprite1_start = sprite0_start + plane->wm.fifo_size;
		else
			fifo_size = sprite1_start + plane->wm.fifo_size;
	}

	WARN_ON(fifo_size != 512 - 1);

	DRM_DEBUG_KMS("Pipe %c FIFO split %d / %d / %d\n",
		      pipe_name(crtc->pipe), sprite0_start,
		      sprite1_start, fifo_size);

	switch (crtc->pipe) {
		uint32_t dsparb, dsparb2, dsparb3;
	case PIPE_A:
		dsparb = I915_READ(DSPARB);
		dsparb2 = I915_READ(DSPARB2);

		dsparb &= ~(VLV_FIFO(SPRITEA, 0xff) |
			    VLV_FIFO(SPRITEB, 0xff));
		dsparb |= (VLV_FIFO(SPRITEA, sprite0_start) |
			   VLV_FIFO(SPRITEB, sprite1_start));

		dsparb2 &= ~(VLV_FIFO(SPRITEA_HI, 0x1) |
			     VLV_FIFO(SPRITEB_HI, 0x1));
		dsparb2 |= (VLV_FIFO(SPRITEA_HI, sprite0_start >> 8) |
			   VLV_FIFO(SPRITEB_HI, sprite1_start >> 8));

		I915_WRITE(DSPARB, dsparb);
		I915_WRITE(DSPARB2, dsparb2);
		break;
	case PIPE_B:
		dsparb = I915_READ(DSPARB);
		dsparb2 = I915_READ(DSPARB2);

		dsparb &= ~(VLV_FIFO(SPRITEC, 0xff) |
			    VLV_FIFO(SPRITED, 0xff));
		dsparb |= (VLV_FIFO(SPRITEC, sprite0_start) |
			   VLV_FIFO(SPRITED, sprite1_start));

		dsparb2 &= ~(VLV_FIFO(SPRITEC_HI, 0xff) |
			     VLV_FIFO(SPRITED_HI, 0xff));
		dsparb2 |= (VLV_FIFO(SPRITEC_HI, sprite0_start >> 8) |
			   VLV_FIFO(SPRITED_HI, sprite1_start >> 8));

		I915_WRITE(DSPARB, dsparb);
		I915_WRITE(DSPARB2, dsparb2);
		break;
	case PIPE_C:
		dsparb3 = I915_READ(DSPARB3);
		dsparb2 = I915_READ(DSPARB2);

		dsparb3 &= ~(VLV_FIFO(SPRITEE, 0xff) |
			     VLV_FIFO(SPRITEF, 0xff));
		dsparb3 |= (VLV_FIFO(SPRITEE, sprite0_start) |
			    VLV_FIFO(SPRITEF, sprite1_start));

		dsparb2 &= ~(VLV_FIFO(SPRITEE_HI, 0xff) |
			     VLV_FIFO(SPRITEF_HI, 0xff));
		dsparb2 |= (VLV_FIFO(SPRITEE_HI, sprite0_start >> 8) |
			   VLV_FIFO(SPRITEF_HI, sprite1_start >> 8));

		I915_WRITE(DSPARB3, dsparb3);
		I915_WRITE(DSPARB2, dsparb2);
		break;
	default:
		break;
	}
}

#undef VLV_FIFO

static void vlv_merge_wm(struct drm_device *dev,
			 struct vlv_wm_values *wm)
{
	struct intel_crtc *crtc;
	int num_active_crtcs = 0;

	wm->level = to_i915(dev)->wm.max_level;
	wm->cxsr = true;

	for_each_intel_crtc(dev, crtc) {
		const struct vlv_wm_state *wm_state = &crtc->wm_state;

		if (!crtc->active)
			continue;

		if (!wm_state->cxsr)
			wm->cxsr = false;

		num_active_crtcs++;
		wm->level = min_t(int, wm->level, wm_state->num_levels - 1);
	}

	if (num_active_crtcs != 1)
		wm->cxsr = false;

	if (num_active_crtcs > 1)
		wm->level = VLV_WM_LEVEL_PM2;

	for_each_intel_crtc(dev, crtc) {
		struct vlv_wm_state *wm_state = &crtc->wm_state;
		enum pipe pipe = crtc->pipe;

		if (!crtc->active)
			continue;

		wm->pipe[pipe] = wm_state->wm[wm->level];
		if (wm->cxsr)
			wm->sr = wm_state->sr[wm->level];

		wm->ddl[pipe].primary = DDL_PRECISION_HIGH | 2;
		wm->ddl[pipe].sprite[0] = DDL_PRECISION_HIGH | 2;
		wm->ddl[pipe].sprite[1] = DDL_PRECISION_HIGH | 2;
		wm->ddl[pipe].cursor = DDL_PRECISION_HIGH | 2;
	}
}

static void vlv_update_wm(struct drm_crtc *crtc)
{
	struct drm_device *dev = crtc->dev;
	struct drm_i915_private *dev_priv = to_i915(dev);
	struct intel_crtc *intel_crtc = to_intel_crtc(crtc);
	enum pipe pipe = intel_crtc->pipe;
	struct vlv_wm_values wm = {};

	vlv_compute_wm(intel_crtc);
	vlv_merge_wm(dev, &wm);

	if (memcmp(&dev_priv->wm.vlv, &wm, sizeof(wm)) == 0) {
		/* FIXME should be part of crtc atomic commit */
		vlv_pipe_set_fifo_size(intel_crtc);
		return;
	}

	if (wm.level < VLV_WM_LEVEL_DDR_DVFS &&
	    dev_priv->wm.vlv.level >= VLV_WM_LEVEL_DDR_DVFS)
		chv_set_memory_dvfs(dev_priv, false);

	if (wm.level < VLV_WM_LEVEL_PM5 &&
	    dev_priv->wm.vlv.level >= VLV_WM_LEVEL_PM5)
		chv_set_memory_pm5(dev_priv, false);

	if (!wm.cxsr && dev_priv->wm.vlv.cxsr)
		intel_set_memory_cxsr(dev_priv, false);

	/* FIXME should be part of crtc atomic commit */
	vlv_pipe_set_fifo_size(intel_crtc);

	vlv_write_wm_values(intel_crtc, &wm);

	DRM_DEBUG_KMS("Setting FIFO watermarks - %c: plane=%d, cursor=%d, "
		      "sprite0=%d, sprite1=%d, SR: plane=%d, cursor=%d level=%d cxsr=%d\n",
		      pipe_name(pipe), wm.pipe[pipe].primary, wm.pipe[pipe].cursor,
		      wm.pipe[pipe].sprite[0], wm.pipe[pipe].sprite[1],
		      wm.sr.plane, wm.sr.cursor, wm.level, wm.cxsr);

	if (wm.cxsr && !dev_priv->wm.vlv.cxsr)
		intel_set_memory_cxsr(dev_priv, true);

	if (wm.level >= VLV_WM_LEVEL_PM5 &&
	    dev_priv->wm.vlv.level < VLV_WM_LEVEL_PM5)
		chv_set_memory_pm5(dev_priv, true);

	if (wm.level >= VLV_WM_LEVEL_DDR_DVFS &&
	    dev_priv->wm.vlv.level < VLV_WM_LEVEL_DDR_DVFS)
		chv_set_memory_dvfs(dev_priv, true);

	dev_priv->wm.vlv = wm;
}

#define single_plane_enabled(mask) is_power_of_2(mask)

static void g4x_update_wm(struct drm_crtc *crtc)
{
	struct drm_device *dev = crtc->dev;
	static const int sr_latency_ns = 12000;
	struct drm_i915_private *dev_priv = to_i915(dev);
	int planea_wm, planeb_wm, cursora_wm, cursorb_wm;
	int plane_sr, cursor_sr;
	unsigned int enabled = 0;
	bool cxsr_enabled;

	if (g4x_compute_wm0(dev, PIPE_A,
			    &g4x_wm_info, pessimal_latency_ns,
			    &g4x_cursor_wm_info, pessimal_latency_ns,
			    &planea_wm, &cursora_wm))
		enabled |= 1 << PIPE_A;

	if (g4x_compute_wm0(dev, PIPE_B,
			    &g4x_wm_info, pessimal_latency_ns,
			    &g4x_cursor_wm_info, pessimal_latency_ns,
			    &planeb_wm, &cursorb_wm))
		enabled |= 1 << PIPE_B;

	if (single_plane_enabled(enabled) &&
	    g4x_compute_srwm(dev, ffs(enabled) - 1,
			     sr_latency_ns,
			     &g4x_wm_info,
			     &g4x_cursor_wm_info,
			     &plane_sr, &cursor_sr)) {
		cxsr_enabled = true;
	} else {
		cxsr_enabled = false;
		intel_set_memory_cxsr(dev_priv, false);
		plane_sr = cursor_sr = 0;
	}

	DRM_DEBUG_KMS("Setting FIFO watermarks - A: plane=%d, cursor=%d, "
		      "B: plane=%d, cursor=%d, SR: plane=%d, cursor=%d\n",
		      planea_wm, cursora_wm,
		      planeb_wm, cursorb_wm,
		      plane_sr, cursor_sr);

	I915_WRITE(DSPFW1,
		   FW_WM(plane_sr, SR) |
		   FW_WM(cursorb_wm, CURSORB) |
		   FW_WM(planeb_wm, PLANEB) |
		   FW_WM(planea_wm, PLANEA));
	I915_WRITE(DSPFW2,
		   (I915_READ(DSPFW2) & ~DSPFW_CURSORA_MASK) |
		   FW_WM(cursora_wm, CURSORA));
	/* HPLL off in SR has some issues on G4x... disable it */
	I915_WRITE(DSPFW3,
		   (I915_READ(DSPFW3) & ~(DSPFW_HPLL_SR_EN | DSPFW_CURSOR_SR_MASK)) |
		   FW_WM(cursor_sr, CURSOR_SR));

	if (cxsr_enabled)
		intel_set_memory_cxsr(dev_priv, true);
}

static void i965_update_wm(struct drm_crtc *unused_crtc)
{
	struct drm_device *dev = unused_crtc->dev;
	struct drm_i915_private *dev_priv = to_i915(dev);
	struct drm_crtc *crtc;
	int srwm = 1;
	int cursor_sr = 16;
	bool cxsr_enabled;

	/* Calc sr entries for one plane configs */
	crtc = single_enabled_crtc(dev);
	if (crtc) {
		/* self-refresh has much higher latency */
		static const int sr_latency_ns = 12000;
		const struct drm_display_mode *adjusted_mode = &to_intel_crtc(crtc)->config->base.adjusted_mode;
		int clock = adjusted_mode->crtc_clock;
		int htotal = adjusted_mode->crtc_htotal;
		int hdisplay = to_intel_crtc(crtc)->config->pipe_src_w;
		int cpp = drm_format_plane_cpp(crtc->primary->state->fb->pixel_format, 0);
		unsigned long line_time_us;
		int entries;

		line_time_us = max(htotal * 1000 / clock, 1);

		/* Use ns/us then divide to preserve precision */
		entries = (((sr_latency_ns / line_time_us) + 1000) / 1000) *
			cpp * hdisplay;
		entries = DIV_ROUND_UP(entries, I915_FIFO_LINE_SIZE);
		srwm = I965_FIFO_SIZE - entries;
		if (srwm < 0)
			srwm = 1;
		srwm &= 0x1ff;
		DRM_DEBUG_KMS("self-refresh entries: %d, wm: %d\n",
			      entries, srwm);

		entries = (((sr_latency_ns / line_time_us) + 1000) / 1000) *
			cpp * crtc->cursor->state->crtc_w;
		entries = DIV_ROUND_UP(entries,
					  i965_cursor_wm_info.cacheline_size);
		cursor_sr = i965_cursor_wm_info.fifo_size -
			(entries + i965_cursor_wm_info.guard_size);

		if (cursor_sr > i965_cursor_wm_info.max_wm)
			cursor_sr = i965_cursor_wm_info.max_wm;

		DRM_DEBUG_KMS("self-refresh watermark: display plane %d "
			      "cursor %d\n", srwm, cursor_sr);

		cxsr_enabled = true;
	} else {
		cxsr_enabled = false;
		/* Turn off self refresh if both pipes are enabled */
		intel_set_memory_cxsr(dev_priv, false);
	}

	DRM_DEBUG_KMS("Setting FIFO watermarks - A: 8, B: 8, C: 8, SR %d\n",
		      srwm);

	/* 965 has limitations... */
	I915_WRITE(DSPFW1, FW_WM(srwm, SR) |
		   FW_WM(8, CURSORB) |
		   FW_WM(8, PLANEB) |
		   FW_WM(8, PLANEA));
	I915_WRITE(DSPFW2, FW_WM(8, CURSORA) |
		   FW_WM(8, PLANEC_OLD));
	/* update cursor SR watermark */
	I915_WRITE(DSPFW3, FW_WM(cursor_sr, CURSOR_SR));

	if (cxsr_enabled)
		intel_set_memory_cxsr(dev_priv, true);
}

#undef FW_WM

static void i9xx_update_wm(struct drm_crtc *unused_crtc)
{
	struct drm_device *dev = unused_crtc->dev;
	struct drm_i915_private *dev_priv = to_i915(dev);
	const struct intel_watermark_params *wm_info;
	uint32_t fwater_lo;
	uint32_t fwater_hi;
	int cwm, srwm = 1;
	int fifo_size;
	int planea_wm, planeb_wm;
	struct drm_crtc *crtc, *enabled = NULL;

	if (IS_I945GM(dev))
		wm_info = &i945_wm_info;
	else if (!IS_GEN2(dev))
		wm_info = &i915_wm_info;
	else
		wm_info = &i830_a_wm_info;

	fifo_size = dev_priv->display.get_fifo_size(dev, 0);
	crtc = intel_get_crtc_for_plane(dev, 0);
	if (intel_crtc_active(crtc)) {
		const struct drm_display_mode *adjusted_mode;
		int cpp = drm_format_plane_cpp(crtc->primary->state->fb->pixel_format, 0);
		if (IS_GEN2(dev))
			cpp = 4;

		adjusted_mode = &to_intel_crtc(crtc)->config->base.adjusted_mode;
		planea_wm = intel_calculate_wm(adjusted_mode->crtc_clock,
					       wm_info, fifo_size, cpp,
					       pessimal_latency_ns);
		enabled = crtc;
	} else {
		planea_wm = fifo_size - wm_info->guard_size;
		if (planea_wm > (long)wm_info->max_wm)
			planea_wm = wm_info->max_wm;
	}

	if (IS_GEN2(dev))
		wm_info = &i830_bc_wm_info;

	fifo_size = dev_priv->display.get_fifo_size(dev, 1);
	crtc = intel_get_crtc_for_plane(dev, 1);
	if (intel_crtc_active(crtc)) {
		const struct drm_display_mode *adjusted_mode;
		int cpp = drm_format_plane_cpp(crtc->primary->state->fb->pixel_format, 0);
		if (IS_GEN2(dev))
			cpp = 4;

		adjusted_mode = &to_intel_crtc(crtc)->config->base.adjusted_mode;
		planeb_wm = intel_calculate_wm(adjusted_mode->crtc_clock,
					       wm_info, fifo_size, cpp,
					       pessimal_latency_ns);
		if (enabled == NULL)
			enabled = crtc;
		else
			enabled = NULL;
	} else {
		planeb_wm = fifo_size - wm_info->guard_size;
		if (planeb_wm > (long)wm_info->max_wm)
			planeb_wm = wm_info->max_wm;
	}

	DRM_DEBUG_KMS("FIFO watermarks - A: %d, B: %d\n", planea_wm, planeb_wm);

	if (IS_I915GM(dev) && enabled) {
		struct drm_i915_gem_object *obj;

		obj = intel_fb_obj(enabled->primary->state->fb);

		/* self-refresh seems busted with untiled */
		if (obj->tiling_mode == I915_TILING_NONE)
			enabled = NULL;
	}

	/*
	 * Overlay gets an aggressive default since video jitter is bad.
	 */
	cwm = 2;

	/* Play safe and disable self-refresh before adjusting watermarks. */
	intel_set_memory_cxsr(dev_priv, false);

	/* Calc sr entries for one plane configs */
	if (HAS_FW_BLC(dev) && enabled) {
		/* self-refresh has much higher latency */
		static const int sr_latency_ns = 6000;
		const struct drm_display_mode *adjusted_mode = &to_intel_crtc(enabled)->config->base.adjusted_mode;
		int clock = adjusted_mode->crtc_clock;
		int htotal = adjusted_mode->crtc_htotal;
		int hdisplay = to_intel_crtc(enabled)->config->pipe_src_w;
		int cpp = drm_format_plane_cpp(enabled->primary->state->fb->pixel_format, 0);
		unsigned long line_time_us;
		int entries;

		line_time_us = max(htotal * 1000 / clock, 1);

		/* Use ns/us then divide to preserve precision */
		entries = (((sr_latency_ns / line_time_us) + 1000) / 1000) *
			cpp * hdisplay;
		entries = DIV_ROUND_UP(entries, wm_info->cacheline_size);
		DRM_DEBUG_KMS("self-refresh entries: %d\n", entries);
		srwm = wm_info->fifo_size - entries;
		if (srwm < 0)
			srwm = 1;

		if (IS_I945G(dev) || IS_I945GM(dev))
			I915_WRITE(FW_BLC_SELF,
				   FW_BLC_SELF_FIFO_MASK | (srwm & 0xff));
		else if (IS_I915GM(dev))
			I915_WRITE(FW_BLC_SELF, srwm & 0x3f);
	}

	DRM_DEBUG_KMS("Setting FIFO watermarks - A: %d, B: %d, C: %d, SR %d\n",
		      planea_wm, planeb_wm, cwm, srwm);

	fwater_lo = ((planeb_wm & 0x3f) << 16) | (planea_wm & 0x3f);
	fwater_hi = (cwm & 0x1f);

	/* Set request length to 8 cachelines per fetch */
	fwater_lo = fwater_lo | (1 << 24) | (1 << 8);
	fwater_hi = fwater_hi | (1 << 8);

	I915_WRITE(FW_BLC, fwater_lo);
	I915_WRITE(FW_BLC2, fwater_hi);

	if (enabled)
		intel_set_memory_cxsr(dev_priv, true);
}

static void i845_update_wm(struct drm_crtc *unused_crtc)
{
	struct drm_device *dev = unused_crtc->dev;
	struct drm_i915_private *dev_priv = to_i915(dev);
	struct drm_crtc *crtc;
	const struct drm_display_mode *adjusted_mode;
	uint32_t fwater_lo;
	int planea_wm;

	crtc = single_enabled_crtc(dev);
	if (crtc == NULL)
		return;

	adjusted_mode = &to_intel_crtc(crtc)->config->base.adjusted_mode;
	planea_wm = intel_calculate_wm(adjusted_mode->crtc_clock,
				       &i845_wm_info,
				       dev_priv->display.get_fifo_size(dev, 0),
				       4, pessimal_latency_ns);
	fwater_lo = I915_READ(FW_BLC) & ~0xfff;
	fwater_lo |= (3<<8) | planea_wm;

	DRM_DEBUG_KMS("Setting FIFO watermarks - A: %d\n", planea_wm);

	I915_WRITE(FW_BLC, fwater_lo);
}

uint32_t ilk_pipe_pixel_rate(const struct intel_crtc_state *pipe_config)
{
	uint32_t pixel_rate;

	pixel_rate = pipe_config->base.adjusted_mode.crtc_clock;

	/* We only use IF-ID interlacing. If we ever use PF-ID we'll need to
	 * adjust the pixel_rate here. */

	if (pipe_config->pch_pfit.enabled) {
		uint64_t pipe_w, pipe_h, pfit_w, pfit_h;
		uint32_t pfit_size = pipe_config->pch_pfit.size;

		pipe_w = pipe_config->pipe_src_w;
		pipe_h = pipe_config->pipe_src_h;

		pfit_w = (pfit_size >> 16) & 0xFFFF;
		pfit_h = pfit_size & 0xFFFF;
		if (pipe_w < pfit_w)
			pipe_w = pfit_w;
		if (pipe_h < pfit_h)
			pipe_h = pfit_h;

		if (WARN_ON(!pfit_w || !pfit_h))
			return pixel_rate;

		pixel_rate = div_u64((uint64_t) pixel_rate * pipe_w * pipe_h,
				     pfit_w * pfit_h);
	}

	return pixel_rate;
}

/* latency must be in 0.1us units. */
static uint32_t ilk_wm_method1(uint32_t pixel_rate, uint8_t cpp, uint32_t latency)
{
	uint64_t ret;

	if (WARN(latency == 0, "Latency value missing\n"))
		return UINT_MAX;

	ret = (uint64_t) pixel_rate * cpp * latency;
	ret = DIV_ROUND_UP_ULL(ret, 64 * 10000) + 2;

	return ret;
}

/* latency must be in 0.1us units. */
static uint32_t ilk_wm_method2(uint32_t pixel_rate, uint32_t pipe_htotal,
			       uint32_t horiz_pixels, uint8_t cpp,
			       uint32_t latency)
{
	uint32_t ret;

	if (WARN(latency == 0, "Latency value missing\n"))
		return UINT_MAX;
	if (WARN_ON(!pipe_htotal))
		return UINT_MAX;

	ret = (latency * pixel_rate) / (pipe_htotal * 10000);
	ret = (ret + 1) * horiz_pixels * cpp;
	ret = DIV_ROUND_UP(ret, 64) + 2;
	return ret;
}

static uint32_t ilk_wm_fbc(uint32_t pri_val, uint32_t horiz_pixels,
			   uint8_t cpp)
{
	/*
	 * Neither of these should be possible since this function shouldn't be
	 * called if the CRTC is off or the plane is invisible.  But let's be
	 * extra paranoid to avoid a potential divide-by-zero if we screw up
	 * elsewhere in the driver.
	 */
	if (WARN_ON(!cpp))
		return 0;
	if (WARN_ON(!horiz_pixels))
		return 0;

	return DIV_ROUND_UP(pri_val * 64, horiz_pixels * cpp) + 2;
}

struct ilk_wm_maximums {
	uint16_t pri;
	uint16_t spr;
	uint16_t cur;
	uint16_t fbc;
};

/*
 * For both WM_PIPE and WM_LP.
 * mem_value must be in 0.1us units.
 */
static uint32_t ilk_compute_pri_wm(const struct intel_crtc_state *cstate,
				   const struct intel_plane_state *pstate,
				   uint32_t mem_value,
				   bool is_lp)
{
	int cpp = pstate->base.fb ?
		drm_format_plane_cpp(pstate->base.fb->pixel_format, 0) : 0;
	uint32_t method1, method2;

	if (!cstate->base.active || !pstate->visible)
		return 0;

	method1 = ilk_wm_method1(ilk_pipe_pixel_rate(cstate), cpp, mem_value);

	if (!is_lp)
		return method1;

	method2 = ilk_wm_method2(ilk_pipe_pixel_rate(cstate),
				 cstate->base.adjusted_mode.crtc_htotal,
				 drm_rect_width(&pstate->dst),
				 cpp, mem_value);

	return min(method1, method2);
}

/*
 * For both WM_PIPE and WM_LP.
 * mem_value must be in 0.1us units.
 */
static uint32_t ilk_compute_spr_wm(const struct intel_crtc_state *cstate,
				   const struct intel_plane_state *pstate,
				   uint32_t mem_value)
{
	int cpp = pstate->base.fb ?
		drm_format_plane_cpp(pstate->base.fb->pixel_format, 0) : 0;
	uint32_t method1, method2;

	if (!cstate->base.active || !pstate->visible)
		return 0;

	method1 = ilk_wm_method1(ilk_pipe_pixel_rate(cstate), cpp, mem_value);
	method2 = ilk_wm_method2(ilk_pipe_pixel_rate(cstate),
				 cstate->base.adjusted_mode.crtc_htotal,
				 drm_rect_width(&pstate->dst),
				 cpp, mem_value);
	return min(method1, method2);
}

/*
 * For both WM_PIPE and WM_LP.
 * mem_value must be in 0.1us units.
 */
static uint32_t ilk_compute_cur_wm(const struct intel_crtc_state *cstate,
				   const struct intel_plane_state *pstate,
				   uint32_t mem_value)
{
	/*
	 * We treat the cursor plane as always-on for the purposes of watermark
	 * calculation.  Until we have two-stage watermark programming merged,
	 * this is necessary to avoid flickering.
	 */
	int cpp = 4;
	int width = pstate->visible ? pstate->base.crtc_w : 64;

	if (!cstate->base.active)
		return 0;

	return ilk_wm_method2(ilk_pipe_pixel_rate(cstate),
			      cstate->base.adjusted_mode.crtc_htotal,
			      width, cpp, mem_value);
}

/* Only for WM_LP. */
static uint32_t ilk_compute_fbc_wm(const struct intel_crtc_state *cstate,
				   const struct intel_plane_state *pstate,
				   uint32_t pri_val)
{
	int cpp = pstate->base.fb ?
		drm_format_plane_cpp(pstate->base.fb->pixel_format, 0) : 0;

	if (!cstate->base.active || !pstate->visible)
		return 0;

	return ilk_wm_fbc(pri_val, drm_rect_width(&pstate->dst), cpp);
}

static unsigned int ilk_display_fifo_size(const struct drm_device *dev)
{
	if (INTEL_INFO(dev)->gen >= 8)
		return 3072;
	else if (INTEL_INFO(dev)->gen >= 7)
		return 768;
	else
		return 512;
}

static unsigned int ilk_plane_wm_reg_max(const struct drm_device *dev,
					 int level, bool is_sprite)
{
	if (INTEL_INFO(dev)->gen >= 8)
		/* BDW primary/sprite plane watermarks */
		return level == 0 ? 255 : 2047;
	else if (INTEL_INFO(dev)->gen >= 7)
		/* IVB/HSW primary/sprite plane watermarks */
		return level == 0 ? 127 : 1023;
	else if (!is_sprite)
		/* ILK/SNB primary plane watermarks */
		return level == 0 ? 127 : 511;
	else
		/* ILK/SNB sprite plane watermarks */
		return level == 0 ? 63 : 255;
}

static unsigned int ilk_cursor_wm_reg_max(const struct drm_device *dev,
					  int level)
{
	if (INTEL_INFO(dev)->gen >= 7)
		return level == 0 ? 63 : 255;
	else
		return level == 0 ? 31 : 63;
}

static unsigned int ilk_fbc_wm_reg_max(const struct drm_device *dev)
{
	if (INTEL_INFO(dev)->gen >= 8)
		return 31;
	else
		return 15;
}

/* Calculate the maximum primary/sprite plane watermark */
static unsigned int ilk_plane_wm_max(const struct drm_device *dev,
				     int level,
				     const struct intel_wm_config *config,
				     enum intel_ddb_partitioning ddb_partitioning,
				     bool is_sprite)
{
	unsigned int fifo_size = ilk_display_fifo_size(dev);

	/* if sprites aren't enabled, sprites get nothing */
	if (is_sprite && !config->sprites_enabled)
		return 0;

	/* HSW allows LP1+ watermarks even with multiple pipes */
	if (level == 0 || config->num_pipes_active > 1) {
		fifo_size /= INTEL_INFO(dev)->num_pipes;

		/*
		 * For some reason the non self refresh
		 * FIFO size is only half of the self
		 * refresh FIFO size on ILK/SNB.
		 */
		if (INTEL_INFO(dev)->gen <= 6)
			fifo_size /= 2;
	}

	if (config->sprites_enabled) {
		/* level 0 is always calculated with 1:1 split */
		if (level > 0 && ddb_partitioning == INTEL_DDB_PART_5_6) {
			if (is_sprite)
				fifo_size *= 5;
			fifo_size /= 6;
		} else {
			fifo_size /= 2;
		}
	}

	/* clamp to max that the registers can hold */
	return min(fifo_size, ilk_plane_wm_reg_max(dev, level, is_sprite));
}

/* Calculate the maximum cursor plane watermark */
static unsigned int ilk_cursor_wm_max(const struct drm_device *dev,
				      int level,
				      const struct intel_wm_config *config)
{
	/* HSW LP1+ watermarks w/ multiple pipes */
	if (level > 0 && config->num_pipes_active > 1)
		return 64;

	/* otherwise just report max that registers can hold */
	return ilk_cursor_wm_reg_max(dev, level);
}

static void ilk_compute_wm_maximums(const struct drm_device *dev,
				    int level,
				    const struct intel_wm_config *config,
				    enum intel_ddb_partitioning ddb_partitioning,
				    struct ilk_wm_maximums *max)
{
	max->pri = ilk_plane_wm_max(dev, level, config, ddb_partitioning, false);
	max->spr = ilk_plane_wm_max(dev, level, config, ddb_partitioning, true);
	max->cur = ilk_cursor_wm_max(dev, level, config);
	max->fbc = ilk_fbc_wm_reg_max(dev);
}

static void ilk_compute_wm_reg_maximums(struct drm_device *dev,
					int level,
					struct ilk_wm_maximums *max)
{
	max->pri = ilk_plane_wm_reg_max(dev, level, false);
	max->spr = ilk_plane_wm_reg_max(dev, level, true);
	max->cur = ilk_cursor_wm_reg_max(dev, level);
	max->fbc = ilk_fbc_wm_reg_max(dev);
}

static bool ilk_validate_wm_level(int level,
				  const struct ilk_wm_maximums *max,
				  struct intel_wm_level *result)
{
	bool ret;

	/* already determined to be invalid? */
	if (!result->enable)
		return false;

	result->enable = result->pri_val <= max->pri &&
			 result->spr_val <= max->spr &&
			 result->cur_val <= max->cur;

	ret = result->enable;

	/*
	 * HACK until we can pre-compute everything,
	 * and thus fail gracefully if LP0 watermarks
	 * are exceeded...
	 */
	if (level == 0 && !result->enable) {
		if (result->pri_val > max->pri)
			DRM_DEBUG_KMS("Primary WM%d too large %u (max %u)\n",
				      level, result->pri_val, max->pri);
		if (result->spr_val > max->spr)
			DRM_DEBUG_KMS("Sprite WM%d too large %u (max %u)\n",
				      level, result->spr_val, max->spr);
		if (result->cur_val > max->cur)
			DRM_DEBUG_KMS("Cursor WM%d too large %u (max %u)\n",
				      level, result->cur_val, max->cur);

		result->pri_val = min_t(uint32_t, result->pri_val, max->pri);
		result->spr_val = min_t(uint32_t, result->spr_val, max->spr);
		result->cur_val = min_t(uint32_t, result->cur_val, max->cur);
		result->enable = true;
	}

	return ret;
}

static void ilk_compute_wm_level(const struct drm_i915_private *dev_priv,
				 const struct intel_crtc *intel_crtc,
				 int level,
				 struct intel_crtc_state *cstate,
				 struct intel_plane_state *pristate,
				 struct intel_plane_state *sprstate,
				 struct intel_plane_state *curstate,
				 struct intel_wm_level *result)
{
	uint16_t pri_latency = dev_priv->wm.pri_latency[level];
	uint16_t spr_latency = dev_priv->wm.spr_latency[level];
	uint16_t cur_latency = dev_priv->wm.cur_latency[level];

	/* WM1+ latency values stored in 0.5us units */
	if (level > 0) {
		pri_latency *= 5;
		spr_latency *= 5;
		cur_latency *= 5;
	}

	if (pristate) {
		result->pri_val = ilk_compute_pri_wm(cstate, pristate,
						     pri_latency, level);
		result->fbc_val = ilk_compute_fbc_wm(cstate, pristate, result->pri_val);
	}

	if (sprstate)
		result->spr_val = ilk_compute_spr_wm(cstate, sprstate, spr_latency);

	if (curstate)
		result->cur_val = ilk_compute_cur_wm(cstate, curstate, cur_latency);

	result->enable = true;
}

static uint32_t
hsw_compute_linetime_wm(const struct intel_crtc_state *cstate)
{
	const struct intel_atomic_state *intel_state =
		to_intel_atomic_state(cstate->base.state);
	const struct drm_display_mode *adjusted_mode =
		&cstate->base.adjusted_mode;
	u32 linetime, ips_linetime;

	if (!cstate->base.active)
		return 0;
	if (WARN_ON(adjusted_mode->crtc_clock == 0))
		return 0;
	if (WARN_ON(intel_state->cdclk == 0))
		return 0;

	/* The WM are computed with base on how long it takes to fill a single
	 * row at the given clock rate, multiplied by 8.
	 * */
	linetime = DIV_ROUND_CLOSEST(adjusted_mode->crtc_htotal * 1000 * 8,
				     adjusted_mode->crtc_clock);
	ips_linetime = DIV_ROUND_CLOSEST(adjusted_mode->crtc_htotal * 1000 * 8,
					 intel_state->cdclk);

	return PIPE_WM_LINETIME_IPS_LINETIME(ips_linetime) |
	       PIPE_WM_LINETIME_TIME(linetime);
}

static void intel_read_wm_latency(struct drm_device *dev, uint16_t wm[8])
{
	struct drm_i915_private *dev_priv = to_i915(dev);

	if (IS_GEN9(dev)) {
		uint32_t val;
		int ret, i;
		int level, max_level = ilk_wm_max_level(dev);

		/* read the first set of memory latencies[0:3] */
		val = 0; /* data0 to be programmed to 0 for first set */
		mutex_lock(&dev_priv->rps.hw_lock);
		ret = sandybridge_pcode_read(dev_priv,
					     GEN9_PCODE_READ_MEM_LATENCY,
					     &val);
		mutex_unlock(&dev_priv->rps.hw_lock);

		if (ret) {
			DRM_ERROR("SKL Mailbox read error = %d\n", ret);
			return;
		}

		wm[0] = val & GEN9_MEM_LATENCY_LEVEL_MASK;
		wm[1] = (val >> GEN9_MEM_LATENCY_LEVEL_1_5_SHIFT) &
				GEN9_MEM_LATENCY_LEVEL_MASK;
		wm[2] = (val >> GEN9_MEM_LATENCY_LEVEL_2_6_SHIFT) &
				GEN9_MEM_LATENCY_LEVEL_MASK;
		wm[3] = (val >> GEN9_MEM_LATENCY_LEVEL_3_7_SHIFT) &
				GEN9_MEM_LATENCY_LEVEL_MASK;

		/* read the second set of memory latencies[4:7] */
		val = 1; /* data0 to be programmed to 1 for second set */
		mutex_lock(&dev_priv->rps.hw_lock);
		ret = sandybridge_pcode_read(dev_priv,
					     GEN9_PCODE_READ_MEM_LATENCY,
					     &val);
		mutex_unlock(&dev_priv->rps.hw_lock);
		if (ret) {
			DRM_ERROR("SKL Mailbox read error = %d\n", ret);
			return;
		}

		wm[4] = val & GEN9_MEM_LATENCY_LEVEL_MASK;
		wm[5] = (val >> GEN9_MEM_LATENCY_LEVEL_1_5_SHIFT) &
				GEN9_MEM_LATENCY_LEVEL_MASK;
		wm[6] = (val >> GEN9_MEM_LATENCY_LEVEL_2_6_SHIFT) &
				GEN9_MEM_LATENCY_LEVEL_MASK;
		wm[7] = (val >> GEN9_MEM_LATENCY_LEVEL_3_7_SHIFT) &
				GEN9_MEM_LATENCY_LEVEL_MASK;

		/*
		 * WaWmMemoryReadLatency:skl
		 *
		 * punit doesn't take into account the read latency so we need
		 * to add 2us to the various latency levels we retrieve from
		 * the punit.
		 *   - W0 is a bit special in that it's the only level that
		 *   can't be disabled if we want to have display working, so
		 *   we always add 2us there.
		 *   - For levels >=1, punit returns 0us latency when they are
		 *   disabled, so we respect that and don't add 2us then
		 *
		 * Additionally, if a level n (n > 1) has a 0us latency, all
		 * levels m (m >= n) need to be disabled. We make sure to
		 * sanitize the values out of the punit to satisfy this
		 * requirement.
		 */
		wm[0] += 2;
		for (level = 1; level <= max_level; level++)
			if (wm[level] != 0)
				wm[level] += 2;
			else {
				for (i = level + 1; i <= max_level; i++)
					wm[i] = 0;

				break;
			}
	} else if (IS_HASWELL(dev) || IS_BROADWELL(dev)) {
		uint64_t sskpd = I915_READ64(MCH_SSKPD);

		wm[0] = (sskpd >> 56) & 0xFF;
		if (wm[0] == 0)
			wm[0] = sskpd & 0xF;
		wm[1] = (sskpd >> 4) & 0xFF;
		wm[2] = (sskpd >> 12) & 0xFF;
		wm[3] = (sskpd >> 20) & 0x1FF;
		wm[4] = (sskpd >> 32) & 0x1FF;
	} else if (INTEL_INFO(dev)->gen >= 6) {
		uint32_t sskpd = I915_READ(MCH_SSKPD);

		wm[0] = (sskpd >> SSKPD_WM0_SHIFT) & SSKPD_WM_MASK;
		wm[1] = (sskpd >> SSKPD_WM1_SHIFT) & SSKPD_WM_MASK;
		wm[2] = (sskpd >> SSKPD_WM2_SHIFT) & SSKPD_WM_MASK;
		wm[3] = (sskpd >> SSKPD_WM3_SHIFT) & SSKPD_WM_MASK;
	} else if (INTEL_INFO(dev)->gen >= 5) {
		uint32_t mltr = I915_READ(MLTR_ILK);

		/* ILK primary LP0 latency is 700 ns */
		wm[0] = 7;
		wm[1] = (mltr >> MLTR_WM1_SHIFT) & ILK_SRLT_MASK;
		wm[2] = (mltr >> MLTR_WM2_SHIFT) & ILK_SRLT_MASK;
	}
}

static void intel_fixup_spr_wm_latency(struct drm_device *dev, uint16_t wm[5])
{
	/* ILK sprite LP0 latency is 1300 ns */
	if (IS_GEN5(dev))
		wm[0] = 13;
}

static void intel_fixup_cur_wm_latency(struct drm_device *dev, uint16_t wm[5])
{
	/* ILK cursor LP0 latency is 1300 ns */
	if (IS_GEN5(dev))
		wm[0] = 13;

	/* WaDoubleCursorLP3Latency:ivb */
	if (IS_IVYBRIDGE(dev))
		wm[3] *= 2;
}

int ilk_wm_max_level(const struct drm_device *dev)
{
	/* how many WM levels are we expecting */
	if (INTEL_INFO(dev)->gen >= 9)
		return 7;
	else if (IS_HASWELL(dev) || IS_BROADWELL(dev))
		return 4;
	else if (INTEL_INFO(dev)->gen >= 6)
		return 3;
	else
		return 2;
}

static void intel_print_wm_latency(struct drm_device *dev,
				   const char *name,
				   const uint16_t wm[8])
{
	int level, max_level = ilk_wm_max_level(dev);

	for (level = 0; level <= max_level; level++) {
		unsigned int latency = wm[level];

		if (latency == 0) {
			DRM_ERROR("%s WM%d latency not provided\n",
				  name, level);
			continue;
		}

		/*
		 * - latencies are in us on gen9.
		 * - before then, WM1+ latency values are in 0.5us units
		 */
		if (IS_GEN9(dev))
			latency *= 10;
		else if (level > 0)
			latency *= 5;

		DRM_DEBUG_KMS("%s WM%d latency %u (%u.%u usec)\n",
			      name, level, wm[level],
			      latency / 10, latency % 10);
	}
}

static bool ilk_increase_wm_latency(struct drm_i915_private *dev_priv,
				    uint16_t wm[5], uint16_t min)
{
	int level, max_level = ilk_wm_max_level(&dev_priv->drm);

	if (wm[0] >= min)
		return false;

	wm[0] = max(wm[0], min);
	for (level = 1; level <= max_level; level++)
		wm[level] = max_t(uint16_t, wm[level], DIV_ROUND_UP(min, 5));

	return true;
}

static void snb_wm_latency_quirk(struct drm_device *dev)
{
	struct drm_i915_private *dev_priv = to_i915(dev);
	bool changed;

	/*
	 * The BIOS provided WM memory latency values are often
	 * inadequate for high resolution displays. Adjust them.
	 */
	changed = ilk_increase_wm_latency(dev_priv, dev_priv->wm.pri_latency, 12) |
		ilk_increase_wm_latency(dev_priv, dev_priv->wm.spr_latency, 12) |
		ilk_increase_wm_latency(dev_priv, dev_priv->wm.cur_latency, 12);

	if (!changed)
		return;

	DRM_DEBUG_KMS("WM latency values increased to avoid potential underruns\n");
	intel_print_wm_latency(dev, "Primary", dev_priv->wm.pri_latency);
	intel_print_wm_latency(dev, "Sprite", dev_priv->wm.spr_latency);
	intel_print_wm_latency(dev, "Cursor", dev_priv->wm.cur_latency);
}

static void ilk_setup_wm_latency(struct drm_device *dev)
{
	struct drm_i915_private *dev_priv = to_i915(dev);

	intel_read_wm_latency(dev, dev_priv->wm.pri_latency);

	memcpy(dev_priv->wm.spr_latency, dev_priv->wm.pri_latency,
	       sizeof(dev_priv->wm.pri_latency));
	memcpy(dev_priv->wm.cur_latency, dev_priv->wm.pri_latency,
	       sizeof(dev_priv->wm.pri_latency));

	intel_fixup_spr_wm_latency(dev, dev_priv->wm.spr_latency);
	intel_fixup_cur_wm_latency(dev, dev_priv->wm.cur_latency);

	intel_print_wm_latency(dev, "Primary", dev_priv->wm.pri_latency);
	intel_print_wm_latency(dev, "Sprite", dev_priv->wm.spr_latency);
	intel_print_wm_latency(dev, "Cursor", dev_priv->wm.cur_latency);

	if (IS_GEN6(dev))
		snb_wm_latency_quirk(dev);
}

static void skl_setup_wm_latency(struct drm_device *dev)
{
	struct drm_i915_private *dev_priv = to_i915(dev);

	intel_read_wm_latency(dev, dev_priv->wm.skl_latency);
	intel_print_wm_latency(dev, "Gen9 Plane", dev_priv->wm.skl_latency);
}

static bool ilk_validate_pipe_wm(struct drm_device *dev,
				 struct intel_pipe_wm *pipe_wm)
{
	/* LP0 watermark maximums depend on this pipe alone */
	const struct intel_wm_config config = {
		.num_pipes_active = 1,
		.sprites_enabled = pipe_wm->sprites_enabled,
		.sprites_scaled = pipe_wm->sprites_scaled,
	};
	struct ilk_wm_maximums max;

	/* LP0 watermarks always use 1/2 DDB partitioning */
	ilk_compute_wm_maximums(dev, 0, &config, INTEL_DDB_PART_1_2, &max);

	/* At least LP0 must be valid */
	if (!ilk_validate_wm_level(0, &max, &pipe_wm->wm[0])) {
		DRM_DEBUG_KMS("LP0 watermark invalid\n");
		return false;
	}

	return true;
}

/* Compute new watermarks for the pipe */
static int ilk_compute_pipe_wm(struct intel_crtc_state *cstate)
{
	struct drm_atomic_state *state = cstate->base.state;
	struct intel_crtc *intel_crtc = to_intel_crtc(cstate->base.crtc);
	struct intel_pipe_wm *pipe_wm;
	struct drm_device *dev = state->dev;
	const struct drm_i915_private *dev_priv = to_i915(dev);
	struct intel_plane *intel_plane;
	struct intel_plane_state *pristate = NULL;
	struct intel_plane_state *sprstate = NULL;
	struct intel_plane_state *curstate = NULL;
	int level, max_level = ilk_wm_max_level(dev), usable_level;
	struct ilk_wm_maximums max;

	pipe_wm = &cstate->wm.ilk.optimal;

	for_each_intel_plane_on_crtc(dev, intel_crtc, intel_plane) {
		struct intel_plane_state *ps;

		ps = intel_atomic_get_existing_plane_state(state,
							   intel_plane);
		if (!ps)
			continue;

		if (intel_plane->base.type == DRM_PLANE_TYPE_PRIMARY)
			pristate = ps;
		else if (intel_plane->base.type == DRM_PLANE_TYPE_OVERLAY)
			sprstate = ps;
		else if (intel_plane->base.type == DRM_PLANE_TYPE_CURSOR)
			curstate = ps;
	}

	pipe_wm->pipe_enabled = cstate->base.active;
	if (sprstate) {
		pipe_wm->sprites_enabled = sprstate->visible;
		pipe_wm->sprites_scaled = sprstate->visible &&
			(drm_rect_width(&sprstate->dst) != drm_rect_width(&sprstate->src) >> 16 ||
			 drm_rect_height(&sprstate->dst) != drm_rect_height(&sprstate->src) >> 16);
	}

	usable_level = max_level;

	/* ILK/SNB: LP2+ watermarks only w/o sprites */
	if (INTEL_INFO(dev)->gen <= 6 && pipe_wm->sprites_enabled)
		usable_level = 1;

	/* ILK/SNB/IVB: LP1+ watermarks only w/o scaling */
	if (pipe_wm->sprites_scaled)
		usable_level = 0;

	ilk_compute_wm_level(dev_priv, intel_crtc, 0, cstate,
			     pristate, sprstate, curstate, &pipe_wm->raw_wm[0]);

	memset(&pipe_wm->wm, 0, sizeof(pipe_wm->wm));
	pipe_wm->wm[0] = pipe_wm->raw_wm[0];

	if (IS_HASWELL(dev) || IS_BROADWELL(dev))
		pipe_wm->linetime = hsw_compute_linetime_wm(cstate);

	if (!ilk_validate_pipe_wm(dev, pipe_wm))
		return -EINVAL;

	ilk_compute_wm_reg_maximums(dev, 1, &max);

	for (level = 1; level <= max_level; level++) {
		struct intel_wm_level *wm = &pipe_wm->raw_wm[level];

		ilk_compute_wm_level(dev_priv, intel_crtc, level, cstate,
				     pristate, sprstate, curstate, wm);

		/*
		 * Disable any watermark level that exceeds the
		 * register maximums since such watermarks are
		 * always invalid.
		 */
		if (level > usable_level)
			continue;

		if (ilk_validate_wm_level(level, &max, wm))
			pipe_wm->wm[level] = *wm;
		else
			usable_level = level;
	}

	return 0;
}

/*
 * Build a set of 'intermediate' watermark values that satisfy both the old
 * state and the new state.  These can be programmed to the hardware
 * immediately.
 */
static int ilk_compute_intermediate_wm(struct drm_device *dev,
				       struct intel_crtc *intel_crtc,
				       struct intel_crtc_state *newstate)
{
	struct intel_pipe_wm *a = &newstate->wm.ilk.intermediate;
	struct intel_pipe_wm *b = &intel_crtc->wm.active.ilk;
	int level, max_level = ilk_wm_max_level(dev);

	/*
	 * Start with the final, target watermarks, then combine with the
	 * currently active watermarks to get values that are safe both before
	 * and after the vblank.
	 */
	*a = newstate->wm.ilk.optimal;
	a->pipe_enabled |= b->pipe_enabled;
	a->sprites_enabled |= b->sprites_enabled;
	a->sprites_scaled |= b->sprites_scaled;

	for (level = 0; level <= max_level; level++) {
		struct intel_wm_level *a_wm = &a->wm[level];
		const struct intel_wm_level *b_wm = &b->wm[level];

		a_wm->enable &= b_wm->enable;
		a_wm->pri_val = max(a_wm->pri_val, b_wm->pri_val);
		a_wm->spr_val = max(a_wm->spr_val, b_wm->spr_val);
		a_wm->cur_val = max(a_wm->cur_val, b_wm->cur_val);
		a_wm->fbc_val = max(a_wm->fbc_val, b_wm->fbc_val);
	}

	/*
	 * We need to make sure that these merged watermark values are
	 * actually a valid configuration themselves.  If they're not,
	 * there's no safe way to transition from the old state to
	 * the new state, so we need to fail the atomic transaction.
	 */
	if (!ilk_validate_pipe_wm(dev, a))
		return -EINVAL;

	/*
	 * If our intermediate WM are identical to the final WM, then we can
	 * omit the post-vblank programming; only update if it's different.
	 */
	if (memcmp(a, &newstate->wm.ilk.optimal, sizeof(*a)) == 0)
		newstate->wm.need_postvbl_update = false;

	return 0;
}

/*
 * Merge the watermarks from all active pipes for a specific level.
 */
static void ilk_merge_wm_level(struct drm_device *dev,
			       int level,
			       struct intel_wm_level *ret_wm)
{
	const struct intel_crtc *intel_crtc;

	ret_wm->enable = true;

	for_each_intel_crtc(dev, intel_crtc) {
		const struct intel_pipe_wm *active = &intel_crtc->wm.active.ilk;
		const struct intel_wm_level *wm = &active->wm[level];

		if (!active->pipe_enabled)
			continue;

		/*
		 * The watermark values may have been used in the past,
		 * so we must maintain them in the registers for some
		 * time even if the level is now disabled.
		 */
		if (!wm->enable)
			ret_wm->enable = false;

		ret_wm->pri_val = max(ret_wm->pri_val, wm->pri_val);
		ret_wm->spr_val = max(ret_wm->spr_val, wm->spr_val);
		ret_wm->cur_val = max(ret_wm->cur_val, wm->cur_val);
		ret_wm->fbc_val = max(ret_wm->fbc_val, wm->fbc_val);
	}
}

/*
 * Merge all low power watermarks for all active pipes.
 */
static void ilk_wm_merge(struct drm_device *dev,
			 const struct intel_wm_config *config,
			 const struct ilk_wm_maximums *max,
			 struct intel_pipe_wm *merged)
{
	struct drm_i915_private *dev_priv = to_i915(dev);
	int level, max_level = ilk_wm_max_level(dev);
	int last_enabled_level = max_level;

	/* ILK/SNB/IVB: LP1+ watermarks only w/ single pipe */
	if ((INTEL_INFO(dev)->gen <= 6 || IS_IVYBRIDGE(dev)) &&
	    config->num_pipes_active > 1)
		last_enabled_level = 0;

	/* ILK: FBC WM must be disabled always */
	merged->fbc_wm_enabled = INTEL_INFO(dev)->gen >= 6;

	/* merge each WM1+ level */
	for (level = 1; level <= max_level; level++) {
		struct intel_wm_level *wm = &merged->wm[level];

		ilk_merge_wm_level(dev, level, wm);

		if (level > last_enabled_level)
			wm->enable = false;
		else if (!ilk_validate_wm_level(level, max, wm))
			/* make sure all following levels get disabled */
			last_enabled_level = level - 1;

		/*
		 * The spec says it is preferred to disable
		 * FBC WMs instead of disabling a WM level.
		 */
		if (wm->fbc_val > max->fbc) {
			if (wm->enable)
				merged->fbc_wm_enabled = false;
			wm->fbc_val = 0;
		}
	}

	/* ILK: LP2+ must be disabled when FBC WM is disabled but FBC enabled */
	/*
	 * FIXME this is racy. FBC might get enabled later.
	 * What we should check here is whether FBC can be
	 * enabled sometime later.
	 */
	if (IS_GEN5(dev) && !merged->fbc_wm_enabled &&
	    intel_fbc_is_active(dev_priv)) {
		for (level = 2; level <= max_level; level++) {
			struct intel_wm_level *wm = &merged->wm[level];

			wm->enable = false;
		}
	}
}

static int ilk_wm_lp_to_level(int wm_lp, const struct intel_pipe_wm *pipe_wm)
{
	/* LP1,LP2,LP3 levels are either 1,2,3 or 1,3,4 */
	return wm_lp + (wm_lp >= 2 && pipe_wm->wm[4].enable);
}

/* The value we need to program into the WM_LPx latency field */
static unsigned int ilk_wm_lp_latency(struct drm_device *dev, int level)
{
	struct drm_i915_private *dev_priv = to_i915(dev);

	if (IS_HASWELL(dev) || IS_BROADWELL(dev))
		return 2 * level;
	else
		return dev_priv->wm.pri_latency[level];
}

static void ilk_compute_wm_results(struct drm_device *dev,
				   const struct intel_pipe_wm *merged,
				   enum intel_ddb_partitioning partitioning,
				   struct ilk_wm_values *results)
{
	struct intel_crtc *intel_crtc;
	int level, wm_lp;

	results->enable_fbc_wm = merged->fbc_wm_enabled;
	results->partitioning = partitioning;

	/* LP1+ register values */
	for (wm_lp = 1; wm_lp <= 3; wm_lp++) {
		const struct intel_wm_level *r;

		level = ilk_wm_lp_to_level(wm_lp, merged);

		r = &merged->wm[level];

		/*
		 * Maintain the watermark values even if the level is
		 * disabled. Doing otherwise could cause underruns.
		 */
		results->wm_lp[wm_lp - 1] =
			(ilk_wm_lp_latency(dev, level) << WM1_LP_LATENCY_SHIFT) |
			(r->pri_val << WM1_LP_SR_SHIFT) |
			r->cur_val;

		if (r->enable)
			results->wm_lp[wm_lp - 1] |= WM1_LP_SR_EN;

		if (INTEL_INFO(dev)->gen >= 8)
			results->wm_lp[wm_lp - 1] |=
				r->fbc_val << WM1_LP_FBC_SHIFT_BDW;
		else
			results->wm_lp[wm_lp - 1] |=
				r->fbc_val << WM1_LP_FBC_SHIFT;

		/*
		 * Always set WM1S_LP_EN when spr_val != 0, even if the
		 * level is disabled. Doing otherwise could cause underruns.
		 */
		if (INTEL_INFO(dev)->gen <= 6 && r->spr_val) {
			WARN_ON(wm_lp != 1);
			results->wm_lp_spr[wm_lp - 1] = WM1S_LP_EN | r->spr_val;
		} else
			results->wm_lp_spr[wm_lp - 1] = r->spr_val;
	}

	/* LP0 register values */
	for_each_intel_crtc(dev, intel_crtc) {
		enum pipe pipe = intel_crtc->pipe;
		const struct intel_wm_level *r =
			&intel_crtc->wm.active.ilk.wm[0];

		if (WARN_ON(!r->enable))
			continue;

		results->wm_linetime[pipe] = intel_crtc->wm.active.ilk.linetime;

		results->wm_pipe[pipe] =
			(r->pri_val << WM0_PIPE_PLANE_SHIFT) |
			(r->spr_val << WM0_PIPE_SPRITE_SHIFT) |
			r->cur_val;
	}
}

/* Find the result with the highest level enabled. Check for enable_fbc_wm in
 * case both are at the same level. Prefer r1 in case they're the same. */
static struct intel_pipe_wm *ilk_find_best_result(struct drm_device *dev,
						  struct intel_pipe_wm *r1,
						  struct intel_pipe_wm *r2)
{
	int level, max_level = ilk_wm_max_level(dev);
	int level1 = 0, level2 = 0;

	for (level = 1; level <= max_level; level++) {
		if (r1->wm[level].enable)
			level1 = level;
		if (r2->wm[level].enable)
			level2 = level;
	}

	if (level1 == level2) {
		if (r2->fbc_wm_enabled && !r1->fbc_wm_enabled)
			return r2;
		else
			return r1;
	} else if (level1 > level2) {
		return r1;
	} else {
		return r2;
	}
}

/* dirty bits used to track which watermarks need changes */
#define WM_DIRTY_PIPE(pipe) (1 << (pipe))
#define WM_DIRTY_LINETIME(pipe) (1 << (8 + (pipe)))
#define WM_DIRTY_LP(wm_lp) (1 << (15 + (wm_lp)))
#define WM_DIRTY_LP_ALL (WM_DIRTY_LP(1) | WM_DIRTY_LP(2) | WM_DIRTY_LP(3))
#define WM_DIRTY_FBC (1 << 24)
#define WM_DIRTY_DDB (1 << 25)

static unsigned int ilk_compute_wm_dirty(struct drm_i915_private *dev_priv,
					 const struct ilk_wm_values *old,
					 const struct ilk_wm_values *new)
{
	unsigned int dirty = 0;
	enum pipe pipe;
	int wm_lp;

	for_each_pipe(dev_priv, pipe) {
		if (old->wm_linetime[pipe] != new->wm_linetime[pipe]) {
			dirty |= WM_DIRTY_LINETIME(pipe);
			/* Must disable LP1+ watermarks too */
			dirty |= WM_DIRTY_LP_ALL;
		}

		if (old->wm_pipe[pipe] != new->wm_pipe[pipe]) {
			dirty |= WM_DIRTY_PIPE(pipe);
			/* Must disable LP1+ watermarks too */
			dirty |= WM_DIRTY_LP_ALL;
		}
	}

	if (old->enable_fbc_wm != new->enable_fbc_wm) {
		dirty |= WM_DIRTY_FBC;
		/* Must disable LP1+ watermarks too */
		dirty |= WM_DIRTY_LP_ALL;
	}

	if (old->partitioning != new->partitioning) {
		dirty |= WM_DIRTY_DDB;
		/* Must disable LP1+ watermarks too */
		dirty |= WM_DIRTY_LP_ALL;
	}

	/* LP1+ watermarks already deemed dirty, no need to continue */
	if (dirty & WM_DIRTY_LP_ALL)
		return dirty;

	/* Find the lowest numbered LP1+ watermark in need of an update... */
	for (wm_lp = 1; wm_lp <= 3; wm_lp++) {
		if (old->wm_lp[wm_lp - 1] != new->wm_lp[wm_lp - 1] ||
		    old->wm_lp_spr[wm_lp - 1] != new->wm_lp_spr[wm_lp - 1])
			break;
	}

	/* ...and mark it and all higher numbered LP1+ watermarks as dirty */
	for (; wm_lp <= 3; wm_lp++)
		dirty |= WM_DIRTY_LP(wm_lp);

	return dirty;
}

static bool _ilk_disable_lp_wm(struct drm_i915_private *dev_priv,
			       unsigned int dirty)
{
	struct ilk_wm_values *previous = &dev_priv->wm.hw;
	bool changed = false;

	if (dirty & WM_DIRTY_LP(3) && previous->wm_lp[2] & WM1_LP_SR_EN) {
		previous->wm_lp[2] &= ~WM1_LP_SR_EN;
		I915_WRITE(WM3_LP_ILK, previous->wm_lp[2]);
		changed = true;
	}
	if (dirty & WM_DIRTY_LP(2) && previous->wm_lp[1] & WM1_LP_SR_EN) {
		previous->wm_lp[1] &= ~WM1_LP_SR_EN;
		I915_WRITE(WM2_LP_ILK, previous->wm_lp[1]);
		changed = true;
	}
	if (dirty & WM_DIRTY_LP(1) && previous->wm_lp[0] & WM1_LP_SR_EN) {
		previous->wm_lp[0] &= ~WM1_LP_SR_EN;
		I915_WRITE(WM1_LP_ILK, previous->wm_lp[0]);
		changed = true;
	}

	/*
	 * Don't touch WM1S_LP_EN here.
	 * Doing so could cause underruns.
	 */

	return changed;
}

/*
 * The spec says we shouldn't write when we don't need, because every write
 * causes WMs to be re-evaluated, expending some power.
 */
static void ilk_write_wm_values(struct drm_i915_private *dev_priv,
				struct ilk_wm_values *results)
{
	struct drm_device *dev = &dev_priv->drm;
	struct ilk_wm_values *previous = &dev_priv->wm.hw;
	unsigned int dirty;
	uint32_t val;

	dirty = ilk_compute_wm_dirty(dev_priv, previous, results);
	if (!dirty)
		return;

	_ilk_disable_lp_wm(dev_priv, dirty);

	if (dirty & WM_DIRTY_PIPE(PIPE_A))
		I915_WRITE(WM0_PIPEA_ILK, results->wm_pipe[0]);
	if (dirty & WM_DIRTY_PIPE(PIPE_B))
		I915_WRITE(WM0_PIPEB_ILK, results->wm_pipe[1]);
	if (dirty & WM_DIRTY_PIPE(PIPE_C))
		I915_WRITE(WM0_PIPEC_IVB, results->wm_pipe[2]);

	if (dirty & WM_DIRTY_LINETIME(PIPE_A))
		I915_WRITE(PIPE_WM_LINETIME(PIPE_A), results->wm_linetime[0]);
	if (dirty & WM_DIRTY_LINETIME(PIPE_B))
		I915_WRITE(PIPE_WM_LINETIME(PIPE_B), results->wm_linetime[1]);
	if (dirty & WM_DIRTY_LINETIME(PIPE_C))
		I915_WRITE(PIPE_WM_LINETIME(PIPE_C), results->wm_linetime[2]);

	if (dirty & WM_DIRTY_DDB) {
		if (IS_HASWELL(dev) || IS_BROADWELL(dev)) {
			val = I915_READ(WM_MISC);
			if (results->partitioning == INTEL_DDB_PART_1_2)
				val &= ~WM_MISC_DATA_PARTITION_5_6;
			else
				val |= WM_MISC_DATA_PARTITION_5_6;
			I915_WRITE(WM_MISC, val);
		} else {
			val = I915_READ(DISP_ARB_CTL2);
			if (results->partitioning == INTEL_DDB_PART_1_2)
				val &= ~DISP_DATA_PARTITION_5_6;
			else
				val |= DISP_DATA_PARTITION_5_6;
			I915_WRITE(DISP_ARB_CTL2, val);
		}
	}

	if (dirty & WM_DIRTY_FBC) {
		val = I915_READ(DISP_ARB_CTL);
		if (results->enable_fbc_wm)
			val &= ~DISP_FBC_WM_DIS;
		else
			val |= DISP_FBC_WM_DIS;
		I915_WRITE(DISP_ARB_CTL, val);
	}

	if (dirty & WM_DIRTY_LP(1) &&
	    previous->wm_lp_spr[0] != results->wm_lp_spr[0])
		I915_WRITE(WM1S_LP_ILK, results->wm_lp_spr[0]);

	if (INTEL_INFO(dev)->gen >= 7) {
		if (dirty & WM_DIRTY_LP(2) && previous->wm_lp_spr[1] != results->wm_lp_spr[1])
			I915_WRITE(WM2S_LP_IVB, results->wm_lp_spr[1]);
		if (dirty & WM_DIRTY_LP(3) && previous->wm_lp_spr[2] != results->wm_lp_spr[2])
			I915_WRITE(WM3S_LP_IVB, results->wm_lp_spr[2]);
	}

	if (dirty & WM_DIRTY_LP(1) && previous->wm_lp[0] != results->wm_lp[0])
		I915_WRITE(WM1_LP_ILK, results->wm_lp[0]);
	if (dirty & WM_DIRTY_LP(2) && previous->wm_lp[1] != results->wm_lp[1])
		I915_WRITE(WM2_LP_ILK, results->wm_lp[1]);
	if (dirty & WM_DIRTY_LP(3) && previous->wm_lp[2] != results->wm_lp[2])
		I915_WRITE(WM3_LP_ILK, results->wm_lp[2]);

	dev_priv->wm.hw = *results;
}

bool ilk_disable_lp_wm(struct drm_device *dev)
{
	struct drm_i915_private *dev_priv = to_i915(dev);

	return _ilk_disable_lp_wm(dev_priv, WM_DIRTY_LP_ALL);
}

/*
 * On gen9, we need to allocate Display Data Buffer (DDB) portions to the
 * different active planes.
 */

#define SKL_DDB_SIZE		896	/* in blocks */
#define BXT_DDB_SIZE		512

/*
 * Return the index of a plane in the SKL DDB and wm result arrays.  Primary
 * plane is always in slot 0, cursor is always in slot I915_MAX_PLANES-1, and
 * other universal planes are in indices 1..n.  Note that this may leave unused
 * indices between the top "sprite" plane and the cursor.
 */
static int
skl_wm_plane_id(const struct intel_plane *plane)
{
	switch (plane->base.type) {
	case DRM_PLANE_TYPE_PRIMARY:
		return 0;
	case DRM_PLANE_TYPE_CURSOR:
		return PLANE_CURSOR;
	case DRM_PLANE_TYPE_OVERLAY:
		return plane->plane + 1;
	default:
		MISSING_CASE(plane->base.type);
		return plane->plane;
	}
}

static void
skl_ddb_get_pipe_allocation_limits(struct drm_device *dev,
				   const struct intel_crtc_state *cstate,
				   struct skl_ddb_entry *alloc, /* out */
				   int *num_active /* out */)
{
	struct drm_atomic_state *state = cstate->base.state;
	struct intel_atomic_state *intel_state = to_intel_atomic_state(state);
	struct drm_i915_private *dev_priv = to_i915(dev);
	struct drm_crtc *for_crtc = cstate->base.crtc;
	unsigned int pipe_size, ddb_size;
	int nth_active_pipe;
	int pipe = to_intel_crtc(for_crtc)->pipe;

	if (WARN_ON(!state) || !cstate->base.active) {
		alloc->start = 0;
		alloc->end = 0;
		*num_active = hweight32(dev_priv->active_crtcs);
		return;
	}

	if (intel_state->active_pipe_changes)
		*num_active = hweight32(intel_state->active_crtcs);
	else
		*num_active = hweight32(dev_priv->active_crtcs);

	if (IS_BROXTON(dev))
		ddb_size = BXT_DDB_SIZE;
	else
		ddb_size = SKL_DDB_SIZE;

	ddb_size -= 4; /* 4 blocks for bypass path allocation */

	/*
	 * If the state doesn't change the active CRTC's, then there's
	 * no need to recalculate; the existing pipe allocation limits
	 * should remain unchanged.  Note that we're safe from racing
	 * commits since any racing commit that changes the active CRTC
	 * list would need to grab _all_ crtc locks, including the one
	 * we currently hold.
	 */
	if (!intel_state->active_pipe_changes) {
		*alloc = dev_priv->wm.skl_hw.ddb.pipe[pipe];
		return;
	}

	nth_active_pipe = hweight32(intel_state->active_crtcs &
				    (drm_crtc_mask(for_crtc) - 1));
	pipe_size = ddb_size / hweight32(intel_state->active_crtcs);
	alloc->start = nth_active_pipe * ddb_size / *num_active;
	alloc->end = alloc->start + pipe_size;
}

static unsigned int skl_cursor_allocation(int num_active)
{
	if (num_active == 1)
		return 32;

	return 8;
}

static void skl_ddb_entry_init_from_hw(struct skl_ddb_entry *entry, u32 reg)
{
	entry->start = reg & 0x3ff;
	entry->end = (reg >> 16) & 0x3ff;
	if (entry->end)
		entry->end += 1;
}

void skl_ddb_get_hw_state(struct drm_i915_private *dev_priv,
			  struct skl_ddb_allocation *ddb /* out */)
{
	enum pipe pipe;
	int plane;
	u32 val;

	memset(ddb, 0, sizeof(*ddb));

	for_each_pipe(dev_priv, pipe) {
		enum intel_display_power_domain power_domain;

		power_domain = POWER_DOMAIN_PIPE(pipe);
		if (!intel_display_power_get_if_enabled(dev_priv, power_domain))
			continue;

		for_each_plane(dev_priv, pipe, plane) {
			val = I915_READ(PLANE_BUF_CFG(pipe, plane));
			skl_ddb_entry_init_from_hw(&ddb->plane[pipe][plane],
						   val);
		}

		val = I915_READ(CUR_BUF_CFG(pipe));
		skl_ddb_entry_init_from_hw(&ddb->plane[pipe][PLANE_CURSOR],
					   val);

		intel_display_power_put(dev_priv, power_domain);
	}
}

/*
 * Determines the downscale amount of a plane for the purposes of watermark calculations.
 * The bspec defines downscale amount as:
 *
 * """
 * Horizontal down scale amount = maximum[1, Horizontal source size /
 *                                           Horizontal destination size]
 * Vertical down scale amount = maximum[1, Vertical source size /
 *                                         Vertical destination size]
 * Total down scale amount = Horizontal down scale amount *
 *                           Vertical down scale amount
 * """
 *
 * Return value is provided in 16.16 fixed point form to retain fractional part.
 * Caller should take care of dividing & rounding off the value.
 */
static uint32_t
skl_plane_downscale_amount(const struct intel_plane_state *pstate)
{
	uint32_t downscale_h, downscale_w;
	uint32_t src_w, src_h, dst_w, dst_h;

	if (WARN_ON(!pstate->visible))
		return DRM_PLANE_HELPER_NO_SCALING;

	/* n.b., src is 16.16 fixed point, dst is whole integer */
	src_w = drm_rect_width(&pstate->src);
	src_h = drm_rect_height(&pstate->src);
	dst_w = drm_rect_width(&pstate->dst);
	dst_h = drm_rect_height(&pstate->dst);
	if (intel_rotation_90_or_270(pstate->base.rotation))
		swap(dst_w, dst_h);

	downscale_h = max(src_h / dst_h, (uint32_t)DRM_PLANE_HELPER_NO_SCALING);
	downscale_w = max(src_w / dst_w, (uint32_t)DRM_PLANE_HELPER_NO_SCALING);

	/* Provide result in 16.16 fixed point */
	return (uint64_t)downscale_w * downscale_h >> 16;
}

static unsigned int
skl_plane_relative_data_rate(const struct intel_crtc_state *cstate,
			     const struct drm_plane_state *pstate,
			     int y)
{
	struct intel_plane_state *intel_pstate = to_intel_plane_state(pstate);
	struct drm_framebuffer *fb = pstate->fb;
	uint32_t down_scale_amount, data_rate;
	uint32_t width = 0, height = 0;
	unsigned format = fb ? fb->pixel_format : DRM_FORMAT_XRGB8888;

	if (!intel_pstate->visible)
		return 0;
	if (pstate->plane->type == DRM_PLANE_TYPE_CURSOR)
		return 0;
	if (y && format != DRM_FORMAT_NV12)
		return 0;

	width = drm_rect_width(&intel_pstate->src) >> 16;
	height = drm_rect_height(&intel_pstate->src) >> 16;

	if (intel_rotation_90_or_270(pstate->rotation))
		swap(width, height);

	/* for planar format */
	if (format == DRM_FORMAT_NV12) {
		if (y)  /* y-plane data rate */
			data_rate = width * height *
				drm_format_plane_cpp(format, 0);
		else    /* uv-plane data rate */
			data_rate = (width / 2) * (height / 2) *
				drm_format_plane_cpp(format, 1);
	} else {
		/* for packed formats */
		data_rate = width * height * drm_format_plane_cpp(format, 0);
	}

	down_scale_amount = skl_plane_downscale_amount(intel_pstate);

	return (uint64_t)data_rate * down_scale_amount >> 16;
}

/*
 * We don't overflow 32 bits. Worst case is 3 planes enabled, each fetching
 * a 8192x4096@32bpp framebuffer:
 *   3 * 4096 * 8192  * 4 < 2^32
 */
static unsigned int
skl_get_total_relative_data_rate(struct intel_crtc_state *intel_cstate)
{
	struct drm_crtc_state *cstate = &intel_cstate->base;
	struct drm_atomic_state *state = cstate->state;
	struct drm_crtc *crtc = cstate->crtc;
	struct drm_device *dev = crtc->dev;
	struct intel_crtc *intel_crtc = to_intel_crtc(crtc);
	const struct drm_plane *plane;
	const struct intel_plane *intel_plane;
	struct drm_plane_state *pstate;
	unsigned int rate, total_data_rate = 0;
	int id;
	int i;

	if (WARN_ON(!state))
		return 0;

	/* Calculate and cache data rate for each plane */
	for_each_plane_in_state(state, plane, pstate, i) {
		id = skl_wm_plane_id(to_intel_plane(plane));
		intel_plane = to_intel_plane(plane);

		if (intel_plane->pipe != intel_crtc->pipe)
			continue;

		/* packed/uv */
		rate = skl_plane_relative_data_rate(intel_cstate,
						    pstate, 0);
		intel_cstate->wm.skl.plane_data_rate[id] = rate;

		/* y-plane */
		rate = skl_plane_relative_data_rate(intel_cstate,
						    pstate, 1);
		intel_cstate->wm.skl.plane_y_data_rate[id] = rate;
	}

	/* Calculate CRTC's total data rate from cached values */
	for_each_intel_plane_on_crtc(dev, intel_crtc, intel_plane) {
		int id = skl_wm_plane_id(intel_plane);

		/* packed/uv */
		total_data_rate += intel_cstate->wm.skl.plane_data_rate[id];
		total_data_rate += intel_cstate->wm.skl.plane_y_data_rate[id];
	}

	WARN_ON(cstate->plane_mask && total_data_rate == 0);

	return total_data_rate;
}

static uint16_t
skl_ddb_min_alloc(const struct drm_plane_state *pstate,
		  const int y)
{
	struct drm_framebuffer *fb = pstate->fb;
	struct intel_plane_state *intel_pstate = to_intel_plane_state(pstate);
	uint32_t src_w, src_h;
	uint32_t min_scanlines = 8;
	uint8_t plane_bpp;

	if (WARN_ON(!fb))
		return 0;

	/* For packed formats, no y-plane, return 0 */
	if (y && fb->pixel_format != DRM_FORMAT_NV12)
		return 0;

	/* For Non Y-tile return 8-blocks */
	if (fb->modifier[0] != I915_FORMAT_MOD_Y_TILED &&
	    fb->modifier[0] != I915_FORMAT_MOD_Yf_TILED)
		return 8;

	src_w = drm_rect_width(&intel_pstate->src) >> 16;
	src_h = drm_rect_height(&intel_pstate->src) >> 16;

	if (intel_rotation_90_or_270(pstate->rotation))
		swap(src_w, src_h);

	/* Halve UV plane width and height for NV12 */
	if (fb->pixel_format == DRM_FORMAT_NV12 && !y) {
		src_w /= 2;
		src_h /= 2;
	}

	if (fb->pixel_format == DRM_FORMAT_NV12 && !y)
		plane_bpp = drm_format_plane_cpp(fb->pixel_format, 1);
	else
		plane_bpp = drm_format_plane_cpp(fb->pixel_format, 0);

	if (intel_rotation_90_or_270(pstate->rotation)) {
		switch (plane_bpp) {
		case 1:
			min_scanlines = 32;
			break;
		case 2:
			min_scanlines = 16;
			break;
		case 4:
			min_scanlines = 8;
			break;
		case 8:
			min_scanlines = 4;
			break;
		default:
			WARN(1, "Unsupported pixel depth %u for rotation",
			     plane_bpp);
			min_scanlines = 32;
		}
	}

	return DIV_ROUND_UP((4 * src_w * plane_bpp), 512) * min_scanlines/4 + 3;
}

static int
skl_allocate_pipe_ddb(struct intel_crtc_state *cstate,
		      struct skl_ddb_allocation *ddb /* out */)
{
	struct drm_atomic_state *state = cstate->base.state;
	struct drm_crtc *crtc = cstate->base.crtc;
	struct drm_device *dev = crtc->dev;
	struct intel_crtc *intel_crtc = to_intel_crtc(crtc);
	struct intel_plane *intel_plane;
	struct drm_plane *plane;
	struct drm_plane_state *pstate;
	enum pipe pipe = intel_crtc->pipe;
	struct skl_ddb_entry *alloc = &ddb->pipe[pipe];
	uint16_t alloc_size, start, cursor_blocks;
	uint16_t *minimum = cstate->wm.skl.minimum_blocks;
	uint16_t *y_minimum = cstate->wm.skl.minimum_y_blocks;
	unsigned int total_data_rate;
	int num_active;
	int id, i;

	if (WARN_ON(!state))
		return 0;

	if (!cstate->base.active) {
		ddb->pipe[pipe].start = ddb->pipe[pipe].end = 0;
		memset(ddb->plane[pipe], 0, sizeof(ddb->plane[pipe]));
		memset(ddb->y_plane[pipe], 0, sizeof(ddb->y_plane[pipe]));
		return 0;
	}

	skl_ddb_get_pipe_allocation_limits(dev, cstate, alloc, &num_active);
	alloc_size = skl_ddb_entry_size(alloc);
	if (alloc_size == 0) {
		memset(ddb->plane[pipe], 0, sizeof(ddb->plane[pipe]));
		return 0;
	}

	cursor_blocks = skl_cursor_allocation(num_active);
	ddb->plane[pipe][PLANE_CURSOR].start = alloc->end - cursor_blocks;
	ddb->plane[pipe][PLANE_CURSOR].end = alloc->end;

	alloc_size -= cursor_blocks;

	/* 1. Allocate the mininum required blocks for each active plane */
	for_each_plane_in_state(state, plane, pstate, i) {
		intel_plane = to_intel_plane(plane);
		id = skl_wm_plane_id(intel_plane);

		if (intel_plane->pipe != pipe)
			continue;

		if (!to_intel_plane_state(pstate)->visible) {
			minimum[id] = 0;
			y_minimum[id] = 0;
			continue;
		}
		if (plane->type == DRM_PLANE_TYPE_CURSOR) {
			minimum[id] = 0;
			y_minimum[id] = 0;
			continue;
		}

		minimum[id] = skl_ddb_min_alloc(pstate, 0);
		y_minimum[id] = skl_ddb_min_alloc(pstate, 1);
	}

	for (i = 0; i < PLANE_CURSOR; i++) {
		alloc_size -= minimum[i];
		alloc_size -= y_minimum[i];
	}

	/*
	 * 2. Distribute the remaining space in proportion to the amount of
	 * data each plane needs to fetch from memory.
	 *
	 * FIXME: we may not allocate every single block here.
	 */
	total_data_rate = skl_get_total_relative_data_rate(cstate);
	if (total_data_rate == 0)
		return 0;

	start = alloc->start;
	for_each_intel_plane_on_crtc(dev, intel_crtc, intel_plane) {
		unsigned int data_rate, y_data_rate;
		uint16_t plane_blocks, y_plane_blocks = 0;
		int id = skl_wm_plane_id(intel_plane);

		data_rate = cstate->wm.skl.plane_data_rate[id];

		/*
		 * allocation for (packed formats) or (uv-plane part of planar format):
		 * promote the expression to 64 bits to avoid overflowing, the
		 * result is < available as data_rate / total_data_rate < 1
		 */
		plane_blocks = minimum[id];
		plane_blocks += div_u64((uint64_t)alloc_size * data_rate,
					total_data_rate);

		/* Leave disabled planes at (0,0) */
		if (data_rate) {
			ddb->plane[pipe][id].start = start;
			ddb->plane[pipe][id].end = start + plane_blocks;
		}

		start += plane_blocks;

		/*
		 * allocation for y_plane part of planar format:
		 */
		y_data_rate = cstate->wm.skl.plane_y_data_rate[id];

		y_plane_blocks = y_minimum[id];
		y_plane_blocks += div_u64((uint64_t)alloc_size * y_data_rate,
					total_data_rate);

		if (y_data_rate) {
			ddb->y_plane[pipe][id].start = start;
			ddb->y_plane[pipe][id].end = start + y_plane_blocks;
		}

		start += y_plane_blocks;
	}

	return 0;
}

static uint32_t skl_pipe_pixel_rate(const struct intel_crtc_state *config)
{
	/* TODO: Take into account the scalers once we support them */
	return config->base.adjusted_mode.crtc_clock;
}

/*
 * The max latency should be 257 (max the punit can code is 255 and we add 2us
 * for the read latency) and cpp should always be <= 8, so that
 * should allow pixel_rate up to ~2 GHz which seems sufficient since max
 * 2xcdclk is 1350 MHz and the pixel rate should never exceed that.
*/
static uint32_t skl_wm_method1(uint32_t pixel_rate, uint8_t cpp, uint32_t latency)
{
	uint32_t wm_intermediate_val, ret;

	if (latency == 0)
		return UINT_MAX;

	wm_intermediate_val = latency * pixel_rate * cpp / 512;
	ret = DIV_ROUND_UP(wm_intermediate_val, 1000);

	return ret;
}

static uint32_t skl_wm_method2(uint32_t pixel_rate, uint32_t pipe_htotal,
			       uint32_t horiz_pixels, uint8_t cpp,
			       uint64_t tiling, uint32_t latency)
{
	uint32_t ret;
	uint32_t plane_bytes_per_line, plane_blocks_per_line;
	uint32_t wm_intermediate_val;

	if (latency == 0)
		return UINT_MAX;

	plane_bytes_per_line = horiz_pixels * cpp;

	if (tiling == I915_FORMAT_MOD_Y_TILED ||
	    tiling == I915_FORMAT_MOD_Yf_TILED) {
		plane_bytes_per_line *= 4;
		plane_blocks_per_line = DIV_ROUND_UP(plane_bytes_per_line, 512);
		plane_blocks_per_line /= 4;
	} else {
		plane_blocks_per_line = DIV_ROUND_UP(plane_bytes_per_line, 512);
	}

	wm_intermediate_val = latency * pixel_rate;
	ret = DIV_ROUND_UP(wm_intermediate_val, pipe_htotal * 1000) *
				plane_blocks_per_line;

	return ret;
}

static uint32_t skl_adjusted_plane_pixel_rate(const struct intel_crtc_state *cstate,
					      struct intel_plane_state *pstate)
{
	uint64_t adjusted_pixel_rate;
	uint64_t downscale_amount;
	uint64_t pixel_rate;

	/* Shouldn't reach here on disabled planes... */
	if (WARN_ON(!pstate->visible))
		return 0;

	/*
	 * Adjusted plane pixel rate is just the pipe's adjusted pixel rate
	 * with additional adjustments for plane-specific scaling.
	 */
	adjusted_pixel_rate = skl_pipe_pixel_rate(cstate);
	downscale_amount = skl_plane_downscale_amount(pstate);

	pixel_rate = adjusted_pixel_rate * downscale_amount >> 16;
	WARN_ON(pixel_rate != clamp_t(uint32_t, pixel_rate, 0, ~0));

	return pixel_rate;
}

static int skl_compute_plane_wm(const struct drm_i915_private *dev_priv,
				struct intel_crtc_state *cstate,
				struct intel_plane_state *intel_pstate,
				uint16_t ddb_allocation,
				int level,
				uint16_t *out_blocks, /* out */
				uint8_t *out_lines, /* out */
				bool *enabled /* out */)
{
	struct drm_plane_state *pstate = &intel_pstate->base;
	struct drm_framebuffer *fb = pstate->fb;
	uint32_t latency = dev_priv->wm.skl_latency[level];
	uint32_t method1, method2;
	uint32_t plane_bytes_per_line, plane_blocks_per_line;
	uint32_t res_blocks, res_lines;
	uint32_t selected_result;
	uint8_t cpp;
	uint32_t width = 0, height = 0;
	uint32_t plane_pixel_rate;

	if (latency == 0 || !cstate->base.active || !intel_pstate->visible) {
		*enabled = false;
		return 0;
	}

	width = drm_rect_width(&intel_pstate->src) >> 16;
	height = drm_rect_height(&intel_pstate->src) >> 16;

	if (intel_rotation_90_or_270(pstate->rotation))
		swap(width, height);

	cpp = drm_format_plane_cpp(fb->pixel_format, 0);
	plane_pixel_rate = skl_adjusted_plane_pixel_rate(cstate, intel_pstate);

	method1 = skl_wm_method1(plane_pixel_rate, cpp, latency);
	method2 = skl_wm_method2(plane_pixel_rate,
				 cstate->base.adjusted_mode.crtc_htotal,
				 width,
				 cpp,
				 fb->modifier[0],
				 latency);

	plane_bytes_per_line = width * cpp;
	plane_blocks_per_line = DIV_ROUND_UP(plane_bytes_per_line, 512);

	if (fb->modifier[0] == I915_FORMAT_MOD_Y_TILED ||
	    fb->modifier[0] == I915_FORMAT_MOD_Yf_TILED) {
		uint32_t min_scanlines = 4;
		uint32_t y_tile_minimum;
		if (intel_rotation_90_or_270(pstate->rotation)) {
			int cpp = (fb->pixel_format == DRM_FORMAT_NV12) ?
				drm_format_plane_cpp(fb->pixel_format, 1) :
				drm_format_plane_cpp(fb->pixel_format, 0);

			switch (cpp) {
			case 1:
				min_scanlines = 16;
				break;
			case 2:
				min_scanlines = 8;
				break;
			case 8:
				WARN(1, "Unsupported pixel depth for rotation");
			}
		}
		y_tile_minimum = plane_blocks_per_line * min_scanlines;
		selected_result = max(method2, y_tile_minimum);
	} else {
		if ((ddb_allocation / plane_blocks_per_line) >= 1)
			selected_result = min(method1, method2);
		else
			selected_result = method1;
	}

	res_blocks = selected_result + 1;
	res_lines = DIV_ROUND_UP(selected_result, plane_blocks_per_line);

	if (level >= 1 && level <= 7) {
		if (fb->modifier[0] == I915_FORMAT_MOD_Y_TILED ||
		    fb->modifier[0] == I915_FORMAT_MOD_Yf_TILED)
			res_lines += 4;
		else
			res_blocks++;
	}

	if (res_blocks >= ddb_allocation || res_lines > 31) {
		*enabled = false;

		/*
		 * If there are no valid level 0 watermarks, then we can't
		 * support this display configuration.
		 */
		if (level) {
			return 0;
		} else {
			DRM_DEBUG_KMS("Requested display configuration exceeds system watermark limitations\n");
			DRM_DEBUG_KMS("Plane %d.%d: blocks required = %u/%u, lines required = %u/31\n",
				      to_intel_crtc(cstate->base.crtc)->pipe,
				      skl_wm_plane_id(to_intel_plane(pstate->plane)),
				      res_blocks, ddb_allocation, res_lines);

			return -EINVAL;
		}
	}

	*out_blocks = res_blocks;
	*out_lines = res_lines;
	*enabled = true;

	return 0;
}

static int
skl_compute_wm_level(const struct drm_i915_private *dev_priv,
		     struct skl_ddb_allocation *ddb,
		     struct intel_crtc_state *cstate,
		     int level,
		     struct skl_wm_level *result)
{
	struct drm_atomic_state *state = cstate->base.state;
	struct intel_crtc *intel_crtc = to_intel_crtc(cstate->base.crtc);
	struct drm_plane *plane;
	struct intel_plane *intel_plane;
	struct intel_plane_state *intel_pstate;
	uint16_t ddb_blocks;
	enum pipe pipe = intel_crtc->pipe;
	int ret;

	/*
	 * We'll only calculate watermarks for planes that are actually
	 * enabled, so make sure all other planes are set as disabled.
	 */
	memset(result, 0, sizeof(*result));

	for_each_intel_plane_mask(&dev_priv->drm,
				  intel_plane,
				  cstate->base.plane_mask) {
		int i = skl_wm_plane_id(intel_plane);

		plane = &intel_plane->base;
		intel_pstate = NULL;
		if (state)
			intel_pstate =
				intel_atomic_get_existing_plane_state(state,
								      intel_plane);

		/*
		 * Note: If we start supporting multiple pending atomic commits
		 * against the same planes/CRTC's in the future, plane->state
		 * will no longer be the correct pre-state to use for the
		 * calculations here and we'll need to change where we get the
		 * 'unchanged' plane data from.
		 *
		 * For now this is fine because we only allow one queued commit
		 * against a CRTC.  Even if the plane isn't modified by this
		 * transaction and we don't have a plane lock, we still have
		 * the CRTC's lock, so we know that no other transactions are
		 * racing with us to update it.
		 */
		if (!intel_pstate)
			intel_pstate = to_intel_plane_state(plane->state);

		WARN_ON(!intel_pstate->base.fb);

		ddb_blocks = skl_ddb_entry_size(&ddb->plane[pipe][i]);

		ret = skl_compute_plane_wm(dev_priv,
					   cstate,
					   intel_pstate,
					   ddb_blocks,
					   level,
					   &result->plane_res_b[i],
					   &result->plane_res_l[i],
					   &result->plane_en[i]);
		if (ret)
			return ret;
	}

	return 0;
}

static uint32_t
skl_compute_linetime_wm(struct intel_crtc_state *cstate)
{
	if (!cstate->base.active)
		return 0;

	if (WARN_ON(skl_pipe_pixel_rate(cstate) == 0))
		return 0;

	return DIV_ROUND_UP(8 * cstate->base.adjusted_mode.crtc_htotal * 1000,
			    skl_pipe_pixel_rate(cstate));
}

static void skl_compute_transition_wm(struct intel_crtc_state *cstate,
				      struct skl_wm_level *trans_wm /* out */)
{
	struct drm_crtc *crtc = cstate->base.crtc;
	struct intel_crtc *intel_crtc = to_intel_crtc(crtc);
	struct intel_plane *intel_plane;

	if (!cstate->base.active)
		return;

	/* Until we know more, just disable transition WMs */
	for_each_intel_plane_on_crtc(crtc->dev, intel_crtc, intel_plane) {
		int i = skl_wm_plane_id(intel_plane);

		trans_wm->plane_en[i] = false;
	}
}

static int skl_build_pipe_wm(struct intel_crtc_state *cstate,
			     struct skl_ddb_allocation *ddb,
			     struct skl_pipe_wm *pipe_wm)
{
	struct drm_device *dev = cstate->base.crtc->dev;
	const struct drm_i915_private *dev_priv = to_i915(dev);
	int level, max_level = ilk_wm_max_level(dev);
	int ret;

	for (level = 0; level <= max_level; level++) {
		ret = skl_compute_wm_level(dev_priv, ddb, cstate,
					   level, &pipe_wm->wm[level]);
		if (ret)
			return ret;
	}
	pipe_wm->linetime = skl_compute_linetime_wm(cstate);

	skl_compute_transition_wm(cstate, &pipe_wm->trans_wm);

	return 0;
}

static void skl_compute_wm_results(struct drm_device *dev,
				   struct skl_pipe_wm *p_wm,
				   struct skl_wm_values *r,
				   struct intel_crtc *intel_crtc)
{
	int level, max_level = ilk_wm_max_level(dev);
	enum pipe pipe = intel_crtc->pipe;
	uint32_t temp;
	int i;

	for (level = 0; level <= max_level; level++) {
		for (i = 0; i < intel_num_planes(intel_crtc); i++) {
			temp = 0;

			temp |= p_wm->wm[level].plane_res_l[i] <<
					PLANE_WM_LINES_SHIFT;
			temp |= p_wm->wm[level].plane_res_b[i];
			if (p_wm->wm[level].plane_en[i])
				temp |= PLANE_WM_EN;

			r->plane[pipe][i][level] = temp;
		}

		temp = 0;

		temp |= p_wm->wm[level].plane_res_l[PLANE_CURSOR] << PLANE_WM_LINES_SHIFT;
		temp |= p_wm->wm[level].plane_res_b[PLANE_CURSOR];

		if (p_wm->wm[level].plane_en[PLANE_CURSOR])
			temp |= PLANE_WM_EN;

		r->plane[pipe][PLANE_CURSOR][level] = temp;

	}

	/* transition WMs */
	for (i = 0; i < intel_num_planes(intel_crtc); i++) {
		temp = 0;
		temp |= p_wm->trans_wm.plane_res_l[i] << PLANE_WM_LINES_SHIFT;
		temp |= p_wm->trans_wm.plane_res_b[i];
		if (p_wm->trans_wm.plane_en[i])
			temp |= PLANE_WM_EN;

		r->plane_trans[pipe][i] = temp;
	}

	temp = 0;
	temp |= p_wm->trans_wm.plane_res_l[PLANE_CURSOR] << PLANE_WM_LINES_SHIFT;
	temp |= p_wm->trans_wm.plane_res_b[PLANE_CURSOR];
	if (p_wm->trans_wm.plane_en[PLANE_CURSOR])
		temp |= PLANE_WM_EN;

	r->plane_trans[pipe][PLANE_CURSOR] = temp;

	r->wm_linetime[pipe] = p_wm->linetime;
}

static void skl_ddb_entry_write(struct drm_i915_private *dev_priv,
				i915_reg_t reg,
				const struct skl_ddb_entry *entry)
{
	if (entry->end)
		I915_WRITE(reg, (entry->end - 1) << 16 | entry->start);
	else
		I915_WRITE(reg, 0);
}

static void skl_write_wm_values(struct drm_i915_private *dev_priv,
				const struct skl_wm_values *new)
{
	struct drm_device *dev = &dev_priv->drm;
	struct intel_crtc *crtc;

	for_each_intel_crtc(dev, crtc) {
		int i, level, max_level = ilk_wm_max_level(dev);
		enum pipe pipe = crtc->pipe;

		if ((new->dirty_pipes & drm_crtc_mask(&crtc->base)) == 0)
			continue;
		if (!crtc->active)
			continue;

		I915_WRITE(PIPE_WM_LINETIME(pipe), new->wm_linetime[pipe]);

		for (level = 0; level <= max_level; level++) {
			for (i = 0; i < intel_num_planes(crtc); i++)
				I915_WRITE(PLANE_WM(pipe, i, level),
					   new->plane[pipe][i][level]);
			I915_WRITE(CUR_WM(pipe, level),
				   new->plane[pipe][PLANE_CURSOR][level]);
		}
		for (i = 0; i < intel_num_planes(crtc); i++)
			I915_WRITE(PLANE_WM_TRANS(pipe, i),
				   new->plane_trans[pipe][i]);
		I915_WRITE(CUR_WM_TRANS(pipe),
			   new->plane_trans[pipe][PLANE_CURSOR]);

		for (i = 0; i < intel_num_planes(crtc); i++) {
			skl_ddb_entry_write(dev_priv,
					    PLANE_BUF_CFG(pipe, i),
					    &new->ddb.plane[pipe][i]);
			skl_ddb_entry_write(dev_priv,
					    PLANE_NV12_BUF_CFG(pipe, i),
					    &new->ddb.y_plane[pipe][i]);
		}

		skl_ddb_entry_write(dev_priv, CUR_BUF_CFG(pipe),
				    &new->ddb.plane[pipe][PLANE_CURSOR]);
	}
}

/*
 * When setting up a new DDB allocation arrangement, we need to correctly
 * sequence the times at which the new allocations for the pipes are taken into
 * account or we'll have pipes fetching from space previously allocated to
 * another pipe.
 *
 * Roughly the sequence looks like:
 *  1. re-allocate the pipe(s) with the allocation being reduced and not
 *     overlapping with a previous light-up pipe (another way to put it is:
 *     pipes with their new allocation strickly included into their old ones).
 *  2. re-allocate the other pipes that get their allocation reduced
 *  3. allocate the pipes having their allocation increased
 *
 * Steps 1. and 2. are here to take care of the following case:
 * - Initially DDB looks like this:
 *     |   B    |   C    |
 * - enable pipe A.
 * - pipe B has a reduced DDB allocation that overlaps with the old pipe C
 *   allocation
 *     |  A  |  B  |  C  |
 *
 * We need to sequence the re-allocation: C, B, A (and not B, C, A).
 */

static void
skl_wm_flush_pipe(struct drm_i915_private *dev_priv, enum pipe pipe, int pass)
{
	int plane;

	DRM_DEBUG_KMS("flush pipe %c (pass %d)\n", pipe_name(pipe), pass);

	for_each_plane(dev_priv, pipe, plane) {
		I915_WRITE(PLANE_SURF(pipe, plane),
			   I915_READ(PLANE_SURF(pipe, plane)));
	}
	I915_WRITE(CURBASE(pipe), I915_READ(CURBASE(pipe)));
}

static bool
skl_ddb_allocation_included(const struct skl_ddb_allocation *old,
			    const struct skl_ddb_allocation *new,
			    enum pipe pipe)
{
	uint16_t old_size, new_size;

	old_size = skl_ddb_entry_size(&old->pipe[pipe]);
	new_size = skl_ddb_entry_size(&new->pipe[pipe]);

	return old_size != new_size &&
	       new->pipe[pipe].start >= old->pipe[pipe].start &&
	       new->pipe[pipe].end <= old->pipe[pipe].end;
}

static void skl_flush_wm_values(struct drm_i915_private *dev_priv,
				struct skl_wm_values *new_values)
{
	struct drm_device *dev = &dev_priv->drm;
	struct skl_ddb_allocation *cur_ddb, *new_ddb;
	bool reallocated[I915_MAX_PIPES] = {};
	struct intel_crtc *crtc;
	enum pipe pipe;

	new_ddb = &new_values->ddb;
	cur_ddb = &dev_priv->wm.skl_hw.ddb;

	/*
	 * First pass: flush the pipes with the new allocation contained into
	 * the old space.
	 *
	 * We'll wait for the vblank on those pipes to ensure we can safely
	 * re-allocate the freed space without this pipe fetching from it.
	 */
	for_each_intel_crtc(dev, crtc) {
		if (!crtc->active)
			continue;

		pipe = crtc->pipe;

		if (!skl_ddb_allocation_included(cur_ddb, new_ddb, pipe))
			continue;

		skl_wm_flush_pipe(dev_priv, pipe, 1);
		intel_wait_for_vblank(dev, pipe);

		reallocated[pipe] = true;
	}


	/*
	 * Second pass: flush the pipes that are having their allocation
	 * reduced, but overlapping with a previous allocation.
	 *
	 * Here as well we need to wait for the vblank to make sure the freed
	 * space is not used anymore.
	 */
	for_each_intel_crtc(dev, crtc) {
		if (!crtc->active)
			continue;

		pipe = crtc->pipe;

		if (reallocated[pipe])
			continue;

		if (skl_ddb_entry_size(&new_ddb->pipe[pipe]) <
		    skl_ddb_entry_size(&cur_ddb->pipe[pipe])) {
			skl_wm_flush_pipe(dev_priv, pipe, 2);
			intel_wait_for_vblank(dev, pipe);
			reallocated[pipe] = true;
		}
	}

	/*
	 * Third pass: flush the pipes that got more space allocated.
	 *
	 * We don't need to actively wait for the update here, next vblank
	 * will just get more DDB space with the correct WM values.
	 */
	for_each_intel_crtc(dev, crtc) {
		if (!crtc->active)
			continue;

		pipe = crtc->pipe;

		/*
		 * At this point, only the pipes more space than before are
		 * left to re-allocate.
		 */
		if (reallocated[pipe])
			continue;

		skl_wm_flush_pipe(dev_priv, pipe, 3);
	}
}

static int skl_update_pipe_wm(struct drm_crtc_state *cstate,
			      struct skl_ddb_allocation *ddb, /* out */
			      struct skl_pipe_wm *pipe_wm, /* out */
			      bool *changed /* out */)
{
	struct intel_crtc *intel_crtc = to_intel_crtc(cstate->crtc);
	struct intel_crtc_state *intel_cstate = to_intel_crtc_state(cstate);
	int ret;

	ret = skl_build_pipe_wm(intel_cstate, ddb, pipe_wm);
	if (ret)
		return ret;

	if (!memcmp(&intel_crtc->wm.active.skl, pipe_wm, sizeof(*pipe_wm)))
		*changed = false;
	else
		*changed = true;

	return 0;
}

static uint32_t
pipes_modified(struct drm_atomic_state *state)
{
	struct drm_crtc *crtc;
	struct drm_crtc_state *cstate;
	uint32_t i, ret = 0;

	for_each_crtc_in_state(state, crtc, cstate, i)
		ret |= drm_crtc_mask(crtc);

	return ret;
}

static int
skl_compute_ddb(struct drm_atomic_state *state)
{
	struct drm_device *dev = state->dev;
	struct drm_i915_private *dev_priv = to_i915(dev);
	struct intel_atomic_state *intel_state = to_intel_atomic_state(state);
	struct intel_crtc *intel_crtc;
	struct skl_ddb_allocation *ddb = &intel_state->wm_results.ddb;
	uint32_t realloc_pipes = pipes_modified(state);
	int ret;

	/*
	 * If this is our first atomic update following hardware readout,
	 * we can't trust the DDB that the BIOS programmed for us.  Let's
	 * pretend that all pipes switched active status so that we'll
	 * ensure a full DDB recompute.
	 */
	if (dev_priv->wm.distrust_bios_wm)
		intel_state->active_pipe_changes = ~0;

	/*
	 * If the modeset changes which CRTC's are active, we need to
	 * recompute the DDB allocation for *all* active pipes, even
	 * those that weren't otherwise being modified in any way by this
	 * atomic commit.  Due to the shrinking of the per-pipe allocations
	 * when new active CRTC's are added, it's possible for a pipe that
	 * we were already using and aren't changing at all here to suddenly
	 * become invalid if its DDB needs exceeds its new allocation.
	 *
	 * Note that if we wind up doing a full DDB recompute, we can't let
	 * any other display updates race with this transaction, so we need
	 * to grab the lock on *all* CRTC's.
	 */
	if (intel_state->active_pipe_changes) {
		realloc_pipes = ~0;
		intel_state->wm_results.dirty_pipes = ~0;
	}

	for_each_intel_crtc_mask(dev, intel_crtc, realloc_pipes) {
		struct intel_crtc_state *cstate;

		cstate = intel_atomic_get_crtc_state(state, intel_crtc);
		if (IS_ERR(cstate))
			return PTR_ERR(cstate);

		ret = skl_allocate_pipe_ddb(cstate, ddb);
		if (ret)
			return ret;
	}

	return 0;
}

static int
skl_compute_wm(struct drm_atomic_state *state)
{
	struct drm_crtc *crtc;
	struct drm_crtc_state *cstate;
	struct intel_atomic_state *intel_state = to_intel_atomic_state(state);
	struct skl_wm_values *results = &intel_state->wm_results;
	struct skl_pipe_wm *pipe_wm;
	bool changed = false;
	int ret, i;

	/*
	 * If this transaction isn't actually touching any CRTC's, don't
	 * bother with watermark calculation.  Note that if we pass this
	 * test, we're guaranteed to hold at least one CRTC state mutex,
	 * which means we can safely use values like dev_priv->active_crtcs
	 * since any racing commits that want to update them would need to
	 * hold _all_ CRTC state mutexes.
	 */
	for_each_crtc_in_state(state, crtc, cstate, i)
		changed = true;
	if (!changed)
		return 0;

	/* Clear all dirty flags */
	results->dirty_pipes = 0;

	ret = skl_compute_ddb(state);
	if (ret)
		return ret;

	/*
	 * Calculate WM's for all pipes that are part of this transaction.
	 * Note that the DDB allocation above may have added more CRTC's that
	 * weren't otherwise being modified (and set bits in dirty_pipes) if
	 * pipe allocations had to change.
	 *
	 * FIXME:  Now that we're doing this in the atomic check phase, we
	 * should allow skl_update_pipe_wm() to return failure in cases where
	 * no suitable watermark values can be found.
	 */
	for_each_crtc_in_state(state, crtc, cstate, i) {
		struct intel_crtc *intel_crtc = to_intel_crtc(crtc);
		struct intel_crtc_state *intel_cstate =
			to_intel_crtc_state(cstate);

		pipe_wm = &intel_cstate->wm.skl.optimal;
		ret = skl_update_pipe_wm(cstate, &results->ddb, pipe_wm,
					 &changed);
		if (ret)
			return ret;

		if (changed)
			results->dirty_pipes |= drm_crtc_mask(crtc);

		if ((results->dirty_pipes & drm_crtc_mask(crtc)) == 0)
			/* This pipe's WM's did not change */
			continue;

		intel_cstate->update_wm_pre = true;
		skl_compute_wm_results(crtc->dev, pipe_wm, results, intel_crtc);
	}

	return 0;
}

static void skl_update_wm(struct drm_crtc *crtc)
{
	struct intel_crtc *intel_crtc = to_intel_crtc(crtc);
	struct drm_device *dev = crtc->dev;
	struct drm_i915_private *dev_priv = to_i915(dev);
	struct skl_wm_values *results = &dev_priv->wm.skl_results;
	struct intel_crtc_state *cstate = to_intel_crtc_state(crtc->state);
	struct skl_pipe_wm *pipe_wm = &cstate->wm.skl.optimal;

	if ((results->dirty_pipes & drm_crtc_mask(crtc)) == 0)
		return;

	intel_crtc->wm.active.skl = *pipe_wm;

	mutex_lock(&dev_priv->wm.wm_mutex);

	skl_write_wm_values(dev_priv, results);
	skl_flush_wm_values(dev_priv, results);

	/* store the new configuration */
	dev_priv->wm.skl_hw = *results;

	mutex_unlock(&dev_priv->wm.wm_mutex);
}

static void ilk_compute_wm_config(struct drm_device *dev,
				  struct intel_wm_config *config)
{
	struct intel_crtc *crtc;

	/* Compute the currently _active_ config */
	for_each_intel_crtc(dev, crtc) {
		const struct intel_pipe_wm *wm = &crtc->wm.active.ilk;

		if (!wm->pipe_enabled)
			continue;

		config->sprites_enabled |= wm->sprites_enabled;
		config->sprites_scaled |= wm->sprites_scaled;
		config->num_pipes_active++;
	}
}

static void ilk_program_watermarks(struct drm_i915_private *dev_priv)
{
	struct drm_device *dev = &dev_priv->drm;
	struct intel_pipe_wm lp_wm_1_2 = {}, lp_wm_5_6 = {}, *best_lp_wm;
	struct ilk_wm_maximums max;
	struct intel_wm_config config = {};
	struct ilk_wm_values results = {};
	enum intel_ddb_partitioning partitioning;

	ilk_compute_wm_config(dev, &config);

	ilk_compute_wm_maximums(dev, 1, &config, INTEL_DDB_PART_1_2, &max);
	ilk_wm_merge(dev, &config, &max, &lp_wm_1_2);

	/* 5/6 split only in single pipe config on IVB+ */
	if (INTEL_INFO(dev)->gen >= 7 &&
	    config.num_pipes_active == 1 && config.sprites_enabled) {
		ilk_compute_wm_maximums(dev, 1, &config, INTEL_DDB_PART_5_6, &max);
		ilk_wm_merge(dev, &config, &max, &lp_wm_5_6);

		best_lp_wm = ilk_find_best_result(dev, &lp_wm_1_2, &lp_wm_5_6);
	} else {
		best_lp_wm = &lp_wm_1_2;
	}

	partitioning = (best_lp_wm == &lp_wm_1_2) ?
		       INTEL_DDB_PART_1_2 : INTEL_DDB_PART_5_6;

	ilk_compute_wm_results(dev, best_lp_wm, partitioning, &results);

	ilk_write_wm_values(dev_priv, &results);
}

static void ilk_initial_watermarks(struct intel_crtc_state *cstate)
{
	struct drm_i915_private *dev_priv = to_i915(cstate->base.crtc->dev);
	struct intel_crtc *intel_crtc = to_intel_crtc(cstate->base.crtc);

	mutex_lock(&dev_priv->wm.wm_mutex);
	intel_crtc->wm.active.ilk = cstate->wm.ilk.intermediate;
	ilk_program_watermarks(dev_priv);
	mutex_unlock(&dev_priv->wm.wm_mutex);
}

static void ilk_optimize_watermarks(struct intel_crtc_state *cstate)
{
	struct drm_i915_private *dev_priv = to_i915(cstate->base.crtc->dev);
	struct intel_crtc *intel_crtc = to_intel_crtc(cstate->base.crtc);

	mutex_lock(&dev_priv->wm.wm_mutex);
	if (cstate->wm.need_postvbl_update) {
		intel_crtc->wm.active.ilk = cstate->wm.ilk.optimal;
		ilk_program_watermarks(dev_priv);
	}
	mutex_unlock(&dev_priv->wm.wm_mutex);
}

static void skl_pipe_wm_active_state(uint32_t val,
				     struct skl_pipe_wm *active,
				     bool is_transwm,
				     bool is_cursor,
				     int i,
				     int level)
{
	bool is_enabled = (val & PLANE_WM_EN) != 0;

	if (!is_transwm) {
		if (!is_cursor) {
			active->wm[level].plane_en[i] = is_enabled;
			active->wm[level].plane_res_b[i] =
					val & PLANE_WM_BLOCKS_MASK;
			active->wm[level].plane_res_l[i] =
					(val >> PLANE_WM_LINES_SHIFT) &
						PLANE_WM_LINES_MASK;
		} else {
			active->wm[level].plane_en[PLANE_CURSOR] = is_enabled;
			active->wm[level].plane_res_b[PLANE_CURSOR] =
					val & PLANE_WM_BLOCKS_MASK;
			active->wm[level].plane_res_l[PLANE_CURSOR] =
					(val >> PLANE_WM_LINES_SHIFT) &
						PLANE_WM_LINES_MASK;
		}
	} else {
		if (!is_cursor) {
			active->trans_wm.plane_en[i] = is_enabled;
			active->trans_wm.plane_res_b[i] =
					val & PLANE_WM_BLOCKS_MASK;
			active->trans_wm.plane_res_l[i] =
					(val >> PLANE_WM_LINES_SHIFT) &
						PLANE_WM_LINES_MASK;
		} else {
			active->trans_wm.plane_en[PLANE_CURSOR] = is_enabled;
			active->trans_wm.plane_res_b[PLANE_CURSOR] =
					val & PLANE_WM_BLOCKS_MASK;
			active->trans_wm.plane_res_l[PLANE_CURSOR] =
					(val >> PLANE_WM_LINES_SHIFT) &
						PLANE_WM_LINES_MASK;
		}
	}
}

static void skl_pipe_wm_get_hw_state(struct drm_crtc *crtc)
{
	struct drm_device *dev = crtc->dev;
	struct drm_i915_private *dev_priv = to_i915(dev);
	struct skl_wm_values *hw = &dev_priv->wm.skl_hw;
	struct intel_crtc *intel_crtc = to_intel_crtc(crtc);
	struct intel_crtc_state *cstate = to_intel_crtc_state(crtc->state);
	struct skl_pipe_wm *active = &cstate->wm.skl.optimal;
	enum pipe pipe = intel_crtc->pipe;
	int level, i, max_level;
	uint32_t temp;

	max_level = ilk_wm_max_level(dev);

	hw->wm_linetime[pipe] = I915_READ(PIPE_WM_LINETIME(pipe));

	for (level = 0; level <= max_level; level++) {
		for (i = 0; i < intel_num_planes(intel_crtc); i++)
			hw->plane[pipe][i][level] =
					I915_READ(PLANE_WM(pipe, i, level));
		hw->plane[pipe][PLANE_CURSOR][level] = I915_READ(CUR_WM(pipe, level));
	}

	for (i = 0; i < intel_num_planes(intel_crtc); i++)
		hw->plane_trans[pipe][i] = I915_READ(PLANE_WM_TRANS(pipe, i));
	hw->plane_trans[pipe][PLANE_CURSOR] = I915_READ(CUR_WM_TRANS(pipe));

	if (!intel_crtc->active)
		return;

	hw->dirty_pipes |= drm_crtc_mask(crtc);

	active->linetime = hw->wm_linetime[pipe];

	for (level = 0; level <= max_level; level++) {
		for (i = 0; i < intel_num_planes(intel_crtc); i++) {
			temp = hw->plane[pipe][i][level];
			skl_pipe_wm_active_state(temp, active, false,
						false, i, level);
		}
		temp = hw->plane[pipe][PLANE_CURSOR][level];
		skl_pipe_wm_active_state(temp, active, false, true, i, level);
	}

	for (i = 0; i < intel_num_planes(intel_crtc); i++) {
		temp = hw->plane_trans[pipe][i];
		skl_pipe_wm_active_state(temp, active, true, false, i, 0);
	}

	temp = hw->plane_trans[pipe][PLANE_CURSOR];
	skl_pipe_wm_active_state(temp, active, true, true, i, 0);

	intel_crtc->wm.active.skl = *active;
}

void skl_wm_get_hw_state(struct drm_device *dev)
{
	struct drm_i915_private *dev_priv = to_i915(dev);
	struct skl_ddb_allocation *ddb = &dev_priv->wm.skl_hw.ddb;
	struct drm_crtc *crtc;

	skl_ddb_get_hw_state(dev_priv, ddb);
	list_for_each_entry(crtc, &dev->mode_config.crtc_list, head)
		skl_pipe_wm_get_hw_state(crtc);

	if (dev_priv->active_crtcs) {
		/* Fully recompute DDB on first atomic commit */
		dev_priv->wm.distrust_bios_wm = true;
	} else {
		/* Easy/common case; just sanitize DDB now if everything off */
		memset(ddb, 0, sizeof(*ddb));
	}
}

static void ilk_pipe_wm_get_hw_state(struct drm_crtc *crtc)
{
	struct drm_device *dev = crtc->dev;
	struct drm_i915_private *dev_priv = to_i915(dev);
	struct ilk_wm_values *hw = &dev_priv->wm.hw;
	struct intel_crtc *intel_crtc = to_intel_crtc(crtc);
	struct intel_crtc_state *cstate = to_intel_crtc_state(crtc->state);
	struct intel_pipe_wm *active = &cstate->wm.ilk.optimal;
	enum pipe pipe = intel_crtc->pipe;
	static const i915_reg_t wm0_pipe_reg[] = {
		[PIPE_A] = WM0_PIPEA_ILK,
		[PIPE_B] = WM0_PIPEB_ILK,
		[PIPE_C] = WM0_PIPEC_IVB,
	};

	hw->wm_pipe[pipe] = I915_READ(wm0_pipe_reg[pipe]);
	if (IS_HASWELL(dev) || IS_BROADWELL(dev))
		hw->wm_linetime[pipe] = I915_READ(PIPE_WM_LINETIME(pipe));

	memset(active, 0, sizeof(*active));

	active->pipe_enabled = intel_crtc->active;

	if (active->pipe_enabled) {
		u32 tmp = hw->wm_pipe[pipe];

		/*
		 * For active pipes LP0 watermark is marked as
		 * enabled, and LP1+ watermaks as disabled since
		 * we can't really reverse compute them in case
		 * multiple pipes are active.
		 */
		active->wm[0].enable = true;
		active->wm[0].pri_val = (tmp & WM0_PIPE_PLANE_MASK) >> WM0_PIPE_PLANE_SHIFT;
		active->wm[0].spr_val = (tmp & WM0_PIPE_SPRITE_MASK) >> WM0_PIPE_SPRITE_SHIFT;
		active->wm[0].cur_val = tmp & WM0_PIPE_CURSOR_MASK;
		active->linetime = hw->wm_linetime[pipe];
	} else {
		int level, max_level = ilk_wm_max_level(dev);

		/*
		 * For inactive pipes, all watermark levels
		 * should be marked as enabled but zeroed,
		 * which is what we'd compute them to.
		 */
		for (level = 0; level <= max_level; level++)
			active->wm[level].enable = true;
	}

	intel_crtc->wm.active.ilk = *active;
}

#define _FW_WM(value, plane) \
	(((value) & DSPFW_ ## plane ## _MASK) >> DSPFW_ ## plane ## _SHIFT)
#define _FW_WM_VLV(value, plane) \
	(((value) & DSPFW_ ## plane ## _MASK_VLV) >> DSPFW_ ## plane ## _SHIFT)

static void vlv_read_wm_values(struct drm_i915_private *dev_priv,
			       struct vlv_wm_values *wm)
{
	enum pipe pipe;
	uint32_t tmp;

	for_each_pipe(dev_priv, pipe) {
		tmp = I915_READ(VLV_DDL(pipe));

		wm->ddl[pipe].primary =
			(tmp >> DDL_PLANE_SHIFT) & (DDL_PRECISION_HIGH | DRAIN_LATENCY_MASK);
		wm->ddl[pipe].cursor =
			(tmp >> DDL_CURSOR_SHIFT) & (DDL_PRECISION_HIGH | DRAIN_LATENCY_MASK);
		wm->ddl[pipe].sprite[0] =
			(tmp >> DDL_SPRITE_SHIFT(0)) & (DDL_PRECISION_HIGH | DRAIN_LATENCY_MASK);
		wm->ddl[pipe].sprite[1] =
			(tmp >> DDL_SPRITE_SHIFT(1)) & (DDL_PRECISION_HIGH | DRAIN_LATENCY_MASK);
	}

	tmp = I915_READ(DSPFW1);
	wm->sr.plane = _FW_WM(tmp, SR);
	wm->pipe[PIPE_B].cursor = _FW_WM(tmp, CURSORB);
	wm->pipe[PIPE_B].primary = _FW_WM_VLV(tmp, PLANEB);
	wm->pipe[PIPE_A].primary = _FW_WM_VLV(tmp, PLANEA);

	tmp = I915_READ(DSPFW2);
	wm->pipe[PIPE_A].sprite[1] = _FW_WM_VLV(tmp, SPRITEB);
	wm->pipe[PIPE_A].cursor = _FW_WM(tmp, CURSORA);
	wm->pipe[PIPE_A].sprite[0] = _FW_WM_VLV(tmp, SPRITEA);

	tmp = I915_READ(DSPFW3);
	wm->sr.cursor = _FW_WM(tmp, CURSOR_SR);

	if (IS_CHERRYVIEW(dev_priv)) {
		tmp = I915_READ(DSPFW7_CHV);
		wm->pipe[PIPE_B].sprite[1] = _FW_WM_VLV(tmp, SPRITED);
		wm->pipe[PIPE_B].sprite[0] = _FW_WM_VLV(tmp, SPRITEC);

		tmp = I915_READ(DSPFW8_CHV);
		wm->pipe[PIPE_C].sprite[1] = _FW_WM_VLV(tmp, SPRITEF);
		wm->pipe[PIPE_C].sprite[0] = _FW_WM_VLV(tmp, SPRITEE);

		tmp = I915_READ(DSPFW9_CHV);
		wm->pipe[PIPE_C].primary = _FW_WM_VLV(tmp, PLANEC);
		wm->pipe[PIPE_C].cursor = _FW_WM(tmp, CURSORC);

		tmp = I915_READ(DSPHOWM);
		wm->sr.plane |= _FW_WM(tmp, SR_HI) << 9;
		wm->pipe[PIPE_C].sprite[1] |= _FW_WM(tmp, SPRITEF_HI) << 8;
		wm->pipe[PIPE_C].sprite[0] |= _FW_WM(tmp, SPRITEE_HI) << 8;
		wm->pipe[PIPE_C].primary |= _FW_WM(tmp, PLANEC_HI) << 8;
		wm->pipe[PIPE_B].sprite[1] |= _FW_WM(tmp, SPRITED_HI) << 8;
		wm->pipe[PIPE_B].sprite[0] |= _FW_WM(tmp, SPRITEC_HI) << 8;
		wm->pipe[PIPE_B].primary |= _FW_WM(tmp, PLANEB_HI) << 8;
		wm->pipe[PIPE_A].sprite[1] |= _FW_WM(tmp, SPRITEB_HI) << 8;
		wm->pipe[PIPE_A].sprite[0] |= _FW_WM(tmp, SPRITEA_HI) << 8;
		wm->pipe[PIPE_A].primary |= _FW_WM(tmp, PLANEA_HI) << 8;
	} else {
		tmp = I915_READ(DSPFW7);
		wm->pipe[PIPE_B].sprite[1] = _FW_WM_VLV(tmp, SPRITED);
		wm->pipe[PIPE_B].sprite[0] = _FW_WM_VLV(tmp, SPRITEC);

		tmp = I915_READ(DSPHOWM);
		wm->sr.plane |= _FW_WM(tmp, SR_HI) << 9;
		wm->pipe[PIPE_B].sprite[1] |= _FW_WM(tmp, SPRITED_HI) << 8;
		wm->pipe[PIPE_B].sprite[0] |= _FW_WM(tmp, SPRITEC_HI) << 8;
		wm->pipe[PIPE_B].primary |= _FW_WM(tmp, PLANEB_HI) << 8;
		wm->pipe[PIPE_A].sprite[1] |= _FW_WM(tmp, SPRITEB_HI) << 8;
		wm->pipe[PIPE_A].sprite[0] |= _FW_WM(tmp, SPRITEA_HI) << 8;
		wm->pipe[PIPE_A].primary |= _FW_WM(tmp, PLANEA_HI) << 8;
	}
}

#undef _FW_WM
#undef _FW_WM_VLV

void vlv_wm_get_hw_state(struct drm_device *dev)
{
	struct drm_i915_private *dev_priv = to_i915(dev);
	struct vlv_wm_values *wm = &dev_priv->wm.vlv;
	struct intel_plane *plane;
	enum pipe pipe;
	u32 val;

	vlv_read_wm_values(dev_priv, wm);

	for_each_intel_plane(dev, plane) {
		switch (plane->base.type) {
			int sprite;
		case DRM_PLANE_TYPE_CURSOR:
			plane->wm.fifo_size = 63;
			break;
		case DRM_PLANE_TYPE_PRIMARY:
			plane->wm.fifo_size = vlv_get_fifo_size(dev, plane->pipe, 0);
			break;
		case DRM_PLANE_TYPE_OVERLAY:
			sprite = plane->plane;
			plane->wm.fifo_size = vlv_get_fifo_size(dev, plane->pipe, sprite + 1);
			break;
		}
	}

	wm->cxsr = I915_READ(FW_BLC_SELF_VLV) & FW_CSPWRDWNEN;
	wm->level = VLV_WM_LEVEL_PM2;

	if (IS_CHERRYVIEW(dev_priv)) {
		mutex_lock(&dev_priv->rps.hw_lock);

		val = vlv_punit_read(dev_priv, PUNIT_REG_DSPFREQ);
		if (val & DSP_MAXFIFO_PM5_ENABLE)
			wm->level = VLV_WM_LEVEL_PM5;

		/*
		 * If DDR DVFS is disabled in the BIOS, Punit
		 * will never ack the request. So if that happens
		 * assume we don't have to enable/disable DDR DVFS
		 * dynamically. To test that just set the REQ_ACK
		 * bit to poke the Punit, but don't change the
		 * HIGH/LOW bits so that we don't actually change
		 * the current state.
		 */
		val = vlv_punit_read(dev_priv, PUNIT_REG_DDR_SETUP2);
		val |= FORCE_DDR_FREQ_REQ_ACK;
		vlv_punit_write(dev_priv, PUNIT_REG_DDR_SETUP2, val);

		if (wait_for((vlv_punit_read(dev_priv, PUNIT_REG_DDR_SETUP2) &
			      FORCE_DDR_FREQ_REQ_ACK) == 0, 3)) {
			DRM_DEBUG_KMS("Punit not acking DDR DVFS request, "
				      "assuming DDR DVFS is disabled\n");
			dev_priv->wm.max_level = VLV_WM_LEVEL_PM5;
		} else {
			val = vlv_punit_read(dev_priv, PUNIT_REG_DDR_SETUP2);
			if ((val & FORCE_DDR_HIGH_FREQ) == 0)
				wm->level = VLV_WM_LEVEL_DDR_DVFS;
		}

		mutex_unlock(&dev_priv->rps.hw_lock);
	}

	for_each_pipe(dev_priv, pipe)
		DRM_DEBUG_KMS("Initial watermarks: pipe %c, plane=%d, cursor=%d, sprite0=%d, sprite1=%d\n",
			      pipe_name(pipe), wm->pipe[pipe].primary, wm->pipe[pipe].cursor,
			      wm->pipe[pipe].sprite[0], wm->pipe[pipe].sprite[1]);

	DRM_DEBUG_KMS("Initial watermarks: SR plane=%d, SR cursor=%d level=%d cxsr=%d\n",
		      wm->sr.plane, wm->sr.cursor, wm->level, wm->cxsr);
}

void ilk_wm_get_hw_state(struct drm_device *dev)
{
	struct drm_i915_private *dev_priv = to_i915(dev);
	struct ilk_wm_values *hw = &dev_priv->wm.hw;
	struct drm_crtc *crtc;

	for_each_crtc(dev, crtc)
		ilk_pipe_wm_get_hw_state(crtc);

	hw->wm_lp[0] = I915_READ(WM1_LP_ILK);
	hw->wm_lp[1] = I915_READ(WM2_LP_ILK);
	hw->wm_lp[2] = I915_READ(WM3_LP_ILK);

	hw->wm_lp_spr[0] = I915_READ(WM1S_LP_ILK);
	if (INTEL_INFO(dev)->gen >= 7) {
		hw->wm_lp_spr[1] = I915_READ(WM2S_LP_IVB);
		hw->wm_lp_spr[2] = I915_READ(WM3S_LP_IVB);
	}

	if (IS_HASWELL(dev) || IS_BROADWELL(dev))
		hw->partitioning = (I915_READ(WM_MISC) & WM_MISC_DATA_PARTITION_5_6) ?
			INTEL_DDB_PART_5_6 : INTEL_DDB_PART_1_2;
	else if (IS_IVYBRIDGE(dev))
		hw->partitioning = (I915_READ(DISP_ARB_CTL2) & DISP_DATA_PARTITION_5_6) ?
			INTEL_DDB_PART_5_6 : INTEL_DDB_PART_1_2;

	hw->enable_fbc_wm =
		!(I915_READ(DISP_ARB_CTL) & DISP_FBC_WM_DIS);
}

/**
 * intel_update_watermarks - update FIFO watermark values based on current modes
 *
 * Calculate watermark values for the various WM regs based on current mode
 * and plane configuration.
 *
 * There are several cases to deal with here:
 *   - normal (i.e. non-self-refresh)
 *   - self-refresh (SR) mode
 *   - lines are large relative to FIFO size (buffer can hold up to 2)
 *   - lines are small relative to FIFO size (buffer can hold more than 2
 *     lines), so need to account for TLB latency
 *
 *   The normal calculation is:
 *     watermark = dotclock * bytes per pixel * latency
 *   where latency is platform & configuration dependent (we assume pessimal
 *   values here).
 *
 *   The SR calculation is:
 *     watermark = (trunc(latency/line time)+1) * surface width *
 *       bytes per pixel
 *   where
 *     line time = htotal / dotclock
 *     surface width = hdisplay for normal plane and 64 for cursor
 *   and latency is assumed to be high, as above.
 *
 * The final value programmed to the register should always be rounded up,
 * and include an extra 2 entries to account for clock crossings.
 *
 * We don't use the sprite, so we can ignore that.  And on Crestline we have
 * to set the non-SR watermarks to 8.
 */
void intel_update_watermarks(struct drm_crtc *crtc)
{
	struct drm_i915_private *dev_priv = to_i915(crtc->dev);

	if (dev_priv->display.update_wm)
		dev_priv->display.update_wm(crtc);
}

/*
 * Lock protecting IPS related data structures
 */
DEFINE_SPINLOCK(mchdev_lock);

/* Global for IPS driver to get at the current i915 device. Protected by
 * mchdev_lock. */
static struct drm_i915_private *i915_mch_dev;

bool ironlake_set_drps(struct drm_i915_private *dev_priv, u8 val)
{
	u16 rgvswctl;

	assert_spin_locked(&mchdev_lock);

	rgvswctl = I915_READ16(MEMSWCTL);
	if (rgvswctl & MEMCTL_CMD_STS) {
		DRM_DEBUG("gpu busy, RCS change rejected\n");
		return false; /* still busy with another command */
	}

	rgvswctl = (MEMCTL_CMD_CHFREQ << MEMCTL_CMD_SHIFT) |
		(val << MEMCTL_FREQ_SHIFT) | MEMCTL_SFCAVM;
	I915_WRITE16(MEMSWCTL, rgvswctl);
	POSTING_READ16(MEMSWCTL);

	rgvswctl |= MEMCTL_CMD_STS;
	I915_WRITE16(MEMSWCTL, rgvswctl);

	return true;
}

static void ironlake_enable_drps(struct drm_i915_private *dev_priv)
{
	u32 rgvmodectl;
	u8 fmax, fmin, fstart, vstart;

	spin_lock_irq(&mchdev_lock);

	rgvmodectl = I915_READ(MEMMODECTL);

	/* Enable temp reporting */
	I915_WRITE16(PMMISC, I915_READ(PMMISC) | MCPPCE_EN);
	I915_WRITE16(TSC1, I915_READ(TSC1) | TSE);

	/* 100ms RC evaluation intervals */
	I915_WRITE(RCUPEI, 100000);
	I915_WRITE(RCDNEI, 100000);

	/* Set max/min thresholds to 90ms and 80ms respectively */
	I915_WRITE(RCBMAXAVG, 90000);
	I915_WRITE(RCBMINAVG, 80000);

	I915_WRITE(MEMIHYST, 1);

	/* Set up min, max, and cur for interrupt handling */
	fmax = (rgvmodectl & MEMMODE_FMAX_MASK) >> MEMMODE_FMAX_SHIFT;
	fmin = (rgvmodectl & MEMMODE_FMIN_MASK);
	fstart = (rgvmodectl & MEMMODE_FSTART_MASK) >>
		MEMMODE_FSTART_SHIFT;

	vstart = (I915_READ(PXVFREQ(fstart)) & PXVFREQ_PX_MASK) >>
		PXVFREQ_PX_SHIFT;

	dev_priv->ips.fmax = fmax; /* IPS callback will increase this */
	dev_priv->ips.fstart = fstart;

	dev_priv->ips.max_delay = fstart;
	dev_priv->ips.min_delay = fmin;
	dev_priv->ips.cur_delay = fstart;

	DRM_DEBUG_DRIVER("fmax: %d, fmin: %d, fstart: %d\n",
			 fmax, fmin, fstart);

	I915_WRITE(MEMINTREN, MEMINT_CX_SUPR_EN | MEMINT_EVAL_CHG_EN);

	/*
	 * Interrupts will be enabled in ironlake_irq_postinstall
	 */

	I915_WRITE(VIDSTART, vstart);
	POSTING_READ(VIDSTART);

	rgvmodectl |= MEMMODE_SWMODE_EN;
	I915_WRITE(MEMMODECTL, rgvmodectl);

	if (wait_for_atomic((I915_READ(MEMSWCTL) & MEMCTL_CMD_STS) == 0, 10))
		DRM_ERROR("stuck trying to change perf mode\n");
	mdelay(1);

	ironlake_set_drps(dev_priv, fstart);

	dev_priv->ips.last_count1 = I915_READ(DMIEC) +
		I915_READ(DDREC) + I915_READ(CSIEC);
	dev_priv->ips.last_time1 = jiffies_to_msecs(jiffies);
	dev_priv->ips.last_count2 = I915_READ(GFXEC);
	dev_priv->ips.last_time2 = ktime_get_raw_ns();

	spin_unlock_irq(&mchdev_lock);
}

static void ironlake_disable_drps(struct drm_i915_private *dev_priv)
{
	u16 rgvswctl;

	spin_lock_irq(&mchdev_lock);

	rgvswctl = I915_READ16(MEMSWCTL);

	/* Ack interrupts, disable EFC interrupt */
	I915_WRITE(MEMINTREN, I915_READ(MEMINTREN) & ~MEMINT_EVAL_CHG_EN);
	I915_WRITE(MEMINTRSTS, MEMINT_EVAL_CHG);
	I915_WRITE(DEIER, I915_READ(DEIER) & ~DE_PCU_EVENT);
	I915_WRITE(DEIIR, DE_PCU_EVENT);
	I915_WRITE(DEIMR, I915_READ(DEIMR) | DE_PCU_EVENT);

	/* Go back to the starting frequency */
	ironlake_set_drps(dev_priv, dev_priv->ips.fstart);
	mdelay(1);
	rgvswctl |= MEMCTL_CMD_STS;
	I915_WRITE(MEMSWCTL, rgvswctl);
	mdelay(1);

	spin_unlock_irq(&mchdev_lock);
}

/* There's a funny hw issue where the hw returns all 0 when reading from
 * GEN6_RP_INTERRUPT_LIMITS. Hence we always need to compute the desired value
 * ourselves, instead of doing a rmw cycle (which might result in us clearing
 * all limits and the gpu stuck at whatever frequency it is at atm).
 */
static u32 intel_rps_limits(struct drm_i915_private *dev_priv, u8 val)
{
	u32 limits;

	/* Only set the down limit when we've reached the lowest level to avoid
	 * getting more interrupts, otherwise leave this clear. This prevents a
	 * race in the hw when coming out of rc6: There's a tiny window where
	 * the hw runs at the minimal clock before selecting the desired
	 * frequency, if the down threshold expires in that window we will not
	 * receive a down interrupt. */
	if (IS_GEN9(dev_priv)) {
		limits = (dev_priv->rps.max_freq_softlimit) << 23;
		if (val <= dev_priv->rps.min_freq_softlimit)
			limits |= (dev_priv->rps.min_freq_softlimit) << 14;
	} else {
		limits = dev_priv->rps.max_freq_softlimit << 24;
		if (val <= dev_priv->rps.min_freq_softlimit)
			limits |= dev_priv->rps.min_freq_softlimit << 16;
	}

	return limits;
}

static void gen6_set_rps_thresholds(struct drm_i915_private *dev_priv, u8 val)
{
	int new_power;
	u32 threshold_up = 0, threshold_down = 0; /* in % */
	u32 ei_up = 0, ei_down = 0;

	new_power = dev_priv->rps.power;
	switch (dev_priv->rps.power) {
	case LOW_POWER:
		if (val > dev_priv->rps.efficient_freq + 1 &&
		    val > dev_priv->rps.cur_freq)
			new_power = BETWEEN;
		break;

	case BETWEEN:
		if (val <= dev_priv->rps.efficient_freq &&
		    val < dev_priv->rps.cur_freq)
			new_power = LOW_POWER;
		else if (val >= dev_priv->rps.rp0_freq &&
			 val > dev_priv->rps.cur_freq)
			new_power = HIGH_POWER;
		break;

	case HIGH_POWER:
		if (val < (dev_priv->rps.rp1_freq + dev_priv->rps.rp0_freq) >> 1 &&
		    val < dev_priv->rps.cur_freq)
			new_power = BETWEEN;
		break;
	}
	/* Max/min bins are special */
	if (val <= dev_priv->rps.min_freq_softlimit)
		new_power = LOW_POWER;
	if (val >= dev_priv->rps.max_freq_softlimit)
		new_power = HIGH_POWER;
	if (new_power == dev_priv->rps.power)
		return;

	/* Note the units here are not exactly 1us, but 1280ns. */
	switch (new_power) {
	case LOW_POWER:
		/* Upclock if more than 95% busy over 16ms */
		ei_up = 16000;
		threshold_up = 95;

		/* Downclock if less than 85% busy over 32ms */
		ei_down = 32000;
		threshold_down = 85;
		break;

	case BETWEEN:
		/* Upclock if more than 90% busy over 13ms */
		ei_up = 13000;
		threshold_up = 90;

		/* Downclock if less than 75% busy over 32ms */
		ei_down = 32000;
		threshold_down = 75;
		break;

	case HIGH_POWER:
		/* Upclock if more than 85% busy over 10ms */
		ei_up = 10000;
		threshold_up = 85;

		/* Downclock if less than 60% busy over 32ms */
		ei_down = 32000;
		threshold_down = 60;
		break;
	}

	I915_WRITE(GEN6_RP_UP_EI,
		   GT_INTERVAL_FROM_US(dev_priv, ei_up));
	I915_WRITE(GEN6_RP_UP_THRESHOLD,
		   GT_INTERVAL_FROM_US(dev_priv,
				       ei_up * threshold_up / 100));

	I915_WRITE(GEN6_RP_DOWN_EI,
		   GT_INTERVAL_FROM_US(dev_priv, ei_down));
	I915_WRITE(GEN6_RP_DOWN_THRESHOLD,
		   GT_INTERVAL_FROM_US(dev_priv,
				       ei_down * threshold_down / 100));

	I915_WRITE(GEN6_RP_CONTROL,
		   GEN6_RP_MEDIA_TURBO |
		   GEN6_RP_MEDIA_HW_NORMAL_MODE |
		   GEN6_RP_MEDIA_IS_GFX |
		   GEN6_RP_ENABLE |
		   GEN6_RP_UP_BUSY_AVG |
		   GEN6_RP_DOWN_IDLE_AVG);

	dev_priv->rps.power = new_power;
	dev_priv->rps.up_threshold = threshold_up;
	dev_priv->rps.down_threshold = threshold_down;
	dev_priv->rps.last_adj = 0;
}

static u32 gen6_rps_pm_mask(struct drm_i915_private *dev_priv, u8 val)
{
	u32 mask = 0;

	if (val > dev_priv->rps.min_freq_softlimit)
		mask |= GEN6_PM_RP_DOWN_EI_EXPIRED | GEN6_PM_RP_DOWN_THRESHOLD | GEN6_PM_RP_DOWN_TIMEOUT;
	if (val < dev_priv->rps.max_freq_softlimit)
		mask |= GEN6_PM_RP_UP_EI_EXPIRED | GEN6_PM_RP_UP_THRESHOLD;

	mask &= dev_priv->pm_rps_events;

	return gen6_sanitize_rps_pm_mask(dev_priv, ~mask);
}

/* gen6_set_rps is called to update the frequency request, but should also be
 * called when the range (min_delay and max_delay) is modified so that we can
 * update the GEN6_RP_INTERRUPT_LIMITS register accordingly. */
static void gen6_set_rps(struct drm_i915_private *dev_priv, u8 val)
{
	/* WaGsvDisableTurbo: Workaround to disable turbo on BXT A* */
	if (IS_BXT_REVID(dev_priv, 0, BXT_REVID_A1))
		return;

	WARN_ON(!mutex_is_locked(&dev_priv->rps.hw_lock));
	WARN_ON(val > dev_priv->rps.max_freq);
	WARN_ON(val < dev_priv->rps.min_freq);

	/* min/max delay may still have been modified so be sure to
	 * write the limits value.
	 */
	if (val != dev_priv->rps.cur_freq) {
		gen6_set_rps_thresholds(dev_priv, val);

		if (IS_GEN9(dev_priv))
			I915_WRITE(GEN6_RPNSWREQ,
				   GEN9_FREQUENCY(val));
		else if (IS_HASWELL(dev_priv) || IS_BROADWELL(dev_priv))
			I915_WRITE(GEN6_RPNSWREQ,
				   HSW_FREQUENCY(val));
		else
			I915_WRITE(GEN6_RPNSWREQ,
				   GEN6_FREQUENCY(val) |
				   GEN6_OFFSET(0) |
				   GEN6_AGGRESSIVE_TURBO);
	}

	/* Make sure we continue to get interrupts
	 * until we hit the minimum or maximum frequencies.
	 */
	I915_WRITE(GEN6_RP_INTERRUPT_LIMITS, intel_rps_limits(dev_priv, val));
	I915_WRITE(GEN6_PMINTRMSK, gen6_rps_pm_mask(dev_priv, val));

	POSTING_READ(GEN6_RPNSWREQ);

	dev_priv->rps.cur_freq = val;
	trace_intel_gpu_freq_change(intel_gpu_freq(dev_priv, val));
}

static void valleyview_set_rps(struct drm_i915_private *dev_priv, u8 val)
{
	WARN_ON(!mutex_is_locked(&dev_priv->rps.hw_lock));
	WARN_ON(val > dev_priv->rps.max_freq);
	WARN_ON(val < dev_priv->rps.min_freq);

	if (WARN_ONCE(IS_CHERRYVIEW(dev_priv) && (val & 1),
		      "Odd GPU freq value\n"))
		val &= ~1;

	I915_WRITE(GEN6_PMINTRMSK, gen6_rps_pm_mask(dev_priv, val));

	if (val != dev_priv->rps.cur_freq) {
		vlv_punit_write(dev_priv, PUNIT_REG_GPU_FREQ_REQ, val);
		if (!IS_CHERRYVIEW(dev_priv))
			gen6_set_rps_thresholds(dev_priv, val);
	}

	dev_priv->rps.cur_freq = val;
	trace_intel_gpu_freq_change(intel_gpu_freq(dev_priv, val));
}

/* vlv_set_rps_idle: Set the frequency to idle, if Gfx clocks are down
 *
 * * If Gfx is Idle, then
 * 1. Forcewake Media well.
 * 2. Request idle freq.
 * 3. Release Forcewake of Media well.
*/
static void vlv_set_rps_idle(struct drm_i915_private *dev_priv)
{
	u32 val = dev_priv->rps.idle_freq;

	if (dev_priv->rps.cur_freq <= val)
		return;

	/* Wake up the media well, as that takes a lot less
	 * power than the Render well. */
	intel_uncore_forcewake_get(dev_priv, FORCEWAKE_MEDIA);
	valleyview_set_rps(dev_priv, val);
	intel_uncore_forcewake_put(dev_priv, FORCEWAKE_MEDIA);
}

void gen6_rps_busy(struct drm_i915_private *dev_priv)
{
	mutex_lock(&dev_priv->rps.hw_lock);
	if (dev_priv->rps.enabled) {
		if (dev_priv->pm_rps_events & (GEN6_PM_RP_DOWN_EI_EXPIRED | GEN6_PM_RP_UP_EI_EXPIRED))
			gen6_rps_reset_ei(dev_priv);
		I915_WRITE(GEN6_PMINTRMSK,
			   gen6_rps_pm_mask(dev_priv, dev_priv->rps.cur_freq));

		gen6_enable_rps_interrupts(dev_priv);

		/* Ensure we start at the user's desired frequency */
		intel_set_rps(dev_priv,
			      clamp(dev_priv->rps.cur_freq,
				    dev_priv->rps.min_freq_softlimit,
				    dev_priv->rps.max_freq_softlimit));
	}
	mutex_unlock(&dev_priv->rps.hw_lock);
}

void gen6_rps_idle(struct drm_i915_private *dev_priv)
{
	/* Flush our bottom-half so that it does not race with us
	 * setting the idle frequency and so that it is bounded by
	 * our rpm wakeref. And then disable the interrupts to stop any
	 * futher RPS reclocking whilst we are asleep.
	 */
	gen6_disable_rps_interrupts(dev_priv);

	mutex_lock(&dev_priv->rps.hw_lock);
	if (dev_priv->rps.enabled) {
		if (IS_VALLEYVIEW(dev_priv) || IS_CHERRYVIEW(dev_priv))
			vlv_set_rps_idle(dev_priv);
		else
			gen6_set_rps(dev_priv, dev_priv->rps.idle_freq);
		dev_priv->rps.last_adj = 0;
		I915_WRITE(GEN6_PMINTRMSK, 0xffffffff);
	}
	mutex_unlock(&dev_priv->rps.hw_lock);

	spin_lock(&dev_priv->rps.client_lock);
	while (!list_empty(&dev_priv->rps.clients))
		list_del_init(dev_priv->rps.clients.next);
	spin_unlock(&dev_priv->rps.client_lock);
}

void gen6_rps_boost(struct drm_i915_private *dev_priv,
		    struct intel_rps_client *rps,
		    unsigned long submitted)
{
	/* This is intentionally racy! We peek at the state here, then
	 * validate inside the RPS worker.
	 */
	if (!(dev_priv->gt.awake &&
	      dev_priv->rps.enabled &&
	      dev_priv->rps.cur_freq < dev_priv->rps.max_freq_softlimit))
		return;

	/* Force a RPS boost (and don't count it against the client) if
	 * the GPU is severely congested.
	 */
	if (rps && time_after(jiffies, submitted + DRM_I915_THROTTLE_JIFFIES))
		rps = NULL;

	spin_lock(&dev_priv->rps.client_lock);
	if (rps == NULL || list_empty(&rps->link)) {
		spin_lock_irq(&dev_priv->irq_lock);
		if (dev_priv->rps.interrupts_enabled) {
			dev_priv->rps.client_boost = true;
			schedule_work(&dev_priv->rps.work);
		}
		spin_unlock_irq(&dev_priv->irq_lock);

		if (rps != NULL) {
			list_add(&rps->link, &dev_priv->rps.clients);
			rps->boosts++;
		} else
			dev_priv->rps.boosts++;
	}
	spin_unlock(&dev_priv->rps.client_lock);
}

void intel_set_rps(struct drm_i915_private *dev_priv, u8 val)
{
	if (IS_VALLEYVIEW(dev_priv) || IS_CHERRYVIEW(dev_priv))
		valleyview_set_rps(dev_priv, val);
	else
		gen6_set_rps(dev_priv, val);
}

static void gen9_disable_rc6(struct drm_i915_private *dev_priv)
{
	I915_WRITE(GEN6_RC_CONTROL, 0);
	I915_WRITE(GEN9_PG_ENABLE, 0);
}

static void gen9_disable_rps(struct drm_i915_private *dev_priv)
{
	I915_WRITE(GEN6_RP_CONTROL, 0);
}

static void gen6_disable_rps(struct drm_i915_private *dev_priv)
{
	I915_WRITE(GEN6_RC_CONTROL, 0);
	I915_WRITE(GEN6_RPNSWREQ, 1 << 31);
	I915_WRITE(GEN6_RP_CONTROL, 0);
}

static void cherryview_disable_rps(struct drm_i915_private *dev_priv)
{
	I915_WRITE(GEN6_RC_CONTROL, 0);
}

static void valleyview_disable_rps(struct drm_i915_private *dev_priv)
{
	/* we're doing forcewake before Disabling RC6,
	 * This what the BIOS expects when going into suspend */
	intel_uncore_forcewake_get(dev_priv, FORCEWAKE_ALL);

	I915_WRITE(GEN6_RC_CONTROL, 0);

	intel_uncore_forcewake_put(dev_priv, FORCEWAKE_ALL);
}

static void intel_print_rc6_info(struct drm_i915_private *dev_priv, u32 mode)
{
	if (IS_VALLEYVIEW(dev_priv) || IS_CHERRYVIEW(dev_priv)) {
		if (mode & (GEN7_RC_CTL_TO_MODE | GEN6_RC_CTL_EI_MODE(1)))
			mode = GEN6_RC_CTL_RC6_ENABLE;
		else
			mode = 0;
	}
	if (HAS_RC6p(dev_priv))
		DRM_DEBUG_DRIVER("Enabling RC6 states: "
				 "RC6 %s RC6p %s RC6pp %s\n",
				 onoff(mode & GEN6_RC_CTL_RC6_ENABLE),
				 onoff(mode & GEN6_RC_CTL_RC6p_ENABLE),
				 onoff(mode & GEN6_RC_CTL_RC6pp_ENABLE));

	else
		DRM_DEBUG_DRIVER("Enabling RC6 states: RC6 %s\n",
				 onoff(mode & GEN6_RC_CTL_RC6_ENABLE));
}

static bool bxt_check_bios_rc6_setup(struct drm_i915_private *dev_priv)
{
	struct i915_ggtt *ggtt = &dev_priv->ggtt;
	bool enable_rc6 = true;
	unsigned long rc6_ctx_base;
	u32 rc_ctl;
	int rc_sw_target;

	rc_ctl = I915_READ(GEN6_RC_CONTROL);
	rc_sw_target = (I915_READ(GEN6_RC_STATE) & RC_SW_TARGET_STATE_MASK) >>
		       RC_SW_TARGET_STATE_SHIFT;
	DRM_DEBUG_DRIVER("BIOS enabled RC states: "
			 "HW_CTRL %s HW_RC6 %s SW_TARGET_STATE %x\n",
			 onoff(rc_ctl & GEN6_RC_CTL_HW_ENABLE),
			 onoff(rc_ctl & GEN6_RC_CTL_RC6_ENABLE),
			 rc_sw_target);

	if (!(I915_READ(RC6_LOCATION) & RC6_CTX_IN_DRAM)) {
		DRM_DEBUG_DRIVER("RC6 Base location not set properly.\n");
		enable_rc6 = false;
	}

	/*
	 * The exact context size is not known for BXT, so assume a page size
	 * for this check.
	 */
	rc6_ctx_base = I915_READ(RC6_CTX_BASE) & RC6_CTX_BASE_MASK;
	if (!((rc6_ctx_base >= ggtt->stolen_reserved_base) &&
	      (rc6_ctx_base + PAGE_SIZE <= ggtt->stolen_reserved_base +
					ggtt->stolen_reserved_size))) {
		DRM_DEBUG_DRIVER("RC6 Base address not as expected.\n");
		enable_rc6 = false;
	}

	if (!(((I915_READ(PWRCTX_MAXCNT_RCSUNIT) & IDLE_TIME_MASK) > 1) &&
	      ((I915_READ(PWRCTX_MAXCNT_VCSUNIT0) & IDLE_TIME_MASK) > 1) &&
	      ((I915_READ(PWRCTX_MAXCNT_BCSUNIT) & IDLE_TIME_MASK) > 1) &&
	      ((I915_READ(PWRCTX_MAXCNT_VECSUNIT) & IDLE_TIME_MASK) > 1))) {
		DRM_DEBUG_DRIVER("Engine Idle wait time not set properly.\n");
		enable_rc6 = false;
	}

	if (!I915_READ(GEN8_PUSHBUS_CONTROL) ||
	    !I915_READ(GEN8_PUSHBUS_ENABLE) ||
	    !I915_READ(GEN8_PUSHBUS_SHIFT)) {
		DRM_DEBUG_DRIVER("Pushbus not setup properly.\n");
		enable_rc6 = false;
	}

	if (!I915_READ(GEN6_GFXPAUSE)) {
		DRM_DEBUG_DRIVER("GFX pause not setup properly.\n");
		enable_rc6 = false;
	}

	if (!I915_READ(GEN8_MISC_CTRL0)) {
		DRM_DEBUG_DRIVER("GPM control not setup properly.\n");
		enable_rc6 = false;
	}

	return enable_rc6;
}

int sanitize_rc6_option(struct drm_i915_private *dev_priv, int enable_rc6)
{
	/* No RC6 before Ironlake and code is gone for ilk. */
	if (INTEL_INFO(dev_priv)->gen < 6)
		return 0;

	if (!enable_rc6)
		return 0;

	if (IS_BROXTON(dev_priv) && !bxt_check_bios_rc6_setup(dev_priv)) {
		DRM_INFO("RC6 disabled by BIOS\n");
		return 0;
	}

	/* Respect the kernel parameter if it is set */
	if (enable_rc6 >= 0) {
		int mask;

		if (HAS_RC6p(dev_priv))
			mask = INTEL_RC6_ENABLE | INTEL_RC6p_ENABLE |
			       INTEL_RC6pp_ENABLE;
		else
			mask = INTEL_RC6_ENABLE;

		if ((enable_rc6 & mask) != enable_rc6)
			DRM_DEBUG_DRIVER("Adjusting RC6 mask to %d "
					 "(requested %d, valid %d)\n",
					 enable_rc6 & mask, enable_rc6, mask);

		return enable_rc6 & mask;
	}

	if (IS_IVYBRIDGE(dev_priv))
		return (INTEL_RC6_ENABLE | INTEL_RC6p_ENABLE);

	return INTEL_RC6_ENABLE;
}

static void gen6_init_rps_frequencies(struct drm_i915_private *dev_priv)
{
	uint32_t rp_state_cap;
	u32 ddcc_status = 0;
	int ret;

	/* All of these values are in units of 50MHz */
	dev_priv->rps.cur_freq		= 0;
	/* static values from HW: RP0 > RP1 > RPn (min_freq) */
	if (IS_BROXTON(dev_priv)) {
		rp_state_cap = I915_READ(BXT_RP_STATE_CAP);
		dev_priv->rps.rp0_freq = (rp_state_cap >> 16) & 0xff;
		dev_priv->rps.rp1_freq = (rp_state_cap >>  8) & 0xff;
		dev_priv->rps.min_freq = (rp_state_cap >>  0) & 0xff;
	} else {
		rp_state_cap = I915_READ(GEN6_RP_STATE_CAP);
		dev_priv->rps.rp0_freq = (rp_state_cap >>  0) & 0xff;
		dev_priv->rps.rp1_freq = (rp_state_cap >>  8) & 0xff;
		dev_priv->rps.min_freq = (rp_state_cap >> 16) & 0xff;
	}

	/* hw_max = RP0 until we check for overclocking */
	dev_priv->rps.max_freq		= dev_priv->rps.rp0_freq;

	dev_priv->rps.efficient_freq = dev_priv->rps.rp1_freq;
	if (IS_HASWELL(dev_priv) || IS_BROADWELL(dev_priv) ||
	    IS_SKYLAKE(dev_priv) || IS_KABYLAKE(dev_priv)) {
		ret = sandybridge_pcode_read(dev_priv,
					HSW_PCODE_DYNAMIC_DUTY_CYCLE_CONTROL,
					&ddcc_status);
		if (0 == ret)
			dev_priv->rps.efficient_freq =
				clamp_t(u8,
					((ddcc_status >> 8) & 0xff),
					dev_priv->rps.min_freq,
					dev_priv->rps.max_freq);
	}

	if (IS_SKYLAKE(dev_priv) || IS_KABYLAKE(dev_priv)) {
		/* Store the frequency values in 16.66 MHZ units, which is
		   the natural hardware unit for SKL */
		dev_priv->rps.rp0_freq *= GEN9_FREQ_SCALER;
		dev_priv->rps.rp1_freq *= GEN9_FREQ_SCALER;
		dev_priv->rps.min_freq *= GEN9_FREQ_SCALER;
		dev_priv->rps.max_freq *= GEN9_FREQ_SCALER;
		dev_priv->rps.efficient_freq *= GEN9_FREQ_SCALER;
	}

	dev_priv->rps.idle_freq = dev_priv->rps.min_freq;

	/* Preserve min/max settings in case of re-init */
	if (dev_priv->rps.max_freq_softlimit == 0)
		dev_priv->rps.max_freq_softlimit = dev_priv->rps.max_freq;

	if (dev_priv->rps.min_freq_softlimit == 0) {
		if (IS_HASWELL(dev_priv) || IS_BROADWELL(dev_priv))
			dev_priv->rps.min_freq_softlimit =
				max_t(int, dev_priv->rps.efficient_freq,
				      intel_freq_opcode(dev_priv, 450));
		else
			dev_priv->rps.min_freq_softlimit =
				dev_priv->rps.min_freq;
	}
}

/* See the Gen9_GT_PM_Programming_Guide doc for the below */
static void gen9_enable_rps(struct drm_i915_private *dev_priv)
{
	intel_uncore_forcewake_get(dev_priv, FORCEWAKE_ALL);

	gen6_init_rps_frequencies(dev_priv);

	/* WaGsvDisableTurbo: Workaround to disable turbo on BXT A* */
	if (IS_BXT_REVID(dev_priv, 0, BXT_REVID_A1)) {
		/*
		 * BIOS could leave the Hw Turbo enabled, so need to explicitly
		 * clear out the Control register just to avoid inconsitency
		 * with debugfs interface, which will show  Turbo as enabled
		 * only and that is not expected by the User after adding the
		 * WaGsvDisableTurbo. Apart from this there is no problem even
		 * if the Turbo is left enabled in the Control register, as the
		 * Up/Down interrupts would remain masked.
		 */
		gen9_disable_rps(dev_priv);
		intel_uncore_forcewake_put(dev_priv, FORCEWAKE_ALL);
		return;
	}

	/* Program defaults and thresholds for RPS*/
	I915_WRITE(GEN6_RC_VIDEO_FREQ,
		GEN9_FREQUENCY(dev_priv->rps.rp1_freq));

	/* 1 second timeout*/
	I915_WRITE(GEN6_RP_DOWN_TIMEOUT,
		GT_INTERVAL_FROM_US(dev_priv, 1000000));

	I915_WRITE(GEN6_RP_IDLE_HYSTERSIS, 0xa);

	/* Leaning on the below call to gen6_set_rps to program/setup the
	 * Up/Down EI & threshold registers, as well as the RP_CONTROL,
	 * RP_INTERRUPT_LIMITS & RPNSWREQ registers */
	dev_priv->rps.power = HIGH_POWER; /* force a reset */
	gen6_set_rps(dev_priv, dev_priv->rps.idle_freq);

	intel_uncore_forcewake_put(dev_priv, FORCEWAKE_ALL);
}

static void gen9_enable_rc6(struct drm_i915_private *dev_priv)
{
	struct intel_engine_cs *engine;
	uint32_t rc6_mask = 0;

	/* 1a: Software RC state - RC0 */
	I915_WRITE(GEN6_RC_STATE, 0);

	/* 1b: Get forcewake during program sequence. Although the driver
	 * hasn't enabled a state yet where we need forcewake, BIOS may have.*/
	intel_uncore_forcewake_get(dev_priv, FORCEWAKE_ALL);

	/* 2a: Disable RC states. */
	I915_WRITE(GEN6_RC_CONTROL, 0);

	/* 2b: Program RC6 thresholds.*/

	/* WaRsDoubleRc6WrlWithCoarsePowerGating: Doubling WRL only when CPG is enabled */
	if (IS_SKYLAKE(dev_priv))
		I915_WRITE(GEN6_RC6_WAKE_RATE_LIMIT, 108 << 16);
	else
		I915_WRITE(GEN6_RC6_WAKE_RATE_LIMIT, 54 << 16);
	I915_WRITE(GEN6_RC_EVALUATION_INTERVAL, 125000); /* 12500 * 1280ns */
	I915_WRITE(GEN6_RC_IDLE_HYSTERSIS, 25); /* 25 * 1280ns */
	for_each_engine(engine, dev_priv)
		I915_WRITE(RING_MAX_IDLE(engine->mmio_base), 10);

	if (HAS_GUC(dev_priv))
		I915_WRITE(GUC_MAX_IDLE_COUNT, 0xA);

	I915_WRITE(GEN6_RC_SLEEP, 0);

	/* 2c: Program Coarse Power Gating Policies. */
	I915_WRITE(GEN9_MEDIA_PG_IDLE_HYSTERESIS, 25);
	I915_WRITE(GEN9_RENDER_PG_IDLE_HYSTERESIS, 25);

	/* 3a: Enable RC6 */
	if (intel_enable_rc6() & INTEL_RC6_ENABLE)
		rc6_mask = GEN6_RC_CTL_RC6_ENABLE;
	DRM_INFO("RC6 %s\n", onoff(rc6_mask & GEN6_RC_CTL_RC6_ENABLE));
	/* WaRsUseTimeoutMode */
	if (IS_SKL_REVID(dev_priv, 0, SKL_REVID_D0) ||
	    IS_BXT_REVID(dev_priv, 0, BXT_REVID_A1)) {
		I915_WRITE(GEN6_RC6_THRESHOLD, 625); /* 800us */
		I915_WRITE(GEN6_RC_CONTROL, GEN6_RC_CTL_HW_ENABLE |
			   GEN7_RC_CTL_TO_MODE |
			   rc6_mask);
	} else {
		I915_WRITE(GEN6_RC6_THRESHOLD, 37500); /* 37.5/125ms per EI */
		I915_WRITE(GEN6_RC_CONTROL, GEN6_RC_CTL_HW_ENABLE |
			   GEN6_RC_CTL_EI_MODE(1) |
			   rc6_mask);
	}

	/*
	 * 3b: Enable Coarse Power Gating only when RC6 is enabled.
	 * WaRsDisableCoarsePowerGating:skl,bxt - Render/Media PG need to be disabled with RC6.
	 */
	if (NEEDS_WaRsDisableCoarsePowerGating(dev_priv))
		I915_WRITE(GEN9_PG_ENABLE, 0);
	else
		I915_WRITE(GEN9_PG_ENABLE, (rc6_mask & GEN6_RC_CTL_RC6_ENABLE) ?
				(GEN9_RENDER_PG_ENABLE | GEN9_MEDIA_PG_ENABLE) : 0);

	intel_uncore_forcewake_put(dev_priv, FORCEWAKE_ALL);
}

static void gen8_enable_rps(struct drm_i915_private *dev_priv)
{
	struct intel_engine_cs *engine;
	uint32_t rc6_mask = 0;

	/* 1a: Software RC state - RC0 */
	I915_WRITE(GEN6_RC_STATE, 0);

	/* 1c & 1d: Get forcewake during program sequence. Although the driver
	 * hasn't enabled a state yet where we need forcewake, BIOS may have.*/
	intel_uncore_forcewake_get(dev_priv, FORCEWAKE_ALL);

	/* 2a: Disable RC states. */
	I915_WRITE(GEN6_RC_CONTROL, 0);

	/* Initialize rps frequencies */
	gen6_init_rps_frequencies(dev_priv);

	/* 2b: Program RC6 thresholds.*/
	I915_WRITE(GEN6_RC6_WAKE_RATE_LIMIT, 40 << 16);
	I915_WRITE(GEN6_RC_EVALUATION_INTERVAL, 125000); /* 12500 * 1280ns */
	I915_WRITE(GEN6_RC_IDLE_HYSTERSIS, 25); /* 25 * 1280ns */
	for_each_engine(engine, dev_priv)
		I915_WRITE(RING_MAX_IDLE(engine->mmio_base), 10);
	I915_WRITE(GEN6_RC_SLEEP, 0);
	if (IS_BROADWELL(dev_priv))
		I915_WRITE(GEN6_RC6_THRESHOLD, 625); /* 800us/1.28 for TO */
	else
		I915_WRITE(GEN6_RC6_THRESHOLD, 50000); /* 50/125ms per EI */

	/* 3: Enable RC6 */
	if (intel_enable_rc6() & INTEL_RC6_ENABLE)
		rc6_mask = GEN6_RC_CTL_RC6_ENABLE;
	intel_print_rc6_info(dev_priv, rc6_mask);
	if (IS_BROADWELL(dev_priv))
		I915_WRITE(GEN6_RC_CONTROL, GEN6_RC_CTL_HW_ENABLE |
				GEN7_RC_CTL_TO_MODE |
				rc6_mask);
	else
		I915_WRITE(GEN6_RC_CONTROL, GEN6_RC_CTL_HW_ENABLE |
				GEN6_RC_CTL_EI_MODE(1) |
				rc6_mask);

	/* 4 Program defaults and thresholds for RPS*/
	I915_WRITE(GEN6_RPNSWREQ,
		   HSW_FREQUENCY(dev_priv->rps.rp1_freq));
	I915_WRITE(GEN6_RC_VIDEO_FREQ,
		   HSW_FREQUENCY(dev_priv->rps.rp1_freq));
	/* NB: Docs say 1s, and 1000000 - which aren't equivalent */
	I915_WRITE(GEN6_RP_DOWN_TIMEOUT, 100000000 / 128); /* 1 second timeout */

	/* Docs recommend 900MHz, and 300 MHz respectively */
	I915_WRITE(GEN6_RP_INTERRUPT_LIMITS,
		   dev_priv->rps.max_freq_softlimit << 24 |
		   dev_priv->rps.min_freq_softlimit << 16);

	I915_WRITE(GEN6_RP_UP_THRESHOLD, 7600000 / 128); /* 76ms busyness per EI, 90% */
	I915_WRITE(GEN6_RP_DOWN_THRESHOLD, 31300000 / 128); /* 313ms busyness per EI, 70%*/
	I915_WRITE(GEN6_RP_UP_EI, 66000); /* 84.48ms, XXX: random? */
	I915_WRITE(GEN6_RP_DOWN_EI, 350000); /* 448ms, XXX: random? */

	I915_WRITE(GEN6_RP_IDLE_HYSTERSIS, 10);

	/* 5: Enable RPS */
	I915_WRITE(GEN6_RP_CONTROL,
		   GEN6_RP_MEDIA_TURBO |
		   GEN6_RP_MEDIA_HW_NORMAL_MODE |
		   GEN6_RP_MEDIA_IS_GFX |
		   GEN6_RP_ENABLE |
		   GEN6_RP_UP_BUSY_AVG |
		   GEN6_RP_DOWN_IDLE_AVG);

	/* 6: Ring frequency + overclocking (our driver does this later */

	dev_priv->rps.power = HIGH_POWER; /* force a reset */
	gen6_set_rps(dev_priv, dev_priv->rps.idle_freq);

	intel_uncore_forcewake_put(dev_priv, FORCEWAKE_ALL);
}

static void gen6_enable_rps(struct drm_i915_private *dev_priv)
{
	struct intel_engine_cs *engine;
	u32 rc6vids, pcu_mbox = 0, rc6_mask = 0;
	u32 gtfifodbg;
	int rc6_mode;
	int ret;

	WARN_ON(!mutex_is_locked(&dev_priv->rps.hw_lock));

	/* Here begins a magic sequence of register writes to enable
	 * auto-downclocking.
	 *
	 * Perhaps there might be some value in exposing these to
	 * userspace...
	 */
	I915_WRITE(GEN6_RC_STATE, 0);

	/* Clear the DBG now so we don't confuse earlier errors */
	gtfifodbg = I915_READ(GTFIFODBG);
	if (gtfifodbg) {
		DRM_ERROR("GT fifo had a previous error %x\n", gtfifodbg);
		I915_WRITE(GTFIFODBG, gtfifodbg);
	}

	intel_uncore_forcewake_get(dev_priv, FORCEWAKE_ALL);

	/* Initialize rps frequencies */
	gen6_init_rps_frequencies(dev_priv);

	/* disable the counters and set deterministic thresholds */
	I915_WRITE(GEN6_RC_CONTROL, 0);

	I915_WRITE(GEN6_RC1_WAKE_RATE_LIMIT, 1000 << 16);
	I915_WRITE(GEN6_RC6_WAKE_RATE_LIMIT, 40 << 16 | 30);
	I915_WRITE(GEN6_RC6pp_WAKE_RATE_LIMIT, 30);
	I915_WRITE(GEN6_RC_EVALUATION_INTERVAL, 125000);
	I915_WRITE(GEN6_RC_IDLE_HYSTERSIS, 25);

	for_each_engine(engine, dev_priv)
		I915_WRITE(RING_MAX_IDLE(engine->mmio_base), 10);

	I915_WRITE(GEN6_RC_SLEEP, 0);
	I915_WRITE(GEN6_RC1e_THRESHOLD, 1000);
	if (IS_IVYBRIDGE(dev_priv))
		I915_WRITE(GEN6_RC6_THRESHOLD, 125000);
	else
		I915_WRITE(GEN6_RC6_THRESHOLD, 50000);
	I915_WRITE(GEN6_RC6p_THRESHOLD, 150000);
	I915_WRITE(GEN6_RC6pp_THRESHOLD, 64000); /* unused */

	/* Check if we are enabling RC6 */
	rc6_mode = intel_enable_rc6();
	if (rc6_mode & INTEL_RC6_ENABLE)
		rc6_mask |= GEN6_RC_CTL_RC6_ENABLE;

	/* We don't use those on Haswell */
	if (!IS_HASWELL(dev_priv)) {
		if (rc6_mode & INTEL_RC6p_ENABLE)
			rc6_mask |= GEN6_RC_CTL_RC6p_ENABLE;

		if (rc6_mode & INTEL_RC6pp_ENABLE)
			rc6_mask |= GEN6_RC_CTL_RC6pp_ENABLE;
	}

	intel_print_rc6_info(dev_priv, rc6_mask);

	I915_WRITE(GEN6_RC_CONTROL,
		   rc6_mask |
		   GEN6_RC_CTL_EI_MODE(1) |
		   GEN6_RC_CTL_HW_ENABLE);

	/* Power down if completely idle for over 50ms */
	I915_WRITE(GEN6_RP_DOWN_TIMEOUT, 50000);
	I915_WRITE(GEN6_RP_IDLE_HYSTERSIS, 10);

	ret = sandybridge_pcode_write(dev_priv, GEN6_PCODE_WRITE_MIN_FREQ_TABLE, 0);
	if (ret)
		DRM_DEBUG_DRIVER("Failed to set the min frequency\n");

	ret = sandybridge_pcode_read(dev_priv, GEN6_READ_OC_PARAMS, &pcu_mbox);
	if (!ret && (pcu_mbox & (1<<31))) { /* OC supported */
		DRM_DEBUG_DRIVER("Overclocking supported. Max: %dMHz, Overclock max: %dMHz\n",
				 (dev_priv->rps.max_freq_softlimit & 0xff) * 50,
				 (pcu_mbox & 0xff) * 50);
		dev_priv->rps.max_freq = pcu_mbox & 0xff;
	}

	dev_priv->rps.power = HIGH_POWER; /* force a reset */
	gen6_set_rps(dev_priv, dev_priv->rps.idle_freq);

	rc6vids = 0;
	ret = sandybridge_pcode_read(dev_priv, GEN6_PCODE_READ_RC6VIDS, &rc6vids);
	if (IS_GEN6(dev_priv) && ret) {
		DRM_DEBUG_DRIVER("Couldn't check for BIOS workaround\n");
	} else if (IS_GEN6(dev_priv) && (GEN6_DECODE_RC6_VID(rc6vids & 0xff) < 450)) {
		DRM_DEBUG_DRIVER("You should update your BIOS. Correcting minimum rc6 voltage (%dmV->%dmV)\n",
			  GEN6_DECODE_RC6_VID(rc6vids & 0xff), 450);
		rc6vids &= 0xffff00;
		rc6vids |= GEN6_ENCODE_RC6_VID(450);
		ret = sandybridge_pcode_write(dev_priv, GEN6_PCODE_WRITE_RC6VIDS, rc6vids);
		if (ret)
			DRM_ERROR("Couldn't fix incorrect rc6 voltage\n");
	}

	intel_uncore_forcewake_put(dev_priv, FORCEWAKE_ALL);
}

static void __gen6_update_ring_freq(struct drm_i915_private *dev_priv)
{
	int min_freq = 15;
	unsigned int gpu_freq;
	unsigned int max_ia_freq, min_ring_freq;
	unsigned int max_gpu_freq, min_gpu_freq;
	int scaling_factor = 180;
	struct cpufreq_policy *policy;

	WARN_ON(!mutex_is_locked(&dev_priv->rps.hw_lock));

	policy = cpufreq_cpu_get(0);
	if (policy) {
		max_ia_freq = policy->cpuinfo.max_freq;
		cpufreq_cpu_put(policy);
	} else {
		/*
		 * Default to measured freq if none found, PCU will ensure we
		 * don't go over
		 */
		max_ia_freq = tsc_khz;
	}

	/* Convert from kHz to MHz */
	max_ia_freq /= 1000;

	min_ring_freq = I915_READ(DCLK) & 0xf;
	/* convert DDR frequency from units of 266.6MHz to bandwidth */
	min_ring_freq = mult_frac(min_ring_freq, 8, 3);

	if (IS_SKYLAKE(dev_priv) || IS_KABYLAKE(dev_priv)) {
		/* Convert GT frequency to 50 HZ units */
		min_gpu_freq = dev_priv->rps.min_freq / GEN9_FREQ_SCALER;
		max_gpu_freq = dev_priv->rps.max_freq / GEN9_FREQ_SCALER;
	} else {
		min_gpu_freq = dev_priv->rps.min_freq;
		max_gpu_freq = dev_priv->rps.max_freq;
	}

	/*
	 * For each potential GPU frequency, load a ring frequency we'd like
	 * to use for memory access.  We do this by specifying the IA frequency
	 * the PCU should use as a reference to determine the ring frequency.
	 */
	for (gpu_freq = max_gpu_freq; gpu_freq >= min_gpu_freq; gpu_freq--) {
		int diff = max_gpu_freq - gpu_freq;
		unsigned int ia_freq = 0, ring_freq = 0;

		if (IS_SKYLAKE(dev_priv) || IS_KABYLAKE(dev_priv)) {
			/*
			 * ring_freq = 2 * GT. ring_freq is in 100MHz units
			 * No floor required for ring frequency on SKL.
			 */
			ring_freq = gpu_freq;
		} else if (INTEL_INFO(dev_priv)->gen >= 8) {
			/* max(2 * GT, DDR). NB: GT is 50MHz units */
			ring_freq = max(min_ring_freq, gpu_freq);
		} else if (IS_HASWELL(dev_priv)) {
			ring_freq = mult_frac(gpu_freq, 5, 4);
			ring_freq = max(min_ring_freq, ring_freq);
			/* leave ia_freq as the default, chosen by cpufreq */
		} else {
			/* On older processors, there is no separate ring
			 * clock domain, so in order to boost the bandwidth
			 * of the ring, we need to upclock the CPU (ia_freq).
			 *
			 * For GPU frequencies less than 750MHz,
			 * just use the lowest ring freq.
			 */
			if (gpu_freq < min_freq)
				ia_freq = 800;
			else
				ia_freq = max_ia_freq - ((diff * scaling_factor) / 2);
			ia_freq = DIV_ROUND_CLOSEST(ia_freq, 100);
		}

		sandybridge_pcode_write(dev_priv,
					GEN6_PCODE_WRITE_MIN_FREQ_TABLE,
					ia_freq << GEN6_PCODE_FREQ_IA_RATIO_SHIFT |
					ring_freq << GEN6_PCODE_FREQ_RING_RATIO_SHIFT |
					gpu_freq);
	}
}

void gen6_update_ring_freq(struct drm_i915_private *dev_priv)
{
	if (!HAS_CORE_RING_FREQ(dev_priv))
		return;

	mutex_lock(&dev_priv->rps.hw_lock);
	__gen6_update_ring_freq(dev_priv);
	mutex_unlock(&dev_priv->rps.hw_lock);
}

static int cherryview_rps_max_freq(struct drm_i915_private *dev_priv)
{
	u32 val, rp0;

	val = vlv_punit_read(dev_priv, FB_GFX_FMAX_AT_VMAX_FUSE);

	switch (INTEL_INFO(dev_priv)->eu_total) {
	case 8:
		/* (2 * 4) config */
		rp0 = (val >> FB_GFX_FMAX_AT_VMAX_2SS4EU_FUSE_SHIFT);
		break;
	case 12:
		/* (2 * 6) config */
		rp0 = (val >> FB_GFX_FMAX_AT_VMAX_2SS6EU_FUSE_SHIFT);
		break;
	case 16:
		/* (2 * 8) config */
	default:
		/* Setting (2 * 8) Min RP0 for any other combination */
		rp0 = (val >> FB_GFX_FMAX_AT_VMAX_2SS8EU_FUSE_SHIFT);
		break;
	}

	rp0 = (rp0 & FB_GFX_FREQ_FUSE_MASK);

	return rp0;
}

static int cherryview_rps_rpe_freq(struct drm_i915_private *dev_priv)
{
	u32 val, rpe;

	val = vlv_punit_read(dev_priv, PUNIT_GPU_DUTYCYCLE_REG);
	rpe = (val >> PUNIT_GPU_DUTYCYCLE_RPE_FREQ_SHIFT) & PUNIT_GPU_DUTYCYCLE_RPE_FREQ_MASK;

	return rpe;
}

static int cherryview_rps_guar_freq(struct drm_i915_private *dev_priv)
{
	u32 val, rp1;

	val = vlv_punit_read(dev_priv, FB_GFX_FMAX_AT_VMAX_FUSE);
	rp1 = (val & FB_GFX_FREQ_FUSE_MASK);

	return rp1;
}

static int valleyview_rps_guar_freq(struct drm_i915_private *dev_priv)
{
	u32 val, rp1;

	val = vlv_nc_read(dev_priv, IOSF_NC_FB_GFX_FREQ_FUSE);

	rp1 = (val & FB_GFX_FGUARANTEED_FREQ_FUSE_MASK) >> FB_GFX_FGUARANTEED_FREQ_FUSE_SHIFT;

	return rp1;
}

static int valleyview_rps_max_freq(struct drm_i915_private *dev_priv)
{
	u32 val, rp0;

	val = vlv_nc_read(dev_priv, IOSF_NC_FB_GFX_FREQ_FUSE);

	rp0 = (val & FB_GFX_MAX_FREQ_FUSE_MASK) >> FB_GFX_MAX_FREQ_FUSE_SHIFT;
	/* Clamp to max */
	rp0 = min_t(u32, rp0, 0xea);

	return rp0;
}

static int valleyview_rps_rpe_freq(struct drm_i915_private *dev_priv)
{
	u32 val, rpe;

	val = vlv_nc_read(dev_priv, IOSF_NC_FB_GFX_FMAX_FUSE_LO);
	rpe = (val & FB_FMAX_VMIN_FREQ_LO_MASK) >> FB_FMAX_VMIN_FREQ_LO_SHIFT;
	val = vlv_nc_read(dev_priv, IOSF_NC_FB_GFX_FMAX_FUSE_HI);
	rpe |= (val & FB_FMAX_VMIN_FREQ_HI_MASK) << 5;

	return rpe;
}

static int valleyview_rps_min_freq(struct drm_i915_private *dev_priv)
{
	u32 val;

	val = vlv_punit_read(dev_priv, PUNIT_REG_GPU_LFM) & 0xff;
	/*
	 * According to the BYT Punit GPU turbo HAS 1.1.6.3 the minimum value
	 * for the minimum frequency in GPLL mode is 0xc1. Contrary to this on
	 * a BYT-M B0 the above register contains 0xbf. Moreover when setting
	 * a frequency Punit will not allow values below 0xc0. Clamp it 0xc0
	 * to make sure it matches what Punit accepts.
	 */
	return max_t(u32, val, 0xc0);
}

/* Check that the pctx buffer wasn't move under us. */
static void valleyview_check_pctx(struct drm_i915_private *dev_priv)
{
	unsigned long pctx_addr = I915_READ(VLV_PCBR) & ~4095;

	WARN_ON(pctx_addr != dev_priv->mm.stolen_base +
			     dev_priv->vlv_pctx->stolen->start);
}


/* Check that the pcbr address is not empty. */
static void cherryview_check_pctx(struct drm_i915_private *dev_priv)
{
	unsigned long pctx_addr = I915_READ(VLV_PCBR) & ~4095;

	WARN_ON((pctx_addr >> VLV_PCBR_ADDR_SHIFT) == 0);
}

static void cherryview_setup_pctx(struct drm_i915_private *dev_priv)
{
	struct i915_ggtt *ggtt = &dev_priv->ggtt;
	unsigned long pctx_paddr, paddr;
	u32 pcbr;
	int pctx_size = 32*1024;

	pcbr = I915_READ(VLV_PCBR);
	if ((pcbr >> VLV_PCBR_ADDR_SHIFT) == 0) {
		DRM_DEBUG_DRIVER("BIOS didn't set up PCBR, fixing up\n");
		paddr = (dev_priv->mm.stolen_base +
			 (ggtt->stolen_size - pctx_size));

		pctx_paddr = (paddr & (~4095));
		I915_WRITE(VLV_PCBR, pctx_paddr);
	}

	DRM_DEBUG_DRIVER("PCBR: 0x%08x\n", I915_READ(VLV_PCBR));
}

static void valleyview_setup_pctx(struct drm_i915_private *dev_priv)
{
	struct drm_i915_gem_object *pctx;
	unsigned long pctx_paddr;
	u32 pcbr;
	int pctx_size = 24*1024;

	mutex_lock(&dev_priv->drm.struct_mutex);

	pcbr = I915_READ(VLV_PCBR);
	if (pcbr) {
		/* BIOS set it up already, grab the pre-alloc'd space */
		int pcbr_offset;

		pcbr_offset = (pcbr & (~4095)) - dev_priv->mm.stolen_base;
		pctx = i915_gem_object_create_stolen_for_preallocated(&dev_priv->drm,
								      pcbr_offset,
								      I915_GTT_OFFSET_NONE,
								      pctx_size);
		goto out;
	}

	DRM_DEBUG_DRIVER("BIOS didn't set up PCBR, fixing up\n");

	/*
	 * From the Gunit register HAS:
	 * The Gfx driver is expected to program this register and ensure
	 * proper allocation within Gfx stolen memory.  For example, this
	 * register should be programmed such than the PCBR range does not
	 * overlap with other ranges, such as the frame buffer, protected
	 * memory, or any other relevant ranges.
	 */
	pctx = i915_gem_object_create_stolen(&dev_priv->drm, pctx_size);
	if (!pctx) {
		DRM_DEBUG("not enough stolen space for PCTX, disabling\n");
		goto out;
	}

	pctx_paddr = dev_priv->mm.stolen_base + pctx->stolen->start;
	I915_WRITE(VLV_PCBR, pctx_paddr);

out:
	DRM_DEBUG_DRIVER("PCBR: 0x%08x\n", I915_READ(VLV_PCBR));
	dev_priv->vlv_pctx = pctx;
	mutex_unlock(&dev_priv->drm.struct_mutex);
}

static void valleyview_cleanup_pctx(struct drm_i915_private *dev_priv)
{
	if (WARN_ON(!dev_priv->vlv_pctx))
		return;

	drm_gem_object_unreference_unlocked(&dev_priv->vlv_pctx->base);
	dev_priv->vlv_pctx = NULL;
}

static void vlv_init_gpll_ref_freq(struct drm_i915_private *dev_priv)
{
	dev_priv->rps.gpll_ref_freq =
		vlv_get_cck_clock(dev_priv, "GPLL ref",
				  CCK_GPLL_CLOCK_CONTROL,
				  dev_priv->czclk_freq);

	DRM_DEBUG_DRIVER("GPLL reference freq: %d kHz\n",
			 dev_priv->rps.gpll_ref_freq);
}

static void valleyview_init_gt_powersave(struct drm_i915_private *dev_priv)
{
	u32 val;

	valleyview_setup_pctx(dev_priv);

	vlv_init_gpll_ref_freq(dev_priv);

	mutex_lock(&dev_priv->rps.hw_lock);

	val = vlv_punit_read(dev_priv, PUNIT_REG_GPU_FREQ_STS);
	switch ((val >> 6) & 3) {
	case 0:
	case 1:
		dev_priv->mem_freq = 800;
		break;
	case 2:
		dev_priv->mem_freq = 1066;
		break;
	case 3:
		dev_priv->mem_freq = 1333;
		break;
	}
	DRM_DEBUG_DRIVER("DDR speed: %d MHz\n", dev_priv->mem_freq);

	dev_priv->rps.max_freq = valleyview_rps_max_freq(dev_priv);
	dev_priv->rps.rp0_freq = dev_priv->rps.max_freq;
	DRM_DEBUG_DRIVER("max GPU freq: %d MHz (%u)\n",
			 intel_gpu_freq(dev_priv, dev_priv->rps.max_freq),
			 dev_priv->rps.max_freq);

	dev_priv->rps.efficient_freq = valleyview_rps_rpe_freq(dev_priv);
	DRM_DEBUG_DRIVER("RPe GPU freq: %d MHz (%u)\n",
			 intel_gpu_freq(dev_priv, dev_priv->rps.efficient_freq),
			 dev_priv->rps.efficient_freq);

	dev_priv->rps.rp1_freq = valleyview_rps_guar_freq(dev_priv);
	DRM_DEBUG_DRIVER("RP1(Guar Freq) GPU freq: %d MHz (%u)\n",
			 intel_gpu_freq(dev_priv, dev_priv->rps.rp1_freq),
			 dev_priv->rps.rp1_freq);

	dev_priv->rps.min_freq = valleyview_rps_min_freq(dev_priv);
	DRM_DEBUG_DRIVER("min GPU freq: %d MHz (%u)\n",
			 intel_gpu_freq(dev_priv, dev_priv->rps.min_freq),
			 dev_priv->rps.min_freq);

	dev_priv->rps.idle_freq = dev_priv->rps.min_freq;

	/* Preserve min/max settings in case of re-init */
	if (dev_priv->rps.max_freq_softlimit == 0)
		dev_priv->rps.max_freq_softlimit = dev_priv->rps.max_freq;

	if (dev_priv->rps.min_freq_softlimit == 0)
		dev_priv->rps.min_freq_softlimit = dev_priv->rps.min_freq;

	mutex_unlock(&dev_priv->rps.hw_lock);
}

static void cherryview_init_gt_powersave(struct drm_i915_private *dev_priv)
{
	u32 val;

	cherryview_setup_pctx(dev_priv);

	vlv_init_gpll_ref_freq(dev_priv);

	mutex_lock(&dev_priv->rps.hw_lock);

	mutex_lock(&dev_priv->sb_lock);
	val = vlv_cck_read(dev_priv, CCK_FUSE_REG);
	mutex_unlock(&dev_priv->sb_lock);

	switch ((val >> 2) & 0x7) {
	case 3:
		dev_priv->mem_freq = 2000;
		break;
	default:
		dev_priv->mem_freq = 1600;
		break;
	}
	DRM_DEBUG_DRIVER("DDR speed: %d MHz\n", dev_priv->mem_freq);

	dev_priv->rps.max_freq = cherryview_rps_max_freq(dev_priv);
	dev_priv->rps.rp0_freq = dev_priv->rps.max_freq;
	DRM_DEBUG_DRIVER("max GPU freq: %d MHz (%u)\n",
			 intel_gpu_freq(dev_priv, dev_priv->rps.max_freq),
			 dev_priv->rps.max_freq);

	dev_priv->rps.efficient_freq = cherryview_rps_rpe_freq(dev_priv);
	DRM_DEBUG_DRIVER("RPe GPU freq: %d MHz (%u)\n",
			 intel_gpu_freq(dev_priv, dev_priv->rps.efficient_freq),
			 dev_priv->rps.efficient_freq);

	dev_priv->rps.rp1_freq = cherryview_rps_guar_freq(dev_priv);
	DRM_DEBUG_DRIVER("RP1(Guar) GPU freq: %d MHz (%u)\n",
			 intel_gpu_freq(dev_priv, dev_priv->rps.rp1_freq),
			 dev_priv->rps.rp1_freq);

	/* PUnit validated range is only [RPe, RP0] */
	dev_priv->rps.min_freq = dev_priv->rps.efficient_freq;
	DRM_DEBUG_DRIVER("min GPU freq: %d MHz (%u)\n",
			 intel_gpu_freq(dev_priv, dev_priv->rps.min_freq),
			 dev_priv->rps.min_freq);

	WARN_ONCE((dev_priv->rps.max_freq |
		   dev_priv->rps.efficient_freq |
		   dev_priv->rps.rp1_freq |
		   dev_priv->rps.min_freq) & 1,
		  "Odd GPU freq values\n");

	dev_priv->rps.idle_freq = dev_priv->rps.min_freq;

	/* Preserve min/max settings in case of re-init */
	if (dev_priv->rps.max_freq_softlimit == 0)
		dev_priv->rps.max_freq_softlimit = dev_priv->rps.max_freq;

	if (dev_priv->rps.min_freq_softlimit == 0)
		dev_priv->rps.min_freq_softlimit = dev_priv->rps.min_freq;

	mutex_unlock(&dev_priv->rps.hw_lock);
}

static void valleyview_cleanup_gt_powersave(struct drm_i915_private *dev_priv)
{
	valleyview_cleanup_pctx(dev_priv);
}

static void cherryview_enable_rps(struct drm_i915_private *dev_priv)
{
	struct intel_engine_cs *engine;
	u32 gtfifodbg, val, rc6_mode = 0, pcbr;

	WARN_ON(!mutex_is_locked(&dev_priv->rps.hw_lock));

	gtfifodbg = I915_READ(GTFIFODBG) & ~(GT_FIFO_SBDEDICATE_FREE_ENTRY_CHV |
					     GT_FIFO_FREE_ENTRIES_CHV);
	if (gtfifodbg) {
		DRM_DEBUG_DRIVER("GT fifo had a previous error %x\n",
				 gtfifodbg);
		I915_WRITE(GTFIFODBG, gtfifodbg);
	}

	cherryview_check_pctx(dev_priv);

	/* 1a & 1b: Get forcewake during program sequence. Although the driver
	 * hasn't enabled a state yet where we need forcewake, BIOS may have.*/
	intel_uncore_forcewake_get(dev_priv, FORCEWAKE_ALL);

	/*  Disable RC states. */
	I915_WRITE(GEN6_RC_CONTROL, 0);

	/* 2a: Program RC6 thresholds.*/
	I915_WRITE(GEN6_RC6_WAKE_RATE_LIMIT, 40 << 16);
	I915_WRITE(GEN6_RC_EVALUATION_INTERVAL, 125000); /* 12500 * 1280ns */
	I915_WRITE(GEN6_RC_IDLE_HYSTERSIS, 25); /* 25 * 1280ns */

	for_each_engine(engine, dev_priv)
		I915_WRITE(RING_MAX_IDLE(engine->mmio_base), 10);
	I915_WRITE(GEN6_RC_SLEEP, 0);

	/* TO threshold set to 500 us ( 0x186 * 1.28 us) */
	I915_WRITE(GEN6_RC6_THRESHOLD, 0x186);

	/* allows RC6 residency counter to work */
	I915_WRITE(VLV_COUNTER_CONTROL,
		   _MASKED_BIT_ENABLE(VLV_COUNT_RANGE_HIGH |
				      VLV_MEDIA_RC6_COUNT_EN |
				      VLV_RENDER_RC6_COUNT_EN));

	/* For now we assume BIOS is allocating and populating the PCBR  */
	pcbr = I915_READ(VLV_PCBR);

	/* 3: Enable RC6 */
	if ((intel_enable_rc6() & INTEL_RC6_ENABLE) &&
	    (pcbr >> VLV_PCBR_ADDR_SHIFT))
		rc6_mode = GEN7_RC_CTL_TO_MODE;

	I915_WRITE(GEN6_RC_CONTROL, rc6_mode);

	/* 4 Program defaults and thresholds for RPS*/
	I915_WRITE(GEN6_RP_DOWN_TIMEOUT, 1000000);
	I915_WRITE(GEN6_RP_UP_THRESHOLD, 59400);
	I915_WRITE(GEN6_RP_DOWN_THRESHOLD, 245000);
	I915_WRITE(GEN6_RP_UP_EI, 66000);
	I915_WRITE(GEN6_RP_DOWN_EI, 350000);

	I915_WRITE(GEN6_RP_IDLE_HYSTERSIS, 10);

	/* 5: Enable RPS */
	I915_WRITE(GEN6_RP_CONTROL,
		   GEN6_RP_MEDIA_HW_NORMAL_MODE |
		   GEN6_RP_MEDIA_IS_GFX |
		   GEN6_RP_ENABLE |
		   GEN6_RP_UP_BUSY_AVG |
		   GEN6_RP_DOWN_IDLE_AVG);

	/* Setting Fixed Bias */
	val = VLV_OVERRIDE_EN |
		  VLV_SOC_TDP_EN |
		  CHV_BIAS_CPU_50_SOC_50;
	vlv_punit_write(dev_priv, VLV_TURBO_SOC_OVERRIDE, val);

	val = vlv_punit_read(dev_priv, PUNIT_REG_GPU_FREQ_STS);

	/* RPS code assumes GPLL is used */
	WARN_ONCE((val & GPLLENABLE) == 0, "GPLL not enabled\n");

	DRM_DEBUG_DRIVER("GPLL enabled? %s\n", yesno(val & GPLLENABLE));
	DRM_DEBUG_DRIVER("GPU status: 0x%08x\n", val);

	dev_priv->rps.cur_freq = (val >> 8) & 0xff;
	DRM_DEBUG_DRIVER("current GPU freq: %d MHz (%u)\n",
			 intel_gpu_freq(dev_priv, dev_priv->rps.cur_freq),
			 dev_priv->rps.cur_freq);

	DRM_DEBUG_DRIVER("setting GPU freq to %d MHz (%u)\n",
			 intel_gpu_freq(dev_priv, dev_priv->rps.idle_freq),
			 dev_priv->rps.idle_freq);

	valleyview_set_rps(dev_priv, dev_priv->rps.idle_freq);

	intel_uncore_forcewake_put(dev_priv, FORCEWAKE_ALL);
}

static void valleyview_enable_rps(struct drm_i915_private *dev_priv)
{
	struct intel_engine_cs *engine;
	u32 gtfifodbg, val, rc6_mode = 0;

	WARN_ON(!mutex_is_locked(&dev_priv->rps.hw_lock));

	valleyview_check_pctx(dev_priv);

	gtfifodbg = I915_READ(GTFIFODBG);
	if (gtfifodbg) {
		DRM_DEBUG_DRIVER("GT fifo had a previous error %x\n",
				 gtfifodbg);
		I915_WRITE(GTFIFODBG, gtfifodbg);
	}

	/* If VLV, Forcewake all wells, else re-direct to regular path */
	intel_uncore_forcewake_get(dev_priv, FORCEWAKE_ALL);

	/*  Disable RC states. */
	I915_WRITE(GEN6_RC_CONTROL, 0);

	I915_WRITE(GEN6_RP_DOWN_TIMEOUT, 1000000);
	I915_WRITE(GEN6_RP_UP_THRESHOLD, 59400);
	I915_WRITE(GEN6_RP_DOWN_THRESHOLD, 245000);
	I915_WRITE(GEN6_RP_UP_EI, 66000);
	I915_WRITE(GEN6_RP_DOWN_EI, 350000);

	I915_WRITE(GEN6_RP_IDLE_HYSTERSIS, 10);

	I915_WRITE(GEN6_RP_CONTROL,
		   GEN6_RP_MEDIA_TURBO |
		   GEN6_RP_MEDIA_HW_NORMAL_MODE |
		   GEN6_RP_MEDIA_IS_GFX |
		   GEN6_RP_ENABLE |
		   GEN6_RP_UP_BUSY_AVG |
		   GEN6_RP_DOWN_IDLE_CONT);

	I915_WRITE(GEN6_RC6_WAKE_RATE_LIMIT, 0x00280000);
	I915_WRITE(GEN6_RC_EVALUATION_INTERVAL, 125000);
	I915_WRITE(GEN6_RC_IDLE_HYSTERSIS, 25);

	for_each_engine(engine, dev_priv)
		I915_WRITE(RING_MAX_IDLE(engine->mmio_base), 10);

	I915_WRITE(GEN6_RC6_THRESHOLD, 0x557);

	/* allows RC6 residency counter to work */
	I915_WRITE(VLV_COUNTER_CONTROL,
		   _MASKED_BIT_ENABLE(VLV_MEDIA_RC0_COUNT_EN |
				      VLV_RENDER_RC0_COUNT_EN |
				      VLV_MEDIA_RC6_COUNT_EN |
				      VLV_RENDER_RC6_COUNT_EN));

	if (intel_enable_rc6() & INTEL_RC6_ENABLE)
		rc6_mode = GEN7_RC_CTL_TO_MODE | VLV_RC_CTL_CTX_RST_PARALLEL;

	intel_print_rc6_info(dev_priv, rc6_mode);

	I915_WRITE(GEN6_RC_CONTROL, rc6_mode);

	/* Setting Fixed Bias */
	val = VLV_OVERRIDE_EN |
		  VLV_SOC_TDP_EN |
		  VLV_BIAS_CPU_125_SOC_875;
	vlv_punit_write(dev_priv, VLV_TURBO_SOC_OVERRIDE, val);

	val = vlv_punit_read(dev_priv, PUNIT_REG_GPU_FREQ_STS);

	/* RPS code assumes GPLL is used */
	WARN_ONCE((val & GPLLENABLE) == 0, "GPLL not enabled\n");

	DRM_DEBUG_DRIVER("GPLL enabled? %s\n", yesno(val & GPLLENABLE));
	DRM_DEBUG_DRIVER("GPU status: 0x%08x\n", val);

	dev_priv->rps.cur_freq = (val >> 8) & 0xff;
	DRM_DEBUG_DRIVER("current GPU freq: %d MHz (%u)\n",
			 intel_gpu_freq(dev_priv, dev_priv->rps.cur_freq),
			 dev_priv->rps.cur_freq);

	DRM_DEBUG_DRIVER("setting GPU freq to %d MHz (%u)\n",
			 intel_gpu_freq(dev_priv, dev_priv->rps.idle_freq),
			 dev_priv->rps.idle_freq);

	valleyview_set_rps(dev_priv, dev_priv->rps.idle_freq);

	intel_uncore_forcewake_put(dev_priv, FORCEWAKE_ALL);
}

static unsigned long intel_pxfreq(u32 vidfreq)
{
	unsigned long freq;
	int div = (vidfreq & 0x3f0000) >> 16;
	int post = (vidfreq & 0x3000) >> 12;
	int pre = (vidfreq & 0x7);

	if (!pre)
		return 0;

	freq = ((div * 133333) / ((1<<post) * pre));

	return freq;
}

static const struct cparams {
	u16 i;
	u16 t;
	u16 m;
	u16 c;
} cparams[] = {
	{ 1, 1333, 301, 28664 },
	{ 1, 1066, 294, 24460 },
	{ 1, 800, 294, 25192 },
	{ 0, 1333, 276, 27605 },
	{ 0, 1066, 276, 27605 },
	{ 0, 800, 231, 23784 },
};

static unsigned long __i915_chipset_val(struct drm_i915_private *dev_priv)
{
	u64 total_count, diff, ret;
	u32 count1, count2, count3, m = 0, c = 0;
	unsigned long now = jiffies_to_msecs(jiffies), diff1;
	int i;

	assert_spin_locked(&mchdev_lock);

	diff1 = now - dev_priv->ips.last_time1;

	/* Prevent division-by-zero if we are asking too fast.
	 * Also, we don't get interesting results if we are polling
	 * faster than once in 10ms, so just return the saved value
	 * in such cases.
	 */
	if (diff1 <= 10)
		return dev_priv->ips.chipset_power;

	count1 = I915_READ(DMIEC);
	count2 = I915_READ(DDREC);
	count3 = I915_READ(CSIEC);

	total_count = count1 + count2 + count3;

	/* FIXME: handle per-counter overflow */
	if (total_count < dev_priv->ips.last_count1) {
		diff = ~0UL - dev_priv->ips.last_count1;
		diff += total_count;
	} else {
		diff = total_count - dev_priv->ips.last_count1;
	}

	for (i = 0; i < ARRAY_SIZE(cparams); i++) {
		if (cparams[i].i == dev_priv->ips.c_m &&
		    cparams[i].t == dev_priv->ips.r_t) {
			m = cparams[i].m;
			c = cparams[i].c;
			break;
		}
	}

	diff = div_u64(diff, diff1);
	ret = ((m * diff) + c);
	ret = div_u64(ret, 10);

	dev_priv->ips.last_count1 = total_count;
	dev_priv->ips.last_time1 = now;

	dev_priv->ips.chipset_power = ret;

	return ret;
}

unsigned long i915_chipset_val(struct drm_i915_private *dev_priv)
{
	unsigned long val;

	if (INTEL_INFO(dev_priv)->gen != 5)
		return 0;

	spin_lock_irq(&mchdev_lock);

	val = __i915_chipset_val(dev_priv);

	spin_unlock_irq(&mchdev_lock);

	return val;
}

unsigned long i915_mch_val(struct drm_i915_private *dev_priv)
{
	unsigned long m, x, b;
	u32 tsfs;

	tsfs = I915_READ(TSFS);

	m = ((tsfs & TSFS_SLOPE_MASK) >> TSFS_SLOPE_SHIFT);
	x = I915_READ8(TR1);

	b = tsfs & TSFS_INTR_MASK;

	return ((m * x) / 127) - b;
}

static int _pxvid_to_vd(u8 pxvid)
{
	if (pxvid == 0)
		return 0;

	if (pxvid >= 8 && pxvid < 31)
		pxvid = 31;

	return (pxvid + 2) * 125;
}

static u32 pvid_to_extvid(struct drm_i915_private *dev_priv, u8 pxvid)
{
	const int vd = _pxvid_to_vd(pxvid);
	const int vm = vd - 1125;

	if (INTEL_INFO(dev_priv)->is_mobile)
		return vm > 0 ? vm : 0;

	return vd;
}

static void __i915_update_gfx_val(struct drm_i915_private *dev_priv)
{
	u64 now, diff, diffms;
	u32 count;

	assert_spin_locked(&mchdev_lock);

	now = ktime_get_raw_ns();
	diffms = now - dev_priv->ips.last_time2;
	do_div(diffms, NSEC_PER_MSEC);

	/* Don't divide by 0 */
	if (!diffms)
		return;

	count = I915_READ(GFXEC);

	if (count < dev_priv->ips.last_count2) {
		diff = ~0UL - dev_priv->ips.last_count2;
		diff += count;
	} else {
		diff = count - dev_priv->ips.last_count2;
	}

	dev_priv->ips.last_count2 = count;
	dev_priv->ips.last_time2 = now;

	/* More magic constants... */
	diff = diff * 1181;
	diff = div_u64(diff, diffms * 10);
	dev_priv->ips.gfx_power = diff;
}

void i915_update_gfx_val(struct drm_i915_private *dev_priv)
{
	if (INTEL_INFO(dev_priv)->gen != 5)
		return;

	spin_lock_irq(&mchdev_lock);

	__i915_update_gfx_val(dev_priv);

	spin_unlock_irq(&mchdev_lock);
}

static unsigned long __i915_gfx_val(struct drm_i915_private *dev_priv)
{
	unsigned long t, corr, state1, corr2, state2;
	u32 pxvid, ext_v;

	assert_spin_locked(&mchdev_lock);

	pxvid = I915_READ(PXVFREQ(dev_priv->rps.cur_freq));
	pxvid = (pxvid >> 24) & 0x7f;
	ext_v = pvid_to_extvid(dev_priv, pxvid);

	state1 = ext_v;

	t = i915_mch_val(dev_priv);

	/* Revel in the empirically derived constants */

	/* Correction factor in 1/100000 units */
	if (t > 80)
		corr = ((t * 2349) + 135940);
	else if (t >= 50)
		corr = ((t * 964) + 29317);
	else /* < 50 */
		corr = ((t * 301) + 1004);

	corr = corr * ((150142 * state1) / 10000 - 78642);
	corr /= 100000;
	corr2 = (corr * dev_priv->ips.corr);

	state2 = (corr2 * state1) / 10000;
	state2 /= 100; /* convert to mW */

	__i915_update_gfx_val(dev_priv);

	return dev_priv->ips.gfx_power + state2;
}

unsigned long i915_gfx_val(struct drm_i915_private *dev_priv)
{
	unsigned long val;

	if (INTEL_INFO(dev_priv)->gen != 5)
		return 0;

	spin_lock_irq(&mchdev_lock);

	val = __i915_gfx_val(dev_priv);

	spin_unlock_irq(&mchdev_lock);

	return val;
}

/**
 * i915_read_mch_val - return value for IPS use
 *
 * Calculate and return a value for the IPS driver to use when deciding whether
 * we have thermal and power headroom to increase CPU or GPU power budget.
 */
unsigned long i915_read_mch_val(void)
{
	struct drm_i915_private *dev_priv;
	unsigned long chipset_val, graphics_val, ret = 0;

	spin_lock_irq(&mchdev_lock);
	if (!i915_mch_dev)
		goto out_unlock;
	dev_priv = i915_mch_dev;

	chipset_val = __i915_chipset_val(dev_priv);
	graphics_val = __i915_gfx_val(dev_priv);

	ret = chipset_val + graphics_val;

out_unlock:
	spin_unlock_irq(&mchdev_lock);

	return ret;
}
EXPORT_SYMBOL_GPL(i915_read_mch_val);

/**
 * i915_gpu_raise - raise GPU frequency limit
 *
 * Raise the limit; IPS indicates we have thermal headroom.
 */
bool i915_gpu_raise(void)
{
	struct drm_i915_private *dev_priv;
	bool ret = true;

	spin_lock_irq(&mchdev_lock);
	if (!i915_mch_dev) {
		ret = false;
		goto out_unlock;
	}
	dev_priv = i915_mch_dev;

	if (dev_priv->ips.max_delay > dev_priv->ips.fmax)
		dev_priv->ips.max_delay--;

out_unlock:
	spin_unlock_irq(&mchdev_lock);

	return ret;
}
EXPORT_SYMBOL_GPL(i915_gpu_raise);

/**
 * i915_gpu_lower - lower GPU frequency limit
 *
 * IPS indicates we're close to a thermal limit, so throttle back the GPU
 * frequency maximum.
 */
bool i915_gpu_lower(void)
{
	struct drm_i915_private *dev_priv;
	bool ret = true;

	spin_lock_irq(&mchdev_lock);
	if (!i915_mch_dev) {
		ret = false;
		goto out_unlock;
	}
	dev_priv = i915_mch_dev;

	if (dev_priv->ips.max_delay < dev_priv->ips.min_delay)
		dev_priv->ips.max_delay++;

out_unlock:
	spin_unlock_irq(&mchdev_lock);

	return ret;
}
EXPORT_SYMBOL_GPL(i915_gpu_lower);

/**
 * i915_gpu_busy - indicate GPU business to IPS
 *
 * Tell the IPS driver whether or not the GPU is busy.
 */
bool i915_gpu_busy(void)
{
	struct drm_i915_private *dev_priv;
	struct intel_engine_cs *engine;
	bool ret = false;

	spin_lock_irq(&mchdev_lock);
	if (!i915_mch_dev)
		goto out_unlock;
	dev_priv = i915_mch_dev;

	for_each_engine(engine, dev_priv)
		ret |= !list_empty(&engine->request_list);

out_unlock:
	spin_unlock_irq(&mchdev_lock);

	return ret;
}
EXPORT_SYMBOL_GPL(i915_gpu_busy);

/**
 * i915_gpu_turbo_disable - disable graphics turbo
 *
 * Disable graphics turbo by resetting the max frequency and setting the
 * current frequency to the default.
 */
bool i915_gpu_turbo_disable(void)
{
	struct drm_i915_private *dev_priv;
	bool ret = true;

	spin_lock_irq(&mchdev_lock);
	if (!i915_mch_dev) {
		ret = false;
		goto out_unlock;
	}
	dev_priv = i915_mch_dev;

	dev_priv->ips.max_delay = dev_priv->ips.fstart;

	if (!ironlake_set_drps(dev_priv, dev_priv->ips.fstart))
		ret = false;

out_unlock:
	spin_unlock_irq(&mchdev_lock);

	return ret;
}
EXPORT_SYMBOL_GPL(i915_gpu_turbo_disable);

/**
 * Tells the intel_ips driver that the i915 driver is now loaded, if
 * IPS got loaded first.
 *
 * This awkward dance is so that neither module has to depend on the
 * other in order for IPS to do the appropriate communication of
 * GPU turbo limits to i915.
 */
static void
ips_ping_for_i915_load(void)
{
	void (*link)(void);

	link = symbol_get(ips_link_to_i915_driver);
	if (link) {
		link();
		symbol_put(ips_link_to_i915_driver);
	}
}

void intel_gpu_ips_init(struct drm_i915_private *dev_priv)
{
	/* We only register the i915 ips part with intel-ips once everything is
	 * set up, to avoid intel-ips sneaking in and reading bogus values. */
	spin_lock_irq(&mchdev_lock);
	i915_mch_dev = dev_priv;
	spin_unlock_irq(&mchdev_lock);

	ips_ping_for_i915_load();
}

void intel_gpu_ips_teardown(void)
{
	spin_lock_irq(&mchdev_lock);
	i915_mch_dev = NULL;
	spin_unlock_irq(&mchdev_lock);
}

static void intel_init_emon(struct drm_i915_private *dev_priv)
{
	u32 lcfuse;
	u8 pxw[16];
	int i;

	/* Disable to program */
	I915_WRITE(ECR, 0);
	POSTING_READ(ECR);

	/* Program energy weights for various events */
	I915_WRITE(SDEW, 0x15040d00);
	I915_WRITE(CSIEW0, 0x007f0000);
	I915_WRITE(CSIEW1, 0x1e220004);
	I915_WRITE(CSIEW2, 0x04000004);

	for (i = 0; i < 5; i++)
		I915_WRITE(PEW(i), 0);
	for (i = 0; i < 3; i++)
		I915_WRITE(DEW(i), 0);

	/* Program P-state weights to account for frequency power adjustment */
	for (i = 0; i < 16; i++) {
		u32 pxvidfreq = I915_READ(PXVFREQ(i));
		unsigned long freq = intel_pxfreq(pxvidfreq);
		unsigned long vid = (pxvidfreq & PXVFREQ_PX_MASK) >>
			PXVFREQ_PX_SHIFT;
		unsigned long val;

		val = vid * vid;
		val *= (freq / 1000);
		val *= 255;
		val /= (127*127*900);
		if (val > 0xff)
			DRM_ERROR("bad pxval: %ld\n", val);
		pxw[i] = val;
	}
	/* Render standby states get 0 weight */
	pxw[14] = 0;
	pxw[15] = 0;

	for (i = 0; i < 4; i++) {
		u32 val = (pxw[i*4] << 24) | (pxw[(i*4)+1] << 16) |
			(pxw[(i*4)+2] << 8) | (pxw[(i*4)+3]);
		I915_WRITE(PXW(i), val);
	}

	/* Adjust magic regs to magic values (more experimental results) */
	I915_WRITE(OGW0, 0);
	I915_WRITE(OGW1, 0);
	I915_WRITE(EG0, 0x00007f00);
	I915_WRITE(EG1, 0x0000000e);
	I915_WRITE(EG2, 0x000e0000);
	I915_WRITE(EG3, 0x68000300);
	I915_WRITE(EG4, 0x42000000);
	I915_WRITE(EG5, 0x00140031);
	I915_WRITE(EG6, 0);
	I915_WRITE(EG7, 0);

	for (i = 0; i < 8; i++)
		I915_WRITE(PXWL(i), 0);

	/* Enable PMON + select events */
	I915_WRITE(ECR, 0x80000019);

	lcfuse = I915_READ(LCFUSE02);

	dev_priv->ips.corr = (lcfuse & LCFUSE_HIV_MASK);
}

void intel_init_gt_powersave(struct drm_i915_private *dev_priv)
{
	/*
	 * RPM depends on RC6 to save restore the GT HW context, so make RC6 a
	 * requirement.
	 */
	if (!i915.enable_rc6) {
		DRM_INFO("RC6 disabled, disabling runtime PM support\n");
		intel_runtime_pm_get(dev_priv);
	}

	if (IS_CHERRYVIEW(dev_priv))
		cherryview_init_gt_powersave(dev_priv);
	else if (IS_VALLEYVIEW(dev_priv))
		valleyview_init_gt_powersave(dev_priv);
}

void intel_cleanup_gt_powersave(struct drm_i915_private *dev_priv)
{
	if (IS_CHERRYVIEW(dev_priv))
		return;
	else if (IS_VALLEYVIEW(dev_priv))
		valleyview_cleanup_gt_powersave(dev_priv);

	if (!i915.enable_rc6)
		intel_runtime_pm_put(dev_priv);
}

static void gen6_suspend_rps(struct drm_i915_private *dev_priv)
{
	flush_delayed_work(&dev_priv->rps.delayed_resume_work);

	gen6_disable_rps_interrupts(dev_priv);
}

/**
 * intel_suspend_gt_powersave - suspend PM work and helper threads
 * @dev_priv: i915 device
 *
 * We don't want to disable RC6 or other features here, we just want
 * to make sure any work we've queued has finished and won't bother
 * us while we're suspended.
 */
void intel_suspend_gt_powersave(struct drm_i915_private *dev_priv)
{
	if (INTEL_GEN(dev_priv) < 6)
		return;

	gen6_suspend_rps(dev_priv);

	/* Force GPU to min freq during suspend */
	gen6_rps_idle(dev_priv);
}

void intel_disable_gt_powersave(struct drm_i915_private *dev_priv)
{
	if (IS_IRONLAKE_M(dev_priv)) {
		ironlake_disable_drps(dev_priv);
	} else if (INTEL_INFO(dev_priv)->gen >= 6) {
		intel_suspend_gt_powersave(dev_priv);

		mutex_lock(&dev_priv->rps.hw_lock);
		if (INTEL_INFO(dev_priv)->gen >= 9) {
			gen9_disable_rc6(dev_priv);
			gen9_disable_rps(dev_priv);
		} else if (IS_CHERRYVIEW(dev_priv))
			cherryview_disable_rps(dev_priv);
		else if (IS_VALLEYVIEW(dev_priv))
			valleyview_disable_rps(dev_priv);
		else
			gen6_disable_rps(dev_priv);

		dev_priv->rps.enabled = false;
		mutex_unlock(&dev_priv->rps.hw_lock);
	}
}

static void intel_gen6_powersave_work(struct work_struct *work)
{
	struct drm_i915_private *dev_priv =
		container_of(work, struct drm_i915_private,
			     rps.delayed_resume_work.work);

	mutex_lock(&dev_priv->rps.hw_lock);

	gen6_reset_rps_interrupts(dev_priv);

	if (IS_CHERRYVIEW(dev_priv)) {
		cherryview_enable_rps(dev_priv);
	} else if (IS_VALLEYVIEW(dev_priv)) {
		valleyview_enable_rps(dev_priv);
	} else if (INTEL_INFO(dev_priv)->gen >= 9) {
		gen9_enable_rc6(dev_priv);
		gen9_enable_rps(dev_priv);
		if (IS_SKYLAKE(dev_priv) || IS_KABYLAKE(dev_priv))
			__gen6_update_ring_freq(dev_priv);
	} else if (IS_BROADWELL(dev_priv)) {
		gen8_enable_rps(dev_priv);
		__gen6_update_ring_freq(dev_priv);
	} else {
		gen6_enable_rps(dev_priv);
		__gen6_update_ring_freq(dev_priv);
	}

	WARN_ON(dev_priv->rps.max_freq < dev_priv->rps.min_freq);
	WARN_ON(dev_priv->rps.idle_freq > dev_priv->rps.max_freq);

	WARN_ON(dev_priv->rps.efficient_freq < dev_priv->rps.min_freq);
	WARN_ON(dev_priv->rps.efficient_freq > dev_priv->rps.max_freq);

	dev_priv->rps.enabled = true;

	gen6_enable_rps_interrupts(dev_priv);

	mutex_unlock(&dev_priv->rps.hw_lock);

	intel_runtime_pm_put(dev_priv);
}

void intel_enable_gt_powersave(struct drm_i915_private *dev_priv)
{
	/* Powersaving is controlled by the host when inside a VM */
	if (intel_vgpu_active(dev_priv))
		return;

	if (IS_IRONLAKE_M(dev_priv)) {
		ironlake_enable_drps(dev_priv);
		mutex_lock(&dev_priv->drm.struct_mutex);
		intel_init_emon(dev_priv);
		mutex_unlock(&dev_priv->drm.struct_mutex);
	} else if (INTEL_INFO(dev_priv)->gen >= 6) {
		/*
		 * PCU communication is slow and this doesn't need to be
		 * done at any specific time, so do this out of our fast path
		 * to make resume and init faster.
		 *
		 * We depend on the HW RC6 power context save/restore
		 * mechanism when entering D3 through runtime PM suspend. So
		 * disable RPM until RPS/RC6 is properly setup. We can only
		 * get here via the driver load/system resume/runtime resume
		 * paths, so the _noresume version is enough (and in case of
		 * runtime resume it's necessary).
		 */
		if (schedule_delayed_work(&dev_priv->rps.delayed_resume_work,
					   round_jiffies_up_relative(HZ)))
			intel_runtime_pm_get_noresume(dev_priv);
	}
}

void intel_reset_gt_powersave(struct drm_i915_private *dev_priv)
{
	if (INTEL_INFO(dev_priv)->gen < 6)
		return;

	gen6_suspend_rps(dev_priv);
	dev_priv->rps.enabled = false;
}

static void ibx_init_clock_gating(struct drm_device *dev)
{
	struct drm_i915_private *dev_priv = to_i915(dev);

	/*
	 * On Ibex Peak and Cougar Point, we need to disable clock
	 * gating for the panel power sequencer or it will fail to
	 * start up when no ports are active.
	 */
	I915_WRITE(SOUTH_DSPCLK_GATE_D, PCH_DPLSUNIT_CLOCK_GATE_DISABLE);
}

static void g4x_disable_trickle_feed(struct drm_device *dev)
{
	struct drm_i915_private *dev_priv = to_i915(dev);
	enum pipe pipe;

	for_each_pipe(dev_priv, pipe) {
		I915_WRITE(DSPCNTR(pipe),
			   I915_READ(DSPCNTR(pipe)) |
			   DISPPLANE_TRICKLE_FEED_DISABLE);

		I915_WRITE(DSPSURF(pipe), I915_READ(DSPSURF(pipe)));
		POSTING_READ(DSPSURF(pipe));
	}
}

static void ilk_init_lp_watermarks(struct drm_device *dev)
{
	struct drm_i915_private *dev_priv = to_i915(dev);

	I915_WRITE(WM3_LP_ILK, I915_READ(WM3_LP_ILK) & ~WM1_LP_SR_EN);
	I915_WRITE(WM2_LP_ILK, I915_READ(WM2_LP_ILK) & ~WM1_LP_SR_EN);
	I915_WRITE(WM1_LP_ILK, I915_READ(WM1_LP_ILK) & ~WM1_LP_SR_EN);

	/*
	 * Don't touch WM1S_LP_EN here.
	 * Doing so could cause underruns.
	 */
}

static void ironlake_init_clock_gating(struct drm_device *dev)
{
	struct drm_i915_private *dev_priv = to_i915(dev);
	uint32_t dspclk_gate = ILK_VRHUNIT_CLOCK_GATE_DISABLE;

	/*
	 * Required for FBC
	 * WaFbcDisableDpfcClockGating:ilk
	 */
	dspclk_gate |= ILK_DPFCRUNIT_CLOCK_GATE_DISABLE |
		   ILK_DPFCUNIT_CLOCK_GATE_DISABLE |
		   ILK_DPFDUNIT_CLOCK_GATE_ENABLE;

	I915_WRITE(PCH_3DCGDIS0,
		   MARIUNIT_CLOCK_GATE_DISABLE |
		   SVSMUNIT_CLOCK_GATE_DISABLE);
	I915_WRITE(PCH_3DCGDIS1,
		   VFMUNIT_CLOCK_GATE_DISABLE);

	/*
	 * According to the spec the following bits should be set in
	 * order to enable memory self-refresh
	 * The bit 22/21 of 0x42004
	 * The bit 5 of 0x42020
	 * The bit 15 of 0x45000
	 */
	I915_WRITE(ILK_DISPLAY_CHICKEN2,
		   (I915_READ(ILK_DISPLAY_CHICKEN2) |
		    ILK_DPARB_GATE | ILK_VSDPFD_FULL));
	dspclk_gate |= ILK_DPARBUNIT_CLOCK_GATE_ENABLE;
	I915_WRITE(DISP_ARB_CTL,
		   (I915_READ(DISP_ARB_CTL) |
		    DISP_FBC_WM_DIS));

	ilk_init_lp_watermarks(dev);

	/*
	 * Based on the document from hardware guys the following bits
	 * should be set unconditionally in order to enable FBC.
	 * The bit 22 of 0x42000
	 * The bit 22 of 0x42004
	 * The bit 7,8,9 of 0x42020.
	 */
	if (IS_IRONLAKE_M(dev)) {
		/* WaFbcAsynchFlipDisableFbcQueue:ilk */
		I915_WRITE(ILK_DISPLAY_CHICKEN1,
			   I915_READ(ILK_DISPLAY_CHICKEN1) |
			   ILK_FBCQ_DIS);
		I915_WRITE(ILK_DISPLAY_CHICKEN2,
			   I915_READ(ILK_DISPLAY_CHICKEN2) |
			   ILK_DPARB_GATE);
	}

	I915_WRITE(ILK_DSPCLK_GATE_D, dspclk_gate);

	I915_WRITE(ILK_DISPLAY_CHICKEN2,
		   I915_READ(ILK_DISPLAY_CHICKEN2) |
		   ILK_ELPIN_409_SELECT);
	I915_WRITE(_3D_CHICKEN2,
		   _3D_CHICKEN2_WM_READ_PIPELINED << 16 |
		   _3D_CHICKEN2_WM_READ_PIPELINED);

	/* WaDisableRenderCachePipelinedFlush:ilk */
	I915_WRITE(CACHE_MODE_0,
		   _MASKED_BIT_ENABLE(CM0_PIPELINED_RENDER_FLUSH_DISABLE));

	/* WaDisable_RenderCache_OperationalFlush:ilk */
	I915_WRITE(CACHE_MODE_0, _MASKED_BIT_DISABLE(RC_OP_FLUSH_ENABLE));

	g4x_disable_trickle_feed(dev);

	ibx_init_clock_gating(dev);
}

static void cpt_init_clock_gating(struct drm_device *dev)
{
	struct drm_i915_private *dev_priv = to_i915(dev);
	int pipe;
	uint32_t val;

	/*
	 * On Ibex Peak and Cougar Point, we need to disable clock
	 * gating for the panel power sequencer or it will fail to
	 * start up when no ports are active.
	 */
	I915_WRITE(SOUTH_DSPCLK_GATE_D, PCH_DPLSUNIT_CLOCK_GATE_DISABLE |
		   PCH_DPLUNIT_CLOCK_GATE_DISABLE |
		   PCH_CPUNIT_CLOCK_GATE_DISABLE);
	I915_WRITE(SOUTH_CHICKEN2, I915_READ(SOUTH_CHICKEN2) |
		   DPLS_EDP_PPS_FIX_DIS);
	/* The below fixes the weird display corruption, a few pixels shifted
	 * downward, on (only) LVDS of some HP laptops with IVY.
	 */
	for_each_pipe(dev_priv, pipe) {
		val = I915_READ(TRANS_CHICKEN2(pipe));
		val |= TRANS_CHICKEN2_TIMING_OVERRIDE;
		val &= ~TRANS_CHICKEN2_FDI_POLARITY_REVERSED;
		if (dev_priv->vbt.fdi_rx_polarity_inverted)
			val |= TRANS_CHICKEN2_FDI_POLARITY_REVERSED;
		val &= ~TRANS_CHICKEN2_FRAME_START_DELAY_MASK;
		val &= ~TRANS_CHICKEN2_DISABLE_DEEP_COLOR_COUNTER;
		val &= ~TRANS_CHICKEN2_DISABLE_DEEP_COLOR_MODESWITCH;
		I915_WRITE(TRANS_CHICKEN2(pipe), val);
	}
	/* WADP0ClockGatingDisable */
	for_each_pipe(dev_priv, pipe) {
		I915_WRITE(TRANS_CHICKEN1(pipe),
			   TRANS_CHICKEN1_DP0UNIT_GC_DISABLE);
	}
}

static void gen6_check_mch_setup(struct drm_device *dev)
{
	struct drm_i915_private *dev_priv = to_i915(dev);
	uint32_t tmp;

	tmp = I915_READ(MCH_SSKPD);
	if ((tmp & MCH_SSKPD_WM0_MASK) != MCH_SSKPD_WM0_VAL)
		DRM_DEBUG_KMS("Wrong MCH_SSKPD value: 0x%08x This can cause underruns.\n",
			      tmp);
}

static void gen6_init_clock_gating(struct drm_device *dev)
{
	struct drm_i915_private *dev_priv = to_i915(dev);
	uint32_t dspclk_gate = ILK_VRHUNIT_CLOCK_GATE_DISABLE;

	I915_WRITE(ILK_DSPCLK_GATE_D, dspclk_gate);

	I915_WRITE(ILK_DISPLAY_CHICKEN2,
		   I915_READ(ILK_DISPLAY_CHICKEN2) |
		   ILK_ELPIN_409_SELECT);

	/* WaDisableHiZPlanesWhenMSAAEnabled:snb */
	I915_WRITE(_3D_CHICKEN,
		   _MASKED_BIT_ENABLE(_3D_CHICKEN_HIZ_PLANE_DISABLE_MSAA_4X_SNB));

	/* WaDisable_RenderCache_OperationalFlush:snb */
	I915_WRITE(CACHE_MODE_0, _MASKED_BIT_DISABLE(RC_OP_FLUSH_ENABLE));

	/*
	 * BSpec recoomends 8x4 when MSAA is used,
	 * however in practice 16x4 seems fastest.
	 *
	 * Note that PS/WM thread counts depend on the WIZ hashing
	 * disable bit, which we don't touch here, but it's good
	 * to keep in mind (see 3DSTATE_PS and 3DSTATE_WM).
	 */
	I915_WRITE(GEN6_GT_MODE,
		   _MASKED_FIELD(GEN6_WIZ_HASHING_MASK, GEN6_WIZ_HASHING_16x4));

	ilk_init_lp_watermarks(dev);

	I915_WRITE(CACHE_MODE_0,
		   _MASKED_BIT_DISABLE(CM0_STC_EVICT_DISABLE_LRA_SNB));

	I915_WRITE(GEN6_UCGCTL1,
		   I915_READ(GEN6_UCGCTL1) |
		   GEN6_BLBUNIT_CLOCK_GATE_DISABLE |
		   GEN6_CSUNIT_CLOCK_GATE_DISABLE);

	/* According to the BSpec vol1g, bit 12 (RCPBUNIT) clock
	 * gating disable must be set.  Failure to set it results in
	 * flickering pixels due to Z write ordering failures after
	 * some amount of runtime in the Mesa "fire" demo, and Unigine
	 * Sanctuary and Tropics, and apparently anything else with
	 * alpha test or pixel discard.
	 *
	 * According to the spec, bit 11 (RCCUNIT) must also be set,
	 * but we didn't debug actual testcases to find it out.
	 *
	 * WaDisableRCCUnitClockGating:snb
	 * WaDisableRCPBUnitClockGating:snb
	 */
	I915_WRITE(GEN6_UCGCTL2,
		   GEN6_RCPBUNIT_CLOCK_GATE_DISABLE |
		   GEN6_RCCUNIT_CLOCK_GATE_DISABLE);

	/* WaStripsFansDisableFastClipPerformanceFix:snb */
	I915_WRITE(_3D_CHICKEN3,
		   _MASKED_BIT_ENABLE(_3D_CHICKEN3_SF_DISABLE_FASTCLIP_CULL));

	/*
	 * Bspec says:
	 * "This bit must be set if 3DSTATE_CLIP clip mode is set to normal and
	 * 3DSTATE_SF number of SF output attributes is more than 16."
	 */
	I915_WRITE(_3D_CHICKEN3,
		   _MASKED_BIT_ENABLE(_3D_CHICKEN3_SF_DISABLE_PIPELINED_ATTR_FETCH));

	/*
	 * According to the spec the following bits should be
	 * set in order to enable memory self-refresh and fbc:
	 * The bit21 and bit22 of 0x42000
	 * The bit21 and bit22 of 0x42004
	 * The bit5 and bit7 of 0x42020
	 * The bit14 of 0x70180
	 * The bit14 of 0x71180
	 *
	 * WaFbcAsynchFlipDisableFbcQueue:snb
	 */
	I915_WRITE(ILK_DISPLAY_CHICKEN1,
		   I915_READ(ILK_DISPLAY_CHICKEN1) |
		   ILK_FBCQ_DIS | ILK_PABSTRETCH_DIS);
	I915_WRITE(ILK_DISPLAY_CHICKEN2,
		   I915_READ(ILK_DISPLAY_CHICKEN2) |
		   ILK_DPARB_GATE | ILK_VSDPFD_FULL);
	I915_WRITE(ILK_DSPCLK_GATE_D,
		   I915_READ(ILK_DSPCLK_GATE_D) |
		   ILK_DPARBUNIT_CLOCK_GATE_ENABLE  |
		   ILK_DPFDUNIT_CLOCK_GATE_ENABLE);

	g4x_disable_trickle_feed(dev);

	cpt_init_clock_gating(dev);

	gen6_check_mch_setup(dev);
}

static void gen7_setup_fixed_func_scheduler(struct drm_i915_private *dev_priv)
{
	uint32_t reg = I915_READ(GEN7_FF_THREAD_MODE);

	/*
	 * WaVSThreadDispatchOverride:ivb,vlv
	 *
	 * This actually overrides the dispatch
	 * mode for all thread types.
	 */
	reg &= ~GEN7_FF_SCHED_MASK;
	reg |= GEN7_FF_TS_SCHED_HW;
	reg |= GEN7_FF_VS_SCHED_HW;
	reg |= GEN7_FF_DS_SCHED_HW;

	I915_WRITE(GEN7_FF_THREAD_MODE, reg);
}

static void lpt_init_clock_gating(struct drm_device *dev)
{
	struct drm_i915_private *dev_priv = to_i915(dev);

	/*
	 * TODO: this bit should only be enabled when really needed, then
	 * disabled when not needed anymore in order to save power.
	 */
	if (HAS_PCH_LPT_LP(dev))
		I915_WRITE(SOUTH_DSPCLK_GATE_D,
			   I915_READ(SOUTH_DSPCLK_GATE_D) |
			   PCH_LP_PARTITION_LEVEL_DISABLE);

	/* WADPOClockGatingDisable:hsw */
	I915_WRITE(TRANS_CHICKEN1(PIPE_A),
		   I915_READ(TRANS_CHICKEN1(PIPE_A)) |
		   TRANS_CHICKEN1_DP0UNIT_GC_DISABLE);
}

static void lpt_suspend_hw(struct drm_device *dev)
{
	struct drm_i915_private *dev_priv = to_i915(dev);

	if (HAS_PCH_LPT_LP(dev)) {
		uint32_t val = I915_READ(SOUTH_DSPCLK_GATE_D);

		val &= ~PCH_LP_PARTITION_LEVEL_DISABLE;
		I915_WRITE(SOUTH_DSPCLK_GATE_D, val);
	}
}

<<<<<<< HEAD
static void gen8_set_l3sqc_credits(struct drm_i915_private *dev_priv,
				   int general_prio_credits,
				   int high_prio_credits)
{
	u32 misccpctl;

	/* WaTempDisableDOPClkGating:bdw */
	misccpctl = I915_READ(GEN7_MISCCPCTL);
	I915_WRITE(GEN7_MISCCPCTL, misccpctl & ~GEN7_DOP_CLOCK_GATE_ENABLE);

	I915_WRITE(GEN8_L3SQCREG1,
		   L3_GENERAL_PRIO_CREDITS(general_prio_credits) |
		   L3_HIGH_PRIO_CREDITS(high_prio_credits));

	/*
	 * Wait at least 100 clocks before re-enabling clock gating.
	 * See the definition of L3SQCREG1 in BSpec.
	 */
	POSTING_READ(GEN8_L3SQCREG1);
	udelay(1);
	I915_WRITE(GEN7_MISCCPCTL, misccpctl);
}

static void kabylake_init_clock_gating(struct drm_device *dev)
{
	struct drm_i915_private *dev_priv = to_i915(dev);
=======
static void kabylake_init_clock_gating(struct drm_device *dev)
{
	struct drm_i915_private *dev_priv = dev->dev_private;
>>>>>>> 523d939e

	gen9_init_clock_gating(dev);

	/* WaDisableSDEUnitClockGating:kbl */
	if (IS_KBL_REVID(dev_priv, 0, KBL_REVID_B0))
		I915_WRITE(GEN8_UCGCTL6, I915_READ(GEN8_UCGCTL6) |
			   GEN8_SDEUNIT_CLOCK_GATE_DISABLE);

	/* WaDisableGamClockGating:kbl */
	if (IS_KBL_REVID(dev_priv, 0, KBL_REVID_B0))
		I915_WRITE(GEN6_UCGCTL1, I915_READ(GEN6_UCGCTL1) |
			   GEN6_GAMUNIT_CLOCK_GATE_DISABLE);

	/* WaFbcNukeOnHostModify:kbl */
	I915_WRITE(ILK_DPFC_CHICKEN, I915_READ(ILK_DPFC_CHICKEN) |
		   ILK_DPFC_NUKE_ON_ANY_MODIFICATION);
}

static void skylake_init_clock_gating(struct drm_device *dev)
{
<<<<<<< HEAD
	struct drm_i915_private *dev_priv = to_i915(dev);

	gen9_init_clock_gating(dev);

	/* WAC6entrylatency:skl */
	I915_WRITE(FBC_LLC_READ_CTRL, I915_READ(FBC_LLC_READ_CTRL) |
		   FBC_LLC_FULLY_OPEN);

=======
	struct drm_i915_private *dev_priv = dev->dev_private;

	gen9_init_clock_gating(dev);

>>>>>>> 523d939e
	/* WaFbcNukeOnHostModify:skl */
	I915_WRITE(ILK_DPFC_CHICKEN, I915_READ(ILK_DPFC_CHICKEN) |
		   ILK_DPFC_NUKE_ON_ANY_MODIFICATION);
}

static void broadwell_init_clock_gating(struct drm_device *dev)
{
	struct drm_i915_private *dev_priv = to_i915(dev);
	enum pipe pipe;

	ilk_init_lp_watermarks(dev);

	/* WaSwitchSolVfFArbitrationPriority:bdw */
	I915_WRITE(GAM_ECOCHK, I915_READ(GAM_ECOCHK) | HSW_ECOCHK_ARB_PRIO_SOL);

	/* WaPsrDPAMaskVBlankInSRD:bdw */
	I915_WRITE(CHICKEN_PAR1_1,
		   I915_READ(CHICKEN_PAR1_1) | DPA_MASK_VBLANK_SRD);

	/* WaPsrDPRSUnmaskVBlankInSRD:bdw */
	for_each_pipe(dev_priv, pipe) {
		I915_WRITE(CHICKEN_PIPESL_1(pipe),
			   I915_READ(CHICKEN_PIPESL_1(pipe)) |
			   BDW_DPRS_MASK_VBLANK_SRD);
	}

	/* WaVSRefCountFullforceMissDisable:bdw */
	/* WaDSRefCountFullforceMissDisable:bdw */
	I915_WRITE(GEN7_FF_THREAD_MODE,
		   I915_READ(GEN7_FF_THREAD_MODE) &
		   ~(GEN8_FF_DS_REF_CNT_FFME | GEN7_FF_VS_REF_CNT_FFME));

	I915_WRITE(GEN6_RC_SLEEP_PSMI_CONTROL,
		   _MASKED_BIT_ENABLE(GEN8_RC_SEMA_IDLE_MSG_DISABLE));

	/* WaDisableSDEUnitClockGating:bdw */
	I915_WRITE(GEN8_UCGCTL6, I915_READ(GEN8_UCGCTL6) |
		   GEN8_SDEUNIT_CLOCK_GATE_DISABLE);

	/* WaProgramL3SqcReg1Default:bdw */
	gen8_set_l3sqc_credits(dev_priv, 30, 2);

	/*
	 * WaGttCachingOffByDefault:bdw
	 * GTT cache may not work with big pages, so if those
	 * are ever enabled GTT cache may need to be disabled.
	 */
	I915_WRITE(HSW_GTT_CACHE_EN, GTT_CACHE_EN_ALL);

	/* WaKVMNotificationOnConfigChange:bdw */
	I915_WRITE(CHICKEN_PAR2_1, I915_READ(CHICKEN_PAR2_1)
		   | KVM_CONFIG_CHANGE_NOTIFICATION_SELECT);

	lpt_init_clock_gating(dev);
}

static void haswell_init_clock_gating(struct drm_device *dev)
{
	struct drm_i915_private *dev_priv = to_i915(dev);

	ilk_init_lp_watermarks(dev);

	/* L3 caching of data atomics doesn't work -- disable it. */
	I915_WRITE(HSW_SCRATCH1, HSW_SCRATCH1_L3_DATA_ATOMICS_DISABLE);
	I915_WRITE(HSW_ROW_CHICKEN3,
		   _MASKED_BIT_ENABLE(HSW_ROW_CHICKEN3_L3_GLOBAL_ATOMICS_DISABLE));

	/* This is required by WaCatErrorRejectionIssue:hsw */
	I915_WRITE(GEN7_SQ_CHICKEN_MBCUNIT_CONFIG,
			I915_READ(GEN7_SQ_CHICKEN_MBCUNIT_CONFIG) |
			GEN7_SQ_CHICKEN_MBCUNIT_SQINTMOB);

	/* WaVSRefCountFullforceMissDisable:hsw */
	I915_WRITE(GEN7_FF_THREAD_MODE,
		   I915_READ(GEN7_FF_THREAD_MODE) & ~GEN7_FF_VS_REF_CNT_FFME);

	/* WaDisable_RenderCache_OperationalFlush:hsw */
	I915_WRITE(CACHE_MODE_0_GEN7, _MASKED_BIT_DISABLE(RC_OP_FLUSH_ENABLE));

	/* enable HiZ Raw Stall Optimization */
	I915_WRITE(CACHE_MODE_0_GEN7,
		   _MASKED_BIT_DISABLE(HIZ_RAW_STALL_OPT_DISABLE));

	/* WaDisable4x2SubspanOptimization:hsw */
	I915_WRITE(CACHE_MODE_1,
		   _MASKED_BIT_ENABLE(PIXEL_SUBSPAN_COLLECT_OPT_DISABLE));

	/*
	 * BSpec recommends 8x4 when MSAA is used,
	 * however in practice 16x4 seems fastest.
	 *
	 * Note that PS/WM thread counts depend on the WIZ hashing
	 * disable bit, which we don't touch here, but it's good
	 * to keep in mind (see 3DSTATE_PS and 3DSTATE_WM).
	 */
	I915_WRITE(GEN7_GT_MODE,
		   _MASKED_FIELD(GEN6_WIZ_HASHING_MASK, GEN6_WIZ_HASHING_16x4));

	/* WaSampleCChickenBitEnable:hsw */
	I915_WRITE(HALF_SLICE_CHICKEN3,
		   _MASKED_BIT_ENABLE(HSW_SAMPLE_C_PERFORMANCE));

	/* WaSwitchSolVfFArbitrationPriority:hsw */
	I915_WRITE(GAM_ECOCHK, I915_READ(GAM_ECOCHK) | HSW_ECOCHK_ARB_PRIO_SOL);

	/* WaRsPkgCStateDisplayPMReq:hsw */
	I915_WRITE(CHICKEN_PAR1_1,
		   I915_READ(CHICKEN_PAR1_1) | FORCE_ARB_IDLE_PLANES);

	lpt_init_clock_gating(dev);
}

static void ivybridge_init_clock_gating(struct drm_device *dev)
{
	struct drm_i915_private *dev_priv = to_i915(dev);
	uint32_t snpcr;

	ilk_init_lp_watermarks(dev);

	I915_WRITE(ILK_DSPCLK_GATE_D, ILK_VRHUNIT_CLOCK_GATE_DISABLE);

	/* WaDisableEarlyCull:ivb */
	I915_WRITE(_3D_CHICKEN3,
		   _MASKED_BIT_ENABLE(_3D_CHICKEN_SF_DISABLE_OBJEND_CULL));

	/* WaDisableBackToBackFlipFix:ivb */
	I915_WRITE(IVB_CHICKEN3,
		   CHICKEN3_DGMG_REQ_OUT_FIX_DISABLE |
		   CHICKEN3_DGMG_DONE_FIX_DISABLE);

	/* WaDisablePSDDualDispatchEnable:ivb */
	if (IS_IVB_GT1(dev))
		I915_WRITE(GEN7_HALF_SLICE_CHICKEN1,
			   _MASKED_BIT_ENABLE(GEN7_PSD_SINGLE_PORT_DISPATCH_ENABLE));

	/* WaDisable_RenderCache_OperationalFlush:ivb */
	I915_WRITE(CACHE_MODE_0_GEN7, _MASKED_BIT_DISABLE(RC_OP_FLUSH_ENABLE));

	/* Apply the WaDisableRHWOOptimizationForRenderHang:ivb workaround. */
	I915_WRITE(GEN7_COMMON_SLICE_CHICKEN1,
		   GEN7_CSC1_RHWO_OPT_DISABLE_IN_RCC);

	/* WaApplyL3ControlAndL3ChickenMode:ivb */
	I915_WRITE(GEN7_L3CNTLREG1,
			GEN7_WA_FOR_GEN7_L3_CONTROL);
	I915_WRITE(GEN7_L3_CHICKEN_MODE_REGISTER,
		   GEN7_WA_L3_CHICKEN_MODE);
	if (IS_IVB_GT1(dev))
		I915_WRITE(GEN7_ROW_CHICKEN2,
			   _MASKED_BIT_ENABLE(DOP_CLOCK_GATING_DISABLE));
	else {
		/* must write both registers */
		I915_WRITE(GEN7_ROW_CHICKEN2,
			   _MASKED_BIT_ENABLE(DOP_CLOCK_GATING_DISABLE));
		I915_WRITE(GEN7_ROW_CHICKEN2_GT2,
			   _MASKED_BIT_ENABLE(DOP_CLOCK_GATING_DISABLE));
	}

	/* WaForceL3Serialization:ivb */
	I915_WRITE(GEN7_L3SQCREG4, I915_READ(GEN7_L3SQCREG4) &
		   ~L3SQ_URB_READ_CAM_MATCH_DISABLE);

	/*
	 * According to the spec, bit 13 (RCZUNIT) must be set on IVB.
	 * This implements the WaDisableRCZUnitClockGating:ivb workaround.
	 */
	I915_WRITE(GEN6_UCGCTL2,
		   GEN6_RCZUNIT_CLOCK_GATE_DISABLE);

	/* This is required by WaCatErrorRejectionIssue:ivb */
	I915_WRITE(GEN7_SQ_CHICKEN_MBCUNIT_CONFIG,
			I915_READ(GEN7_SQ_CHICKEN_MBCUNIT_CONFIG) |
			GEN7_SQ_CHICKEN_MBCUNIT_SQINTMOB);

	g4x_disable_trickle_feed(dev);

	gen7_setup_fixed_func_scheduler(dev_priv);

	if (0) { /* causes HiZ corruption on ivb:gt1 */
		/* enable HiZ Raw Stall Optimization */
		I915_WRITE(CACHE_MODE_0_GEN7,
			   _MASKED_BIT_DISABLE(HIZ_RAW_STALL_OPT_DISABLE));
	}

	/* WaDisable4x2SubspanOptimization:ivb */
	I915_WRITE(CACHE_MODE_1,
		   _MASKED_BIT_ENABLE(PIXEL_SUBSPAN_COLLECT_OPT_DISABLE));

	/*
	 * BSpec recommends 8x4 when MSAA is used,
	 * however in practice 16x4 seems fastest.
	 *
	 * Note that PS/WM thread counts depend on the WIZ hashing
	 * disable bit, which we don't touch here, but it's good
	 * to keep in mind (see 3DSTATE_PS and 3DSTATE_WM).
	 */
	I915_WRITE(GEN7_GT_MODE,
		   _MASKED_FIELD(GEN6_WIZ_HASHING_MASK, GEN6_WIZ_HASHING_16x4));

	snpcr = I915_READ(GEN6_MBCUNIT_SNPCR);
	snpcr &= ~GEN6_MBC_SNPCR_MASK;
	snpcr |= GEN6_MBC_SNPCR_MED;
	I915_WRITE(GEN6_MBCUNIT_SNPCR, snpcr);

	if (!HAS_PCH_NOP(dev))
		cpt_init_clock_gating(dev);

	gen6_check_mch_setup(dev);
}

static void valleyview_init_clock_gating(struct drm_device *dev)
{
	struct drm_i915_private *dev_priv = to_i915(dev);

	/* WaDisableEarlyCull:vlv */
	I915_WRITE(_3D_CHICKEN3,
		   _MASKED_BIT_ENABLE(_3D_CHICKEN_SF_DISABLE_OBJEND_CULL));

	/* WaDisableBackToBackFlipFix:vlv */
	I915_WRITE(IVB_CHICKEN3,
		   CHICKEN3_DGMG_REQ_OUT_FIX_DISABLE |
		   CHICKEN3_DGMG_DONE_FIX_DISABLE);

	/* WaPsdDispatchEnable:vlv */
	/* WaDisablePSDDualDispatchEnable:vlv */
	I915_WRITE(GEN7_HALF_SLICE_CHICKEN1,
		   _MASKED_BIT_ENABLE(GEN7_MAX_PS_THREAD_DEP |
				      GEN7_PSD_SINGLE_PORT_DISPATCH_ENABLE));

	/* WaDisable_RenderCache_OperationalFlush:vlv */
	I915_WRITE(CACHE_MODE_0_GEN7, _MASKED_BIT_DISABLE(RC_OP_FLUSH_ENABLE));

	/* WaForceL3Serialization:vlv */
	I915_WRITE(GEN7_L3SQCREG4, I915_READ(GEN7_L3SQCREG4) &
		   ~L3SQ_URB_READ_CAM_MATCH_DISABLE);

	/* WaDisableDopClockGating:vlv */
	I915_WRITE(GEN7_ROW_CHICKEN2,
		   _MASKED_BIT_ENABLE(DOP_CLOCK_GATING_DISABLE));

	/* This is required by WaCatErrorRejectionIssue:vlv */
	I915_WRITE(GEN7_SQ_CHICKEN_MBCUNIT_CONFIG,
		   I915_READ(GEN7_SQ_CHICKEN_MBCUNIT_CONFIG) |
		   GEN7_SQ_CHICKEN_MBCUNIT_SQINTMOB);

	gen7_setup_fixed_func_scheduler(dev_priv);

	/*
	 * According to the spec, bit 13 (RCZUNIT) must be set on IVB.
	 * This implements the WaDisableRCZUnitClockGating:vlv workaround.
	 */
	I915_WRITE(GEN6_UCGCTL2,
		   GEN6_RCZUNIT_CLOCK_GATE_DISABLE);

	/* WaDisableL3Bank2xClockGate:vlv
	 * Disabling L3 clock gating- MMIO 940c[25] = 1
	 * Set bit 25, to disable L3_BANK_2x_CLK_GATING */
	I915_WRITE(GEN7_UCGCTL4,
		   I915_READ(GEN7_UCGCTL4) | GEN7_L3BANK2X_CLOCK_GATE_DISABLE);

	/*
	 * BSpec says this must be set, even though
	 * WaDisable4x2SubspanOptimization isn't listed for VLV.
	 */
	I915_WRITE(CACHE_MODE_1,
		   _MASKED_BIT_ENABLE(PIXEL_SUBSPAN_COLLECT_OPT_DISABLE));

	/*
	 * BSpec recommends 8x4 when MSAA is used,
	 * however in practice 16x4 seems fastest.
	 *
	 * Note that PS/WM thread counts depend on the WIZ hashing
	 * disable bit, which we don't touch here, but it's good
	 * to keep in mind (see 3DSTATE_PS and 3DSTATE_WM).
	 */
	I915_WRITE(GEN7_GT_MODE,
		   _MASKED_FIELD(GEN6_WIZ_HASHING_MASK, GEN6_WIZ_HASHING_16x4));

	/*
	 * WaIncreaseL3CreditsForVLVB0:vlv
	 * This is the hardware default actually.
	 */
	I915_WRITE(GEN7_L3SQCREG1, VLV_B0_WA_L3SQCREG1_VALUE);

	/*
	 * WaDisableVLVClockGating_VBIIssue:vlv
	 * Disable clock gating on th GCFG unit to prevent a delay
	 * in the reporting of vblank events.
	 */
	I915_WRITE(VLV_GUNIT_CLOCK_GATE, GCFG_DIS);
}

static void cherryview_init_clock_gating(struct drm_device *dev)
{
	struct drm_i915_private *dev_priv = to_i915(dev);

	/* WaVSRefCountFullforceMissDisable:chv */
	/* WaDSRefCountFullforceMissDisable:chv */
	I915_WRITE(GEN7_FF_THREAD_MODE,
		   I915_READ(GEN7_FF_THREAD_MODE) &
		   ~(GEN8_FF_DS_REF_CNT_FFME | GEN7_FF_VS_REF_CNT_FFME));

	/* WaDisableSemaphoreAndSyncFlipWait:chv */
	I915_WRITE(GEN6_RC_SLEEP_PSMI_CONTROL,
		   _MASKED_BIT_ENABLE(GEN8_RC_SEMA_IDLE_MSG_DISABLE));

	/* WaDisableCSUnitClockGating:chv */
	I915_WRITE(GEN6_UCGCTL1, I915_READ(GEN6_UCGCTL1) |
		   GEN6_CSUNIT_CLOCK_GATE_DISABLE);

	/* WaDisableSDEUnitClockGating:chv */
	I915_WRITE(GEN8_UCGCTL6, I915_READ(GEN8_UCGCTL6) |
		   GEN8_SDEUNIT_CLOCK_GATE_DISABLE);

	/*
	 * WaProgramL3SqcReg1Default:chv
	 * See gfxspecs/Related Documents/Performance Guide/
	 * LSQC Setting Recommendations.
	 */
	gen8_set_l3sqc_credits(dev_priv, 38, 2);

	/*
	 * GTT cache may not work with big pages, so if those
	 * are ever enabled GTT cache may need to be disabled.
	 */
	I915_WRITE(HSW_GTT_CACHE_EN, GTT_CACHE_EN_ALL);
}

static void g4x_init_clock_gating(struct drm_device *dev)
{
	struct drm_i915_private *dev_priv = to_i915(dev);
	uint32_t dspclk_gate;

	I915_WRITE(RENCLK_GATE_D1, 0);
	I915_WRITE(RENCLK_GATE_D2, VF_UNIT_CLOCK_GATE_DISABLE |
		   GS_UNIT_CLOCK_GATE_DISABLE |
		   CL_UNIT_CLOCK_GATE_DISABLE);
	I915_WRITE(RAMCLK_GATE_D, 0);
	dspclk_gate = VRHUNIT_CLOCK_GATE_DISABLE |
		OVRUNIT_CLOCK_GATE_DISABLE |
		OVCUNIT_CLOCK_GATE_DISABLE;
	if (IS_GM45(dev))
		dspclk_gate |= DSSUNIT_CLOCK_GATE_DISABLE;
	I915_WRITE(DSPCLK_GATE_D, dspclk_gate);

	/* WaDisableRenderCachePipelinedFlush */
	I915_WRITE(CACHE_MODE_0,
		   _MASKED_BIT_ENABLE(CM0_PIPELINED_RENDER_FLUSH_DISABLE));

	/* WaDisable_RenderCache_OperationalFlush:g4x */
	I915_WRITE(CACHE_MODE_0, _MASKED_BIT_DISABLE(RC_OP_FLUSH_ENABLE));

	g4x_disable_trickle_feed(dev);
}

static void crestline_init_clock_gating(struct drm_device *dev)
{
	struct drm_i915_private *dev_priv = to_i915(dev);

	I915_WRITE(RENCLK_GATE_D1, I965_RCC_CLOCK_GATE_DISABLE);
	I915_WRITE(RENCLK_GATE_D2, 0);
	I915_WRITE(DSPCLK_GATE_D, 0);
	I915_WRITE(RAMCLK_GATE_D, 0);
	I915_WRITE16(DEUC, 0);
	I915_WRITE(MI_ARB_STATE,
		   _MASKED_BIT_ENABLE(MI_ARB_DISPLAY_TRICKLE_FEED_DISABLE));

	/* WaDisable_RenderCache_OperationalFlush:gen4 */
	I915_WRITE(CACHE_MODE_0, _MASKED_BIT_DISABLE(RC_OP_FLUSH_ENABLE));
}

static void broadwater_init_clock_gating(struct drm_device *dev)
{
	struct drm_i915_private *dev_priv = to_i915(dev);

	I915_WRITE(RENCLK_GATE_D1, I965_RCZ_CLOCK_GATE_DISABLE |
		   I965_RCC_CLOCK_GATE_DISABLE |
		   I965_RCPB_CLOCK_GATE_DISABLE |
		   I965_ISC_CLOCK_GATE_DISABLE |
		   I965_FBC_CLOCK_GATE_DISABLE);
	I915_WRITE(RENCLK_GATE_D2, 0);
	I915_WRITE(MI_ARB_STATE,
		   _MASKED_BIT_ENABLE(MI_ARB_DISPLAY_TRICKLE_FEED_DISABLE));

	/* WaDisable_RenderCache_OperationalFlush:gen4 */
	I915_WRITE(CACHE_MODE_0, _MASKED_BIT_DISABLE(RC_OP_FLUSH_ENABLE));
}

static void gen3_init_clock_gating(struct drm_device *dev)
{
	struct drm_i915_private *dev_priv = to_i915(dev);
	u32 dstate = I915_READ(D_STATE);

	dstate |= DSTATE_PLL_D3_OFF | DSTATE_GFX_CLOCK_GATING |
		DSTATE_DOT_CLOCK_GATING;
	I915_WRITE(D_STATE, dstate);

	if (IS_PINEVIEW(dev))
		I915_WRITE(ECOSKPD, _MASKED_BIT_ENABLE(ECO_GATING_CX_ONLY));

	/* IIR "flip pending" means done if this bit is set */
	I915_WRITE(ECOSKPD, _MASKED_BIT_DISABLE(ECO_FLIP_DONE));

	/* interrupts should cause a wake up from C3 */
	I915_WRITE(INSTPM, _MASKED_BIT_ENABLE(INSTPM_AGPBUSY_INT_EN));

	/* On GEN3 we really need to make sure the ARB C3 LP bit is set */
	I915_WRITE(MI_ARB_STATE, _MASKED_BIT_ENABLE(MI_ARB_C3_LP_WRITE_ENABLE));

	I915_WRITE(MI_ARB_STATE,
		   _MASKED_BIT_ENABLE(MI_ARB_DISPLAY_TRICKLE_FEED_DISABLE));
}

static void i85x_init_clock_gating(struct drm_device *dev)
{
	struct drm_i915_private *dev_priv = to_i915(dev);

	I915_WRITE(RENCLK_GATE_D1, SV_CLOCK_GATE_DISABLE);

	/* interrupts should cause a wake up from C3 */
	I915_WRITE(MI_STATE, _MASKED_BIT_ENABLE(MI_AGPBUSY_INT_EN) |
		   _MASKED_BIT_DISABLE(MI_AGPBUSY_830_MODE));

	I915_WRITE(MEM_MODE,
		   _MASKED_BIT_ENABLE(MEM_DISPLAY_TRICKLE_FEED_DISABLE));
}

static void i830_init_clock_gating(struct drm_device *dev)
{
	struct drm_i915_private *dev_priv = to_i915(dev);

	I915_WRITE(DSPCLK_GATE_D, OVRUNIT_CLOCK_GATE_DISABLE);

	I915_WRITE(MEM_MODE,
		   _MASKED_BIT_ENABLE(MEM_DISPLAY_A_TRICKLE_FEED_DISABLE) |
		   _MASKED_BIT_ENABLE(MEM_DISPLAY_B_TRICKLE_FEED_DISABLE));
}

void intel_init_clock_gating(struct drm_device *dev)
{
	struct drm_i915_private *dev_priv = to_i915(dev);

	dev_priv->display.init_clock_gating(dev);
}

void intel_suspend_hw(struct drm_device *dev)
{
	if (HAS_PCH_LPT(dev))
		lpt_suspend_hw(dev);
}

static void nop_init_clock_gating(struct drm_device *dev)
{
	DRM_DEBUG_KMS("No clock gating settings or workarounds applied.\n");
}

/**
 * intel_init_clock_gating_hooks - setup the clock gating hooks
 * @dev_priv: device private
 *
 * Setup the hooks that configure which clocks of a given platform can be
 * gated and also apply various GT and display specific workarounds for these
 * platforms. Note that some GT specific workarounds are applied separately
 * when GPU contexts or batchbuffers start their execution.
 */
void intel_init_clock_gating_hooks(struct drm_i915_private *dev_priv)
{
	if (IS_SKYLAKE(dev_priv))
		dev_priv->display.init_clock_gating = skylake_init_clock_gating;
	else if (IS_KABYLAKE(dev_priv))
		dev_priv->display.init_clock_gating = kabylake_init_clock_gating;
	else if (IS_BROXTON(dev_priv))
		dev_priv->display.init_clock_gating = bxt_init_clock_gating;
	else if (IS_BROADWELL(dev_priv))
		dev_priv->display.init_clock_gating = broadwell_init_clock_gating;
	else if (IS_CHERRYVIEW(dev_priv))
		dev_priv->display.init_clock_gating = cherryview_init_clock_gating;
	else if (IS_HASWELL(dev_priv))
		dev_priv->display.init_clock_gating = haswell_init_clock_gating;
	else if (IS_IVYBRIDGE(dev_priv))
		dev_priv->display.init_clock_gating = ivybridge_init_clock_gating;
	else if (IS_VALLEYVIEW(dev_priv))
		dev_priv->display.init_clock_gating = valleyview_init_clock_gating;
	else if (IS_GEN6(dev_priv))
		dev_priv->display.init_clock_gating = gen6_init_clock_gating;
	else if (IS_GEN5(dev_priv))
		dev_priv->display.init_clock_gating = ironlake_init_clock_gating;
	else if (IS_G4X(dev_priv))
		dev_priv->display.init_clock_gating = g4x_init_clock_gating;
	else if (IS_CRESTLINE(dev_priv))
		dev_priv->display.init_clock_gating = crestline_init_clock_gating;
	else if (IS_BROADWATER(dev_priv))
		dev_priv->display.init_clock_gating = broadwater_init_clock_gating;
	else if (IS_GEN3(dev_priv))
		dev_priv->display.init_clock_gating = gen3_init_clock_gating;
	else if (IS_I85X(dev_priv) || IS_I865G(dev_priv))
		dev_priv->display.init_clock_gating = i85x_init_clock_gating;
	else if (IS_GEN2(dev_priv))
		dev_priv->display.init_clock_gating = i830_init_clock_gating;
	else {
		MISSING_CASE(INTEL_DEVID(dev_priv));
		dev_priv->display.init_clock_gating = nop_init_clock_gating;
	}
}

/* Set up chip specific power management-related functions */
void intel_init_pm(struct drm_device *dev)
{
	struct drm_i915_private *dev_priv = to_i915(dev);

	intel_fbc_init(dev_priv);

	/* For cxsr */
	if (IS_PINEVIEW(dev))
		i915_pineview_get_mem_freq(dev);
	else if (IS_GEN5(dev))
		i915_ironlake_get_mem_freq(dev);

	/* For FIFO watermark updates */
	if (INTEL_INFO(dev)->gen >= 9) {
		skl_setup_wm_latency(dev);
		dev_priv->display.update_wm = skl_update_wm;
		dev_priv->display.compute_global_watermarks = skl_compute_wm;
	} else if (HAS_PCH_SPLIT(dev)) {
		ilk_setup_wm_latency(dev);

		if ((IS_GEN5(dev) && dev_priv->wm.pri_latency[1] &&
		     dev_priv->wm.spr_latency[1] && dev_priv->wm.cur_latency[1]) ||
		    (!IS_GEN5(dev) && dev_priv->wm.pri_latency[0] &&
		     dev_priv->wm.spr_latency[0] && dev_priv->wm.cur_latency[0])) {
			dev_priv->display.compute_pipe_wm = ilk_compute_pipe_wm;
			dev_priv->display.compute_intermediate_wm =
				ilk_compute_intermediate_wm;
			dev_priv->display.initial_watermarks =
				ilk_initial_watermarks;
			dev_priv->display.optimize_watermarks =
				ilk_optimize_watermarks;
		} else {
			DRM_DEBUG_KMS("Failed to read display plane latency. "
				      "Disable CxSR\n");
		}
	} else if (IS_CHERRYVIEW(dev)) {
		vlv_setup_wm_latency(dev);
		dev_priv->display.update_wm = vlv_update_wm;
	} else if (IS_VALLEYVIEW(dev)) {
		vlv_setup_wm_latency(dev);
		dev_priv->display.update_wm = vlv_update_wm;
	} else if (IS_PINEVIEW(dev)) {
		if (!intel_get_cxsr_latency(IS_PINEVIEW_G(dev),
					    dev_priv->is_ddr3,
					    dev_priv->fsb_freq,
					    dev_priv->mem_freq)) {
			DRM_INFO("failed to find known CxSR latency "
				 "(found ddr%s fsb freq %d, mem freq %d), "
				 "disabling CxSR\n",
				 (dev_priv->is_ddr3 == 1) ? "3" : "2",
				 dev_priv->fsb_freq, dev_priv->mem_freq);
			/* Disable CxSR and never update its watermark again */
			intel_set_memory_cxsr(dev_priv, false);
			dev_priv->display.update_wm = NULL;
		} else
			dev_priv->display.update_wm = pineview_update_wm;
	} else if (IS_G4X(dev)) {
		dev_priv->display.update_wm = g4x_update_wm;
	} else if (IS_GEN4(dev)) {
		dev_priv->display.update_wm = i965_update_wm;
	} else if (IS_GEN3(dev)) {
		dev_priv->display.update_wm = i9xx_update_wm;
		dev_priv->display.get_fifo_size = i9xx_get_fifo_size;
	} else if (IS_GEN2(dev)) {
		if (INTEL_INFO(dev)->num_pipes == 1) {
			dev_priv->display.update_wm = i845_update_wm;
			dev_priv->display.get_fifo_size = i845_get_fifo_size;
		} else {
			dev_priv->display.update_wm = i9xx_update_wm;
			dev_priv->display.get_fifo_size = i830_get_fifo_size;
		}
	} else {
		DRM_ERROR("unexpected fall-through in intel_init_pm\n");
	}
}

int sandybridge_pcode_read(struct drm_i915_private *dev_priv, u32 mbox, u32 *val)
{
	WARN_ON(!mutex_is_locked(&dev_priv->rps.hw_lock));

	/* GEN6_PCODE_* are outside of the forcewake domain, we can
	 * use te fw I915_READ variants to reduce the amount of work
	 * required when reading/writing.
	 */

	if (I915_READ_FW(GEN6_PCODE_MAILBOX) & GEN6_PCODE_READY) {
		DRM_DEBUG_DRIVER("warning: pcode (read) mailbox access failed\n");
		return -EAGAIN;
	}

	I915_WRITE_FW(GEN6_PCODE_DATA, *val);
	I915_WRITE_FW(GEN6_PCODE_DATA1, 0);
	I915_WRITE_FW(GEN6_PCODE_MAILBOX, GEN6_PCODE_READY | mbox);

	if (intel_wait_for_register_fw(dev_priv,
				       GEN6_PCODE_MAILBOX, GEN6_PCODE_READY, 0,
				       500)) {
		DRM_ERROR("timeout waiting for pcode read (%d) to finish\n", mbox);
		return -ETIMEDOUT;
	}

	*val = I915_READ_FW(GEN6_PCODE_DATA);
	I915_WRITE_FW(GEN6_PCODE_DATA, 0);

	return 0;
}

int sandybridge_pcode_write(struct drm_i915_private *dev_priv,
			       u32 mbox, u32 val)
{
	WARN_ON(!mutex_is_locked(&dev_priv->rps.hw_lock));

	/* GEN6_PCODE_* are outside of the forcewake domain, we can
	 * use te fw I915_READ variants to reduce the amount of work
	 * required when reading/writing.
	 */

	if (I915_READ_FW(GEN6_PCODE_MAILBOX) & GEN6_PCODE_READY) {
		DRM_DEBUG_DRIVER("warning: pcode (write) mailbox access failed\n");
		return -EAGAIN;
	}

	I915_WRITE_FW(GEN6_PCODE_DATA, val);
	I915_WRITE_FW(GEN6_PCODE_MAILBOX, GEN6_PCODE_READY | mbox);

	if (intel_wait_for_register_fw(dev_priv,
				       GEN6_PCODE_MAILBOX, GEN6_PCODE_READY, 0,
				       500)) {
		DRM_ERROR("timeout waiting for pcode write (%d) to finish\n", mbox);
		return -ETIMEDOUT;
	}

	I915_WRITE_FW(GEN6_PCODE_DATA, 0);

	return 0;
}

static int byt_gpu_freq(struct drm_i915_private *dev_priv, int val)
{
	/*
	 * N = val - 0xb7
	 * Slow = Fast = GPLL ref * N
	 */
	return DIV_ROUND_CLOSEST(dev_priv->rps.gpll_ref_freq * (val - 0xb7), 1000);
}

static int byt_freq_opcode(struct drm_i915_private *dev_priv, int val)
{
	return DIV_ROUND_CLOSEST(1000 * val, dev_priv->rps.gpll_ref_freq) + 0xb7;
}

static int chv_gpu_freq(struct drm_i915_private *dev_priv, int val)
{
	/*
	 * N = val / 2
	 * CU (slow) = CU2x (fast) / 2 = GPLL ref * N / 2
	 */
	return DIV_ROUND_CLOSEST(dev_priv->rps.gpll_ref_freq * val, 2 * 2 * 1000);
}

static int chv_freq_opcode(struct drm_i915_private *dev_priv, int val)
{
	/* CHV needs even values */
	return DIV_ROUND_CLOSEST(2 * 1000 * val, dev_priv->rps.gpll_ref_freq) * 2;
}

int intel_gpu_freq(struct drm_i915_private *dev_priv, int val)
{
	if (IS_GEN9(dev_priv))
		return DIV_ROUND_CLOSEST(val * GT_FREQUENCY_MULTIPLIER,
					 GEN9_FREQ_SCALER);
	else if (IS_CHERRYVIEW(dev_priv))
		return chv_gpu_freq(dev_priv, val);
	else if (IS_VALLEYVIEW(dev_priv))
		return byt_gpu_freq(dev_priv, val);
	else
		return val * GT_FREQUENCY_MULTIPLIER;
}

int intel_freq_opcode(struct drm_i915_private *dev_priv, int val)
{
	if (IS_GEN9(dev_priv))
		return DIV_ROUND_CLOSEST(val * GEN9_FREQ_SCALER,
					 GT_FREQUENCY_MULTIPLIER);
	else if (IS_CHERRYVIEW(dev_priv))
		return chv_freq_opcode(dev_priv, val);
	else if (IS_VALLEYVIEW(dev_priv))
		return byt_freq_opcode(dev_priv, val);
	else
		return DIV_ROUND_CLOSEST(val, GT_FREQUENCY_MULTIPLIER);
}

struct request_boost {
	struct work_struct work;
	struct drm_i915_gem_request *req;
};

static void __intel_rps_boost_work(struct work_struct *work)
{
	struct request_boost *boost = container_of(work, struct request_boost, work);
	struct drm_i915_gem_request *req = boost->req;

	if (!i915_gem_request_completed(req))
		gen6_rps_boost(req->i915, NULL, req->emitted_jiffies);

	i915_gem_request_unreference(req);
	kfree(boost);
}

void intel_queue_rps_boost_for_request(struct drm_i915_gem_request *req)
{
	struct request_boost *boost;

	if (req == NULL || INTEL_GEN(req->i915) < 6)
		return;

	if (i915_gem_request_completed(req))
		return;

	boost = kmalloc(sizeof(*boost), GFP_ATOMIC);
	if (boost == NULL)
		return;

	i915_gem_request_reference(req);
	boost->req = req;

	INIT_WORK(&boost->work, __intel_rps_boost_work);
	queue_work(req->i915->wq, &boost->work);
}

void intel_pm_setup(struct drm_device *dev)
{
	struct drm_i915_private *dev_priv = to_i915(dev);

	mutex_init(&dev_priv->rps.hw_lock);
	spin_lock_init(&dev_priv->rps.client_lock);

	INIT_DELAYED_WORK(&dev_priv->rps.delayed_resume_work,
			  intel_gen6_powersave_work);
	INIT_LIST_HEAD(&dev_priv->rps.clients);
	INIT_LIST_HEAD(&dev_priv->rps.semaphores.link);
	INIT_LIST_HEAD(&dev_priv->rps.mmioflips.link);

	dev_priv->pm.suspended = false;
	atomic_set(&dev_priv->pm.wakeref_count, 0);
	atomic_set(&dev_priv->pm.atomic_seq, 0);
}<|MERGE_RESOLUTION|>--- conflicted
+++ resolved
@@ -57,11 +57,7 @@
 
 static void gen9_init_clock_gating(struct drm_device *dev)
 {
-<<<<<<< HEAD
-	struct drm_i915_private *dev_priv = to_i915(dev);
-=======
 	struct drm_i915_private *dev_priv = dev->dev_private;
->>>>>>> 523d939e
 
 	/* See Bspec note for PSR2_CTL bit 31, Wa#828:skl,bxt,kbl */
 	I915_WRITE(CHICKEN_PAR1_1,
@@ -88,8 +84,6 @@
 static void bxt_init_clock_gating(struct drm_device *dev)
 {
 	struct drm_i915_private *dev_priv = to_i915(dev);
-
-	gen9_init_clock_gating(dev);
 
 	gen9_init_clock_gating(dev);
 
@@ -7027,7 +7021,6 @@
 	}
 }
 
-<<<<<<< HEAD
 static void gen8_set_l3sqc_credits(struct drm_i915_private *dev_priv,
 				   int general_prio_credits,
 				   int high_prio_credits)
@@ -7053,12 +7046,7 @@
 
 static void kabylake_init_clock_gating(struct drm_device *dev)
 {
-	struct drm_i915_private *dev_priv = to_i915(dev);
-=======
-static void kabylake_init_clock_gating(struct drm_device *dev)
-{
 	struct drm_i915_private *dev_priv = dev->dev_private;
->>>>>>> 523d939e
 
 	gen9_init_clock_gating(dev);
 
@@ -7079,8 +7067,7 @@
 
 static void skylake_init_clock_gating(struct drm_device *dev)
 {
-<<<<<<< HEAD
-	struct drm_i915_private *dev_priv = to_i915(dev);
+	struct drm_i915_private *dev_priv = dev->dev_private;
 
 	gen9_init_clock_gating(dev);
 
@@ -7088,12 +7075,6 @@
 	I915_WRITE(FBC_LLC_READ_CTRL, I915_READ(FBC_LLC_READ_CTRL) |
 		   FBC_LLC_FULLY_OPEN);
 
-=======
-	struct drm_i915_private *dev_priv = dev->dev_private;
-
-	gen9_init_clock_gating(dev);
-
->>>>>>> 523d939e
 	/* WaFbcNukeOnHostModify:skl */
 	I915_WRITE(ILK_DPFC_CHICKEN, I915_READ(ILK_DPFC_CHICKEN) |
 		   ILK_DPFC_NUKE_ON_ANY_MODIFICATION);
