/*
 * SPDX-License-Identifier: MIT
 *
 * Copyright © 2019 Intel Corporation
 */

#ifndef _I915_ACTIVE_H_
#define _I915_ACTIVE_H_

#include <linux/lockdep.h>

#include "i915_active_types.h"
#include "i915_request.h"

/*
 * We treat requests as fences. This is not be to confused with our
 * "fence registers" but pipeline synchronisation objects ala GL_ARB_sync.
 * We use the fences to synchronize access from the CPU with activity on the
 * GPU, for example, we should not rewrite an object's PTE whilst the GPU
 * is reading them. We also track fences at a higher level to provide
 * implicit synchronisation around GEM objects, e.g. set-domain will wait
 * for outstanding GPU rendering before marking the object ready for CPU
 * access, or a pageflip will wait until the GPU is complete before showing
 * the frame on the scanout.
 *
 * In order to use a fence, the object must track the fence it needs to
 * serialise with. For example, GEM objects want to track both read and
 * write access so that we can perform concurrent read operations between
 * the CPU and GPU engines, as well as waiting for all rendering to
 * complete, or waiting for the last GPU user of a "fence register". The
 * object then embeds a #i915_active_request to track the most recent (in
 * retirement order) request relevant for the desired mode of access.
 * The #i915_active_request is updated with i915_active_request_set() to
 * track the most recent fence request, typically this is done as part of
 * i915_vma_move_to_active().
 *
 * When the #i915_active_request completes (is retired), it will
 * signal its completion to the owner through a callback as well as mark
 * itself as idle (i915_active_request.request == NULL). The owner
 * can then perform any action, such as delayed freeing of an active
 * resource including itself.
 */

void i915_active_retire_noop(struct i915_active_request *active,
			     struct i915_request *request);

/**
 * i915_active_request_init - prepares the activity tracker for use
 * @active - the active tracker
 * @rq - initial request to track, can be NULL
 * @func - a callback when then the tracker is retired (becomes idle),
 *         can be NULL
 *
 * i915_active_request_init() prepares the embedded @active struct for use as
 * an activity tracker, that is for tracking the last known active request
 * associated with it. When the last request becomes idle, when it is retired
 * after completion, the optional callback @func is invoked.
 */
static inline void
i915_active_request_init(struct i915_active_request *active,
			 struct i915_request *rq,
			 i915_active_retire_fn retire)
{
	RCU_INIT_POINTER(active->request, rq);
	INIT_LIST_HEAD(&active->link);
	active->retire = retire ?: i915_active_retire_noop;
}

#define INIT_ACTIVE_REQUEST(name) i915_active_request_init((name), NULL, NULL)

/**
 * i915_active_request_set - updates the tracker to watch the current request
 * @active - the active tracker
 * @request - the request to watch
 *
 * __i915_active_request_set() watches the given @request for completion. Whilst
 * that @request is busy, the @active reports busy. When that @request is
 * retired, the @active tracker is updated to report idle.
 */
static inline void
__i915_active_request_set(struct i915_active_request *active,
			  struct i915_request *request)
{
	list_move(&active->link, &request->active_list);
	rcu_assign_pointer(active->request, request);
}

int __must_check
i915_active_request_set(struct i915_active_request *active,
			struct i915_request *rq);

/**
 * i915_active_request_set_retire_fn - updates the retirement callback
 * @active - the active tracker
 * @fn - the routine called when the request is retired
 * @mutex - struct_mutex used to guard retirements
 *
 * i915_active_request_set_retire_fn() updates the function pointer that
 * is called when the final request associated with the @active tracker
 * is retired.
 */
static inline void
i915_active_request_set_retire_fn(struct i915_active_request *active,
				  i915_active_retire_fn fn,
				  struct mutex *mutex)
{
	lockdep_assert_held(mutex);
	active->retire = fn ?: i915_active_retire_noop;
}

/**
 * i915_active_request_raw - return the active request
 * @active - the active tracker
 *
 * i915_active_request_raw() returns the current request being tracked, or NULL.
 * It does not obtain a reference on the request for the caller, so the caller
 * must hold struct_mutex.
 */
static inline struct i915_request *
i915_active_request_raw(const struct i915_active_request *active,
			struct mutex *mutex)
{
	return rcu_dereference_protected(active->request,
					 lockdep_is_held(mutex));
}

/**
 * i915_active_request_peek - report the active request being monitored
 * @active - the active tracker
 *
 * i915_active_request_peek() returns the current request being tracked if
 * still active, or NULL. It does not obtain a reference on the request
 * for the caller, so the caller must hold struct_mutex.
 */
static inline struct i915_request *
i915_active_request_peek(const struct i915_active_request *active,
			 struct mutex *mutex)
{
	struct i915_request *request;

	request = i915_active_request_raw(active, mutex);
	if (!request || i915_request_completed(request))
		return NULL;

	return request;
}

/**
 * i915_active_request_get - return a reference to the active request
 * @active - the active tracker
 *
 * i915_active_request_get() returns a reference to the active request, or NULL
 * if the active tracker is idle. The caller must hold struct_mutex.
 */
static inline struct i915_request *
i915_active_request_get(const struct i915_active_request *active,
			struct mutex *mutex)
{
	return i915_request_get(i915_active_request_peek(active, mutex));
}

/**
 * __i915_active_request_get_rcu - return a reference to the active request
 * @active - the active tracker
 *
 * __i915_active_request_get() returns a reference to the active request,
 * or NULL if the active tracker is idle. The caller must hold the RCU read
 * lock, but the returned pointer is safe to use outside of RCU.
 */
static inline struct i915_request *
__i915_active_request_get_rcu(const struct i915_active_request *active)
{
	/*
	 * Performing a lockless retrieval of the active request is super
	 * tricky. SLAB_TYPESAFE_BY_RCU merely guarantees that the backing
	 * slab of request objects will not be freed whilst we hold the
	 * RCU read lock. It does not guarantee that the request itself
	 * will not be freed and then *reused*. Viz,
	 *
	 * Thread A			Thread B
	 *
	 * rq = active.request
	 *				retire(rq) -> free(rq);
	 *				(rq is now first on the slab freelist)
	 *				active.request = NULL
	 *
	 *				rq = new submission on a new object
	 * ref(rq)
	 *
	 * To prevent the request from being reused whilst the caller
	 * uses it, we take a reference like normal. Whilst acquiring
	 * the reference we check that it is not in a destroyed state
	 * (refcnt == 0). That prevents the request being reallocated
	 * whilst the caller holds on to it. To check that the request
	 * was not reallocated as we acquired the reference we have to
	 * check that our request remains the active request across
	 * the lookup, in the same manner as a seqlock. The visibility
	 * of the pointer versus the reference counting is controlled
	 * by using RCU barriers (rcu_dereference and rcu_assign_pointer).
	 *
	 * In the middle of all that, we inspect whether the request is
	 * complete. Retiring is lazy so the request may be completed long
	 * before the active tracker is updated. Querying whether the
	 * request is complete is far cheaper (as it involves no locked
	 * instructions setting cachelines to exclusive) than acquiring
	 * the reference, so we do it first. The RCU read lock ensures the
	 * pointer dereference is valid, but does not ensure that the
	 * seqno nor HWS is the right one! However, if the request was
	 * reallocated, that means the active tracker's request was complete.
	 * If the new request is also complete, then both are and we can
	 * just report the active tracker is idle. If the new request is
	 * incomplete, then we acquire a reference on it and check that
	 * it remained the active request.
	 *
	 * It is then imperative that we do not zero the request on
	 * reallocation, so that we can chase the dangling pointers!
	 * See i915_request_alloc().
	 */
	do {
		struct i915_request *request;

		request = rcu_dereference(active->request);
		if (!request || i915_request_completed(request))
			return NULL;

		/*
		 * An especially silly compiler could decide to recompute the
		 * result of i915_request_completed, more specifically
		 * re-emit the load for request->fence.seqno. A race would catch
		 * a later seqno value, which could flip the result from true to
		 * false. Which means part of the instructions below might not
		 * be executed, while later on instructions are executed. Due to
		 * barriers within the refcounting the inconsistency can't reach
		 * past the call to i915_request_get_rcu, but not executing
		 * that while still executing i915_request_put() creates
		 * havoc enough.  Prevent this with a compiler barrier.
		 */
		barrier();

		request = i915_request_get_rcu(request);

		/*
		 * What stops the following rcu_access_pointer() from occurring
		 * before the above i915_request_get_rcu()? If we were
		 * to read the value before pausing to get the reference to
		 * the request, we may not notice a change in the active
		 * tracker.
		 *
		 * The rcu_access_pointer() is a mere compiler barrier, which
		 * means both the CPU and compiler are free to perform the
		 * memory read without constraint. The compiler only has to
		 * ensure that any operations after the rcu_access_pointer()
		 * occur afterwards in program order. This means the read may
		 * be performed earlier by an out-of-order CPU, or adventurous
		 * compiler.
		 *
		 * The atomic operation at the heart of
		 * i915_request_get_rcu(), see dma_fence_get_rcu(), is
		 * atomic_inc_not_zero() which is only a full memory barrier
		 * when successful. That is, if i915_request_get_rcu()
		 * returns the request (and so with the reference counted
		 * incremented) then the following read for rcu_access_pointer()
		 * must occur after the atomic operation and so confirm
		 * that this request is the one currently being tracked.
		 *
		 * The corresponding write barrier is part of
		 * rcu_assign_pointer().
		 */
		if (!request || request == rcu_access_pointer(active->request))
			return rcu_pointer_handoff(request);

		i915_request_put(request);
	} while (1);
}

/**
 * i915_active_request_get_unlocked - return a reference to the active request
 * @active - the active tracker
 *
 * i915_active_request_get_unlocked() returns a reference to the active request,
 * or NULL if the active tracker is idle. The reference is obtained under RCU,
 * so no locking is required by the caller.
 *
 * The reference should be freed with i915_request_put().
 */
static inline struct i915_request *
i915_active_request_get_unlocked(const struct i915_active_request *active)
{
	struct i915_request *request;

	rcu_read_lock();
	request = __i915_active_request_get_rcu(active);
	rcu_read_unlock();

	return request;
}

/**
 * i915_active_request_isset - report whether the active tracker is assigned
 * @active - the active tracker
 *
 * i915_active_request_isset() returns true if the active tracker is currently
 * assigned to a request. Due to the lazy retiring, that request may be idle
 * and this may report stale information.
 */
static inline bool
i915_active_request_isset(const struct i915_active_request *active)
{
	return rcu_access_pointer(active->request);
}

/**
 * i915_active_request_retire - waits until the request is retired
 * @active - the active request on which to wait
 *
 * i915_active_request_retire() waits until the request is completed,
 * and then ensures that at least the retirement handler for this
 * @active tracker is called before returning. If the @active
 * tracker is idle, the function returns immediately.
 */
static inline int __must_check
i915_active_request_retire(struct i915_active_request *active,
			   struct mutex *mutex)
{
	struct i915_request *request;
	long ret;

	request = i915_active_request_raw(active, mutex);
	if (!request)
		return 0;

	ret = i915_request_wait(request,
				I915_WAIT_INTERRUPTIBLE,
				MAX_SCHEDULE_TIMEOUT);
	if (ret < 0)
		return ret;

	list_del_init(&active->link);
	RCU_INIT_POINTER(active->request, NULL);

	active->retire(active, request);

	return 0;
}

/*
 * GPU activity tracking
 *
 * Each set of commands submitted to the GPU compromises a single request that
 * signals a fence upon completion. struct i915_request combines the
 * command submission, scheduling and fence signaling roles. If we want to see
 * if a particular task is complete, we need to grab the fence (struct
 * i915_request) for that task and check or wait for it to be signaled. More
 * often though we want to track the status of a bunch of tasks, for example
 * to wait for the GPU to finish accessing some memory across a variety of
 * different command pipelines from different clients. We could choose to
 * track every single request associated with the task, but knowing that
 * each request belongs to an ordered timeline (later requests within a
 * timeline must wait for earlier requests), we need only track the
 * latest request in each timeline to determine the overall status of the
 * task.
 *
 * struct i915_active provides this tracking across timelines. It builds a
 * composite shared-fence, and is updated as new work is submitted to the task,
 * forming a snapshot of the current status. It should be embedded into the
 * different resources that need to track their associated GPU activity to
 * provide a callback when that GPU activity has ceased, or otherwise to
 * provide a serialisation point either for request submission or for CPU
 * synchronisation.
 */

void i915_active_init(struct drm_i915_private *i915,
		      struct i915_active *ref,
		      void (*retire)(struct i915_active *ref));

int i915_active_ref(struct i915_active *ref,
		    u64 timeline,
		    struct i915_request *rq);

int i915_active_wait(struct i915_active *ref);

int i915_request_await_active(struct i915_request *rq,
			      struct i915_active *ref);
int i915_request_await_active_request(struct i915_request *rq,
				      struct i915_active_request *active);

bool i915_active_acquire(struct i915_active *ref);

static inline void i915_active_cancel(struct i915_active *ref)
{
	GEM_BUG_ON(ref->count != 1);
	ref->count = 0;
}

void i915_active_release(struct i915_active *ref);

static inline bool
i915_active_is_idle(const struct i915_active *ref)
{
	return !ref->count;
}

#if IS_ENABLED(CONFIG_DRM_I915_DEBUG_GEM)
void i915_active_fini(struct i915_active *ref);
#else
static inline void i915_active_fini(struct i915_active *ref) { }
#endif

<<<<<<< HEAD
=======
int i915_active_acquire_preallocate_barrier(struct i915_active *ref,
					    struct intel_engine_cs *engine);
void i915_active_acquire_barrier(struct i915_active *ref);
void i915_request_add_barriers(struct i915_request *rq);

>>>>>>> 4cf643a3
#endif /* _I915_ACTIVE_H_ */<|MERGE_RESOLUTION|>--- conflicted
+++ resolved
@@ -406,12 +406,9 @@
 static inline void i915_active_fini(struct i915_active *ref) { }
 #endif
 
-<<<<<<< HEAD
-=======
 int i915_active_acquire_preallocate_barrier(struct i915_active *ref,
 					    struct intel_engine_cs *engine);
 void i915_active_acquire_barrier(struct i915_active *ref);
 void i915_request_add_barriers(struct i915_request *rq);
 
->>>>>>> 4cf643a3
 #endif /* _I915_ACTIVE_H_ */