/*
 * Copyright © 2010 Daniel Vetter
 * Copyright © 2011-2014 Intel Corporation
 *
 * Permission is hereby granted, free of charge, to any person obtaining a
 * copy of this software and associated documentation files (the "Software"),
 * to deal in the Software without restriction, including without limitation
 * the rights to use, copy, modify, merge, publish, distribute, sublicense,
 * and/or sell copies of the Software, and to permit persons to whom the
 * Software is furnished to do so, subject to the following conditions:
 *
 * The above copyright notice and this permission notice (including the next
 * paragraph) shall be included in all copies or substantial portions of the
 * Software.
 *
 * THE SOFTWARE IS PROVIDED "AS IS", WITHOUT WARRANTY OF ANY KIND, EXPRESS OR
 * IMPLIED, INCLUDING BUT NOT LIMITED TO THE WARRANTIES OF MERCHANTABILITY,
 * FITNESS FOR A PARTICULAR PURPOSE AND NONINFRINGEMENT.  IN NO EVENT SHALL
 * THE AUTHORS OR COPYRIGHT HOLDERS BE LIABLE FOR ANY CLAIM, DAMAGES OR OTHER
 * LIABILITY, WHETHER IN AN ACTION OF CONTRACT, TORT OR OTHERWISE, ARISING
 * FROM, OUT OF OR IN CONNECTION WITH THE SOFTWARE OR THE USE OR OTHER DEALINGS
 * IN THE SOFTWARE.
 *
 */

#include <linux/seq_file.h>
#include <drm/drmP.h>
#include <drm/i915_drm.h>
#include "i915_drv.h"
#include "i915_trace.h"
#include "intel_drv.h"

bool intel_enable_ppgtt(struct drm_device *dev, bool full)
{
	if (i915.enable_ppgtt == 0 || !HAS_ALIASING_PPGTT(dev))
		return false;

	if (i915.enable_ppgtt == 1 && full)
		return false;

#ifdef CONFIG_INTEL_IOMMU
	/* Disable ppgtt on SNB if VT-d is on. */
	if (INTEL_INFO(dev)->gen == 6 && intel_iommu_gfx_mapped) {
		DRM_INFO("Disabling PPGTT because VT-d is on\n");
		return false;
	}
#endif

	/* Full ppgtt disabled by default for now due to issues. */
	if (full)
		return false; /* HAS_PPGTT(dev) */
	else
		return HAS_ALIASING_PPGTT(dev);
}

#define GEN6_PPGTT_PD_ENTRIES 512
#define I915_PPGTT_PT_ENTRIES (PAGE_SIZE / sizeof(gen6_gtt_pte_t))
typedef uint64_t gen8_gtt_pte_t;
typedef gen8_gtt_pte_t gen8_ppgtt_pde_t;

/* PPGTT stuff */
#define GEN6_GTT_ADDR_ENCODE(addr)	((addr) | (((addr) >> 28) & 0xff0))
#define HSW_GTT_ADDR_ENCODE(addr)	((addr) | (((addr) >> 28) & 0x7f0))

#define GEN6_PDE_VALID			(1 << 0)
/* gen6+ has bit 11-4 for physical addr bit 39-32 */
#define GEN6_PDE_ADDR_ENCODE(addr)	GEN6_GTT_ADDR_ENCODE(addr)

#define GEN6_PTE_VALID			(1 << 0)
#define GEN6_PTE_UNCACHED		(1 << 1)
#define HSW_PTE_UNCACHED		(0)
#define GEN6_PTE_CACHE_LLC		(2 << 1)
#define GEN7_PTE_CACHE_L3_LLC		(3 << 1)
#define GEN6_PTE_ADDR_ENCODE(addr)	GEN6_GTT_ADDR_ENCODE(addr)
#define HSW_PTE_ADDR_ENCODE(addr)	HSW_GTT_ADDR_ENCODE(addr)

/* Cacheability Control is a 4-bit value. The low three bits are stored in *
 * bits 3:1 of the PTE, while the fourth bit is stored in bit 11 of the PTE.
 */
#define HSW_CACHEABILITY_CONTROL(bits)	((((bits) & 0x7) << 1) | \
					 (((bits) & 0x8) << (11 - 3)))
#define HSW_WB_LLC_AGE3			HSW_CACHEABILITY_CONTROL(0x2)
#define HSW_WB_LLC_AGE0			HSW_CACHEABILITY_CONTROL(0x3)
#define HSW_WB_ELLC_LLC_AGE0		HSW_CACHEABILITY_CONTROL(0xb)
#define HSW_WB_ELLC_LLC_AGE3		HSW_CACHEABILITY_CONTROL(0x8)
#define HSW_WT_ELLC_LLC_AGE0		HSW_CACHEABILITY_CONTROL(0x6)
#define HSW_WT_ELLC_LLC_AGE3		HSW_CACHEABILITY_CONTROL(0x7)

#define GEN8_PTES_PER_PAGE		(PAGE_SIZE / sizeof(gen8_gtt_pte_t))
#define GEN8_PDES_PER_PAGE		(PAGE_SIZE / sizeof(gen8_ppgtt_pde_t))

/* GEN8 legacy style addressis defined as a 3 level page table:
 * 31:30 | 29:21 | 20:12 |  11:0
 * PDPE  |  PDE  |  PTE  | offset
 * The difference as compared to normal x86 3 level page table is the PDPEs are
 * programmed via register.
 */
#define GEN8_PDPE_SHIFT			30
#define GEN8_PDPE_MASK			0x3
#define GEN8_PDE_SHIFT			21
#define GEN8_PDE_MASK			0x1ff
#define GEN8_PTE_SHIFT			12
#define GEN8_PTE_MASK			0x1ff

#define PPAT_UNCACHED_INDEX		(_PAGE_PWT | _PAGE_PCD)
#define PPAT_CACHED_PDE_INDEX		0 /* WB LLC */
#define PPAT_CACHED_INDEX		_PAGE_PAT /* WB LLCeLLC */
#define PPAT_DISPLAY_ELLC_INDEX		_PAGE_PCD /* WT eLLC */

static void ppgtt_bind_vma(struct i915_vma *vma,
			   enum i915_cache_level cache_level,
			   u32 flags);
static void ppgtt_unbind_vma(struct i915_vma *vma);
static int gen8_ppgtt_enable(struct i915_hw_ppgtt *ppgtt);

static inline gen8_gtt_pte_t gen8_pte_encode(dma_addr_t addr,
					     enum i915_cache_level level,
					     bool valid)
{
	gen8_gtt_pte_t pte = valid ? _PAGE_PRESENT | _PAGE_RW : 0;
	pte |= addr;
	if (level != I915_CACHE_NONE)
		pte |= PPAT_CACHED_INDEX;
	else
		pte |= PPAT_UNCACHED_INDEX;
	return pte;
}

static inline gen8_ppgtt_pde_t gen8_pde_encode(struct drm_device *dev,
					     dma_addr_t addr,
					     enum i915_cache_level level)
{
	gen8_ppgtt_pde_t pde = _PAGE_PRESENT | _PAGE_RW;
	pde |= addr;
	if (level != I915_CACHE_NONE)
		pde |= PPAT_CACHED_PDE_INDEX;
	else
		pde |= PPAT_UNCACHED_INDEX;
	return pde;
}

static gen6_gtt_pte_t snb_pte_encode(dma_addr_t addr,
				     enum i915_cache_level level,
				     bool valid)
{
	gen6_gtt_pte_t pte = valid ? GEN6_PTE_VALID : 0;
	pte |= GEN6_PTE_ADDR_ENCODE(addr);

	switch (level) {
	case I915_CACHE_L3_LLC:
	case I915_CACHE_LLC:
		pte |= GEN6_PTE_CACHE_LLC;
		break;
	case I915_CACHE_NONE:
		pte |= GEN6_PTE_UNCACHED;
		break;
	default:
		WARN_ON(1);
	}

	return pte;
}

static gen6_gtt_pte_t ivb_pte_encode(dma_addr_t addr,
				     enum i915_cache_level level,
				     bool valid)
{
	gen6_gtt_pte_t pte = valid ? GEN6_PTE_VALID : 0;
	pte |= GEN6_PTE_ADDR_ENCODE(addr);

	switch (level) {
	case I915_CACHE_L3_LLC:
		pte |= GEN7_PTE_CACHE_L3_LLC;
		break;
	case I915_CACHE_LLC:
		pte |= GEN6_PTE_CACHE_LLC;
		break;
	case I915_CACHE_NONE:
		pte |= GEN6_PTE_UNCACHED;
		break;
	default:
		WARN_ON(1);
	}

	return pte;
}

#define BYT_PTE_WRITEABLE		(1 << 1)
#define BYT_PTE_SNOOPED_BY_CPU_CACHES	(1 << 2)

static gen6_gtt_pte_t byt_pte_encode(dma_addr_t addr,
				     enum i915_cache_level level,
				     bool valid)
{
	gen6_gtt_pte_t pte = valid ? GEN6_PTE_VALID : 0;
	pte |= GEN6_PTE_ADDR_ENCODE(addr);

	/* Mark the page as writeable.  Other platforms don't have a
	 * setting for read-only/writable, so this matches that behavior.
	 */
	pte |= BYT_PTE_WRITEABLE;

	if (level != I915_CACHE_NONE)
		pte |= BYT_PTE_SNOOPED_BY_CPU_CACHES;

	return pte;
}

static gen6_gtt_pte_t hsw_pte_encode(dma_addr_t addr,
				     enum i915_cache_level level,
				     bool valid)
{
	gen6_gtt_pte_t pte = valid ? GEN6_PTE_VALID : 0;
	pte |= HSW_PTE_ADDR_ENCODE(addr);

	if (level != I915_CACHE_NONE)
		pte |= HSW_WB_LLC_AGE3;

	return pte;
}

static gen6_gtt_pte_t iris_pte_encode(dma_addr_t addr,
				      enum i915_cache_level level,
				      bool valid)
{
	gen6_gtt_pte_t pte = valid ? GEN6_PTE_VALID : 0;
	pte |= HSW_PTE_ADDR_ENCODE(addr);

	switch (level) {
	case I915_CACHE_NONE:
		break;
	case I915_CACHE_WT:
		pte |= HSW_WT_ELLC_LLC_AGE3;
		break;
	default:
		pte |= HSW_WB_ELLC_LLC_AGE3;
		break;
	}

	return pte;
}

/* Broadwell Page Directory Pointer Descriptors */
static int gen8_write_pdp(struct intel_ring_buffer *ring, unsigned entry,
			   uint64_t val, bool synchronous)
{
	struct drm_i915_private *dev_priv = ring->dev->dev_private;
	int ret;

	BUG_ON(entry >= 4);

	if (synchronous) {
		I915_WRITE(GEN8_RING_PDP_UDW(ring, entry), val >> 32);
		I915_WRITE(GEN8_RING_PDP_LDW(ring, entry), (u32)val);
		return 0;
	}

	ret = intel_ring_begin(ring, 6);
	if (ret)
		return ret;

	intel_ring_emit(ring, MI_LOAD_REGISTER_IMM(1));
	intel_ring_emit(ring, GEN8_RING_PDP_UDW(ring, entry));
	intel_ring_emit(ring, (u32)(val >> 32));
	intel_ring_emit(ring, MI_LOAD_REGISTER_IMM(1));
	intel_ring_emit(ring, GEN8_RING_PDP_LDW(ring, entry));
	intel_ring_emit(ring, (u32)(val));
	intel_ring_advance(ring);

	return 0;
}

static int gen8_mm_switch(struct i915_hw_ppgtt *ppgtt,
			  struct intel_ring_buffer *ring,
			  bool synchronous)
{
	int i, ret;

	/* bit of a hack to find the actual last used pd */
	int used_pd = ppgtt->num_pd_entries / GEN8_PDES_PER_PAGE;

	for (i = used_pd - 1; i >= 0; i--) {
		dma_addr_t addr = ppgtt->pd_dma_addr[i];
		ret = gen8_write_pdp(ring, i, addr, synchronous);
		if (ret)
			return ret;
	}

	return 0;
}

static void gen8_ppgtt_clear_range(struct i915_address_space *vm,
				   uint64_t start,
				   uint64_t length,
				   bool use_scratch)
{
	struct i915_hw_ppgtt *ppgtt =
		container_of(vm, struct i915_hw_ppgtt, base);
	gen8_gtt_pte_t *pt_vaddr, scratch_pte;
	unsigned pdpe = start >> GEN8_PDPE_SHIFT & GEN8_PDPE_MASK;
	unsigned pde = start >> GEN8_PDE_SHIFT & GEN8_PDE_MASK;
	unsigned pte = start >> GEN8_PTE_SHIFT & GEN8_PTE_MASK;
	unsigned num_entries = length >> PAGE_SHIFT;
	unsigned last_pte, i;

	scratch_pte = gen8_pte_encode(ppgtt->base.scratch.addr,
				      I915_CACHE_LLC, use_scratch);

	while (num_entries) {
		struct page *page_table = ppgtt->gen8_pt_pages[pdpe][pde];

		last_pte = pte + num_entries;
		if (last_pte > GEN8_PTES_PER_PAGE)
			last_pte = GEN8_PTES_PER_PAGE;

		pt_vaddr = kmap_atomic(page_table);

		for (i = pte; i < last_pte; i++) {
			pt_vaddr[i] = scratch_pte;
			num_entries--;
		}

		kunmap_atomic(pt_vaddr);

		pte = 0;
		if (++pde == GEN8_PDES_PER_PAGE) {
			pdpe++;
			pde = 0;
		}
	}
}

static void gen8_ppgtt_insert_entries(struct i915_address_space *vm,
				      struct sg_table *pages,
				      uint64_t start,
				      enum i915_cache_level cache_level)
{
	struct i915_hw_ppgtt *ppgtt =
		container_of(vm, struct i915_hw_ppgtt, base);
	gen8_gtt_pte_t *pt_vaddr;
	unsigned pdpe = start >> GEN8_PDPE_SHIFT & GEN8_PDPE_MASK;
	unsigned pde = start >> GEN8_PDE_SHIFT & GEN8_PDE_MASK;
	unsigned pte = start >> GEN8_PTE_SHIFT & GEN8_PTE_MASK;
	struct sg_page_iter sg_iter;

	pt_vaddr = NULL;

	for_each_sg_page(pages->sgl, &sg_iter, pages->nents, 0) {
		if (WARN_ON(pdpe >= GEN8_LEGACY_PDPS))
			break;

		if (pt_vaddr == NULL)
			pt_vaddr = kmap_atomic(ppgtt->gen8_pt_pages[pdpe][pde]);

		pt_vaddr[pte] =
			gen8_pte_encode(sg_page_iter_dma_address(&sg_iter),
					cache_level, true);
		if (++pte == GEN8_PTES_PER_PAGE) {
			kunmap_atomic(pt_vaddr);
			pt_vaddr = NULL;
			if (++pde == GEN8_PDES_PER_PAGE) {
				pdpe++;
				pde = 0;
			}
			pte = 0;
		}
	}
	if (pt_vaddr)
		kunmap_atomic(pt_vaddr);
}

static void gen8_free_page_tables(struct page **pt_pages)
{
	int i;

	if (pt_pages == NULL)
		return;

	for (i = 0; i < GEN8_PDES_PER_PAGE; i++)
		if (pt_pages[i])
			__free_pages(pt_pages[i], 0);
}

static void gen8_ppgtt_free(const struct i915_hw_ppgtt *ppgtt)
{
	int i;

	for (i = 0; i < ppgtt->num_pd_pages; i++) {
		gen8_free_page_tables(ppgtt->gen8_pt_pages[i]);
		kfree(ppgtt->gen8_pt_pages[i]);
		kfree(ppgtt->gen8_pt_dma_addr[i]);
	}

	__free_pages(ppgtt->pd_pages, get_order(ppgtt->num_pd_pages << PAGE_SHIFT));
}

static void gen8_ppgtt_unmap_pages(struct i915_hw_ppgtt *ppgtt)
{
	struct pci_dev *hwdev = ppgtt->base.dev->pdev;
	int i, j;

	for (i = 0; i < ppgtt->num_pd_pages; i++) {
		/* TODO: In the future we'll support sparse mappings, so this
		 * will have to change. */
		if (!ppgtt->pd_dma_addr[i])
			continue;

		pci_unmap_page(hwdev, ppgtt->pd_dma_addr[i], PAGE_SIZE,
			       PCI_DMA_BIDIRECTIONAL);

		for (j = 0; j < GEN8_PDES_PER_PAGE; j++) {
			dma_addr_t addr = ppgtt->gen8_pt_dma_addr[i][j];
			if (addr)
				pci_unmap_page(hwdev, addr, PAGE_SIZE,
					       PCI_DMA_BIDIRECTIONAL);
		}
	}
}

static void gen8_ppgtt_cleanup(struct i915_address_space *vm)
{
	struct i915_hw_ppgtt *ppgtt =
		container_of(vm, struct i915_hw_ppgtt, base);

	list_del(&vm->global_link);
	drm_mm_takedown(&vm->mm);

	gen8_ppgtt_unmap_pages(ppgtt);
	gen8_ppgtt_free(ppgtt);
}

static struct page **__gen8_alloc_page_tables(void)
{
	struct page **pt_pages;
	int i;

	pt_pages = kcalloc(GEN8_PDES_PER_PAGE, sizeof(struct page *), GFP_KERNEL);
	if (!pt_pages)
		return ERR_PTR(-ENOMEM);

	for (i = 0; i < GEN8_PDES_PER_PAGE; i++) {
		pt_pages[i] = alloc_page(GFP_KERNEL);
		if (!pt_pages[i])
			goto bail;
	}

	return pt_pages;

bail:
	gen8_free_page_tables(pt_pages);
	kfree(pt_pages);
	return ERR_PTR(-ENOMEM);
}

static int gen8_ppgtt_allocate_page_tables(struct i915_hw_ppgtt *ppgtt,
					   const int max_pdp)
{
	struct page **pt_pages[GEN8_LEGACY_PDPS];
	int i, ret;

	for (i = 0; i < max_pdp; i++) {
		pt_pages[i] = __gen8_alloc_page_tables();
		if (IS_ERR(pt_pages[i])) {
			ret = PTR_ERR(pt_pages[i]);
			goto unwind_out;
		}
	}

	/* NB: Avoid touching gen8_pt_pages until last to keep the allocation,
	 * "atomic" - for cleanup purposes.
	 */
	for (i = 0; i < max_pdp; i++)
		ppgtt->gen8_pt_pages[i] = pt_pages[i];

	return 0;

unwind_out:
	while (i--) {
		gen8_free_page_tables(pt_pages[i]);
		kfree(pt_pages[i]);
	}

	return ret;
}

static int gen8_ppgtt_allocate_dma(struct i915_hw_ppgtt *ppgtt)
{
	int i;

	for (i = 0; i < ppgtt->num_pd_pages; i++) {
		ppgtt->gen8_pt_dma_addr[i] = kcalloc(GEN8_PDES_PER_PAGE,
						     sizeof(dma_addr_t),
						     GFP_KERNEL);
		if (!ppgtt->gen8_pt_dma_addr[i])
			return -ENOMEM;
	}

	return 0;
}

static int gen8_ppgtt_allocate_page_directories(struct i915_hw_ppgtt *ppgtt,
						const int max_pdp)
{
	ppgtt->pd_pages = alloc_pages(GFP_KERNEL, get_order(max_pdp << PAGE_SHIFT));
	if (!ppgtt->pd_pages)
		return -ENOMEM;

	ppgtt->num_pd_pages = 1 << get_order(max_pdp << PAGE_SHIFT);
	BUG_ON(ppgtt->num_pd_pages > GEN8_LEGACY_PDPS);

	return 0;
}

static int gen8_ppgtt_alloc(struct i915_hw_ppgtt *ppgtt,
			    const int max_pdp)
{
	int ret;

	ret = gen8_ppgtt_allocate_page_directories(ppgtt, max_pdp);
	if (ret)
		return ret;

	ret = gen8_ppgtt_allocate_page_tables(ppgtt, max_pdp);
	if (ret) {
		__free_pages(ppgtt->pd_pages, get_order(max_pdp << PAGE_SHIFT));
		return ret;
	}

	ppgtt->num_pd_entries = max_pdp * GEN8_PDES_PER_PAGE;

	ret = gen8_ppgtt_allocate_dma(ppgtt);
	if (ret)
		gen8_ppgtt_free(ppgtt);

	return ret;
}

static int gen8_ppgtt_setup_page_directories(struct i915_hw_ppgtt *ppgtt,
					     const int pd)
{
	dma_addr_t pd_addr;
	int ret;

	pd_addr = pci_map_page(ppgtt->base.dev->pdev,
			       &ppgtt->pd_pages[pd], 0,
			       PAGE_SIZE, PCI_DMA_BIDIRECTIONAL);

	ret = pci_dma_mapping_error(ppgtt->base.dev->pdev, pd_addr);
	if (ret)
		return ret;

	ppgtt->pd_dma_addr[pd] = pd_addr;

	return 0;
}

static int gen8_ppgtt_setup_page_tables(struct i915_hw_ppgtt *ppgtt,
					const int pd,
					const int pt)
{
	dma_addr_t pt_addr;
	struct page *p;
	int ret;

	p = ppgtt->gen8_pt_pages[pd][pt];
	pt_addr = pci_map_page(ppgtt->base.dev->pdev,
			       p, 0, PAGE_SIZE, PCI_DMA_BIDIRECTIONAL);
	ret = pci_dma_mapping_error(ppgtt->base.dev->pdev, pt_addr);
	if (ret)
		return ret;

	ppgtt->gen8_pt_dma_addr[pd][pt] = pt_addr;

	return 0;
}

/**
 * GEN8 legacy ppgtt programming is accomplished through a max 4 PDP registers
 * with a net effect resembling a 2-level page table in normal x86 terms. Each
 * PDP represents 1GB of memory 4 * 512 * 512 * 4096 = 4GB legacy 32b address
 * space.
 *
 * FIXME: split allocation into smaller pieces. For now we only ever do this
 * once, but with full PPGTT, the multiple contiguous allocations will be bad.
 * TODO: Do something with the size parameter
 */
static int gen8_ppgtt_init(struct i915_hw_ppgtt *ppgtt, uint64_t size)
{
	const int max_pdp = DIV_ROUND_UP(size, 1 << 30);
	const int min_pt_pages = GEN8_PDES_PER_PAGE * max_pdp;
	int i, j, ret;

	if (size % (1<<30))
		DRM_INFO("Pages will be wasted unless GTT size (%llu) is divisible by 1GB\n", size);

	/* 1. Do all our allocations for page directories and page tables. */
	ret = gen8_ppgtt_alloc(ppgtt, max_pdp);
	if (ret)
		return ret;

	/*
	 * 2. Create DMA mappings for the page directories and page tables.
	 */
	for (i = 0; i < max_pdp; i++) {
		ret = gen8_ppgtt_setup_page_directories(ppgtt, i);
		if (ret)
			goto bail;

		for (j = 0; j < GEN8_PDES_PER_PAGE; j++) {
			ret = gen8_ppgtt_setup_page_tables(ppgtt, i, j);
			if (ret)
				goto bail;
		}
	}

	/*
	 * 3. Map all the page directory entires to point to the page tables
	 * we've allocated.
	 *
	 * For now, the PPGTT helper functions all require that the PDEs are
	 * plugged in correctly. So we do that now/here. For aliasing PPGTT, we
	 * will never need to touch the PDEs again.
	 */
	for (i = 0; i < max_pdp; i++) {
		gen8_ppgtt_pde_t *pd_vaddr;
		pd_vaddr = kmap_atomic(&ppgtt->pd_pages[i]);
		for (j = 0; j < GEN8_PDES_PER_PAGE; j++) {
			dma_addr_t addr = ppgtt->gen8_pt_dma_addr[i][j];
			pd_vaddr[j] = gen8_pde_encode(ppgtt->base.dev, addr,
						      I915_CACHE_LLC);
		}
		kunmap_atomic(pd_vaddr);
	}

	ppgtt->enable = gen8_ppgtt_enable;
	ppgtt->switch_mm = gen8_mm_switch;
	ppgtt->base.clear_range = gen8_ppgtt_clear_range;
	ppgtt->base.insert_entries = gen8_ppgtt_insert_entries;
	ppgtt->base.cleanup = gen8_ppgtt_cleanup;
	ppgtt->base.start = 0;
	ppgtt->base.total = ppgtt->num_pd_entries * GEN8_PTES_PER_PAGE * PAGE_SIZE;

	ppgtt->base.clear_range(&ppgtt->base, 0, ppgtt->base.total, true);

	DRM_DEBUG_DRIVER("Allocated %d pages for page directories (%d wasted)\n",
			 ppgtt->num_pd_pages, ppgtt->num_pd_pages - max_pdp);
	DRM_DEBUG_DRIVER("Allocated %d pages for page tables (%lld wasted)\n",
			 ppgtt->num_pd_entries,
			 (ppgtt->num_pd_entries - min_pt_pages) + size % (1<<30));
	return 0;

bail:
	gen8_ppgtt_unmap_pages(ppgtt);
	gen8_ppgtt_free(ppgtt);
	return ret;
}

static void gen6_dump_ppgtt(struct i915_hw_ppgtt *ppgtt, struct seq_file *m)
{
	struct drm_i915_private *dev_priv = ppgtt->base.dev->dev_private;
	struct i915_address_space *vm = &ppgtt->base;
	gen6_gtt_pte_t __iomem *pd_addr;
	gen6_gtt_pte_t scratch_pte;
	uint32_t pd_entry;
	int pte, pde;

	scratch_pte = vm->pte_encode(vm->scratch.addr, I915_CACHE_LLC, true);

	pd_addr = (gen6_gtt_pte_t __iomem *)dev_priv->gtt.gsm +
		ppgtt->pd_offset / sizeof(gen6_gtt_pte_t);

	seq_printf(m, "  VM %p (pd_offset %x-%x):\n", vm,
		   ppgtt->pd_offset, ppgtt->pd_offset + ppgtt->num_pd_entries);
	for (pde = 0; pde < ppgtt->num_pd_entries; pde++) {
		u32 expected;
		gen6_gtt_pte_t *pt_vaddr;
		dma_addr_t pt_addr = ppgtt->pt_dma_addr[pde];
		pd_entry = readl(pd_addr + pde);
		expected = (GEN6_PDE_ADDR_ENCODE(pt_addr) | GEN6_PDE_VALID);

		if (pd_entry != expected)
			seq_printf(m, "\tPDE #%d mismatch: Actual PDE: %x Expected PDE: %x\n",
				   pde,
				   pd_entry,
				   expected);
		seq_printf(m, "\tPDE: %x\n", pd_entry);

		pt_vaddr = kmap_atomic(ppgtt->pt_pages[pde]);
		for (pte = 0; pte < I915_PPGTT_PT_ENTRIES; pte+=4) {
			unsigned long va =
				(pde * PAGE_SIZE * I915_PPGTT_PT_ENTRIES) +
				(pte * PAGE_SIZE);
			int i;
			bool found = false;
			for (i = 0; i < 4; i++)
				if (pt_vaddr[pte + i] != scratch_pte)
					found = true;
			if (!found)
				continue;

			seq_printf(m, "\t\t0x%lx [%03d,%04d]: =", va, pde, pte);
			for (i = 0; i < 4; i++) {
				if (pt_vaddr[pte + i] != scratch_pte)
					seq_printf(m, " %08x", pt_vaddr[pte + i]);
				else
					seq_puts(m, "  SCRATCH ");
			}
			seq_puts(m, "\n");
		}
		kunmap_atomic(pt_vaddr);
	}
}

static void gen6_write_pdes(struct i915_hw_ppgtt *ppgtt)
{
	struct drm_i915_private *dev_priv = ppgtt->base.dev->dev_private;
	gen6_gtt_pte_t __iomem *pd_addr;
	uint32_t pd_entry;
	int i;

	WARN_ON(ppgtt->pd_offset & 0x3f);
	pd_addr = (gen6_gtt_pte_t __iomem*)dev_priv->gtt.gsm +
		ppgtt->pd_offset / sizeof(gen6_gtt_pte_t);
	for (i = 0; i < ppgtt->num_pd_entries; i++) {
		dma_addr_t pt_addr;

		pt_addr = ppgtt->pt_dma_addr[i];
		pd_entry = GEN6_PDE_ADDR_ENCODE(pt_addr);
		pd_entry |= GEN6_PDE_VALID;

		writel(pd_entry, pd_addr + i);
	}
	readl(pd_addr);
}

static uint32_t get_pd_offset(struct i915_hw_ppgtt *ppgtt)
{
	BUG_ON(ppgtt->pd_offset & 0x3f);

	return (ppgtt->pd_offset / 64) << 16;
}

static int hsw_mm_switch(struct i915_hw_ppgtt *ppgtt,
			 struct intel_ring_buffer *ring,
			 bool synchronous)
{
	struct drm_device *dev = ppgtt->base.dev;
	struct drm_i915_private *dev_priv = dev->dev_private;
	int ret;

	/* If we're in reset, we can assume the GPU is sufficiently idle to
	 * manually frob these bits. Ideally we could use the ring functions,
	 * except our error handling makes it quite difficult (can't use
	 * intel_ring_begin, ring->flush, or intel_ring_advance)
	 *
	 * FIXME: We should try not to special case reset
	 */
	if (synchronous ||
	    i915_reset_in_progress(&dev_priv->gpu_error)) {
		WARN_ON(ppgtt != dev_priv->mm.aliasing_ppgtt);
		I915_WRITE(RING_PP_DIR_DCLV(ring), PP_DIR_DCLV_2G);
		I915_WRITE(RING_PP_DIR_BASE(ring), get_pd_offset(ppgtt));
		POSTING_READ(RING_PP_DIR_BASE(ring));
		return 0;
	}

	/* NB: TLBs must be flushed and invalidated before a switch */
	ret = ring->flush(ring, I915_GEM_GPU_DOMAINS, I915_GEM_GPU_DOMAINS);
	if (ret)
		return ret;

	ret = intel_ring_begin(ring, 6);
	if (ret)
		return ret;

	intel_ring_emit(ring, MI_LOAD_REGISTER_IMM(2));
	intel_ring_emit(ring, RING_PP_DIR_DCLV(ring));
	intel_ring_emit(ring, PP_DIR_DCLV_2G);
	intel_ring_emit(ring, RING_PP_DIR_BASE(ring));
	intel_ring_emit(ring, get_pd_offset(ppgtt));
	intel_ring_emit(ring, MI_NOOP);
	intel_ring_advance(ring);

	return 0;
}

static int gen7_mm_switch(struct i915_hw_ppgtt *ppgtt,
			  struct intel_ring_buffer *ring,
			  bool synchronous)
{
	struct drm_device *dev = ppgtt->base.dev;
	struct drm_i915_private *dev_priv = dev->dev_private;
	int ret;

	/* If we're in reset, we can assume the GPU is sufficiently idle to
	 * manually frob these bits. Ideally we could use the ring functions,
	 * except our error handling makes it quite difficult (can't use
	 * intel_ring_begin, ring->flush, or intel_ring_advance)
	 *
	 * FIXME: We should try not to special case reset
	 */
	if (synchronous ||
	    i915_reset_in_progress(&dev_priv->gpu_error)) {
		WARN_ON(ppgtt != dev_priv->mm.aliasing_ppgtt);
		I915_WRITE(RING_PP_DIR_DCLV(ring), PP_DIR_DCLV_2G);
		I915_WRITE(RING_PP_DIR_BASE(ring), get_pd_offset(ppgtt));
		POSTING_READ(RING_PP_DIR_BASE(ring));
		return 0;
	}

	/* NB: TLBs must be flushed and invalidated before a switch */
	ret = ring->flush(ring, I915_GEM_GPU_DOMAINS, I915_GEM_GPU_DOMAINS);
	if (ret)
		return ret;

	ret = intel_ring_begin(ring, 6);
	if (ret)
		return ret;

	intel_ring_emit(ring, MI_LOAD_REGISTER_IMM(2));
	intel_ring_emit(ring, RING_PP_DIR_DCLV(ring));
	intel_ring_emit(ring, PP_DIR_DCLV_2G);
	intel_ring_emit(ring, RING_PP_DIR_BASE(ring));
	intel_ring_emit(ring, get_pd_offset(ppgtt));
	intel_ring_emit(ring, MI_NOOP);
	intel_ring_advance(ring);

	/* XXX: RCS is the only one to auto invalidate the TLBs? */
	if (ring->id != RCS) {
		ret = ring->flush(ring, I915_GEM_GPU_DOMAINS, I915_GEM_GPU_DOMAINS);
		if (ret)
			return ret;
	}

	return 0;
}

static int gen6_mm_switch(struct i915_hw_ppgtt *ppgtt,
			  struct intel_ring_buffer *ring,
			  bool synchronous)
{
	struct drm_device *dev = ppgtt->base.dev;
	struct drm_i915_private *dev_priv = dev->dev_private;

	if (!synchronous)
		return 0;

	I915_WRITE(RING_PP_DIR_DCLV(ring), PP_DIR_DCLV_2G);
	I915_WRITE(RING_PP_DIR_BASE(ring), get_pd_offset(ppgtt));

	POSTING_READ(RING_PP_DIR_DCLV(ring));

	return 0;
}

static int gen8_ppgtt_enable(struct i915_hw_ppgtt *ppgtt)
{
	struct drm_device *dev = ppgtt->base.dev;
	struct drm_i915_private *dev_priv = dev->dev_private;
	struct intel_ring_buffer *ring;
	int j, ret;

	for_each_ring(ring, dev_priv, j) {
		I915_WRITE(RING_MODE_GEN7(ring),
			   _MASKED_BIT_ENABLE(GFX_PPGTT_ENABLE));

		/* We promise to do a switch later with FULL PPGTT. If this is
		 * aliasing, this is the one and only switch we'll do */
		if (USES_FULL_PPGTT(dev))
			continue;

		ret = ppgtt->switch_mm(ppgtt, ring, true);
		if (ret)
			goto err_out;
	}

	return 0;

err_out:
	for_each_ring(ring, dev_priv, j)
		I915_WRITE(RING_MODE_GEN7(ring),
			   _MASKED_BIT_DISABLE(GFX_PPGTT_ENABLE));
	return ret;
}

static int gen7_ppgtt_enable(struct i915_hw_ppgtt *ppgtt)
{
	struct drm_device *dev = ppgtt->base.dev;
	drm_i915_private_t *dev_priv = dev->dev_private;
	struct intel_ring_buffer *ring;
	uint32_t ecochk, ecobits;
	int i;

	ecobits = I915_READ(GAC_ECO_BITS);
	I915_WRITE(GAC_ECO_BITS, ecobits | ECOBITS_PPGTT_CACHE64B);

	ecochk = I915_READ(GAM_ECOCHK);
	if (IS_HASWELL(dev)) {
		ecochk |= ECOCHK_PPGTT_WB_HSW;
	} else {
		ecochk |= ECOCHK_PPGTT_LLC_IVB;
		ecochk &= ~ECOCHK_PPGTT_GFDT_IVB;
	}
	I915_WRITE(GAM_ECOCHK, ecochk);

	for_each_ring(ring, dev_priv, i) {
		int ret;
		/* GFX_MODE is per-ring on gen7+ */
		I915_WRITE(RING_MODE_GEN7(ring),
			   _MASKED_BIT_ENABLE(GFX_PPGTT_ENABLE));

		/* We promise to do a switch later with FULL PPGTT. If this is
		 * aliasing, this is the one and only switch we'll do */
		if (USES_FULL_PPGTT(dev))
			continue;

		ret = ppgtt->switch_mm(ppgtt, ring, true);
		if (ret)
			return ret;
	}

	return 0;
}

static int gen6_ppgtt_enable(struct i915_hw_ppgtt *ppgtt)
{
	struct drm_device *dev = ppgtt->base.dev;
	drm_i915_private_t *dev_priv = dev->dev_private;
	struct intel_ring_buffer *ring;
	uint32_t ecochk, gab_ctl, ecobits;
	int i;

	ecobits = I915_READ(GAC_ECO_BITS);
	I915_WRITE(GAC_ECO_BITS, ecobits | ECOBITS_SNB_BIT |
		   ECOBITS_PPGTT_CACHE64B);

	gab_ctl = I915_READ(GAB_CTL);
	I915_WRITE(GAB_CTL, gab_ctl | GAB_CTL_CONT_AFTER_PAGEFAULT);

	ecochk = I915_READ(GAM_ECOCHK);
	I915_WRITE(GAM_ECOCHK, ecochk | ECOCHK_SNB_BIT | ECOCHK_PPGTT_CACHE64B);

	I915_WRITE(GFX_MODE, _MASKED_BIT_ENABLE(GFX_PPGTT_ENABLE));

	for_each_ring(ring, dev_priv, i) {
		int ret = ppgtt->switch_mm(ppgtt, ring, true);
		if (ret)
			return ret;
	}

	return 0;
}

/* PPGTT support for Sandybdrige/Gen6 and later */
static void gen6_ppgtt_clear_range(struct i915_address_space *vm,
				   uint64_t start,
				   uint64_t length,
				   bool use_scratch)
{
	struct i915_hw_ppgtt *ppgtt =
		container_of(vm, struct i915_hw_ppgtt, base);
	gen6_gtt_pte_t *pt_vaddr, scratch_pte;
	unsigned first_entry = start >> PAGE_SHIFT;
	unsigned num_entries = length >> PAGE_SHIFT;
	unsigned act_pt = first_entry / I915_PPGTT_PT_ENTRIES;
	unsigned first_pte = first_entry % I915_PPGTT_PT_ENTRIES;
	unsigned last_pte, i;

	scratch_pte = vm->pte_encode(vm->scratch.addr, I915_CACHE_LLC, true);

	while (num_entries) {
		last_pte = first_pte + num_entries;
		if (last_pte > I915_PPGTT_PT_ENTRIES)
			last_pte = I915_PPGTT_PT_ENTRIES;

		pt_vaddr = kmap_atomic(ppgtt->pt_pages[act_pt]);

		for (i = first_pte; i < last_pte; i++)
			pt_vaddr[i] = scratch_pte;

		kunmap_atomic(pt_vaddr);

		num_entries -= last_pte - first_pte;
		first_pte = 0;
		act_pt++;
	}
}

static void gen6_ppgtt_insert_entries(struct i915_address_space *vm,
				      struct sg_table *pages,
				      uint64_t start,
				      enum i915_cache_level cache_level)
{
	struct i915_hw_ppgtt *ppgtt =
		container_of(vm, struct i915_hw_ppgtt, base);
	gen6_gtt_pte_t *pt_vaddr;
	unsigned first_entry = start >> PAGE_SHIFT;
	unsigned act_pt = first_entry / I915_PPGTT_PT_ENTRIES;
	unsigned act_pte = first_entry % I915_PPGTT_PT_ENTRIES;
	struct sg_page_iter sg_iter;

	pt_vaddr = NULL;
	for_each_sg_page(pages->sgl, &sg_iter, pages->nents, 0) {
		if (pt_vaddr == NULL)
			pt_vaddr = kmap_atomic(ppgtt->pt_pages[act_pt]);

		pt_vaddr[act_pte] =
			vm->pte_encode(sg_page_iter_dma_address(&sg_iter),
				       cache_level, true);
		if (++act_pte == I915_PPGTT_PT_ENTRIES) {
			kunmap_atomic(pt_vaddr);
			pt_vaddr = NULL;
			act_pt++;
			act_pte = 0;
		}
	}
	if (pt_vaddr)
		kunmap_atomic(pt_vaddr);
}

static void gen6_ppgtt_unmap_pages(struct i915_hw_ppgtt *ppgtt)
{
	int i;

	if (ppgtt->pt_dma_addr) {
		for (i = 0; i < ppgtt->num_pd_entries; i++)
			pci_unmap_page(ppgtt->base.dev->pdev,
				       ppgtt->pt_dma_addr[i],
				       4096, PCI_DMA_BIDIRECTIONAL);
	}
}

static void gen6_ppgtt_free(struct i915_hw_ppgtt *ppgtt)
{
	int i;

	kfree(ppgtt->pt_dma_addr);
	for (i = 0; i < ppgtt->num_pd_entries; i++)
		__free_page(ppgtt->pt_pages[i]);
	kfree(ppgtt->pt_pages);
}

static void gen6_ppgtt_cleanup(struct i915_address_space *vm)
{
	struct i915_hw_ppgtt *ppgtt =
		container_of(vm, struct i915_hw_ppgtt, base);

	list_del(&vm->global_link);
	drm_mm_takedown(&ppgtt->base.mm);
	drm_mm_remove_node(&ppgtt->node);

	gen6_ppgtt_unmap_pages(ppgtt);
	gen6_ppgtt_free(ppgtt);
}

static int gen6_ppgtt_allocate_page_directories(struct i915_hw_ppgtt *ppgtt)
{
#define GEN6_PD_ALIGN (PAGE_SIZE * 16)
#define GEN6_PD_SIZE (GEN6_PPGTT_PD_ENTRIES * PAGE_SIZE)
	struct drm_device *dev = ppgtt->base.dev;
	struct drm_i915_private *dev_priv = dev->dev_private;
	bool retried = false;
	int ret;

	/* PPGTT PDEs reside in the GGTT and consists of 512 entries. The
	 * allocator works in address space sizes, so it's multiplied by page
	 * size. We allocate at the top of the GTT to avoid fragmentation.
	 */
	BUG_ON(!drm_mm_initialized(&dev_priv->gtt.base.mm));
alloc:
	ret = drm_mm_insert_node_in_range_generic(&dev_priv->gtt.base.mm,
						  &ppgtt->node, GEN6_PD_SIZE,
						  GEN6_PD_ALIGN, 0,
						  0, dev_priv->gtt.base.total,
						  DRM_MM_SEARCH_DEFAULT);
	if (ret == -ENOSPC && !retried) {
		ret = i915_gem_evict_something(dev, &dev_priv->gtt.base,
					       GEN6_PD_SIZE, GEN6_PD_ALIGN,
					       I915_CACHE_NONE, 0);
		if (ret)
			return ret;

		retried = true;
		goto alloc;
	}

	if (ppgtt->node.start < dev_priv->gtt.mappable_end)
		DRM_DEBUG("Forced to use aperture for PDEs\n");

	ppgtt->num_pd_entries = GEN6_PPGTT_PD_ENTRIES;
	return ret;
}

static int gen6_ppgtt_allocate_page_tables(struct i915_hw_ppgtt *ppgtt)
{
	int i;

	ppgtt->pt_pages = kcalloc(ppgtt->num_pd_entries, sizeof(struct page *),
				  GFP_KERNEL);

	if (!ppgtt->pt_pages)
		return -ENOMEM;

	for (i = 0; i < ppgtt->num_pd_entries; i++) {
		ppgtt->pt_pages[i] = alloc_page(GFP_KERNEL);
		if (!ppgtt->pt_pages[i]) {
			gen6_ppgtt_free(ppgtt);
			return -ENOMEM;
		}
	}

	return 0;
}

static int gen6_ppgtt_alloc(struct i915_hw_ppgtt *ppgtt)
{
	int ret;

	ret = gen6_ppgtt_allocate_page_directories(ppgtt);
	if (ret)
		return ret;

	ret = gen6_ppgtt_allocate_page_tables(ppgtt);
	if (ret) {
		drm_mm_remove_node(&ppgtt->node);
		return ret;
	}

	ppgtt->pt_dma_addr = kcalloc(ppgtt->num_pd_entries, sizeof(dma_addr_t),
				     GFP_KERNEL);
	if (!ppgtt->pt_dma_addr) {
		drm_mm_remove_node(&ppgtt->node);
		gen6_ppgtt_free(ppgtt);
		return -ENOMEM;
	}

	return 0;
}

static int gen6_ppgtt_setup_page_tables(struct i915_hw_ppgtt *ppgtt)
{
	struct drm_device *dev = ppgtt->base.dev;
	int i;

	for (i = 0; i < ppgtt->num_pd_entries; i++) {
		dma_addr_t pt_addr;

		pt_addr = pci_map_page(dev->pdev, ppgtt->pt_pages[i], 0, 4096,
				       PCI_DMA_BIDIRECTIONAL);

		if (pci_dma_mapping_error(dev->pdev, pt_addr)) {
			gen6_ppgtt_unmap_pages(ppgtt);
			return -EIO;
		}

		ppgtt->pt_dma_addr[i] = pt_addr;
	}

	return 0;
}

static int gen6_ppgtt_init(struct i915_hw_ppgtt *ppgtt)
{
	struct drm_device *dev = ppgtt->base.dev;
	struct drm_i915_private *dev_priv = dev->dev_private;
	int ret;

	ppgtt->base.pte_encode = dev_priv->gtt.base.pte_encode;
	if (IS_GEN6(dev)) {
		ppgtt->enable = gen6_ppgtt_enable;
		ppgtt->switch_mm = gen6_mm_switch;
	} else if (IS_HASWELL(dev)) {
		ppgtt->enable = gen7_ppgtt_enable;
		ppgtt->switch_mm = hsw_mm_switch;
	} else if (IS_GEN7(dev)) {
		ppgtt->enable = gen7_ppgtt_enable;
		ppgtt->switch_mm = gen7_mm_switch;
	} else
		BUG();

	ret = gen6_ppgtt_alloc(ppgtt);
	if (ret)
		return ret;

	ret = gen6_ppgtt_setup_page_tables(ppgtt);
	if (ret) {
		gen6_ppgtt_free(ppgtt);
		return ret;
	}

	ppgtt->base.clear_range = gen6_ppgtt_clear_range;
	ppgtt->base.insert_entries = gen6_ppgtt_insert_entries;
	ppgtt->base.cleanup = gen6_ppgtt_cleanup;
	ppgtt->base.scratch = dev_priv->gtt.base.scratch;
	ppgtt->base.start = 0;
	ppgtt->base.total = GEN6_PPGTT_PD_ENTRIES * I915_PPGTT_PT_ENTRIES * PAGE_SIZE;
	ppgtt->debug_dump = gen6_dump_ppgtt;

	ppgtt->pd_offset =
		ppgtt->node.start / PAGE_SIZE * sizeof(gen6_gtt_pte_t);

	ppgtt->base.clear_range(&ppgtt->base, 0, ppgtt->base.total, true);

	DRM_DEBUG_DRIVER("Allocated pde space (%ldM) at GTT entry: %lx\n",
			 ppgtt->node.size >> 20,
			 ppgtt->node.start / PAGE_SIZE);

	return 0;
}

int i915_gem_init_ppgtt(struct drm_device *dev, struct i915_hw_ppgtt *ppgtt)
{
	struct drm_i915_private *dev_priv = dev->dev_private;
	int ret = 0;

	ppgtt->base.dev = dev;

	if (INTEL_INFO(dev)->gen < 8)
		ret = gen6_ppgtt_init(ppgtt);
	else if (IS_GEN8(dev))
		ret = gen8_ppgtt_init(ppgtt, dev_priv->gtt.base.total);
	else
		BUG();

	if (!ret) {
		struct drm_i915_private *dev_priv = dev->dev_private;
		kref_init(&ppgtt->ref);
		drm_mm_init(&ppgtt->base.mm, ppgtt->base.start,
			    ppgtt->base.total);
		i915_init_vm(dev_priv, &ppgtt->base);
		if (INTEL_INFO(dev)->gen < 8) {
			gen6_write_pdes(ppgtt);
			DRM_DEBUG("Adding PPGTT at offset %x\n",
				  ppgtt->pd_offset << 10);
		}
	}

	return ret;
}

static void
ppgtt_bind_vma(struct i915_vma *vma,
	       enum i915_cache_level cache_level,
	       u32 flags)
{
	WARN_ON(flags);

	vma->vm->insert_entries(vma->vm, vma->obj->pages, vma->node.start,
				cache_level);
}

static void ppgtt_unbind_vma(struct i915_vma *vma)
{
	vma->vm->clear_range(vma->vm,
			     vma->node.start,
			     vma->obj->base.size,
			     true);
}

extern int intel_iommu_gfx_mapped;
/* Certain Gen5 chipsets require require idling the GPU before
 * unmapping anything from the GTT when VT-d is enabled.
 */
static inline bool needs_idle_maps(struct drm_device *dev)
{
#ifdef CONFIG_INTEL_IOMMU
	/* Query intel_iommu to see if we need the workaround. Presumably that
	 * was loaded first.
	 */
	if (IS_GEN5(dev) && IS_MOBILE(dev) && intel_iommu_gfx_mapped)
		return true;
#endif
	return false;
}

static bool do_idling(struct drm_i915_private *dev_priv)
{
	bool ret = dev_priv->mm.interruptible;

	if (unlikely(dev_priv->gtt.do_idle_maps)) {
		dev_priv->mm.interruptible = false;
		if (i915_gpu_idle(dev_priv->dev)) {
			DRM_ERROR("Couldn't idle GPU\n");
			/* Wait a bit, in hopes it avoids the hang */
			udelay(10);
		}
	}

	return ret;
}

static void undo_idling(struct drm_i915_private *dev_priv, bool interruptible)
{
	if (unlikely(dev_priv->gtt.do_idle_maps))
		dev_priv->mm.interruptible = interruptible;
}

void i915_check_and_clear_faults(struct drm_device *dev)
{
	struct drm_i915_private *dev_priv = dev->dev_private;
	struct intel_ring_buffer *ring;
	int i;

	if (INTEL_INFO(dev)->gen < 6)
		return;

	for_each_ring(ring, dev_priv, i) {
		u32 fault_reg;
		fault_reg = I915_READ(RING_FAULT_REG(ring));
		if (fault_reg & RING_FAULT_VALID) {
			DRM_DEBUG_DRIVER("Unexpected fault\n"
					 "\tAddr: 0x%08lx\\n"
					 "\tAddress space: %s\n"
					 "\tSource ID: %d\n"
					 "\tType: %d\n",
					 fault_reg & PAGE_MASK,
					 fault_reg & RING_FAULT_GTTSEL_MASK ? "GGTT" : "PPGTT",
					 RING_FAULT_SRCID(fault_reg),
					 RING_FAULT_FAULT_TYPE(fault_reg));
			I915_WRITE(RING_FAULT_REG(ring),
				   fault_reg & ~RING_FAULT_VALID);
		}
	}
	POSTING_READ(RING_FAULT_REG(&dev_priv->ring[RCS]));
}

void i915_gem_suspend_gtt_mappings(struct drm_device *dev)
{
	struct drm_i915_private *dev_priv = dev->dev_private;

	/* Don't bother messing with faults pre GEN6 as we have little
	 * documentation supporting that it's a good idea.
	 */
	if (INTEL_INFO(dev)->gen < 6)
		return;

	i915_check_and_clear_faults(dev);

	dev_priv->gtt.base.clear_range(&dev_priv->gtt.base,
<<<<<<< HEAD
				       dev_priv->gtt.base.start / PAGE_SIZE,
				       dev_priv->gtt.base.total / PAGE_SIZE,
				       true);
=======
				       dev_priv->gtt.base.start,
				       dev_priv->gtt.base.total,
				       false);
>>>>>>> 2844ea3f
}

void i915_gem_restore_gtt_mappings(struct drm_device *dev)
{
	struct drm_i915_private *dev_priv = dev->dev_private;
	struct drm_i915_gem_object *obj;
	struct i915_address_space *vm;

	i915_check_and_clear_faults(dev);

	/* First fill our portion of the GTT with scratch pages */
	dev_priv->gtt.base.clear_range(&dev_priv->gtt.base,
				       dev_priv->gtt.base.start,
				       dev_priv->gtt.base.total,
				       true);

	list_for_each_entry(obj, &dev_priv->mm.bound_list, global_list) {
		struct i915_vma *vma = i915_gem_obj_to_vma(obj,
							   &dev_priv->gtt.base);
		if (!vma)
			continue;

		i915_gem_clflush_object(obj, obj->pin_display);
		/* The bind_vma code tries to be smart about tracking mappings.
		 * Unfortunately above, we've just wiped out the mappings
		 * without telling our object about it. So we need to fake it.
		 */
		obj->has_global_gtt_mapping = 0;
		vma->bind_vma(vma, obj->cache_level, GLOBAL_BIND);
	}


	if (INTEL_INFO(dev)->gen >= 8)
		return;

	list_for_each_entry(vm, &dev_priv->vm_list, global_link) {
		/* TODO: Perhaps it shouldn't be gen6 specific */
		if (i915_is_ggtt(vm)) {
			if (dev_priv->mm.aliasing_ppgtt)
				gen6_write_pdes(dev_priv->mm.aliasing_ppgtt);
			continue;
		}

		gen6_write_pdes(container_of(vm, struct i915_hw_ppgtt, base));
	}

	i915_gem_chipset_flush(dev);
}

int i915_gem_gtt_prepare_object(struct drm_i915_gem_object *obj)
{
	if (obj->has_dma_mapping)
		return 0;

	if (!dma_map_sg(&obj->base.dev->pdev->dev,
			obj->pages->sgl, obj->pages->nents,
			PCI_DMA_BIDIRECTIONAL))
		return -ENOSPC;

	return 0;
}

static inline void gen8_set_pte(void __iomem *addr, gen8_gtt_pte_t pte)
{
#ifdef writeq
	writeq(pte, addr);
#else
	iowrite32((u32)pte, addr);
	iowrite32(pte >> 32, addr + 4);
#endif
}

static void gen8_ggtt_insert_entries(struct i915_address_space *vm,
				     struct sg_table *st,
				     uint64_t start,
				     enum i915_cache_level level)
{
	struct drm_i915_private *dev_priv = vm->dev->dev_private;
	unsigned first_entry = start >> PAGE_SHIFT;
	gen8_gtt_pte_t __iomem *gtt_entries =
		(gen8_gtt_pte_t __iomem *)dev_priv->gtt.gsm + first_entry;
	int i = 0;
	struct sg_page_iter sg_iter;
	dma_addr_t addr;

	for_each_sg_page(st->sgl, &sg_iter, st->nents, 0) {
		addr = sg_dma_address(sg_iter.sg) +
			(sg_iter.sg_pgoffset << PAGE_SHIFT);
		gen8_set_pte(&gtt_entries[i],
			     gen8_pte_encode(addr, level, true));
		i++;
	}

	/*
	 * XXX: This serves as a posting read to make sure that the PTE has
	 * actually been updated. There is some concern that even though
	 * registers and PTEs are within the same BAR that they are potentially
	 * of NUMA access patterns. Therefore, even with the way we assume
	 * hardware should work, we must keep this posting read for paranoia.
	 */
	if (i != 0)
		WARN_ON(readq(&gtt_entries[i-1])
			!= gen8_pte_encode(addr, level, true));

	/* This next bit makes the above posting read even more important. We
	 * want to flush the TLBs only after we're certain all the PTE updates
	 * have finished.
	 */
	I915_WRITE(GFX_FLSH_CNTL_GEN6, GFX_FLSH_CNTL_EN);
	POSTING_READ(GFX_FLSH_CNTL_GEN6);
}

/*
 * Binds an object into the global gtt with the specified cache level. The object
 * will be accessible to the GPU via commands whose operands reference offsets
 * within the global GTT as well as accessible by the GPU through the GMADR
 * mapped BAR (dev_priv->mm.gtt->gtt).
 */
static void gen6_ggtt_insert_entries(struct i915_address_space *vm,
				     struct sg_table *st,
				     uint64_t start,
				     enum i915_cache_level level)
{
	struct drm_i915_private *dev_priv = vm->dev->dev_private;
	unsigned first_entry = start >> PAGE_SHIFT;
	gen6_gtt_pte_t __iomem *gtt_entries =
		(gen6_gtt_pte_t __iomem *)dev_priv->gtt.gsm + first_entry;
	int i = 0;
	struct sg_page_iter sg_iter;
	dma_addr_t addr;

	for_each_sg_page(st->sgl, &sg_iter, st->nents, 0) {
		addr = sg_page_iter_dma_address(&sg_iter);
		iowrite32(vm->pte_encode(addr, level, true), &gtt_entries[i]);
		i++;
	}

	/* XXX: This serves as a posting read to make sure that the PTE has
	 * actually been updated. There is some concern that even though
	 * registers and PTEs are within the same BAR that they are potentially
	 * of NUMA access patterns. Therefore, even with the way we assume
	 * hardware should work, we must keep this posting read for paranoia.
	 */
	if (i != 0)
		WARN_ON(readl(&gtt_entries[i-1]) !=
			vm->pte_encode(addr, level, true));

	/* This next bit makes the above posting read even more important. We
	 * want to flush the TLBs only after we're certain all the PTE updates
	 * have finished.
	 */
	I915_WRITE(GFX_FLSH_CNTL_GEN6, GFX_FLSH_CNTL_EN);
	POSTING_READ(GFX_FLSH_CNTL_GEN6);
}

static void gen8_ggtt_clear_range(struct i915_address_space *vm,
				  uint64_t start,
				  uint64_t length,
				  bool use_scratch)
{
	struct drm_i915_private *dev_priv = vm->dev->dev_private;
	unsigned first_entry = start >> PAGE_SHIFT;
	unsigned num_entries = length >> PAGE_SHIFT;
	gen8_gtt_pte_t scratch_pte, __iomem *gtt_base =
		(gen8_gtt_pte_t __iomem *) dev_priv->gtt.gsm + first_entry;
	const int max_entries = gtt_total_entries(dev_priv->gtt) - first_entry;
	int i;

	if (WARN(num_entries > max_entries,
		 "First entry = %d; Num entries = %d (max=%d)\n",
		 first_entry, num_entries, max_entries))
		num_entries = max_entries;

	scratch_pte = gen8_pte_encode(vm->scratch.addr,
				      I915_CACHE_LLC,
				      use_scratch);
	for (i = 0; i < num_entries; i++)
		gen8_set_pte(&gtt_base[i], scratch_pte);
	readl(gtt_base);
}

static void gen6_ggtt_clear_range(struct i915_address_space *vm,
				  uint64_t start,
				  uint64_t length,
				  bool use_scratch)
{
	struct drm_i915_private *dev_priv = vm->dev->dev_private;
	unsigned first_entry = start >> PAGE_SHIFT;
	unsigned num_entries = length >> PAGE_SHIFT;
	gen6_gtt_pte_t scratch_pte, __iomem *gtt_base =
		(gen6_gtt_pte_t __iomem *) dev_priv->gtt.gsm + first_entry;
	const int max_entries = gtt_total_entries(dev_priv->gtt) - first_entry;
	int i;

	if (WARN(num_entries > max_entries,
		 "First entry = %d; Num entries = %d (max=%d)\n",
		 first_entry, num_entries, max_entries))
		num_entries = max_entries;

	scratch_pte = vm->pte_encode(vm->scratch.addr, I915_CACHE_LLC, use_scratch);

	for (i = 0; i < num_entries; i++)
		iowrite32(scratch_pte, &gtt_base[i]);
	readl(gtt_base);
}


static void i915_ggtt_bind_vma(struct i915_vma *vma,
			       enum i915_cache_level cache_level,
			       u32 unused)
{
	const unsigned long entry = vma->node.start >> PAGE_SHIFT;
	unsigned int flags = (cache_level == I915_CACHE_NONE) ?
		AGP_USER_MEMORY : AGP_USER_CACHED_MEMORY;

	BUG_ON(!i915_is_ggtt(vma->vm));
	intel_gtt_insert_sg_entries(vma->obj->pages, entry, flags);
	vma->obj->has_global_gtt_mapping = 1;
}

static void i915_ggtt_clear_range(struct i915_address_space *vm,
				  uint64_t start,
				  uint64_t length,
				  bool unused)
{
	unsigned first_entry = start >> PAGE_SHIFT;
	unsigned num_entries = length >> PAGE_SHIFT;
	intel_gtt_clear_range(first_entry, num_entries);
}

static void i915_ggtt_unbind_vma(struct i915_vma *vma)
{
	const unsigned int first = vma->node.start >> PAGE_SHIFT;
	const unsigned int size = vma->obj->base.size >> PAGE_SHIFT;

	BUG_ON(!i915_is_ggtt(vma->vm));
	vma->obj->has_global_gtt_mapping = 0;
	intel_gtt_clear_range(first, size);
}

static void ggtt_bind_vma(struct i915_vma *vma,
			  enum i915_cache_level cache_level,
			  u32 flags)
{
	struct drm_device *dev = vma->vm->dev;
	struct drm_i915_private *dev_priv = dev->dev_private;
	struct drm_i915_gem_object *obj = vma->obj;

	/* If there is no aliasing PPGTT, or the caller needs a global mapping,
	 * or we have a global mapping already but the cacheability flags have
	 * changed, set the global PTEs.
	 *
	 * If there is an aliasing PPGTT it is anecdotally faster, so use that
	 * instead if none of the above hold true.
	 *
	 * NB: A global mapping should only be needed for special regions like
	 * "gtt mappable", SNB errata, or if specified via special execbuf
	 * flags. At all other times, the GPU will use the aliasing PPGTT.
	 */
	if (!dev_priv->mm.aliasing_ppgtt || flags & GLOBAL_BIND) {
		if (!obj->has_global_gtt_mapping ||
		    (cache_level != obj->cache_level)) {
			vma->vm->insert_entries(vma->vm, obj->pages,
						vma->node.start,
						cache_level);
			obj->has_global_gtt_mapping = 1;
		}
	}

	if (dev_priv->mm.aliasing_ppgtt &&
	    (!obj->has_aliasing_ppgtt_mapping ||
	     (cache_level != obj->cache_level))) {
		struct i915_hw_ppgtt *appgtt = dev_priv->mm.aliasing_ppgtt;
		appgtt->base.insert_entries(&appgtt->base,
					    vma->obj->pages,
					    vma->node.start,
					    cache_level);
		vma->obj->has_aliasing_ppgtt_mapping = 1;
	}
}

static void ggtt_unbind_vma(struct i915_vma *vma)
{
	struct drm_device *dev = vma->vm->dev;
	struct drm_i915_private *dev_priv = dev->dev_private;
	struct drm_i915_gem_object *obj = vma->obj;

	if (obj->has_global_gtt_mapping) {
		vma->vm->clear_range(vma->vm,
				     vma->node.start,
				     obj->base.size,
				     true);
		obj->has_global_gtt_mapping = 0;
	}

	if (obj->has_aliasing_ppgtt_mapping) {
		struct i915_hw_ppgtt *appgtt = dev_priv->mm.aliasing_ppgtt;
		appgtt->base.clear_range(&appgtt->base,
					 vma->node.start,
					 obj->base.size,
					 true);
		obj->has_aliasing_ppgtt_mapping = 0;
	}
}

void i915_gem_gtt_finish_object(struct drm_i915_gem_object *obj)
{
	struct drm_device *dev = obj->base.dev;
	struct drm_i915_private *dev_priv = dev->dev_private;
	bool interruptible;

	interruptible = do_idling(dev_priv);

	if (!obj->has_dma_mapping)
		dma_unmap_sg(&dev->pdev->dev,
			     obj->pages->sgl, obj->pages->nents,
			     PCI_DMA_BIDIRECTIONAL);

	undo_idling(dev_priv, interruptible);
}

static void i915_gtt_color_adjust(struct drm_mm_node *node,
				  unsigned long color,
				  unsigned long *start,
				  unsigned long *end)
{
	if (node->color != color)
		*start += 4096;

	if (!list_empty(&node->node_list)) {
		node = list_entry(node->node_list.next,
				  struct drm_mm_node,
				  node_list);
		if (node->allocated && node->color != color)
			*end -= 4096;
	}
}

void i915_gem_setup_global_gtt(struct drm_device *dev,
			       unsigned long start,
			       unsigned long mappable_end,
			       unsigned long end)
{
	/* Let GEM Manage all of the aperture.
	 *
	 * However, leave one page at the end still bound to the scratch page.
	 * There are a number of places where the hardware apparently prefetches
	 * past the end of the object, and we've seen multiple hangs with the
	 * GPU head pointer stuck in a batchbuffer bound at the last page of the
	 * aperture.  One page should be enough to keep any prefetching inside
	 * of the aperture.
	 */
	struct drm_i915_private *dev_priv = dev->dev_private;
	struct i915_address_space *ggtt_vm = &dev_priv->gtt.base;
	struct drm_mm_node *entry;
	struct drm_i915_gem_object *obj;
	unsigned long hole_start, hole_end;

	BUG_ON(mappable_end > end);

	/* Subtract the guard page ... */
	drm_mm_init(&ggtt_vm->mm, start, end - start - PAGE_SIZE);
	if (!HAS_LLC(dev))
		dev_priv->gtt.base.mm.color_adjust = i915_gtt_color_adjust;

	/* Mark any preallocated objects as occupied */
	list_for_each_entry(obj, &dev_priv->mm.bound_list, global_list) {
		struct i915_vma *vma = i915_gem_obj_to_vma(obj, ggtt_vm);
		int ret;
		DRM_DEBUG_KMS("reserving preallocated space: %lx + %zx\n",
			      i915_gem_obj_ggtt_offset(obj), obj->base.size);

		WARN_ON(i915_gem_obj_ggtt_bound(obj));
		ret = drm_mm_reserve_node(&ggtt_vm->mm, &vma->node);
		if (ret)
			DRM_DEBUG_KMS("Reservation failed\n");
		obj->has_global_gtt_mapping = 1;
	}

	dev_priv->gtt.base.start = start;
	dev_priv->gtt.base.total = end - start;

	/* Clear any non-preallocated blocks */
	drm_mm_for_each_hole(entry, &ggtt_vm->mm, hole_start, hole_end) {
		DRM_DEBUG_KMS("clearing unused GTT space: [%lx, %lx]\n",
			      hole_start, hole_end);
		ggtt_vm->clear_range(ggtt_vm, hole_start,
				     hole_end - hole_start, true);
	}

	/* And finally clear the reserved guard page */
	ggtt_vm->clear_range(ggtt_vm, end - PAGE_SIZE, PAGE_SIZE, true);
}

void i915_gem_init_global_gtt(struct drm_device *dev)
{
	struct drm_i915_private *dev_priv = dev->dev_private;
	unsigned long gtt_size, mappable_size;

	gtt_size = dev_priv->gtt.base.total;
	mappable_size = dev_priv->gtt.mappable_end;

	i915_gem_setup_global_gtt(dev, 0, mappable_size, gtt_size);
}

static int setup_scratch_page(struct drm_device *dev)
{
	struct drm_i915_private *dev_priv = dev->dev_private;
	struct page *page;
	dma_addr_t dma_addr;

	page = alloc_page(GFP_KERNEL | GFP_DMA32 | __GFP_ZERO);
	if (page == NULL)
		return -ENOMEM;
	get_page(page);
	set_pages_uc(page, 1);

#ifdef CONFIG_INTEL_IOMMU
	dma_addr = pci_map_page(dev->pdev, page, 0, PAGE_SIZE,
				PCI_DMA_BIDIRECTIONAL);
	if (pci_dma_mapping_error(dev->pdev, dma_addr))
		return -EINVAL;
#else
	dma_addr = page_to_phys(page);
#endif
	dev_priv->gtt.base.scratch.page = page;
	dev_priv->gtt.base.scratch.addr = dma_addr;

	return 0;
}

static void teardown_scratch_page(struct drm_device *dev)
{
	struct drm_i915_private *dev_priv = dev->dev_private;
	struct page *page = dev_priv->gtt.base.scratch.page;

	set_pages_wb(page, 1);
	pci_unmap_page(dev->pdev, dev_priv->gtt.base.scratch.addr,
		       PAGE_SIZE, PCI_DMA_BIDIRECTIONAL);
	put_page(page);
	__free_page(page);
}

static inline unsigned int gen6_get_total_gtt_size(u16 snb_gmch_ctl)
{
	snb_gmch_ctl >>= SNB_GMCH_GGMS_SHIFT;
	snb_gmch_ctl &= SNB_GMCH_GGMS_MASK;
	return snb_gmch_ctl << 20;
}

static inline unsigned int gen8_get_total_gtt_size(u16 bdw_gmch_ctl)
{
	bdw_gmch_ctl >>= BDW_GMCH_GGMS_SHIFT;
	bdw_gmch_ctl &= BDW_GMCH_GGMS_MASK;
	if (bdw_gmch_ctl)
		bdw_gmch_ctl = 1 << bdw_gmch_ctl;
	return bdw_gmch_ctl << 20;
}

static inline size_t gen6_get_stolen_size(u16 snb_gmch_ctl)
{
	snb_gmch_ctl >>= SNB_GMCH_GMS_SHIFT;
	snb_gmch_ctl &= SNB_GMCH_GMS_MASK;
	return snb_gmch_ctl << 25; /* 32 MB units */
}

static inline size_t gen8_get_stolen_size(u16 bdw_gmch_ctl)
{
	bdw_gmch_ctl >>= BDW_GMCH_GMS_SHIFT;
	bdw_gmch_ctl &= BDW_GMCH_GMS_MASK;
	return bdw_gmch_ctl << 25; /* 32 MB units */
}

static int ggtt_probe_common(struct drm_device *dev,
			     size_t gtt_size)
{
	struct drm_i915_private *dev_priv = dev->dev_private;
	phys_addr_t gtt_phys_addr;
	int ret;

	/* For Modern GENs the PTEs and register space are split in the BAR */
	gtt_phys_addr = pci_resource_start(dev->pdev, 0) +
		(pci_resource_len(dev->pdev, 0) / 2);

	dev_priv->gtt.gsm = ioremap_wc(gtt_phys_addr, gtt_size);
	if (!dev_priv->gtt.gsm) {
		DRM_ERROR("Failed to map the gtt page table\n");
		return -ENOMEM;
	}

	ret = setup_scratch_page(dev);
	if (ret) {
		DRM_ERROR("Scratch setup failed\n");
		/* iounmap will also get called at remove, but meh */
		iounmap(dev_priv->gtt.gsm);
	}

	return ret;
}

/* The GGTT and PPGTT need a private PPAT setup in order to handle cacheability
 * bits. When using advanced contexts each context stores its own PAT, but
 * writing this data shouldn't be harmful even in those cases. */
static void gen8_setup_private_ppat(struct drm_i915_private *dev_priv)
{
#define GEN8_PPAT_UC		(0<<0)
#define GEN8_PPAT_WC		(1<<0)
#define GEN8_PPAT_WT		(2<<0)
#define GEN8_PPAT_WB		(3<<0)
#define GEN8_PPAT_ELLC_OVERRIDE	(0<<2)
/* FIXME(BDW): Bspec is completely confused about cache control bits. */
#define GEN8_PPAT_LLC		(1<<2)
#define GEN8_PPAT_LLCELLC	(2<<2)
#define GEN8_PPAT_LLCeLLC	(3<<2)
#define GEN8_PPAT_AGE(x)	(x<<4)
#define GEN8_PPAT(i, x) ((uint64_t) (x) << ((i) * 8))
	uint64_t pat;

	pat = GEN8_PPAT(0, GEN8_PPAT_WB | GEN8_PPAT_LLC)     | /* for normal objects, no eLLC */
	      GEN8_PPAT(1, GEN8_PPAT_WC | GEN8_PPAT_LLCELLC) | /* for something pointing to ptes? */
	      GEN8_PPAT(2, GEN8_PPAT_WT | GEN8_PPAT_LLCELLC) | /* for scanout with eLLC */
	      GEN8_PPAT(3, GEN8_PPAT_UC)                     | /* Uncached objects, mostly for scanout */
	      GEN8_PPAT(4, GEN8_PPAT_WB | GEN8_PPAT_LLCELLC | GEN8_PPAT_AGE(0)) |
	      GEN8_PPAT(5, GEN8_PPAT_WB | GEN8_PPAT_LLCELLC | GEN8_PPAT_AGE(1)) |
	      GEN8_PPAT(6, GEN8_PPAT_WB | GEN8_PPAT_LLCELLC | GEN8_PPAT_AGE(2)) |
	      GEN8_PPAT(7, GEN8_PPAT_WB | GEN8_PPAT_LLCELLC | GEN8_PPAT_AGE(3));

	/* XXX: spec defines this as 2 distinct registers. It's unclear if a 64b
	 * write would work. */
	I915_WRITE(GEN8_PRIVATE_PAT, pat);
	I915_WRITE(GEN8_PRIVATE_PAT + 4, pat >> 32);
}

static int gen8_gmch_probe(struct drm_device *dev,
			   size_t *gtt_total,
			   size_t *stolen,
			   phys_addr_t *mappable_base,
			   unsigned long *mappable_end)
{
	struct drm_i915_private *dev_priv = dev->dev_private;
	unsigned int gtt_size;
	u16 snb_gmch_ctl;
	int ret;

	/* TODO: We're not aware of mappable constraints on gen8 yet */
	*mappable_base = pci_resource_start(dev->pdev, 2);
	*mappable_end = pci_resource_len(dev->pdev, 2);

	if (!pci_set_dma_mask(dev->pdev, DMA_BIT_MASK(39)))
		pci_set_consistent_dma_mask(dev->pdev, DMA_BIT_MASK(39));

	pci_read_config_word(dev->pdev, SNB_GMCH_CTRL, &snb_gmch_ctl);

	*stolen = gen8_get_stolen_size(snb_gmch_ctl);

	gtt_size = gen8_get_total_gtt_size(snb_gmch_ctl);
	*gtt_total = (gtt_size / sizeof(gen8_gtt_pte_t)) << PAGE_SHIFT;

	gen8_setup_private_ppat(dev_priv);

	ret = ggtt_probe_common(dev, gtt_size);

	dev_priv->gtt.base.clear_range = gen8_ggtt_clear_range;
	dev_priv->gtt.base.insert_entries = gen8_ggtt_insert_entries;

	return ret;
}

static int gen6_gmch_probe(struct drm_device *dev,
			   size_t *gtt_total,
			   size_t *stolen,
			   phys_addr_t *mappable_base,
			   unsigned long *mappable_end)
{
	struct drm_i915_private *dev_priv = dev->dev_private;
	unsigned int gtt_size;
	u16 snb_gmch_ctl;
	int ret;

	*mappable_base = pci_resource_start(dev->pdev, 2);
	*mappable_end = pci_resource_len(dev->pdev, 2);

	/* 64/512MB is the current min/max we actually know of, but this is just
	 * a coarse sanity check.
	 */
	if ((*mappable_end < (64<<20) || (*mappable_end > (512<<20)))) {
		DRM_ERROR("Unknown GMADR size (%lx)\n",
			  dev_priv->gtt.mappable_end);
		return -ENXIO;
	}

	if (!pci_set_dma_mask(dev->pdev, DMA_BIT_MASK(40)))
		pci_set_consistent_dma_mask(dev->pdev, DMA_BIT_MASK(40));
	pci_read_config_word(dev->pdev, SNB_GMCH_CTRL, &snb_gmch_ctl);

	*stolen = gen6_get_stolen_size(snb_gmch_ctl);

	gtt_size = gen6_get_total_gtt_size(snb_gmch_ctl);
	*gtt_total = (gtt_size / sizeof(gen6_gtt_pte_t)) << PAGE_SHIFT;

	ret = ggtt_probe_common(dev, gtt_size);

	dev_priv->gtt.base.clear_range = gen6_ggtt_clear_range;
	dev_priv->gtt.base.insert_entries = gen6_ggtt_insert_entries;

	return ret;
}

static void gen6_gmch_remove(struct i915_address_space *vm)
{

	struct i915_gtt *gtt = container_of(vm, struct i915_gtt, base);

	drm_mm_takedown(&vm->mm);
	iounmap(gtt->gsm);
	teardown_scratch_page(vm->dev);
}

static int i915_gmch_probe(struct drm_device *dev,
			   size_t *gtt_total,
			   size_t *stolen,
			   phys_addr_t *mappable_base,
			   unsigned long *mappable_end)
{
	struct drm_i915_private *dev_priv = dev->dev_private;
	int ret;

	ret = intel_gmch_probe(dev_priv->bridge_dev, dev_priv->dev->pdev, NULL);
	if (!ret) {
		DRM_ERROR("failed to set up gmch\n");
		return -EIO;
	}

	intel_gtt_get(gtt_total, stolen, mappable_base, mappable_end);

	dev_priv->gtt.do_idle_maps = needs_idle_maps(dev_priv->dev);
	dev_priv->gtt.base.clear_range = i915_ggtt_clear_range;

	if (unlikely(dev_priv->gtt.do_idle_maps))
		DRM_INFO("applying Ironlake quirks for intel_iommu\n");

	return 0;
}

static void i915_gmch_remove(struct i915_address_space *vm)
{
	intel_gmch_remove();
}

int i915_gem_gtt_init(struct drm_device *dev)
{
	struct drm_i915_private *dev_priv = dev->dev_private;
	struct i915_gtt *gtt = &dev_priv->gtt;
	int ret;

	if (INTEL_INFO(dev)->gen <= 5) {
		gtt->gtt_probe = i915_gmch_probe;
		gtt->base.cleanup = i915_gmch_remove;
	} else if (INTEL_INFO(dev)->gen < 8) {
		gtt->gtt_probe = gen6_gmch_probe;
		gtt->base.cleanup = gen6_gmch_remove;
		if (IS_HASWELL(dev) && dev_priv->ellc_size)
			gtt->base.pte_encode = iris_pte_encode;
		else if (IS_HASWELL(dev))
			gtt->base.pte_encode = hsw_pte_encode;
		else if (IS_VALLEYVIEW(dev))
			gtt->base.pte_encode = byt_pte_encode;
		else if (INTEL_INFO(dev)->gen >= 7)
			gtt->base.pte_encode = ivb_pte_encode;
		else
			gtt->base.pte_encode = snb_pte_encode;
	} else {
		dev_priv->gtt.gtt_probe = gen8_gmch_probe;
		dev_priv->gtt.base.cleanup = gen6_gmch_remove;
	}

	ret = gtt->gtt_probe(dev, &gtt->base.total, &gtt->stolen_size,
			     &gtt->mappable_base, &gtt->mappable_end);
	if (ret)
		return ret;

	gtt->base.dev = dev;

	/* GMADR is the PCI mmio aperture into the global GTT. */
	DRM_INFO("Memory usable by graphics device = %zdM\n",
		 gtt->base.total >> 20);
	DRM_DEBUG_DRIVER("GMADR size = %ldM\n", gtt->mappable_end >> 20);
	DRM_DEBUG_DRIVER("GTT stolen size = %zdM\n", gtt->stolen_size >> 20);

	return 0;
}

static struct i915_vma *__i915_gem_vma_create(struct drm_i915_gem_object *obj,
					      struct i915_address_space *vm)
{
	struct i915_vma *vma = kzalloc(sizeof(*vma), GFP_KERNEL);
	if (vma == NULL)
		return ERR_PTR(-ENOMEM);

	INIT_LIST_HEAD(&vma->vma_link);
	INIT_LIST_HEAD(&vma->mm_list);
	INIT_LIST_HEAD(&vma->exec_list);
	vma->vm = vm;
	vma->obj = obj;

	switch (INTEL_INFO(vm->dev)->gen) {
	case 8:
	case 7:
	case 6:
		if (i915_is_ggtt(vm)) {
			vma->unbind_vma = ggtt_unbind_vma;
			vma->bind_vma = ggtt_bind_vma;
		} else {
			vma->unbind_vma = ppgtt_unbind_vma;
			vma->bind_vma = ppgtt_bind_vma;
		}
		break;
	case 5:
	case 4:
	case 3:
	case 2:
		BUG_ON(!i915_is_ggtt(vm));
		vma->unbind_vma = i915_ggtt_unbind_vma;
		vma->bind_vma = i915_ggtt_bind_vma;
		break;
	default:
		BUG();
	}

	/* Keep GGTT vmas first to make debug easier */
	if (i915_is_ggtt(vm))
		list_add(&vma->vma_link, &obj->vma_list);
	else
		list_add_tail(&vma->vma_link, &obj->vma_list);

	return vma;
}

struct i915_vma *
i915_gem_obj_lookup_or_create_vma(struct drm_i915_gem_object *obj,
				  struct i915_address_space *vm)
{
	struct i915_vma *vma;

	vma = i915_gem_obj_to_vma(obj, vm);
	if (!vma)
		vma = __i915_gem_vma_create(obj, vm);

	return vma;
}<|MERGE_RESOLUTION|>--- conflicted
+++ resolved
@@ -1337,15 +1337,9 @@
 	i915_check_and_clear_faults(dev);
 
 	dev_priv->gtt.base.clear_range(&dev_priv->gtt.base,
-<<<<<<< HEAD
-				       dev_priv->gtt.base.start / PAGE_SIZE,
-				       dev_priv->gtt.base.total / PAGE_SIZE,
-				       true);
-=======
 				       dev_priv->gtt.base.start,
 				       dev_priv->gtt.base.total,
-				       false);
->>>>>>> 2844ea3f
+				       true);
 }
 
 void i915_gem_restore_gtt_mappings(struct drm_device *dev)
