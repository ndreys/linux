--- conflicted
+++ resolved
@@ -309,19 +309,6 @@
 #define AST_MM_ALIGN_SHIFT 4
 #define AST_MM_ALIGN_MASK ((1 << AST_MM_ALIGN_SHIFT) - 1)
 
-<<<<<<< HEAD
-extern int ast_dumb_create(struct drm_file *file,
-			   struct drm_device *dev,
-			   struct drm_mode_create_dumb *args);
-
-extern void ast_gem_free_object(struct drm_gem_object *obj);
-extern int ast_dumb_mmap_offset(struct drm_file *file,
-				struct drm_device *dev,
-				uint32_t handle,
-				uint64_t *offset);
-
-=======
->>>>>>> 4cf643a3
 int ast_mm_init(struct ast_private *ast);
 void ast_mm_fini(struct ast_private *ast);
 
