// SPDX-License-Identifier: GPL-2.0-or-later
/*
 */

#include "bochs.h"

/* ---------------------------------------------------------------------- */

int bochs_mm_init(struct bochs_device *bochs)
{
	struct drm_vram_mm *vmm;

<<<<<<< HEAD
	ret = ttm_bo_device_init(&bochs->ttm.bdev,
				 &bochs_bo_driver,
				 bochs->dev->anon_inode->i_mapping,
				 true);
	if (ret) {
		DRM_ERROR("Error initialising bo driver; %d\n", ret);
		return ret;
	}

	ret = ttm_bo_init_mm(bdev, TTM_PL_VRAM,
			     bochs->fb_size >> PAGE_SHIFT);
	if (ret) {
		DRM_ERROR("Failed ttm VRAM init: %d\n", ret);
		return ret;
	}

	bochs->ttm.initialized = true;
	return 0;
=======
	vmm = drm_vram_helper_alloc_mm(bochs->dev, bochs->fb_base,
				       bochs->fb_size,
				       &drm_gem_vram_mm_funcs);
	return PTR_ERR_OR_ZERO(vmm);
>>>>>>> 4cf643a3
}

void bochs_mm_fini(struct bochs_device *bochs)
{
<<<<<<< HEAD
	if (!bochs->ttm.initialized)
		return;

	ttm_bo_device_release(&bochs->ttm.bdev);
	bochs->ttm.initialized = false;
}

static void bochs_ttm_placement(struct bochs_bo *bo, int domain)
{
	unsigned i;
	u32 c = 0;
	bo->placement.placement = bo->placements;
	bo->placement.busy_placement = bo->placements;
	if (domain & TTM_PL_FLAG_VRAM) {
		bo->placements[c++].flags = TTM_PL_FLAG_WC
			| TTM_PL_FLAG_UNCACHED
			| TTM_PL_FLAG_VRAM;
	}
	if (domain & TTM_PL_FLAG_SYSTEM) {
		bo->placements[c++].flags = TTM_PL_MASK_CACHING
			| TTM_PL_FLAG_SYSTEM;
	}
	if (!c) {
		bo->placements[c++].flags = TTM_PL_MASK_CACHING
			| TTM_PL_FLAG_SYSTEM;
	}
	for (i = 0; i < c; ++i) {
		bo->placements[i].fpfn = 0;
		bo->placements[i].lpfn = 0;
	}
	bo->placement.num_placement = c;
	bo->placement.num_busy_placement = c;
}

int bochs_bo_pin(struct bochs_bo *bo, u32 pl_flag)
{
	struct ttm_operation_ctx ctx = { false, false };
	int i, ret;

	if (bo->pin_count) {
		bo->pin_count++;
		return 0;
	}

	bochs_ttm_placement(bo, pl_flag);
	for (i = 0; i < bo->placement.num_placement; i++)
		bo->placements[i].flags |= TTM_PL_FLAG_NO_EVICT;
	ret = ttm_bo_reserve(&bo->bo, true, false, NULL);
	if (ret)
		return ret;
	ret = ttm_bo_validate(&bo->bo, &bo->placement, &ctx);
	ttm_bo_unreserve(&bo->bo);
	if (ret)
		return ret;

	bo->pin_count = 1;
	return 0;
}

int bochs_bo_unpin(struct bochs_bo *bo)
{
	struct ttm_operation_ctx ctx = { false, false };
	int i, ret;

	if (!bo->pin_count) {
		DRM_ERROR("unpin bad %p\n", bo);
		return 0;
	}
	bo->pin_count--;

	if (bo->pin_count)
		return 0;

	for (i = 0; i < bo->placement.num_placement; i++)
		bo->placements[i].flags &= ~TTM_PL_FLAG_NO_EVICT;
	ret = ttm_bo_reserve(&bo->bo, true, false, NULL);
	if (ret)
		return ret;
	ret = ttm_bo_validate(&bo->bo, &bo->placement, &ctx);
	ttm_bo_unreserve(&bo->bo);
	if (ret)
		return ret;

	return 0;
}

int bochs_mmap(struct file *filp, struct vm_area_struct *vma)
{
	struct drm_file *file_priv = filp->private_data;
	struct bochs_device *bochs = file_priv->minor->dev->dev_private;

	return ttm_bo_mmap(filp, vma, &bochs->ttm.bdev);
}

/* ---------------------------------------------------------------------- */

static int bochs_bo_create(struct drm_device *dev, int size, int align,
			   uint32_t flags, struct bochs_bo **pbochsbo)
{
	struct bochs_device *bochs = dev->dev_private;
	struct bochs_bo *bochsbo;
	size_t acc_size;
	int ret;

	bochsbo = kzalloc(sizeof(struct bochs_bo), GFP_KERNEL);
	if (!bochsbo)
		return -ENOMEM;

	ret = drm_gem_object_init(dev, &bochsbo->gem, size);
	if (ret) {
		kfree(bochsbo);
		return ret;
	}

	bochsbo->bo.bdev = &bochs->ttm.bdev;
	bochsbo->bo.bdev->dev_mapping = dev->anon_inode->i_mapping;

	bochs_ttm_placement(bochsbo, TTM_PL_FLAG_VRAM | TTM_PL_FLAG_SYSTEM);

	acc_size = ttm_bo_dma_acc_size(&bochs->ttm.bdev, size,
				       sizeof(struct bochs_bo));

	ret = ttm_bo_init(&bochs->ttm.bdev, &bochsbo->bo, size,
			  ttm_bo_type_device, &bochsbo->placement,
			  align >> PAGE_SHIFT, false, acc_size,
			  NULL, NULL, bochs_bo_ttm_destroy);
	if (ret)
		return ret;

	*pbochsbo = bochsbo;
	return 0;
}

int bochs_gem_create(struct drm_device *dev, u32 size, bool iskernel,
		     struct drm_gem_object **obj)
{
	struct bochs_bo *bochsbo;
	int ret;

	*obj = NULL;

	size = PAGE_ALIGN(size);
	if (size == 0)
		return -EINVAL;

	ret = bochs_bo_create(dev, size, 0, 0, &bochsbo);
	if (ret) {
		if (ret != -ERESTARTSYS)
			DRM_ERROR("failed to allocate GEM object\n");
		return ret;
	}
	*obj = &bochsbo->gem;
	return 0;
}

int bochs_dumb_create(struct drm_file *file, struct drm_device *dev,
		      struct drm_mode_create_dumb *args)
{
	struct drm_gem_object *gobj;
	u32 handle;
	int ret;

	args->pitch = args->width * ((args->bpp + 7) / 8);
	args->size = args->pitch * args->height;

	ret = bochs_gem_create(dev, args->size, false,
			       &gobj);
	if (ret)
		return ret;

	ret = drm_gem_handle_create(file, gobj, &handle);
	drm_gem_object_put_unlocked(gobj);
	if (ret)
		return ret;

	args->handle = handle;
	return 0;
}

static void bochs_bo_unref(struct bochs_bo **bo)
{
	struct ttm_buffer_object *tbo;

	if ((*bo) == NULL)
=======
	if (!bochs->dev->vram_mm)
>>>>>>> 4cf643a3
		return;

	drm_vram_helper_release_mm(bochs->dev);
}<|MERGE_RESOLUTION|>--- conflicted
+++ resolved
@@ -10,223 +10,15 @@
 {
 	struct drm_vram_mm *vmm;
 
-<<<<<<< HEAD
-	ret = ttm_bo_device_init(&bochs->ttm.bdev,
-				 &bochs_bo_driver,
-				 bochs->dev->anon_inode->i_mapping,
-				 true);
-	if (ret) {
-		DRM_ERROR("Error initialising bo driver; %d\n", ret);
-		return ret;
-	}
-
-	ret = ttm_bo_init_mm(bdev, TTM_PL_VRAM,
-			     bochs->fb_size >> PAGE_SHIFT);
-	if (ret) {
-		DRM_ERROR("Failed ttm VRAM init: %d\n", ret);
-		return ret;
-	}
-
-	bochs->ttm.initialized = true;
-	return 0;
-=======
 	vmm = drm_vram_helper_alloc_mm(bochs->dev, bochs->fb_base,
 				       bochs->fb_size,
 				       &drm_gem_vram_mm_funcs);
 	return PTR_ERR_OR_ZERO(vmm);
->>>>>>> 4cf643a3
 }
 
 void bochs_mm_fini(struct bochs_device *bochs)
 {
-<<<<<<< HEAD
-	if (!bochs->ttm.initialized)
-		return;
-
-	ttm_bo_device_release(&bochs->ttm.bdev);
-	bochs->ttm.initialized = false;
-}
-
-static void bochs_ttm_placement(struct bochs_bo *bo, int domain)
-{
-	unsigned i;
-	u32 c = 0;
-	bo->placement.placement = bo->placements;
-	bo->placement.busy_placement = bo->placements;
-	if (domain & TTM_PL_FLAG_VRAM) {
-		bo->placements[c++].flags = TTM_PL_FLAG_WC
-			| TTM_PL_FLAG_UNCACHED
-			| TTM_PL_FLAG_VRAM;
-	}
-	if (domain & TTM_PL_FLAG_SYSTEM) {
-		bo->placements[c++].flags = TTM_PL_MASK_CACHING
-			| TTM_PL_FLAG_SYSTEM;
-	}
-	if (!c) {
-		bo->placements[c++].flags = TTM_PL_MASK_CACHING
-			| TTM_PL_FLAG_SYSTEM;
-	}
-	for (i = 0; i < c; ++i) {
-		bo->placements[i].fpfn = 0;
-		bo->placements[i].lpfn = 0;
-	}
-	bo->placement.num_placement = c;
-	bo->placement.num_busy_placement = c;
-}
-
-int bochs_bo_pin(struct bochs_bo *bo, u32 pl_flag)
-{
-	struct ttm_operation_ctx ctx = { false, false };
-	int i, ret;
-
-	if (bo->pin_count) {
-		bo->pin_count++;
-		return 0;
-	}
-
-	bochs_ttm_placement(bo, pl_flag);
-	for (i = 0; i < bo->placement.num_placement; i++)
-		bo->placements[i].flags |= TTM_PL_FLAG_NO_EVICT;
-	ret = ttm_bo_reserve(&bo->bo, true, false, NULL);
-	if (ret)
-		return ret;
-	ret = ttm_bo_validate(&bo->bo, &bo->placement, &ctx);
-	ttm_bo_unreserve(&bo->bo);
-	if (ret)
-		return ret;
-
-	bo->pin_count = 1;
-	return 0;
-}
-
-int bochs_bo_unpin(struct bochs_bo *bo)
-{
-	struct ttm_operation_ctx ctx = { false, false };
-	int i, ret;
-
-	if (!bo->pin_count) {
-		DRM_ERROR("unpin bad %p\n", bo);
-		return 0;
-	}
-	bo->pin_count--;
-
-	if (bo->pin_count)
-		return 0;
-
-	for (i = 0; i < bo->placement.num_placement; i++)
-		bo->placements[i].flags &= ~TTM_PL_FLAG_NO_EVICT;
-	ret = ttm_bo_reserve(&bo->bo, true, false, NULL);
-	if (ret)
-		return ret;
-	ret = ttm_bo_validate(&bo->bo, &bo->placement, &ctx);
-	ttm_bo_unreserve(&bo->bo);
-	if (ret)
-		return ret;
-
-	return 0;
-}
-
-int bochs_mmap(struct file *filp, struct vm_area_struct *vma)
-{
-	struct drm_file *file_priv = filp->private_data;
-	struct bochs_device *bochs = file_priv->minor->dev->dev_private;
-
-	return ttm_bo_mmap(filp, vma, &bochs->ttm.bdev);
-}
-
-/* ---------------------------------------------------------------------- */
-
-static int bochs_bo_create(struct drm_device *dev, int size, int align,
-			   uint32_t flags, struct bochs_bo **pbochsbo)
-{
-	struct bochs_device *bochs = dev->dev_private;
-	struct bochs_bo *bochsbo;
-	size_t acc_size;
-	int ret;
-
-	bochsbo = kzalloc(sizeof(struct bochs_bo), GFP_KERNEL);
-	if (!bochsbo)
-		return -ENOMEM;
-
-	ret = drm_gem_object_init(dev, &bochsbo->gem, size);
-	if (ret) {
-		kfree(bochsbo);
-		return ret;
-	}
-
-	bochsbo->bo.bdev = &bochs->ttm.bdev;
-	bochsbo->bo.bdev->dev_mapping = dev->anon_inode->i_mapping;
-
-	bochs_ttm_placement(bochsbo, TTM_PL_FLAG_VRAM | TTM_PL_FLAG_SYSTEM);
-
-	acc_size = ttm_bo_dma_acc_size(&bochs->ttm.bdev, size,
-				       sizeof(struct bochs_bo));
-
-	ret = ttm_bo_init(&bochs->ttm.bdev, &bochsbo->bo, size,
-			  ttm_bo_type_device, &bochsbo->placement,
-			  align >> PAGE_SHIFT, false, acc_size,
-			  NULL, NULL, bochs_bo_ttm_destroy);
-	if (ret)
-		return ret;
-
-	*pbochsbo = bochsbo;
-	return 0;
-}
-
-int bochs_gem_create(struct drm_device *dev, u32 size, bool iskernel,
-		     struct drm_gem_object **obj)
-{
-	struct bochs_bo *bochsbo;
-	int ret;
-
-	*obj = NULL;
-
-	size = PAGE_ALIGN(size);
-	if (size == 0)
-		return -EINVAL;
-
-	ret = bochs_bo_create(dev, size, 0, 0, &bochsbo);
-	if (ret) {
-		if (ret != -ERESTARTSYS)
-			DRM_ERROR("failed to allocate GEM object\n");
-		return ret;
-	}
-	*obj = &bochsbo->gem;
-	return 0;
-}
-
-int bochs_dumb_create(struct drm_file *file, struct drm_device *dev,
-		      struct drm_mode_create_dumb *args)
-{
-	struct drm_gem_object *gobj;
-	u32 handle;
-	int ret;
-
-	args->pitch = args->width * ((args->bpp + 7) / 8);
-	args->size = args->pitch * args->height;
-
-	ret = bochs_gem_create(dev, args->size, false,
-			       &gobj);
-	if (ret)
-		return ret;
-
-	ret = drm_gem_handle_create(file, gobj, &handle);
-	drm_gem_object_put_unlocked(gobj);
-	if (ret)
-		return ret;
-
-	args->handle = handle;
-	return 0;
-}
-
-static void bochs_bo_unref(struct bochs_bo **bo)
-{
-	struct ttm_buffer_object *tbo;
-
-	if ((*bo) == NULL)
-=======
 	if (!bochs->dev->vram_mm)
->>>>>>> 4cf643a3
 		return;
 
 	drm_vram_helper_release_mm(bochs->dev);
