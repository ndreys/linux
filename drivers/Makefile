--- conflicted
+++ resolved
@@ -39,13 +39,9 @@
 obj-$(CONFIG_SERIO)		+= input/serio/
 obj-y				+= serial/
 obj-$(CONFIG_PARPORT)		+= parport/
-<<<<<<< HEAD
-obj-y				+= base/ block/ misc/ mfd/ net/ media/
+obj-y				+= base/ block/ misc/ mfd/ media/
 obj-y				+= i2c/
 obj-y				+= cbus/
-=======
-obj-y				+= base/ block/ misc/ mfd/ media/
->>>>>>> 833bb304
 obj-$(CONFIG_NUBUS)		+= nubus/
 obj-y				+= macintosh/
 obj-$(CONFIG_IDE)		+= ide/
