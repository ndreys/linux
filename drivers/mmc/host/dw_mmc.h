/*
 * Synopsys DesignWare Multimedia Card Interface driver
 *  (Based on NXP driver for lpc 31xx)
 *
 * Copyright (C) 2009 NXP Semiconductors
 * Copyright (C) 2009, 2010 Imagination Technologies Ltd.
 *
 * This program is free software; you can redistribute it and/or modify
 * it under the terms of the GNU General Public License as published by
 * the Free Software Foundation; either version 2 of the License, or
 * (at your option) any later version.
 */

#ifndef _DW_MMC_H_
#define _DW_MMC_H_

#define DW_MMC_240A		0x240a

#define SDMMC_CTRL		0x000
#define SDMMC_PWREN		0x004
#define SDMMC_CLKDIV		0x008
#define SDMMC_CLKSRC		0x00c
#define SDMMC_CLKENA		0x010
#define SDMMC_TMOUT		0x014
#define SDMMC_CTYPE		0x018
#define SDMMC_BLKSIZ		0x01c
#define SDMMC_BYTCNT		0x020
#define SDMMC_INTMASK		0x024
#define SDMMC_CMDARG		0x028
#define SDMMC_CMD		0x02c
#define SDMMC_RESP0		0x030
#define SDMMC_RESP1		0x034
#define SDMMC_RESP2		0x038
#define SDMMC_RESP3		0x03c
#define SDMMC_MINTSTS		0x040
#define SDMMC_RINTSTS		0x044
#define SDMMC_STATUS		0x048
#define SDMMC_FIFOTH		0x04c
#define SDMMC_CDETECT		0x050
#define SDMMC_WRTPRT		0x054
#define SDMMC_GPIO		0x058
#define SDMMC_TCBCNT		0x05c
#define SDMMC_TBBCNT		0x060
#define SDMMC_DEBNCE		0x064
#define SDMMC_USRID		0x068
#define SDMMC_VERID		0x06c
#define SDMMC_HCON		0x070
#define SDMMC_UHS_REG		0x074
#define SDMMC_BMOD		0x080
#define SDMMC_PLDMND		0x084
#define SDMMC_DBADDR		0x088
#define SDMMC_IDSTS		0x08c
#define SDMMC_IDINTEN		0x090
#define SDMMC_DSCADDR		0x094
#define SDMMC_BUFADDR		0x098
#define SDMMC_CDTHRCTL		0x100
#define SDMMC_DATA(x)		(x)
/*
* Registers to support idmac 64-bit address mode
*/
#define SDMMC_DBADDRL		0x088
#define SDMMC_DBADDRU		0x08c
#define SDMMC_IDSTS64		0x090
#define SDMMC_IDINTEN64		0x094
#define SDMMC_DSCADDRL		0x098
#define SDMMC_DSCADDRU		0x09c
#define SDMMC_BUFADDRL		0x0A0
#define SDMMC_BUFADDRU		0x0A4

/*
 * Data offset is difference according to Version
 * Lower than 2.40a : data register offest is 0x100
 */
#define DATA_OFFSET		0x100
#define DATA_240A_OFFSET	0x200

/* shift bit field */
#define _SBF(f, v)		((v) << (f))

/* Control register defines */
#define SDMMC_CTRL_USE_IDMAC		BIT(25)
#define SDMMC_CTRL_CEATA_INT_EN		BIT(11)
#define SDMMC_CTRL_SEND_AS_CCSD		BIT(10)
#define SDMMC_CTRL_SEND_CCSD		BIT(9)
#define SDMMC_CTRL_ABRT_READ_DATA	BIT(8)
#define SDMMC_CTRL_SEND_IRQ_RESP	BIT(7)
#define SDMMC_CTRL_READ_WAIT		BIT(6)
#define SDMMC_CTRL_DMA_ENABLE		BIT(5)
#define SDMMC_CTRL_INT_ENABLE		BIT(4)
#define SDMMC_CTRL_DMA_RESET		BIT(2)
#define SDMMC_CTRL_FIFO_RESET		BIT(1)
#define SDMMC_CTRL_RESET		BIT(0)
/* Clock Enable register defines */
#define SDMMC_CLKEN_LOW_PWR		BIT(16)
#define SDMMC_CLKEN_ENABLE		BIT(0)
/* time-out register defines */
#define SDMMC_TMOUT_DATA(n)		_SBF(8, (n))
#define SDMMC_TMOUT_DATA_MSK		0xFFFFFF00
#define SDMMC_TMOUT_RESP(n)		((n) & 0xFF)
#define SDMMC_TMOUT_RESP_MSK		0xFF
/* card-type register defines */
#define SDMMC_CTYPE_8BIT		BIT(16)
#define SDMMC_CTYPE_4BIT		BIT(0)
#define SDMMC_CTYPE_1BIT		0
/* Interrupt status & mask register defines */
#define SDMMC_INT_SDIO(n)		BIT(16 + (n))
#define SDMMC_INT_EBE			BIT(15)
#define SDMMC_INT_ACD			BIT(14)
#define SDMMC_INT_SBE			BIT(13)
#define SDMMC_INT_HLE			BIT(12)
#define SDMMC_INT_FRUN			BIT(11)
#define SDMMC_INT_HTO			BIT(10)
#define SDMMC_INT_VOLT_SWITCH		BIT(10) /* overloads bit 10! */
#define SDMMC_INT_DRTO			BIT(9)
#define SDMMC_INT_RTO			BIT(8)
#define SDMMC_INT_DCRC			BIT(7)
#define SDMMC_INT_RCRC			BIT(6)
#define SDMMC_INT_RXDR			BIT(5)
#define SDMMC_INT_TXDR			BIT(4)
#define SDMMC_INT_DATA_OVER		BIT(3)
#define SDMMC_INT_CMD_DONE		BIT(2)
#define SDMMC_INT_RESP_ERR		BIT(1)
#define SDMMC_INT_CD			BIT(0)
#define SDMMC_INT_ERROR			0xbfc2
/* Command register defines */
#define SDMMC_CMD_START			BIT(31)
#define SDMMC_CMD_USE_HOLD_REG	BIT(29)
#define SDMMC_CMD_VOLT_SWITCH		BIT(28)
#define SDMMC_CMD_CCS_EXP		BIT(23)
#define SDMMC_CMD_CEATA_RD		BIT(22)
#define SDMMC_CMD_UPD_CLK		BIT(21)
#define SDMMC_CMD_INIT			BIT(15)
#define SDMMC_CMD_STOP			BIT(14)
#define SDMMC_CMD_PRV_DAT_WAIT		BIT(13)
#define SDMMC_CMD_SEND_STOP		BIT(12)
#define SDMMC_CMD_STRM_MODE		BIT(11)
#define SDMMC_CMD_DAT_WR		BIT(10)
#define SDMMC_CMD_DAT_EXP		BIT(9)
#define SDMMC_CMD_RESP_CRC		BIT(8)
#define SDMMC_CMD_RESP_LONG		BIT(7)
#define SDMMC_CMD_RESP_EXP		BIT(6)
#define SDMMC_CMD_INDX(n)		((n) & 0x1F)
/* Status register defines */
#define SDMMC_GET_FCNT(x)		(((x)>>17) & 0x1FFF)
#define SDMMC_STATUS_DMA_REQ		BIT(31)
#define SDMMC_STATUS_BUSY		BIT(9)
/* FIFOTH register defines */
#define SDMMC_SET_FIFOTH(m, r, t)	(((m) & 0x7) << 28 | \
					 ((r) & 0xFFF) << 16 | \
					 ((t) & 0xFFF))
/* Internal DMAC interrupt defines */
#define SDMMC_IDMAC_INT_AI		BIT(9)
#define SDMMC_IDMAC_INT_NI		BIT(8)
#define SDMMC_IDMAC_INT_CES		BIT(5)
#define SDMMC_IDMAC_INT_DU		BIT(4)
#define SDMMC_IDMAC_INT_FBE		BIT(2)
#define SDMMC_IDMAC_INT_RI		BIT(1)
#define SDMMC_IDMAC_INT_TI		BIT(0)
/* Internal DMAC bus mode bits */
#define SDMMC_IDMAC_ENABLE		BIT(7)
#define SDMMC_IDMAC_FB			BIT(1)
#define SDMMC_IDMAC_SWRESET		BIT(0)
/* Version ID register define */
#define SDMMC_GET_VERID(x)		((x) & 0xFFFF)
/* Card read threshold */
#define SDMMC_SET_RD_THLD(v, x)		(((v) & 0x1FFF) << 16 | (x))
#define SDMMC_UHS_18V			BIT(0)
/* All ctrl reset bits */
#define SDMMC_CTRL_ALL_RESET_FLAGS \
	(SDMMC_CTRL_RESET | SDMMC_CTRL_FIFO_RESET | SDMMC_CTRL_DMA_RESET)

/* FIFO register access macros. These should not change the data endian-ness
 * as they are written to memory to be dealt with by the upper layers */
#define mci_fifo_readw(__reg)	__raw_readw(__reg)
#define mci_fifo_readl(__reg)	__raw_readl(__reg)
#define mci_fifo_readq(__reg)	__raw_readq(__reg)

#define mci_fifo_writew(__value, __reg)	__raw_writew(__reg, __value)
#define mci_fifo_writel(__value, __reg)	__raw_writel(__reg, __value)
#define mci_fifo_writeq(__value, __reg)	__raw_writeq(__reg, __value)

/* Register access macros */
#define mci_readl(dev, reg)			\
	readl_relaxed((dev)->regs + SDMMC_##reg)
#define mci_writel(dev, reg, value)			\
	writel_relaxed((value), (dev)->regs + SDMMC_##reg)

/* 16-bit FIFO access macros */
#define mci_readw(dev, reg)			\
	readw_relaxed((dev)->regs + SDMMC_##reg)
#define mci_writew(dev, reg, value)			\
	writew_relaxed((value), (dev)->regs + SDMMC_##reg)

/* 64-bit FIFO access macros */
#ifdef readq
#define mci_readq(dev, reg)			\
	readq_relaxed((dev)->regs + SDMMC_##reg)
#define mci_writeq(dev, reg, value)			\
	writeq_relaxed((value), (dev)->regs + SDMMC_##reg)
#else
/*
 * Dummy readq implementation for architectures that don't define it.
 *
 * We would assume that none of these architectures would configure
 * the IP block with a 64bit FIFO width, so this code will never be
 * executed on those machines. Defining these macros here keeps the
 * rest of the code free from ifdefs.
 */
#define mci_readq(dev, reg)			\
	(*(volatile u64 __force *)((dev)->regs + SDMMC_##reg))
#define mci_writeq(dev, reg, value)			\
	(*(volatile u64 __force *)((dev)->regs + SDMMC_##reg) = (value))

#define __raw_writeq(__value, __reg) \
	(*(volatile u64 __force *)(__reg) = (__value))
#define __raw_readq(__reg) (*(volatile u64 __force *)(__reg))
#endif

extern int dw_mci_probe(struct dw_mci *host);
extern void dw_mci_remove(struct dw_mci *host);
#ifdef CONFIG_PM_SLEEP
extern int dw_mci_suspend(struct dw_mci *host);
extern int dw_mci_resume(struct dw_mci *host);
#endif

/**
 * struct dw_mci_slot - MMC slot state
 * @mmc: The mmc_host representing this slot.
 * @host: The MMC controller this slot is using.
 * @quirks: Slot-level quirks (DW_MCI_SLOT_QUIRK_XXX)
 * @ctype: Card type for this slot.
 * @mrq: mmc_request currently being processed or waiting to be
 *	processed, or NULL when the slot is idle.
 * @queue_node: List node for placing this node in the @queue list of
 *	&struct dw_mci.
 * @clock: Clock rate configured by set_ios(). Protected by host->lock.
 * @__clk_old: The last updated clock with reflecting clock divider.
 *	Keeping track of this helps us to avoid spamming the console
 *	with CONFIG_MMC_CLKGATE.
 * @flags: Random state bits associated with the slot.
 * @id: Number of this slot.
 * @sdio_id: Number of this slot in the SDIO interrupt registers.
 */
struct dw_mci_slot {
	struct mmc_host		*mmc;
	struct dw_mci		*host;

	int			quirks;

	u32			ctype;

	struct mmc_request	*mrq;
	struct list_head	queue_node;

	unsigned int		clock;
	unsigned int		__clk_old;

	unsigned long		flags;
#define DW_MMC_CARD_PRESENT	0
#define DW_MMC_CARD_NEED_INIT	1
#define DW_MMC_CARD_NO_LOW_PWR	2
	int			id;
	int			sdio_id;
};

/**
 * dw_mci driver data - dw-mshc implementation specific driver data.
 * @caps: mmc subsystem specified capabilities of the controller(s).
 * @init: early implementation specific initialization.
 * @setup_clock: implementation specific clock configuration.
 * @prepare_command: handle CMD register extensions.
 * @set_ios: handle bus specific extensions.
 * @parse_dt: parse implementation specific device tree properties.
 * @execute_tuning: implementation specific tuning procedure.
 *
 * Provide controller implementation specific extensions. The usage of this
 * data structure is fully optional and usage of each member in this structure
 * is optional as well.
 */
struct dw_mci_drv_data {
	unsigned long	*caps;
	int		(*init)(struct dw_mci *host);
	int		(*setup_clock)(struct dw_mci *host);
	void		(*prepare_command)(struct dw_mci *host, u32 *cmdr);
	void		(*set_ios)(struct dw_mci *host, struct mmc_ios *ios);
	int		(*parse_dt)(struct dw_mci *host);
	int		(*execute_tuning)(struct dw_mci_slot *slot);
<<<<<<< HEAD
=======
	int		(*prepare_hs400_tuning)(struct dw_mci *host,
						struct mmc_ios *ios);
>>>>>>> 007760cf
};
#endif /* _DW_MMC_H_ */<|MERGE_RESOLUTION|>--- conflicted
+++ resolved
@@ -285,10 +285,7 @@
 	void		(*set_ios)(struct dw_mci *host, struct mmc_ios *ios);
 	int		(*parse_dt)(struct dw_mci *host);
 	int		(*execute_tuning)(struct dw_mci_slot *slot);
-<<<<<<< HEAD
-=======
 	int		(*prepare_hs400_tuning)(struct dw_mci *host,
 						struct mmc_ios *ios);
->>>>>>> 007760cf
 };
 #endif /* _DW_MMC_H_ */