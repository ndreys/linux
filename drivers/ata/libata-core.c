--- conflicted
+++ resolved
@@ -4769,11 +4769,7 @@
 		return NULL;
 
 	/* libsas case */
-<<<<<<< HEAD
-	if (!ap->scsi_host) {
-=======
 	if (ap->flags & ATA_FLAG_SAS_HOST) {
->>>>>>> 007760cf
 		tag = ata_sas_allocate_tag(ap);
 		if (tag < 0)
 			return NULL;
@@ -4812,11 +4808,7 @@
 	tag = qc->tag;
 	if (likely(ata_tag_valid(tag))) {
 		qc->tag = ATA_TAG_POISON;
-<<<<<<< HEAD
-		if (!ap->scsi_host)
-=======
 		if (ap->flags & ATA_FLAG_SAS_HOST)
->>>>>>> 007760cf
 			ata_sas_free_tag(tag, ap);
 	}
 }
