--- conflicted
+++ resolved
@@ -709,23 +709,7 @@
 
 	irq = platform_get_irq(pdev, 0);
 	if (irq < 0)
-<<<<<<< HEAD
-		goto resource_missing;
-
-	pdata = dev_get_platdata(&pdev->dev);
-
-	i2c = kzalloc(sizeof(*i2c), GFP_KERNEL);
-	if (!i2c)
-		return -ENOMEM;
-
-	if (!request_mem_region(res->start, resource_size(res), pdev->name)) {
-		dev_err(&pdev->dev, "Memory region busy\n");
-		ret = -EBUSY;
-		goto request_mem_failed;
-	}
-=======
 		return irq;
->>>>>>> 4988abf1
 
 	pdata = dev_get_platdata(&pdev->dev);
 
