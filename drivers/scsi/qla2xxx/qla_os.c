--- conflicted
+++ resolved
@@ -1119,17 +1119,11 @@
 
 	qla2x00_mark_all_devices_lost(vha, 0);
 
-<<<<<<< HEAD
-	for (i = 0; i < 10; i++)
-		wait_event_timeout(vha->fcport_waitQ, test_fcport_count(vha),
-		    HZ);
-=======
 	for (i = 0; i < 10; i++) {
 		if (wait_event_timeout(vha->fcport_waitQ,
 		    test_fcport_count(vha), HZ) > 0)
 			break;
 	}
->>>>>>> 348b80b2
 
 	flush_workqueue(vha->hw->wq);
 }
