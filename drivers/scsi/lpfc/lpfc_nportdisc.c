/*******************************************************************
 * This file is part of the Emulex Linux Device Driver for         *
 * Fibre Channel Host Bus Adapters.                                *
 * Copyright (C) 2017-2019 Broadcom. All Rights Reserved. The term *
 * “Broadcom” refers to Broadcom Inc. and/or its subsidiaries.     *
 * Copyright (C) 2004-2016 Emulex.  All rights reserved.           *
 * EMULEX and SLI are trademarks of Emulex.                        *
 * www.broadcom.com                                                *
 * Portions Copyright (C) 2004-2005 Christoph Hellwig              *
 *                                                                 *
 * This program is free software; you can redistribute it and/or   *
 * modify it under the terms of version 2 of the GNU General       *
 * Public License as published by the Free Software Foundation.    *
 * This program is distributed in the hope that it will be useful. *
 * ALL EXPRESS OR IMPLIED CONDITIONS, REPRESENTATIONS AND          *
 * WARRANTIES, INCLUDING ANY IMPLIED WARRANTY OF MERCHANTABILITY,  *
 * FITNESS FOR A PARTICULAR PURPOSE, OR NON-INFRINGEMENT, ARE      *
 * DISCLAIMED, EXCEPT TO THE EXTENT THAT SUCH DISCLAIMERS ARE HELD *
 * TO BE LEGALLY INVALID.  See the GNU General Public License for  *
 * more details, a copy of which can be found in the file COPYING  *
 * included with this package.                                     *
 *******************************************************************/

#include <linux/blkdev.h>
#include <linux/pci.h>
#include <linux/slab.h>
#include <linux/interrupt.h>

#include <scsi/scsi.h>
#include <scsi/scsi_device.h>
#include <scsi/scsi_host.h>
#include <scsi/scsi_transport_fc.h>
#include <scsi/fc/fc_fs.h>

#include <linux/nvme-fc-driver.h>

#include "lpfc_hw4.h"
#include "lpfc_hw.h"
#include "lpfc_sli.h"
#include "lpfc_sli4.h"
#include "lpfc_nl.h"
#include "lpfc_disc.h"
#include "lpfc.h"
#include "lpfc_scsi.h"
#include "lpfc_nvme.h"
#include "lpfc_logmsg.h"
#include "lpfc_crtn.h"
#include "lpfc_vport.h"
#include "lpfc_debugfs.h"


/* Called to verify a rcv'ed ADISC was intended for us. */
static int
lpfc_check_adisc(struct lpfc_vport *vport, struct lpfc_nodelist *ndlp,
		 struct lpfc_name *nn, struct lpfc_name *pn)
{
	/* First, we MUST have a RPI registered */
	if (!(ndlp->nlp_flag & NLP_RPI_REGISTERED))
		return 0;

	/* Compare the ADISC rsp WWNN / WWPN matches our internal node
	 * table entry for that node.
	 */
	if (memcmp(nn, &ndlp->nlp_nodename, sizeof (struct lpfc_name)))
		return 0;

	if (memcmp(pn, &ndlp->nlp_portname, sizeof (struct lpfc_name)))
		return 0;

	/* we match, return success */
	return 1;
}

int
lpfc_check_sparm(struct lpfc_vport *vport, struct lpfc_nodelist *ndlp,
		 struct serv_parm *sp, uint32_t class, int flogi)
{
	volatile struct serv_parm *hsp = &vport->fc_sparam;
	uint16_t hsp_value, ssp_value = 0;

	/*
	 * The receive data field size and buffer-to-buffer receive data field
	 * size entries are 16 bits but are represented as two 8-bit fields in
	 * the driver data structure to account for rsvd bits and other control
	 * bits.  Reconstruct and compare the fields as a 16-bit values before
	 * correcting the byte values.
	 */
	if (sp->cls1.classValid) {
		if (!flogi) {
			hsp_value = ((hsp->cls1.rcvDataSizeMsb << 8) |
				     hsp->cls1.rcvDataSizeLsb);
			ssp_value = ((sp->cls1.rcvDataSizeMsb << 8) |
				     sp->cls1.rcvDataSizeLsb);
			if (!ssp_value)
				goto bad_service_param;
			if (ssp_value > hsp_value) {
				sp->cls1.rcvDataSizeLsb =
					hsp->cls1.rcvDataSizeLsb;
				sp->cls1.rcvDataSizeMsb =
					hsp->cls1.rcvDataSizeMsb;
			}
		}
	} else if (class == CLASS1)
		goto bad_service_param;
	if (sp->cls2.classValid) {
		if (!flogi) {
			hsp_value = ((hsp->cls2.rcvDataSizeMsb << 8) |
				     hsp->cls2.rcvDataSizeLsb);
			ssp_value = ((sp->cls2.rcvDataSizeMsb << 8) |
				     sp->cls2.rcvDataSizeLsb);
			if (!ssp_value)
				goto bad_service_param;
			if (ssp_value > hsp_value) {
				sp->cls2.rcvDataSizeLsb =
					hsp->cls2.rcvDataSizeLsb;
				sp->cls2.rcvDataSizeMsb =
					hsp->cls2.rcvDataSizeMsb;
			}
		}
	} else if (class == CLASS2)
		goto bad_service_param;
	if (sp->cls3.classValid) {
		if (!flogi) {
			hsp_value = ((hsp->cls3.rcvDataSizeMsb << 8) |
				     hsp->cls3.rcvDataSizeLsb);
			ssp_value = ((sp->cls3.rcvDataSizeMsb << 8) |
				     sp->cls3.rcvDataSizeLsb);
			if (!ssp_value)
				goto bad_service_param;
			if (ssp_value > hsp_value) {
				sp->cls3.rcvDataSizeLsb =
					hsp->cls3.rcvDataSizeLsb;
				sp->cls3.rcvDataSizeMsb =
					hsp->cls3.rcvDataSizeMsb;
			}
		}
	} else if (class == CLASS3)
		goto bad_service_param;

	/*
	 * Preserve the upper four bits of the MSB from the PLOGI response.
	 * These bits contain the Buffer-to-Buffer State Change Number
	 * from the target and need to be passed to the FW.
	 */
	hsp_value = (hsp->cmn.bbRcvSizeMsb << 8) | hsp->cmn.bbRcvSizeLsb;
	ssp_value = (sp->cmn.bbRcvSizeMsb << 8) | sp->cmn.bbRcvSizeLsb;
	if (ssp_value > hsp_value) {
		sp->cmn.bbRcvSizeLsb = hsp->cmn.bbRcvSizeLsb;
		sp->cmn.bbRcvSizeMsb = (sp->cmn.bbRcvSizeMsb & 0xF0) |
				       (hsp->cmn.bbRcvSizeMsb & 0x0F);
	}

	memcpy(&ndlp->nlp_nodename, &sp->nodeName, sizeof (struct lpfc_name));
	memcpy(&ndlp->nlp_portname, &sp->portName, sizeof (struct lpfc_name));
	return 1;
bad_service_param:
	lpfc_printf_vlog(vport, KERN_ERR, LOG_DISCOVERY,
			 "0207 Device %x "
			 "(%02x:%02x:%02x:%02x:%02x:%02x:%02x:%02x) sent "
			 "invalid service parameters.  Ignoring device.\n",
			 ndlp->nlp_DID,
			 sp->nodeName.u.wwn[0], sp->nodeName.u.wwn[1],
			 sp->nodeName.u.wwn[2], sp->nodeName.u.wwn[3],
			 sp->nodeName.u.wwn[4], sp->nodeName.u.wwn[5],
			 sp->nodeName.u.wwn[6], sp->nodeName.u.wwn[7]);
	return 0;
}

static void *
lpfc_check_elscmpl_iocb(struct lpfc_hba *phba, struct lpfc_iocbq *cmdiocb,
			struct lpfc_iocbq *rspiocb)
{
	struct lpfc_dmabuf *pcmd, *prsp;
	uint32_t *lp;
	void     *ptr = NULL;
	IOCB_t   *irsp;

	irsp = &rspiocb->iocb;
	pcmd = (struct lpfc_dmabuf *) cmdiocb->context2;

	/* For lpfc_els_abort, context2 could be zero'ed to delay
	 * freeing associated memory till after ABTS completes.
	 */
	if (pcmd) {
		prsp =  list_get_first(&pcmd->list, struct lpfc_dmabuf,
				       list);
		if (prsp) {
			lp = (uint32_t *) prsp->virt;
			ptr = (void *)((uint8_t *)lp + sizeof(uint32_t));
		}
	} else {
		/* Force ulpStatus error since we are returning NULL ptr */
		if (!(irsp->ulpStatus)) {
			irsp->ulpStatus = IOSTAT_LOCAL_REJECT;
			irsp->un.ulpWord[4] = IOERR_SLI_ABORTED;
		}
		ptr = NULL;
	}
	return ptr;
}



/*
 * Free resources / clean up outstanding I/Os
 * associated with a LPFC_NODELIST entry. This
 * routine effectively results in a "software abort".
 */
void
lpfc_els_abort(struct lpfc_hba *phba, struct lpfc_nodelist *ndlp)
{
	LIST_HEAD(abort_list);
	struct lpfc_sli_ring *pring;
	struct lpfc_iocbq *iocb, *next_iocb;

	pring = lpfc_phba_elsring(phba);

	/* In case of error recovery path, we might have a NULL pring here */
	if (unlikely(!pring))
		return;

	/* Abort outstanding I/O on NPort <nlp_DID> */
	lpfc_printf_vlog(ndlp->vport, KERN_INFO, LOG_DISCOVERY,
			 "2819 Abort outstanding I/O on NPort x%x "
			 "Data: x%x x%x x%x\n",
			 ndlp->nlp_DID, ndlp->nlp_flag, ndlp->nlp_state,
			 ndlp->nlp_rpi);
	/* Clean up all fabric IOs first.*/
	lpfc_fabric_abort_nport(ndlp);

	/*
	 * Lock the ELS ring txcmplq for SLI3/SLI4 and build a local list
	 * of all ELS IOs that need an ABTS.  The IOs need to stay on the
	 * txcmplq so that the abort operation completes them successfully.
	 */
	spin_lock_irq(&phba->hbalock);
	if (phba->sli_rev == LPFC_SLI_REV4)
		spin_lock(&pring->ring_lock);
	list_for_each_entry_safe(iocb, next_iocb, &pring->txcmplq, list) {
	/* Add to abort_list on on NDLP match. */
		if (lpfc_check_sli_ndlp(phba, pring, iocb, ndlp))
			list_add_tail(&iocb->dlist, &abort_list);
	}
	if (phba->sli_rev == LPFC_SLI_REV4)
		spin_unlock(&pring->ring_lock);
	spin_unlock_irq(&phba->hbalock);

	/* Abort the targeted IOs and remove them from the abort list. */
	list_for_each_entry_safe(iocb, next_iocb, &abort_list, dlist) {
			spin_lock_irq(&phba->hbalock);
			list_del_init(&iocb->dlist);
			lpfc_sli_issue_abort_iotag(phba, pring, iocb);
			spin_unlock_irq(&phba->hbalock);
	}

	INIT_LIST_HEAD(&abort_list);

	/* Now process the txq */
	spin_lock_irq(&phba->hbalock);
	if (phba->sli_rev == LPFC_SLI_REV4)
		spin_lock(&pring->ring_lock);

	list_for_each_entry_safe(iocb, next_iocb, &pring->txq, list) {
		/* Check to see if iocb matches the nport we are looking for */
		if (lpfc_check_sli_ndlp(phba, pring, iocb, ndlp)) {
			list_del_init(&iocb->list);
			list_add_tail(&iocb->list, &abort_list);
		}
	}

	if (phba->sli_rev == LPFC_SLI_REV4)
		spin_unlock(&pring->ring_lock);
	spin_unlock_irq(&phba->hbalock);

	/* Cancel all the IOCBs from the completions list */
	lpfc_sli_cancel_iocbs(phba, &abort_list,
			      IOSTAT_LOCAL_REJECT, IOERR_SLI_ABORTED);

	lpfc_cancel_retry_delay_tmo(phba->pport, ndlp);
}

/* lpfc_defer_pt2pt_acc - Complete SLI3 pt2pt processing on link up
 * @phba: pointer to lpfc hba data structure.
 * @link_mbox: pointer to CONFIG_LINK mailbox object
 *
 * This routine is only called if we are SLI3, direct connect pt2pt
 * mode and the remote NPort issues the PLOGI after link up.
 */
<<<<<<< HEAD
void
=======
static void
>>>>>>> 41ace374
lpfc_defer_pt2pt_acc(struct lpfc_hba *phba, LPFC_MBOXQ_t *link_mbox)
{
	LPFC_MBOXQ_t *login_mbox;
	MAILBOX_t *mb = &link_mbox->u.mb;
	struct lpfc_iocbq *save_iocb;
	struct lpfc_nodelist *ndlp;
	int rc;

	ndlp = link_mbox->ctx_ndlp;
	login_mbox = link_mbox->context3;
	save_iocb = login_mbox->context3;
	link_mbox->context3 = NULL;
	login_mbox->context3 = NULL;

	/* Check for CONFIG_LINK error */
	if (mb->mbxStatus) {
		lpfc_printf_log(phba, KERN_ERR, LOG_DISCOVERY,
				"4575 CONFIG_LINK fails pt2pt discovery: %x\n",
				mb->mbxStatus);
		mempool_free(login_mbox, phba->mbox_mem_pool);
		mempool_free(link_mbox, phba->mbox_mem_pool);
		lpfc_sli_release_iocbq(phba, save_iocb);
		return;
	}

	/* Now that CONFIG_LINK completed, and our SID is configured,
	 * we can now proceed with sending the PLOGI ACC.
	 */
	rc = lpfc_els_rsp_acc(link_mbox->vport, ELS_CMD_PLOGI,
			      save_iocb, ndlp, login_mbox);
	if (rc) {
		lpfc_printf_log(phba, KERN_ERR, LOG_DISCOVERY,
				"4576 PLOGI ACC fails pt2pt discovery: %x\n",
				rc);
		mempool_free(login_mbox, phba->mbox_mem_pool);
	}

	mempool_free(link_mbox, phba->mbox_mem_pool);
	lpfc_sli_release_iocbq(phba, save_iocb);
}

static int
lpfc_rcv_plogi(struct lpfc_vport *vport, struct lpfc_nodelist *ndlp,
	       struct lpfc_iocbq *cmdiocb)
{
	struct Scsi_Host   *shost = lpfc_shost_from_vport(vport);
	struct lpfc_hba    *phba = vport->phba;
	struct lpfc_dmabuf *pcmd;
	uint64_t nlp_portwwn = 0;
	uint32_t *lp;
	IOCB_t *icmd;
	struct serv_parm *sp;
	uint32_t ed_tov;
	LPFC_MBOXQ_t *link_mbox;
	LPFC_MBOXQ_t *login_mbox;
	struct lpfc_iocbq *save_iocb;
	struct ls_rjt stat;
	uint32_t vid, flag;
	int rc, defer_acc;

	memset(&stat, 0, sizeof (struct ls_rjt));
	pcmd = (struct lpfc_dmabuf *) cmdiocb->context2;
	lp = (uint32_t *) pcmd->virt;
	sp = (struct serv_parm *) ((uint8_t *) lp + sizeof (uint32_t));
	if (wwn_to_u64(sp->portName.u.wwn) == 0) {
		lpfc_printf_vlog(vport, KERN_ERR, LOG_ELS,
				 "0140 PLOGI Reject: invalid nname\n");
		stat.un.b.lsRjtRsnCode = LSRJT_UNABLE_TPC;
		stat.un.b.lsRjtRsnCodeExp = LSEXP_INVALID_PNAME;
		lpfc_els_rsp_reject(vport, stat.un.lsRjtError, cmdiocb, ndlp,
			NULL);
		return 0;
	}
	if (wwn_to_u64(sp->nodeName.u.wwn) == 0) {
		lpfc_printf_vlog(vport, KERN_ERR, LOG_ELS,
				 "0141 PLOGI Reject: invalid pname\n");
		stat.un.b.lsRjtRsnCode = LSRJT_UNABLE_TPC;
		stat.un.b.lsRjtRsnCodeExp = LSEXP_INVALID_NNAME;
		lpfc_els_rsp_reject(vport, stat.un.lsRjtError, cmdiocb, ndlp,
			NULL);
		return 0;
	}

	nlp_portwwn = wwn_to_u64(ndlp->nlp_portname.u.wwn);
	if ((lpfc_check_sparm(vport, ndlp, sp, CLASS3, 0) == 0)) {
		/* Reject this request because invalid parameters */
		stat.un.b.lsRjtRsnCode = LSRJT_UNABLE_TPC;
		stat.un.b.lsRjtRsnCodeExp = LSEXP_SPARM_OPTIONS;
		lpfc_els_rsp_reject(vport, stat.un.lsRjtError, cmdiocb, ndlp,
			NULL);
		return 0;
	}
	icmd = &cmdiocb->iocb;

	/* PLOGI chkparm OK */
	lpfc_printf_vlog(vport, KERN_INFO, LOG_ELS,
			 "0114 PLOGI chkparm OK Data: x%x x%x x%x "
			 "x%x x%x x%x\n",
			 ndlp->nlp_DID, ndlp->nlp_state, ndlp->nlp_flag,
			 ndlp->nlp_rpi, vport->port_state,
			 vport->fc_flag);

	if (vport->cfg_fcp_class == 2 && sp->cls2.classValid)
		ndlp->nlp_fcp_info |= CLASS2;
	else
		ndlp->nlp_fcp_info |= CLASS3;

	defer_acc = 0;
	ndlp->nlp_class_sup = 0;
	if (sp->cls1.classValid)
		ndlp->nlp_class_sup |= FC_COS_CLASS1;
	if (sp->cls2.classValid)
		ndlp->nlp_class_sup |= FC_COS_CLASS2;
	if (sp->cls3.classValid)
		ndlp->nlp_class_sup |= FC_COS_CLASS3;
	if (sp->cls4.classValid)
		ndlp->nlp_class_sup |= FC_COS_CLASS4;
	ndlp->nlp_maxframe =
		((sp->cmn.bbRcvSizeMsb & 0x0F) << 8) | sp->cmn.bbRcvSizeLsb;
	/* if already logged in, do implicit logout */
	switch (ndlp->nlp_state) {
	case  NLP_STE_NPR_NODE:
		if (!(ndlp->nlp_flag & NLP_NPR_ADISC))
			break;
		/* fall through */
	case  NLP_STE_REG_LOGIN_ISSUE:
	case  NLP_STE_PRLI_ISSUE:
	case  NLP_STE_UNMAPPED_NODE:
	case  NLP_STE_MAPPED_NODE:
		/* For initiators, lpfc_plogi_confirm_nport skips fabric did.
		 * For target mode, execute implicit logo.
		 * Fabric nodes go into NPR.
		 */
		if (!(ndlp->nlp_type & NLP_FABRIC) &&
		    !(phba->nvmet_support)) {
			lpfc_els_rsp_acc(vport, ELS_CMD_PLOGI, cmdiocb,
					 ndlp, NULL);
			return 1;
		}
		if (nlp_portwwn != 0 &&
		    nlp_portwwn != wwn_to_u64(sp->portName.u.wwn))
			lpfc_printf_vlog(vport, KERN_ERR, LOG_ELS,
					 "0143 PLOGI recv'd from DID: x%x "
					 "WWPN changed: old %llx new %llx\n",
					 ndlp->nlp_DID,
					 (unsigned long long)nlp_portwwn,
					 (unsigned long long)
					 wwn_to_u64(sp->portName.u.wwn));

		ndlp->nlp_prev_state = ndlp->nlp_state;
		/* rport needs to be unregistered first */
		lpfc_nlp_set_state(vport, ndlp, NLP_STE_NPR_NODE);
		break;
	}

	ndlp->nlp_type &= ~(NLP_FCP_TARGET | NLP_FCP_INITIATOR);
	ndlp->nlp_type &= ~(NLP_NVME_TARGET | NLP_NVME_INITIATOR);
	ndlp->nlp_fcp_info &= ~NLP_FCP_2_DEVICE;
	ndlp->nlp_flag &= ~NLP_FIRSTBURST;

	login_mbox = NULL;
	link_mbox = NULL;
	save_iocb = NULL;

	/* Check for Nport to NPort pt2pt protocol */
	if ((vport->fc_flag & FC_PT2PT) &&
	    !(vport->fc_flag & FC_PT2PT_PLOGI)) {
		/* rcv'ed PLOGI decides what our NPortId will be */
		vport->fc_myDID = icmd->un.rcvels.parmRo;

		ed_tov = be32_to_cpu(sp->cmn.e_d_tov);
		if (sp->cmn.edtovResolution) {
			/* E_D_TOV ticks are in nanoseconds */
			ed_tov = (phba->fc_edtov + 999999) / 1000000;
		}

		/*
		 * For pt-to-pt, use the larger EDTOV
		 * RATOV = 2 * EDTOV
		 */
		if (ed_tov > phba->fc_edtov)
			phba->fc_edtov = ed_tov;
		phba->fc_ratov = (2 * phba->fc_edtov) / 1000;

		memcpy(&phba->fc_fabparam, sp, sizeof(struct serv_parm));

		/* Issue config_link / reg_vfi to account for updated TOV's */

		if (phba->sli_rev == LPFC_SLI_REV4)
			lpfc_issue_reg_vfi(vport);
		else {
			defer_acc = 1;
			link_mbox = mempool_alloc(phba->mbox_mem_pool,
						  GFP_KERNEL);
			if (!link_mbox)
				goto out;
			lpfc_config_link(phba, link_mbox);
			link_mbox->mbox_cmpl = lpfc_defer_pt2pt_acc;
			link_mbox->vport = vport;
			link_mbox->ctx_ndlp = ndlp;

			save_iocb = lpfc_sli_get_iocbq(phba);
			if (!save_iocb)
				goto out;
			/* Save info from cmd IOCB used in rsp */
			memcpy((uint8_t *)save_iocb, (uint8_t *)cmdiocb,
			       sizeof(struct lpfc_iocbq));
		}

		lpfc_can_disctmo(vport);
	}

	ndlp->nlp_flag &= ~NLP_SUPPRESS_RSP;
	if ((phba->sli.sli_flag & LPFC_SLI_SUPPRESS_RSP) &&
	    sp->cmn.valid_vendor_ver_level) {
		vid = be32_to_cpu(sp->un.vv.vid);
		flag = be32_to_cpu(sp->un.vv.flags);
		if ((vid == LPFC_VV_EMLX_ID) && (flag & LPFC_VV_SUPPRESS_RSP))
			ndlp->nlp_flag |= NLP_SUPPRESS_RSP;
	}

	login_mbox = mempool_alloc(phba->mbox_mem_pool, GFP_KERNEL);
	if (!login_mbox)
		goto out;

	/* Registering an existing RPI behaves differently for SLI3 vs SLI4 */
	if (phba->sli_rev == LPFC_SLI_REV4)
		lpfc_unreg_rpi(vport, ndlp);

	rc = lpfc_reg_rpi(phba, vport->vpi, icmd->un.rcvels.remoteID,
			    (uint8_t *)sp, login_mbox, ndlp->nlp_rpi);
	if (rc)
		goto out;

	/* ACC PLOGI rsp command needs to execute first,
	 * queue this login_mbox command to be processed later.
	 */
	login_mbox->mbox_cmpl = lpfc_mbx_cmpl_reg_login;
	/*
	 * login_mbox->ctx_ndlp = lpfc_nlp_get(ndlp) deferred until mailbox
	 * command issued in lpfc_cmpl_els_acc().
	 */
	login_mbox->vport = vport;
	spin_lock_irq(shost->host_lock);
	ndlp->nlp_flag |= (NLP_ACC_REGLOGIN | NLP_RCV_PLOGI);
	spin_unlock_irq(shost->host_lock);

	/*
	 * If there is an outstanding PLOGI issued, abort it before
	 * sending ACC rsp for received PLOGI. If pending plogi
	 * is not canceled here, the plogi will be rejected by
	 * remote port and will be retried. On a configuration with
	 * single discovery thread, this will cause a huge delay in
	 * discovery. Also this will cause multiple state machines
	 * running in parallel for this node.
	 */
	if (ndlp->nlp_state == NLP_STE_PLOGI_ISSUE) {
		/* software abort outstanding PLOGI */
		lpfc_els_abort(phba, ndlp);
	}

	if ((vport->port_type == LPFC_NPIV_PORT &&
	     vport->cfg_restrict_login)) {

		/* In order to preserve RPIs, we want to cleanup
		 * the default RPI the firmware created to rcv
		 * this ELS request. The only way to do this is
		 * to register, then unregister the RPI.
		 */
		spin_lock_irq(shost->host_lock);
		ndlp->nlp_flag |= NLP_RM_DFLT_RPI;
		spin_unlock_irq(shost->host_lock);
		stat.un.b.lsRjtRsnCode = LSRJT_INVALID_CMD;
		stat.un.b.lsRjtRsnCodeExp = LSEXP_NOTHING_MORE;
		rc = lpfc_els_rsp_reject(vport, stat.un.lsRjtError, cmdiocb,
			ndlp, login_mbox);
		if (rc)
			mempool_free(login_mbox, phba->mbox_mem_pool);
		return 1;
	}
	if (defer_acc) {
		/* So the order here should be:
		 * Issue CONFIG_LINK mbox
		 * CONFIG_LINK cmpl
		 * Issue PLOGI ACC
		 * PLOGI ACC cmpl
		 * Issue REG_LOGIN mbox
		 */

		/* Save the REG_LOGIN mbox for and rcv IOCB copy later */
		link_mbox->context3 = login_mbox;
		login_mbox->context3 = save_iocb;

		/* Start the ball rolling by issuing CONFIG_LINK here */
		rc = lpfc_sli_issue_mbox(phba, link_mbox, MBX_NOWAIT);
		if (rc == MBX_NOT_FINISHED)
			goto out;
		return 1;
	}

	rc = lpfc_els_rsp_acc(vport, ELS_CMD_PLOGI, cmdiocb, ndlp, login_mbox);
	if (rc)
		mempool_free(login_mbox, phba->mbox_mem_pool);
	return 1;
out:
	if (defer_acc)
		lpfc_printf_log(phba, KERN_ERR, LOG_DISCOVERY,
				"4577 pt2pt discovery failure: %p %p %p\n",
				save_iocb, link_mbox, login_mbox);
	if (save_iocb)
		lpfc_sli_release_iocbq(phba, save_iocb);
	if (link_mbox)
		mempool_free(link_mbox, phba->mbox_mem_pool);
	if (login_mbox)
		mempool_free(login_mbox, phba->mbox_mem_pool);

	stat.un.b.lsRjtRsnCode = LSRJT_UNABLE_TPC;
	stat.un.b.lsRjtRsnCodeExp = LSEXP_OUT_OF_RESOURCE;
	lpfc_els_rsp_reject(vport, stat.un.lsRjtError, cmdiocb, ndlp, NULL);
	return 0;
}

/**
 * lpfc_mbx_cmpl_resume_rpi - Resume RPI completion routine
 * @phba: pointer to lpfc hba data structure.
 * @mboxq: pointer to mailbox object
 *
 * This routine is invoked to issue a completion to a rcv'ed
 * ADISC or PDISC after the paused RPI has been resumed.
 **/
static void
lpfc_mbx_cmpl_resume_rpi(struct lpfc_hba *phba, LPFC_MBOXQ_t *mboxq)
{
	struct lpfc_vport *vport;
	struct lpfc_iocbq *elsiocb;
	struct lpfc_nodelist *ndlp;
	uint32_t cmd;

	elsiocb = (struct lpfc_iocbq *)mboxq->ctx_buf;
	ndlp = (struct lpfc_nodelist *)mboxq->ctx_ndlp;
	vport = mboxq->vport;
	cmd = elsiocb->drvrTimeout;

	if (cmd == ELS_CMD_ADISC) {
		lpfc_els_rsp_adisc_acc(vport, elsiocb, ndlp);
	} else {
		lpfc_els_rsp_acc(vport, ELS_CMD_PLOGI, elsiocb,
			ndlp, NULL);
	}
	kfree(elsiocb);
	mempool_free(mboxq, phba->mbox_mem_pool);
}

static int
lpfc_rcv_padisc(struct lpfc_vport *vport, struct lpfc_nodelist *ndlp,
		struct lpfc_iocbq *cmdiocb)
{
	struct Scsi_Host   *shost = lpfc_shost_from_vport(vport);
	struct lpfc_iocbq  *elsiocb;
	struct lpfc_dmabuf *pcmd;
	struct serv_parm   *sp;
	struct lpfc_name   *pnn, *ppn;
	struct ls_rjt stat;
	ADISC *ap;
	IOCB_t *icmd;
	uint32_t *lp;
	uint32_t cmd;

	pcmd = (struct lpfc_dmabuf *) cmdiocb->context2;
	lp = (uint32_t *) pcmd->virt;

	cmd = *lp++;
	if (cmd == ELS_CMD_ADISC) {
		ap = (ADISC *) lp;
		pnn = (struct lpfc_name *) & ap->nodeName;
		ppn = (struct lpfc_name *) & ap->portName;
	} else {
		sp = (struct serv_parm *) lp;
		pnn = (struct lpfc_name *) & sp->nodeName;
		ppn = (struct lpfc_name *) & sp->portName;
	}

	icmd = &cmdiocb->iocb;
	if (icmd->ulpStatus == 0 && lpfc_check_adisc(vport, ndlp, pnn, ppn)) {

		/*
		 * As soon as  we send ACC, the remote NPort can
		 * start sending us data. Thus, for SLI4 we must
		 * resume the RPI before the ACC goes out.
		 */
		if (vport->phba->sli_rev == LPFC_SLI_REV4) {
			elsiocb = kmalloc(sizeof(struct lpfc_iocbq),
				GFP_KERNEL);
			if (elsiocb) {

				/* Save info from cmd IOCB used in rsp */
				memcpy((uint8_t *)elsiocb, (uint8_t *)cmdiocb,
					sizeof(struct lpfc_iocbq));

				/* Save the ELS cmd */
				elsiocb->drvrTimeout = cmd;

				lpfc_sli4_resume_rpi(ndlp,
					lpfc_mbx_cmpl_resume_rpi, elsiocb);
				goto out;
			}
		}

		if (cmd == ELS_CMD_ADISC) {
			lpfc_els_rsp_adisc_acc(vport, cmdiocb, ndlp);
		} else {
			lpfc_els_rsp_acc(vport, ELS_CMD_PLOGI, cmdiocb,
				ndlp, NULL);
		}
out:
		/* If we are authenticated, move to the proper state */
		if (ndlp->nlp_type & (NLP_FCP_TARGET | NLP_NVME_TARGET))
			lpfc_nlp_set_state(vport, ndlp, NLP_STE_MAPPED_NODE);
		else
			lpfc_nlp_set_state(vport, ndlp, NLP_STE_UNMAPPED_NODE);

		return 1;
	}
	/* Reject this request because invalid parameters */
	stat.un.b.lsRjtRsvd0 = 0;
	stat.un.b.lsRjtRsnCode = LSRJT_UNABLE_TPC;
	stat.un.b.lsRjtRsnCodeExp = LSEXP_SPARM_OPTIONS;
	stat.un.b.vendorUnique = 0;
	lpfc_els_rsp_reject(vport, stat.un.lsRjtError, cmdiocb, ndlp, NULL);

	/* 1 sec timeout */
	mod_timer(&ndlp->nlp_delayfunc, jiffies + msecs_to_jiffies(1000));

	spin_lock_irq(shost->host_lock);
	ndlp->nlp_flag |= NLP_DELAY_TMO;
	spin_unlock_irq(shost->host_lock);
	ndlp->nlp_last_elscmd = ELS_CMD_PLOGI;
	ndlp->nlp_prev_state = ndlp->nlp_state;
	lpfc_nlp_set_state(vport, ndlp, NLP_STE_NPR_NODE);
	return 0;
}

static int
lpfc_rcv_logo(struct lpfc_vport *vport, struct lpfc_nodelist *ndlp,
	      struct lpfc_iocbq *cmdiocb, uint32_t els_cmd)
{
	struct Scsi_Host *shost = lpfc_shost_from_vport(vport);
	struct lpfc_hba    *phba = vport->phba;
	struct lpfc_vport **vports;
	int i, active_vlink_present = 0 ;

	/* Put ndlp in NPR state with 1 sec timeout for plogi, ACC logo */
	/* Only call LOGO ACC for first LOGO, this avoids sending unnecessary
	 * PLOGIs during LOGO storms from a device.
	 */
	spin_lock_irq(shost->host_lock);
	ndlp->nlp_flag |= NLP_LOGO_ACC;
	spin_unlock_irq(shost->host_lock);
	if (els_cmd == ELS_CMD_PRLO)
		lpfc_els_rsp_acc(vport, ELS_CMD_PRLO, cmdiocb, ndlp, NULL);
	else
		lpfc_els_rsp_acc(vport, ELS_CMD_ACC, cmdiocb, ndlp, NULL);
	if (ndlp->nlp_DID == Fabric_DID) {
		if (vport->port_state <= LPFC_FDISC)
			goto out;
		lpfc_linkdown_port(vport);
		spin_lock_irq(shost->host_lock);
		vport->fc_flag |= FC_VPORT_LOGO_RCVD;
		spin_unlock_irq(shost->host_lock);
		vports = lpfc_create_vport_work_array(phba);
		if (vports) {
			for (i = 0; i <= phba->max_vports && vports[i] != NULL;
					i++) {
				if ((!(vports[i]->fc_flag &
					FC_VPORT_LOGO_RCVD)) &&
					(vports[i]->port_state > LPFC_FDISC)) {
					active_vlink_present = 1;
					break;
				}
			}
			lpfc_destroy_vport_work_array(phba, vports);
		}

		/*
		 * Don't re-instantiate if vport is marked for deletion.
		 * If we are here first then vport_delete is going to wait
		 * for discovery to complete.
		 */
		if (!(vport->load_flag & FC_UNLOADING) &&
					active_vlink_present) {
			/*
			 * If there are other active VLinks present,
			 * re-instantiate the Vlink using FDISC.
			 */
			mod_timer(&ndlp->nlp_delayfunc,
				  jiffies + msecs_to_jiffies(1000));
			spin_lock_irq(shost->host_lock);
			ndlp->nlp_flag |= NLP_DELAY_TMO;
			spin_unlock_irq(shost->host_lock);
			ndlp->nlp_last_elscmd = ELS_CMD_FDISC;
			vport->port_state = LPFC_FDISC;
		} else {
			spin_lock_irq(shost->host_lock);
			phba->pport->fc_flag &= ~FC_LOGO_RCVD_DID_CHNG;
			spin_unlock_irq(shost->host_lock);
			lpfc_retry_pport_discovery(phba);
		}
	} else if ((!(ndlp->nlp_type & NLP_FABRIC) &&
		((ndlp->nlp_type & NLP_FCP_TARGET) ||
		!(ndlp->nlp_type & NLP_FCP_INITIATOR))) ||
		(ndlp->nlp_state == NLP_STE_ADISC_ISSUE)) {
		/* Only try to re-login if this is NOT a Fabric Node */
		mod_timer(&ndlp->nlp_delayfunc,
			  jiffies + msecs_to_jiffies(1000 * 1));
		spin_lock_irq(shost->host_lock);
		ndlp->nlp_flag |= NLP_DELAY_TMO;
		spin_unlock_irq(shost->host_lock);

		ndlp->nlp_last_elscmd = ELS_CMD_PLOGI;
	}
out:
	ndlp->nlp_prev_state = ndlp->nlp_state;
	lpfc_nlp_set_state(vport, ndlp, NLP_STE_NPR_NODE);

	spin_lock_irq(shost->host_lock);
	ndlp->nlp_flag &= ~NLP_NPR_ADISC;
	spin_unlock_irq(shost->host_lock);
	/* The driver has to wait until the ACC completes before it continues
	 * processing the LOGO.  The action will resume in
	 * lpfc_cmpl_els_logo_acc routine. Since part of processing includes an
	 * unreg_login, the driver waits so the ACC does not get aborted.
	 */
	return 0;
}

static uint32_t
lpfc_rcv_prli_support_check(struct lpfc_vport *vport,
			    struct lpfc_nodelist *ndlp,
			    struct lpfc_iocbq *cmdiocb)
{
	struct ls_rjt stat;
	uint32_t *payload;
	uint32_t cmd;

	payload = ((struct lpfc_dmabuf *)cmdiocb->context2)->virt;
	cmd = *payload;
	if (vport->phba->nvmet_support) {
		/* Must be a NVME PRLI */
		if (cmd ==  ELS_CMD_PRLI)
			goto out;
	} else {
		/* Initiator mode. */
		if (!vport->nvmei_support && (cmd == ELS_CMD_NVMEPRLI))
			goto out;
	}
	return 1;
out:
	lpfc_printf_vlog(vport, KERN_WARNING, LOG_NVME_DISC,
			 "6115 Rcv PRLI (%x) check failed: ndlp rpi %d "
			 "state x%x flags x%x\n",
			 cmd, ndlp->nlp_rpi, ndlp->nlp_state,
			 ndlp->nlp_flag);
	memset(&stat, 0, sizeof(struct ls_rjt));
	stat.un.b.lsRjtRsnCode = LSRJT_CMD_UNSUPPORTED;
	stat.un.b.lsRjtRsnCodeExp = LSEXP_REQ_UNSUPPORTED;
	lpfc_els_rsp_reject(vport, stat.un.lsRjtError, cmdiocb,
			    ndlp, NULL);
	return 0;
}

static void
lpfc_rcv_prli(struct lpfc_vport *vport, struct lpfc_nodelist *ndlp,
	      struct lpfc_iocbq *cmdiocb)
{
	struct lpfc_hba  *phba = vport->phba;
	struct lpfc_dmabuf *pcmd;
	uint32_t *lp;
	PRLI *npr;
	struct fc_rport *rport = ndlp->rport;
	u32 roles;

	pcmd = (struct lpfc_dmabuf *) cmdiocb->context2;
	lp = (uint32_t *) pcmd->virt;
	npr = (PRLI *) ((uint8_t *) lp + sizeof (uint32_t));

	if ((npr->prliType == PRLI_FCP_TYPE) ||
	    (npr->prliType == PRLI_NVME_TYPE)) {
		if (npr->initiatorFunc) {
			if (npr->prliType == PRLI_FCP_TYPE)
				ndlp->nlp_type |= NLP_FCP_INITIATOR;
			if (npr->prliType == PRLI_NVME_TYPE)
				ndlp->nlp_type |= NLP_NVME_INITIATOR;
		}
		if (npr->targetFunc) {
			if (npr->prliType == PRLI_FCP_TYPE)
				ndlp->nlp_type |= NLP_FCP_TARGET;
			if (npr->prliType == PRLI_NVME_TYPE)
				ndlp->nlp_type |= NLP_NVME_TARGET;
			if (npr->writeXferRdyDis)
				ndlp->nlp_flag |= NLP_FIRSTBURST;
		}
		if (npr->Retry && ndlp->nlp_type &
					(NLP_FCP_INITIATOR | NLP_FCP_TARGET))
			ndlp->nlp_fcp_info |= NLP_FCP_2_DEVICE;

		if (npr->Retry && phba->nsler &&
		    ndlp->nlp_type & (NLP_NVME_INITIATOR | NLP_NVME_TARGET))
			ndlp->nlp_nvme_info |= NLP_NVME_NSLER;


		/* If this driver is in nvme target mode, set the ndlp's fc4
		 * type to NVME provided the PRLI response claims NVME FC4
		 * type.  Target mode does not issue gft_id so doesn't get
		 * the fc4 type set until now.
		 */
		if (phba->nvmet_support && (npr->prliType == PRLI_NVME_TYPE)) {
			ndlp->nlp_fc4_type |= NLP_FC4_NVME;
			lpfc_nlp_set_state(vport, ndlp, NLP_STE_UNMAPPED_NODE);
		}
		if (npr->prliType == PRLI_FCP_TYPE)
			ndlp->nlp_fc4_type |= NLP_FC4_FCP;
	}
	if (rport) {
		/* We need to update the rport role values */
		roles = FC_RPORT_ROLE_UNKNOWN;
		if (ndlp->nlp_type & NLP_FCP_INITIATOR)
			roles |= FC_RPORT_ROLE_FCP_INITIATOR;
		if (ndlp->nlp_type & NLP_FCP_TARGET)
			roles |= FC_RPORT_ROLE_FCP_TARGET;

		lpfc_debugfs_disc_trc(vport, LPFC_DISC_TRC_RPORT,
			"rport rolechg:   role:x%x did:x%x flg:x%x",
			roles, ndlp->nlp_DID, ndlp->nlp_flag);

		if (vport->cfg_enable_fc4_type != LPFC_ENABLE_NVME)
			fc_remote_port_rolechg(rport, roles);
	}
}

static uint32_t
lpfc_disc_set_adisc(struct lpfc_vport *vport, struct lpfc_nodelist *ndlp)
{
	struct Scsi_Host *shost = lpfc_shost_from_vport(vport);

	if (!(ndlp->nlp_flag & NLP_RPI_REGISTERED)) {
		spin_lock_irq(shost->host_lock);
		ndlp->nlp_flag &= ~NLP_NPR_ADISC;
		spin_unlock_irq(shost->host_lock);
		return 0;
	}

	if (!(vport->fc_flag & FC_PT2PT)) {
		/* Check config parameter use-adisc or FCP-2 */
		if ((vport->cfg_use_adisc && (vport->fc_flag & FC_RSCN_MODE)) ||
		    ((ndlp->nlp_fcp_info & NLP_FCP_2_DEVICE) &&
		     (ndlp->nlp_type & NLP_FCP_TARGET))) {
			spin_lock_irq(shost->host_lock);
			ndlp->nlp_flag |= NLP_NPR_ADISC;
			spin_unlock_irq(shost->host_lock);
			return 1;
		}
	}

	spin_lock_irq(shost->host_lock);
	ndlp->nlp_flag &= ~NLP_NPR_ADISC;
	spin_unlock_irq(shost->host_lock);
	lpfc_unreg_rpi(vport, ndlp);
	return 0;
}

/**
 * lpfc_release_rpi - Release a RPI by issuing unreg_login mailbox cmd.
 * @phba : Pointer to lpfc_hba structure.
 * @vport: Pointer to lpfc_vport structure.
 * @rpi  : rpi to be release.
 *
 * This function will send a unreg_login mailbox command to the firmware
 * to release a rpi.
 **/
static void
lpfc_release_rpi(struct lpfc_hba *phba, struct lpfc_vport *vport,
		 struct lpfc_nodelist *ndlp, uint16_t rpi)
{
	LPFC_MBOXQ_t *pmb;
	int rc;

	/* If there is already an UNREG in progress for this ndlp,
	 * no need to queue up another one.
	 */
	if (ndlp->nlp_flag & NLP_UNREG_INP) {
		lpfc_printf_vlog(vport, KERN_INFO, LOG_DISCOVERY,
				 "1435 release_rpi SKIP UNREG x%x on "
				 "NPort x%x deferred x%x  flg x%x "
				 "Data: x%px\n",
				 ndlp->nlp_rpi, ndlp->nlp_DID,
				 ndlp->nlp_defer_did,
				 ndlp->nlp_flag, ndlp);
		return;
	}

	pmb = (LPFC_MBOXQ_t *) mempool_alloc(phba->mbox_mem_pool,
			GFP_KERNEL);
	if (!pmb)
		lpfc_printf_vlog(vport, KERN_ERR, LOG_MBOX,
			"2796 mailbox memory allocation failed \n");
	else {
		lpfc_unreg_login(phba, vport->vpi, rpi, pmb);
		pmb->mbox_cmpl = lpfc_sli_def_mbox_cmpl;
		pmb->vport = vport;
		pmb->ctx_ndlp = ndlp;

		if (((ndlp->nlp_DID & Fabric_DID_MASK) != Fabric_DID_MASK) &&
		    (!(vport->fc_flag & FC_OFFLINE_MODE)))
			ndlp->nlp_flag |= NLP_UNREG_INP;

		lpfc_printf_vlog(vport, KERN_INFO, LOG_DISCOVERY,
				 "1437 release_rpi UNREG x%x "
				 "on NPort x%x flg x%x\n",
				 ndlp->nlp_rpi, ndlp->nlp_DID, ndlp->nlp_flag);

		rc = lpfc_sli_issue_mbox(phba, pmb, MBX_NOWAIT);
		if (rc == MBX_NOT_FINISHED)
			mempool_free(pmb, phba->mbox_mem_pool);
	}
}

static uint32_t
lpfc_disc_illegal(struct lpfc_vport *vport, struct lpfc_nodelist *ndlp,
		  void *arg, uint32_t evt)
{
	struct lpfc_hba *phba;
	LPFC_MBOXQ_t *pmb = (LPFC_MBOXQ_t *) arg;
	uint16_t rpi;

	phba = vport->phba;
	/* Release the RPI if reglogin completing */
	if (!(phba->pport->load_flag & FC_UNLOADING) &&
		(evt == NLP_EVT_CMPL_REG_LOGIN) &&
		(!pmb->u.mb.mbxStatus)) {
		rpi = pmb->u.mb.un.varWords[0];
		lpfc_release_rpi(phba, vport, ndlp, rpi);
	}
	lpfc_printf_vlog(vport, KERN_ERR, LOG_DISCOVERY,
			 "0271 Illegal State Transition: node x%x "
			 "event x%x, state x%x Data: x%x x%x\n",
			 ndlp->nlp_DID, evt, ndlp->nlp_state, ndlp->nlp_rpi,
			 ndlp->nlp_flag);
	return ndlp->nlp_state;
}

static uint32_t
lpfc_cmpl_plogi_illegal(struct lpfc_vport *vport, struct lpfc_nodelist *ndlp,
		  void *arg, uint32_t evt)
{
	/* This transition is only legal if we previously
	 * rcv'ed a PLOGI. Since we don't want 2 discovery threads
	 * working on the same NPortID, do nothing for this thread
	 * to stop it.
	 */
	if (!(ndlp->nlp_flag & NLP_RCV_PLOGI)) {
		lpfc_printf_vlog(vport, KERN_ERR, LOG_DISCOVERY,
			 "0272 Illegal State Transition: node x%x "
			 "event x%x, state x%x Data: x%x x%x\n",
			 ndlp->nlp_DID, evt, ndlp->nlp_state, ndlp->nlp_rpi,
			 ndlp->nlp_flag);
	}
	return ndlp->nlp_state;
}

/* Start of Discovery State Machine routines */

static uint32_t
lpfc_rcv_plogi_unused_node(struct lpfc_vport *vport, struct lpfc_nodelist *ndlp,
			   void *arg, uint32_t evt)
{
	struct lpfc_iocbq *cmdiocb;

	cmdiocb = (struct lpfc_iocbq *) arg;

	if (lpfc_rcv_plogi(vport, ndlp, cmdiocb)) {
		return ndlp->nlp_state;
	}
	return NLP_STE_FREED_NODE;
}

static uint32_t
lpfc_rcv_els_unused_node(struct lpfc_vport *vport, struct lpfc_nodelist *ndlp,
			 void *arg, uint32_t evt)
{
	lpfc_issue_els_logo(vport, ndlp, 0);
	return ndlp->nlp_state;
}

static uint32_t
lpfc_rcv_logo_unused_node(struct lpfc_vport *vport, struct lpfc_nodelist *ndlp,
			  void *arg, uint32_t evt)
{
	struct Scsi_Host  *shost = lpfc_shost_from_vport(vport);
	struct lpfc_iocbq *cmdiocb = (struct lpfc_iocbq *) arg;

	spin_lock_irq(shost->host_lock);
	ndlp->nlp_flag |= NLP_LOGO_ACC;
	spin_unlock_irq(shost->host_lock);
	lpfc_els_rsp_acc(vport, ELS_CMD_ACC, cmdiocb, ndlp, NULL);

	return ndlp->nlp_state;
}

static uint32_t
lpfc_cmpl_logo_unused_node(struct lpfc_vport *vport, struct lpfc_nodelist *ndlp,
			   void *arg, uint32_t evt)
{
	return NLP_STE_FREED_NODE;
}

static uint32_t
lpfc_device_rm_unused_node(struct lpfc_vport *vport, struct lpfc_nodelist *ndlp,
			   void *arg, uint32_t evt)
{
	return NLP_STE_FREED_NODE;
}

static uint32_t
lpfc_device_recov_unused_node(struct lpfc_vport *vport,
			struct lpfc_nodelist *ndlp,
			   void *arg, uint32_t evt)
{
	return ndlp->nlp_state;
}

static uint32_t
lpfc_rcv_plogi_plogi_issue(struct lpfc_vport *vport, struct lpfc_nodelist *ndlp,
			   void *arg, uint32_t evt)
{
	struct Scsi_Host   *shost = lpfc_shost_from_vport(vport);
	struct lpfc_hba   *phba = vport->phba;
	struct lpfc_iocbq *cmdiocb = arg;
	struct lpfc_dmabuf *pcmd = (struct lpfc_dmabuf *) cmdiocb->context2;
	uint32_t *lp = (uint32_t *) pcmd->virt;
	struct serv_parm *sp = (struct serv_parm *) (lp + 1);
	struct ls_rjt stat;
	int port_cmp;

	memset(&stat, 0, sizeof (struct ls_rjt));

	/* For a PLOGI, we only accept if our portname is less
	 * than the remote portname.
	 */
	phba->fc_stat.elsLogiCol++;
	port_cmp = memcmp(&vport->fc_portname, &sp->portName,
			  sizeof(struct lpfc_name));

	if (port_cmp >= 0) {
		/* Reject this request because the remote node will accept
		   ours */
		stat.un.b.lsRjtRsnCode = LSRJT_UNABLE_TPC;
		stat.un.b.lsRjtRsnCodeExp = LSEXP_CMD_IN_PROGRESS;
		lpfc_els_rsp_reject(vport, stat.un.lsRjtError, cmdiocb, ndlp,
			NULL);
	} else {
		if (lpfc_rcv_plogi(vport, ndlp, cmdiocb) &&
		    (ndlp->nlp_flag & NLP_NPR_2B_DISC) &&
		    (vport->num_disc_nodes)) {
			spin_lock_irq(shost->host_lock);
			ndlp->nlp_flag &= ~NLP_NPR_2B_DISC;
			spin_unlock_irq(shost->host_lock);
			/* Check if there are more PLOGIs to be sent */
			lpfc_more_plogi(vport);
			if (vport->num_disc_nodes == 0) {
				spin_lock_irq(shost->host_lock);
				vport->fc_flag &= ~FC_NDISC_ACTIVE;
				spin_unlock_irq(shost->host_lock);
				lpfc_can_disctmo(vport);
				lpfc_end_rscn(vport);
			}
		}
	} /* If our portname was less */

	return ndlp->nlp_state;
}

static uint32_t
lpfc_rcv_prli_plogi_issue(struct lpfc_vport *vport, struct lpfc_nodelist *ndlp,
			  void *arg, uint32_t evt)
{
	struct lpfc_iocbq *cmdiocb = (struct lpfc_iocbq *) arg;
	struct ls_rjt     stat;

	memset(&stat, 0, sizeof (struct ls_rjt));
	stat.un.b.lsRjtRsnCode = LSRJT_LOGICAL_BSY;
	stat.un.b.lsRjtRsnCodeExp = LSEXP_NOTHING_MORE;
	lpfc_els_rsp_reject(vport, stat.un.lsRjtError, cmdiocb, ndlp, NULL);
	return ndlp->nlp_state;
}

static uint32_t
lpfc_rcv_logo_plogi_issue(struct lpfc_vport *vport, struct lpfc_nodelist *ndlp,
			  void *arg, uint32_t evt)
{
	struct lpfc_iocbq *cmdiocb = (struct lpfc_iocbq *) arg;

	/* Retrieve RPI from LOGO IOCB. RPI is used for CMD_ABORT_XRI_CN */
	if (vport->phba->sli_rev == LPFC_SLI_REV3)
		ndlp->nlp_rpi = cmdiocb->iocb.ulpIoTag;
				/* software abort outstanding PLOGI */
	lpfc_els_abort(vport->phba, ndlp);

	lpfc_rcv_logo(vport, ndlp, cmdiocb, ELS_CMD_LOGO);
	return ndlp->nlp_state;
}

static uint32_t
lpfc_rcv_els_plogi_issue(struct lpfc_vport *vport, struct lpfc_nodelist *ndlp,
			 void *arg, uint32_t evt)
{
	struct Scsi_Host  *shost = lpfc_shost_from_vport(vport);
	struct lpfc_hba   *phba = vport->phba;
	struct lpfc_iocbq *cmdiocb = (struct lpfc_iocbq *) arg;

	/* software abort outstanding PLOGI */
	lpfc_els_abort(phba, ndlp);

	if (evt == NLP_EVT_RCV_LOGO) {
		lpfc_els_rsp_acc(vport, ELS_CMD_ACC, cmdiocb, ndlp, NULL);
	} else {
		lpfc_issue_els_logo(vport, ndlp, 0);
	}

	/* Put ndlp in npr state set plogi timer for 1 sec */
	mod_timer(&ndlp->nlp_delayfunc, jiffies + msecs_to_jiffies(1000 * 1));
	spin_lock_irq(shost->host_lock);
	ndlp->nlp_flag |= NLP_DELAY_TMO;
	spin_unlock_irq(shost->host_lock);
	ndlp->nlp_last_elscmd = ELS_CMD_PLOGI;
	ndlp->nlp_prev_state = NLP_STE_PLOGI_ISSUE;
	lpfc_nlp_set_state(vport, ndlp, NLP_STE_NPR_NODE);

	return ndlp->nlp_state;
}

static uint32_t
lpfc_cmpl_plogi_plogi_issue(struct lpfc_vport *vport,
			    struct lpfc_nodelist *ndlp,
			    void *arg,
			    uint32_t evt)
{
	struct lpfc_hba    *phba = vport->phba;
	struct Scsi_Host *shost = lpfc_shost_from_vport(vport);
	struct lpfc_iocbq  *cmdiocb, *rspiocb;
	struct lpfc_dmabuf *pcmd, *prsp, *mp;
	uint32_t *lp;
	uint32_t vid, flag;
	IOCB_t *irsp;
	struct serv_parm *sp;
	uint32_t ed_tov;
	LPFC_MBOXQ_t *mbox;
	int rc;

	cmdiocb = (struct lpfc_iocbq *) arg;
	rspiocb = cmdiocb->context_un.rsp_iocb;

	if (ndlp->nlp_flag & NLP_ACC_REGLOGIN) {
		/* Recovery from PLOGI collision logic */
		return ndlp->nlp_state;
	}

	irsp = &rspiocb->iocb;

	if (irsp->ulpStatus)
		goto out;

	pcmd = (struct lpfc_dmabuf *) cmdiocb->context2;

	prsp = list_get_first(&pcmd->list, struct lpfc_dmabuf, list);
	if (!prsp)
		goto out;

	lp = (uint32_t *) prsp->virt;
	sp = (struct serv_parm *) ((uint8_t *) lp + sizeof (uint32_t));

	/* Some switches have FDMI servers returning 0 for WWN */
	if ((ndlp->nlp_DID != FDMI_DID) &&
		(wwn_to_u64(sp->portName.u.wwn) == 0 ||
		wwn_to_u64(sp->nodeName.u.wwn) == 0)) {
		lpfc_printf_vlog(vport, KERN_ERR, LOG_ELS,
				 "0142 PLOGI RSP: Invalid WWN.\n");
		goto out;
	}
	if (!lpfc_check_sparm(vport, ndlp, sp, CLASS3, 0))
		goto out;
	/* PLOGI chkparm OK */
	lpfc_printf_vlog(vport, KERN_INFO, LOG_ELS,
			 "0121 PLOGI chkparm OK Data: x%x x%x x%x x%x\n",
			 ndlp->nlp_DID, ndlp->nlp_state,
			 ndlp->nlp_flag, ndlp->nlp_rpi);
	if (vport->cfg_fcp_class == 2 && (sp->cls2.classValid))
		ndlp->nlp_fcp_info |= CLASS2;
	else
		ndlp->nlp_fcp_info |= CLASS3;

	ndlp->nlp_class_sup = 0;
	if (sp->cls1.classValid)
		ndlp->nlp_class_sup |= FC_COS_CLASS1;
	if (sp->cls2.classValid)
		ndlp->nlp_class_sup |= FC_COS_CLASS2;
	if (sp->cls3.classValid)
		ndlp->nlp_class_sup |= FC_COS_CLASS3;
	if (sp->cls4.classValid)
		ndlp->nlp_class_sup |= FC_COS_CLASS4;
	ndlp->nlp_maxframe =
		((sp->cmn.bbRcvSizeMsb & 0x0F) << 8) | sp->cmn.bbRcvSizeLsb;

	if ((vport->fc_flag & FC_PT2PT) &&
	    (vport->fc_flag & FC_PT2PT_PLOGI)) {
		ed_tov = be32_to_cpu(sp->cmn.e_d_tov);
		if (sp->cmn.edtovResolution) {
			/* E_D_TOV ticks are in nanoseconds */
			ed_tov = (phba->fc_edtov + 999999) / 1000000;
		}

		ndlp->nlp_flag &= ~NLP_SUPPRESS_RSP;
		if ((phba->sli.sli_flag & LPFC_SLI_SUPPRESS_RSP) &&
		    sp->cmn.valid_vendor_ver_level) {
			vid = be32_to_cpu(sp->un.vv.vid);
			flag = be32_to_cpu(sp->un.vv.flags);
			if ((vid == LPFC_VV_EMLX_ID) &&
			    (flag & LPFC_VV_SUPPRESS_RSP))
				ndlp->nlp_flag |= NLP_SUPPRESS_RSP;
		}

		/*
		 * Use the larger EDTOV
		 * RATOV = 2 * EDTOV for pt-to-pt
		 */
		if (ed_tov > phba->fc_edtov)
			phba->fc_edtov = ed_tov;
		phba->fc_ratov = (2 * phba->fc_edtov) / 1000;

		memcpy(&phba->fc_fabparam, sp, sizeof(struct serv_parm));

		/* Issue config_link / reg_vfi to account for updated TOV's */
		if (phba->sli_rev == LPFC_SLI_REV4) {
			lpfc_issue_reg_vfi(vport);
		} else {
			mbox = mempool_alloc(phba->mbox_mem_pool, GFP_KERNEL);
			if (!mbox) {
				lpfc_printf_vlog(vport, KERN_ERR, LOG_ELS,
						 "0133 PLOGI: no memory "
						 "for config_link "
						 "Data: x%x x%x x%x x%x\n",
						 ndlp->nlp_DID, ndlp->nlp_state,
						 ndlp->nlp_flag, ndlp->nlp_rpi);
				goto out;
			}

			lpfc_config_link(phba, mbox);

			mbox->mbox_cmpl = lpfc_sli_def_mbox_cmpl;
			mbox->vport = vport;
			rc = lpfc_sli_issue_mbox(phba, mbox, MBX_NOWAIT);
			if (rc == MBX_NOT_FINISHED) {
				mempool_free(mbox, phba->mbox_mem_pool);
				goto out;
			}
		}
	}

	lpfc_unreg_rpi(vport, ndlp);

	mbox = mempool_alloc(phba->mbox_mem_pool, GFP_KERNEL);
	if (!mbox) {
		lpfc_printf_vlog(vport, KERN_ERR, LOG_ELS,
				 "0018 PLOGI: no memory for reg_login "
				 "Data: x%x x%x x%x x%x\n",
				 ndlp->nlp_DID, ndlp->nlp_state,
				 ndlp->nlp_flag, ndlp->nlp_rpi);
		goto out;
	}

	if (lpfc_reg_rpi(phba, vport->vpi, irsp->un.elsreq64.remoteID,
			 (uint8_t *) sp, mbox, ndlp->nlp_rpi) == 0) {
		switch (ndlp->nlp_DID) {
		case NameServer_DID:
			mbox->mbox_cmpl = lpfc_mbx_cmpl_ns_reg_login;
			break;
		case FDMI_DID:
			mbox->mbox_cmpl = lpfc_mbx_cmpl_fdmi_reg_login;
			break;
		default:
			ndlp->nlp_flag |= NLP_REG_LOGIN_SEND;
			mbox->mbox_cmpl = lpfc_mbx_cmpl_reg_login;
		}
		mbox->ctx_ndlp = lpfc_nlp_get(ndlp);
		mbox->vport = vport;
		if (lpfc_sli_issue_mbox(phba, mbox, MBX_NOWAIT)
		    != MBX_NOT_FINISHED) {
			lpfc_nlp_set_state(vport, ndlp,
					   NLP_STE_REG_LOGIN_ISSUE);
			return ndlp->nlp_state;
		}
		if (ndlp->nlp_flag & NLP_REG_LOGIN_SEND)
			ndlp->nlp_flag &= ~NLP_REG_LOGIN_SEND;
		/* decrement node reference count to the failed mbox
		 * command
		 */
		lpfc_nlp_put(ndlp);
		mp = (struct lpfc_dmabuf *)mbox->ctx_buf;
		lpfc_mbuf_free(phba, mp->virt, mp->phys);
		kfree(mp);
		mempool_free(mbox, phba->mbox_mem_pool);

		lpfc_printf_vlog(vport, KERN_ERR, LOG_ELS,
				 "0134 PLOGI: cannot issue reg_login "
				 "Data: x%x x%x x%x x%x\n",
				 ndlp->nlp_DID, ndlp->nlp_state,
				 ndlp->nlp_flag, ndlp->nlp_rpi);
	} else {
		mempool_free(mbox, phba->mbox_mem_pool);

		lpfc_printf_vlog(vport, KERN_ERR, LOG_ELS,
				 "0135 PLOGI: cannot format reg_login "
				 "Data: x%x x%x x%x x%x\n",
				 ndlp->nlp_DID, ndlp->nlp_state,
				 ndlp->nlp_flag, ndlp->nlp_rpi);
	}


out:
	if (ndlp->nlp_DID == NameServer_DID) {
		lpfc_vport_set_state(vport, FC_VPORT_FAILED);
		lpfc_printf_vlog(vport, KERN_ERR, LOG_ELS,
				 "0261 Cannot Register NameServer login\n");
	}

	/*
	** In case the node reference counter does not go to zero, ensure that
	** the stale state for the node is not processed.
	*/

	ndlp->nlp_prev_state = ndlp->nlp_state;
	lpfc_nlp_set_state(vport, ndlp, NLP_STE_NPR_NODE);
	spin_lock_irq(shost->host_lock);
	ndlp->nlp_flag |= NLP_DEFER_RM;
	spin_unlock_irq(shost->host_lock);
	return NLP_STE_FREED_NODE;
}

static uint32_t
lpfc_cmpl_logo_plogi_issue(struct lpfc_vport *vport, struct lpfc_nodelist *ndlp,
			   void *arg, uint32_t evt)
{
	return ndlp->nlp_state;
}

static uint32_t
lpfc_cmpl_reglogin_plogi_issue(struct lpfc_vport *vport,
	struct lpfc_nodelist *ndlp, void *arg, uint32_t evt)
{
	struct lpfc_hba *phba;
	LPFC_MBOXQ_t *pmb = (LPFC_MBOXQ_t *) arg;
	MAILBOX_t *mb = &pmb->u.mb;
	uint16_t rpi;

	phba = vport->phba;
	/* Release the RPI */
	if (!(phba->pport->load_flag & FC_UNLOADING) &&
		!mb->mbxStatus) {
		rpi = pmb->u.mb.un.varWords[0];
		lpfc_release_rpi(phba, vport, ndlp, rpi);
	}
	return ndlp->nlp_state;
}

static uint32_t
lpfc_device_rm_plogi_issue(struct lpfc_vport *vport, struct lpfc_nodelist *ndlp,
			   void *arg, uint32_t evt)
{
	struct Scsi_Host *shost = lpfc_shost_from_vport(vport);

	if (ndlp->nlp_flag & NLP_NPR_2B_DISC) {
		spin_lock_irq(shost->host_lock);
		ndlp->nlp_flag |= NLP_NODEV_REMOVE;
		spin_unlock_irq(shost->host_lock);
		return ndlp->nlp_state;
	} else {
		/* software abort outstanding PLOGI */
		lpfc_els_abort(vport->phba, ndlp);

		lpfc_drop_node(vport, ndlp);
		return NLP_STE_FREED_NODE;
	}
}

static uint32_t
lpfc_device_recov_plogi_issue(struct lpfc_vport *vport,
			      struct lpfc_nodelist *ndlp,
			      void *arg,
			      uint32_t evt)
{
	struct Scsi_Host *shost = lpfc_shost_from_vport(vport);
	struct lpfc_hba  *phba = vport->phba;

	/* Don't do anything that will mess up processing of the
	 * previous RSCN.
	 */
	if (vport->fc_flag & FC_RSCN_DEFERRED)
		return ndlp->nlp_state;

	/* software abort outstanding PLOGI */
	lpfc_els_abort(phba, ndlp);

	ndlp->nlp_prev_state = NLP_STE_PLOGI_ISSUE;
	lpfc_nlp_set_state(vport, ndlp, NLP_STE_NPR_NODE);
	spin_lock_irq(shost->host_lock);
	ndlp->nlp_flag &= ~(NLP_NODEV_REMOVE | NLP_NPR_2B_DISC);
	spin_unlock_irq(shost->host_lock);

	return ndlp->nlp_state;
}

static uint32_t
lpfc_rcv_plogi_adisc_issue(struct lpfc_vport *vport, struct lpfc_nodelist *ndlp,
			   void *arg, uint32_t evt)
{
	struct Scsi_Host   *shost = lpfc_shost_from_vport(vport);
	struct lpfc_hba   *phba = vport->phba;
	struct lpfc_iocbq *cmdiocb;

	/* software abort outstanding ADISC */
	lpfc_els_abort(phba, ndlp);

	cmdiocb = (struct lpfc_iocbq *) arg;

	if (lpfc_rcv_plogi(vport, ndlp, cmdiocb)) {
		if (ndlp->nlp_flag & NLP_NPR_2B_DISC) {
			spin_lock_irq(shost->host_lock);
			ndlp->nlp_flag &= ~NLP_NPR_2B_DISC;
			spin_unlock_irq(shost->host_lock);
			if (vport->num_disc_nodes)
				lpfc_more_adisc(vport);
		}
		return ndlp->nlp_state;
	}
	ndlp->nlp_prev_state = NLP_STE_ADISC_ISSUE;
	lpfc_issue_els_plogi(vport, ndlp->nlp_DID, 0);
	lpfc_nlp_set_state(vport, ndlp, NLP_STE_PLOGI_ISSUE);

	return ndlp->nlp_state;
}

static uint32_t
lpfc_rcv_prli_adisc_issue(struct lpfc_vport *vport, struct lpfc_nodelist *ndlp,
			  void *arg, uint32_t evt)
{
	struct lpfc_iocbq *cmdiocb = (struct lpfc_iocbq *) arg;

	if (lpfc_rcv_prli_support_check(vport, ndlp, cmdiocb))
		lpfc_els_rsp_prli_acc(vport, cmdiocb, ndlp);
	return ndlp->nlp_state;
}

static uint32_t
lpfc_rcv_logo_adisc_issue(struct lpfc_vport *vport, struct lpfc_nodelist *ndlp,
			  void *arg, uint32_t evt)
{
	struct lpfc_hba *phba = vport->phba;
	struct lpfc_iocbq *cmdiocb;

	cmdiocb = (struct lpfc_iocbq *) arg;

	/* software abort outstanding ADISC */
	lpfc_els_abort(phba, ndlp);

	lpfc_rcv_logo(vport, ndlp, cmdiocb, ELS_CMD_LOGO);
	return ndlp->nlp_state;
}

static uint32_t
lpfc_rcv_padisc_adisc_issue(struct lpfc_vport *vport,
			    struct lpfc_nodelist *ndlp,
			    void *arg, uint32_t evt)
{
	struct lpfc_iocbq *cmdiocb;

	cmdiocb = (struct lpfc_iocbq *) arg;

	lpfc_rcv_padisc(vport, ndlp, cmdiocb);
	return ndlp->nlp_state;
}

static uint32_t
lpfc_rcv_prlo_adisc_issue(struct lpfc_vport *vport, struct lpfc_nodelist *ndlp,
			  void *arg, uint32_t evt)
{
	struct lpfc_iocbq *cmdiocb;

	cmdiocb = (struct lpfc_iocbq *) arg;

	/* Treat like rcv logo */
	lpfc_rcv_logo(vport, ndlp, cmdiocb, ELS_CMD_PRLO);
	return ndlp->nlp_state;
}

static uint32_t
lpfc_cmpl_adisc_adisc_issue(struct lpfc_vport *vport,
			    struct lpfc_nodelist *ndlp,
			    void *arg, uint32_t evt)
{
	struct Scsi_Host  *shost = lpfc_shost_from_vport(vport);
	struct lpfc_hba   *phba = vport->phba;
	struct lpfc_iocbq *cmdiocb, *rspiocb;
	IOCB_t *irsp;
	ADISC *ap;
	int rc;

	cmdiocb = (struct lpfc_iocbq *) arg;
	rspiocb = cmdiocb->context_un.rsp_iocb;

	ap = (ADISC *)lpfc_check_elscmpl_iocb(phba, cmdiocb, rspiocb);
	irsp = &rspiocb->iocb;

	if ((irsp->ulpStatus) ||
	    (!lpfc_check_adisc(vport, ndlp, &ap->nodeName, &ap->portName))) {
		/* 1 sec timeout */
		mod_timer(&ndlp->nlp_delayfunc,
			  jiffies + msecs_to_jiffies(1000));
		spin_lock_irq(shost->host_lock);
		ndlp->nlp_flag |= NLP_DELAY_TMO;
		spin_unlock_irq(shost->host_lock);
		ndlp->nlp_last_elscmd = ELS_CMD_PLOGI;

		memset(&ndlp->nlp_nodename, 0, sizeof(struct lpfc_name));
		memset(&ndlp->nlp_portname, 0, sizeof(struct lpfc_name));

		ndlp->nlp_prev_state = NLP_STE_ADISC_ISSUE;
		lpfc_nlp_set_state(vport, ndlp, NLP_STE_NPR_NODE);
		lpfc_unreg_rpi(vport, ndlp);
		return ndlp->nlp_state;
	}

	if (phba->sli_rev == LPFC_SLI_REV4) {
		rc = lpfc_sli4_resume_rpi(ndlp, NULL, NULL);
		if (rc) {
			/* Stay in state and retry. */
			ndlp->nlp_prev_state = NLP_STE_ADISC_ISSUE;
			return ndlp->nlp_state;
		}
	}

	if (ndlp->nlp_type & NLP_FCP_TARGET) {
		ndlp->nlp_prev_state = NLP_STE_ADISC_ISSUE;
		lpfc_nlp_set_state(vport, ndlp, NLP_STE_MAPPED_NODE);
	} else {
		ndlp->nlp_prev_state = NLP_STE_ADISC_ISSUE;
		lpfc_nlp_set_state(vport, ndlp, NLP_STE_UNMAPPED_NODE);
	}

	return ndlp->nlp_state;
}

static uint32_t
lpfc_device_rm_adisc_issue(struct lpfc_vport *vport, struct lpfc_nodelist *ndlp,
			   void *arg, uint32_t evt)
{
	struct Scsi_Host *shost = lpfc_shost_from_vport(vport);

	if (ndlp->nlp_flag & NLP_NPR_2B_DISC) {
		spin_lock_irq(shost->host_lock);
		ndlp->nlp_flag |= NLP_NODEV_REMOVE;
		spin_unlock_irq(shost->host_lock);
		return ndlp->nlp_state;
	} else {
		/* software abort outstanding ADISC */
		lpfc_els_abort(vport->phba, ndlp);

		lpfc_drop_node(vport, ndlp);
		return NLP_STE_FREED_NODE;
	}
}

static uint32_t
lpfc_device_recov_adisc_issue(struct lpfc_vport *vport,
			      struct lpfc_nodelist *ndlp,
			      void *arg,
			      uint32_t evt)
{
	struct Scsi_Host *shost = lpfc_shost_from_vport(vport);
	struct lpfc_hba  *phba = vport->phba;

	/* Don't do anything that will mess up processing of the
	 * previous RSCN.
	 */
	if (vport->fc_flag & FC_RSCN_DEFERRED)
		return ndlp->nlp_state;

	/* software abort outstanding ADISC */
	lpfc_els_abort(phba, ndlp);

	ndlp->nlp_prev_state = NLP_STE_ADISC_ISSUE;
	lpfc_nlp_set_state(vport, ndlp, NLP_STE_NPR_NODE);
	spin_lock_irq(shost->host_lock);
	ndlp->nlp_flag &= ~(NLP_NODEV_REMOVE | NLP_NPR_2B_DISC);
	spin_unlock_irq(shost->host_lock);
	lpfc_disc_set_adisc(vport, ndlp);
	return ndlp->nlp_state;
}

static uint32_t
lpfc_rcv_plogi_reglogin_issue(struct lpfc_vport *vport,
			      struct lpfc_nodelist *ndlp,
			      void *arg,
			      uint32_t evt)
{
	struct lpfc_iocbq *cmdiocb = (struct lpfc_iocbq *) arg;

	lpfc_rcv_plogi(vport, ndlp, cmdiocb);
	return ndlp->nlp_state;
}

static uint32_t
lpfc_rcv_prli_reglogin_issue(struct lpfc_vport *vport,
			     struct lpfc_nodelist *ndlp,
			     void *arg,
			     uint32_t evt)
{
	struct lpfc_iocbq *cmdiocb = (struct lpfc_iocbq *) arg;
	struct ls_rjt     stat;

	if (!lpfc_rcv_prli_support_check(vport, ndlp, cmdiocb)) {
		return ndlp->nlp_state;
	}
	if (vport->phba->nvmet_support) {
		/* NVME Target mode.  Handle and respond to the PRLI and
		 * transition to UNMAPPED provided the RPI has completed
		 * registration.
		 */
		if (ndlp->nlp_flag & NLP_RPI_REGISTERED) {
			lpfc_rcv_prli(vport, ndlp, cmdiocb);
			lpfc_els_rsp_prli_acc(vport, cmdiocb, ndlp);
		} else {
			/* RPI registration has not completed. Reject the PRLI
			 * to prevent an illegal state transition when the
			 * rpi registration does complete.
			 */
			memset(&stat, 0, sizeof(struct ls_rjt));
			stat.un.b.lsRjtRsnCode = LSRJT_LOGICAL_BSY;
			stat.un.b.lsRjtRsnCodeExp = LSEXP_NOTHING_MORE;
			lpfc_els_rsp_reject(vport, stat.un.lsRjtError, cmdiocb,
					    ndlp, NULL);
			return ndlp->nlp_state;
		}
	} else {
		/* Initiator mode. */
		lpfc_els_rsp_prli_acc(vport, cmdiocb, ndlp);
	}
	return ndlp->nlp_state;
}

static uint32_t
lpfc_rcv_logo_reglogin_issue(struct lpfc_vport *vport,
			     struct lpfc_nodelist *ndlp,
			     void *arg,
			     uint32_t evt)
{
	struct lpfc_hba   *phba = vport->phba;
	struct lpfc_iocbq *cmdiocb = (struct lpfc_iocbq *) arg;
	LPFC_MBOXQ_t	  *mb;
	LPFC_MBOXQ_t	  *nextmb;
	struct lpfc_dmabuf *mp;
	struct lpfc_nodelist *ns_ndlp;

	cmdiocb = (struct lpfc_iocbq *) arg;

	/* cleanup any ndlp on mbox q waiting for reglogin cmpl */
	if ((mb = phba->sli.mbox_active)) {
		if ((mb->u.mb.mbxCommand == MBX_REG_LOGIN64) &&
		   (ndlp == (struct lpfc_nodelist *)mb->ctx_ndlp)) {
			ndlp->nlp_flag &= ~NLP_REG_LOGIN_SEND;
			lpfc_nlp_put(ndlp);
			mb->ctx_ndlp = NULL;
			mb->mbox_cmpl = lpfc_sli_def_mbox_cmpl;
		}
	}

	spin_lock_irq(&phba->hbalock);
	list_for_each_entry_safe(mb, nextmb, &phba->sli.mboxq, list) {
		if ((mb->u.mb.mbxCommand == MBX_REG_LOGIN64) &&
		   (ndlp == (struct lpfc_nodelist *)mb->ctx_ndlp)) {
			mp = (struct lpfc_dmabuf *)(mb->ctx_buf);
			if (mp) {
				__lpfc_mbuf_free(phba, mp->virt, mp->phys);
				kfree(mp);
			}
			ndlp->nlp_flag &= ~NLP_REG_LOGIN_SEND;
			lpfc_nlp_put(ndlp);
			list_del(&mb->list);
			phba->sli.mboxq_cnt--;
			mempool_free(mb, phba->mbox_mem_pool);
		}
	}
	spin_unlock_irq(&phba->hbalock);

	/* software abort if any GID_FT is outstanding */
	if (vport->cfg_enable_fc4_type != LPFC_ENABLE_FCP) {
		ns_ndlp = lpfc_findnode_did(vport, NameServer_DID);
		if (ns_ndlp && NLP_CHK_NODE_ACT(ns_ndlp))
			lpfc_els_abort(phba, ns_ndlp);
	}

	lpfc_rcv_logo(vport, ndlp, cmdiocb, ELS_CMD_LOGO);
	return ndlp->nlp_state;
}

static uint32_t
lpfc_rcv_padisc_reglogin_issue(struct lpfc_vport *vport,
			       struct lpfc_nodelist *ndlp,
			       void *arg,
			       uint32_t evt)
{
	struct lpfc_iocbq *cmdiocb = (struct lpfc_iocbq *) arg;

	lpfc_rcv_padisc(vport, ndlp, cmdiocb);
	return ndlp->nlp_state;
}

static uint32_t
lpfc_rcv_prlo_reglogin_issue(struct lpfc_vport *vport,
			     struct lpfc_nodelist *ndlp,
			     void *arg,
			     uint32_t evt)
{
	struct lpfc_iocbq *cmdiocb;

	cmdiocb = (struct lpfc_iocbq *) arg;
	lpfc_els_rsp_acc(vport, ELS_CMD_PRLO, cmdiocb, ndlp, NULL);
	return ndlp->nlp_state;
}

static uint32_t
lpfc_cmpl_reglogin_reglogin_issue(struct lpfc_vport *vport,
				  struct lpfc_nodelist *ndlp,
				  void *arg,
				  uint32_t evt)
{
	struct Scsi_Host *shost = lpfc_shost_from_vport(vport);
	struct lpfc_hba *phba = vport->phba;
	LPFC_MBOXQ_t *pmb = (LPFC_MBOXQ_t *) arg;
	MAILBOX_t *mb = &pmb->u.mb;
	uint32_t did  = mb->un.varWords[1];

	if (mb->mbxStatus) {
		/* RegLogin failed */
		lpfc_printf_vlog(vport, KERN_ERR, LOG_DISCOVERY,
				"0246 RegLogin failed Data: x%x x%x x%x x%x "
				 "x%x\n",
				 did, mb->mbxStatus, vport->port_state,
				 mb->un.varRegLogin.vpi,
				 mb->un.varRegLogin.rpi);
		/*
		 * If RegLogin failed due to lack of HBA resources do not
		 * retry discovery.
		 */
		if (mb->mbxStatus == MBXERR_RPI_FULL) {
			ndlp->nlp_prev_state = NLP_STE_REG_LOGIN_ISSUE;
			lpfc_nlp_set_state(vport, ndlp, NLP_STE_NPR_NODE);
			return ndlp->nlp_state;
		}

		/* Put ndlp in npr state set plogi timer for 1 sec */
		mod_timer(&ndlp->nlp_delayfunc,
			  jiffies + msecs_to_jiffies(1000 * 1));
		spin_lock_irq(shost->host_lock);
		ndlp->nlp_flag |= NLP_DELAY_TMO;
		spin_unlock_irq(shost->host_lock);
		ndlp->nlp_last_elscmd = ELS_CMD_PLOGI;

		lpfc_issue_els_logo(vport, ndlp, 0);
		ndlp->nlp_prev_state = NLP_STE_REG_LOGIN_ISSUE;
		lpfc_nlp_set_state(vport, ndlp, NLP_STE_NPR_NODE);
		return ndlp->nlp_state;
	}

	/* SLI4 ports have preallocated logical rpis. */
	if (phba->sli_rev < LPFC_SLI_REV4)
		ndlp->nlp_rpi = mb->un.varWords[0];

	ndlp->nlp_flag |= NLP_RPI_REGISTERED;

	/* Only if we are not a fabric nport do we issue PRLI */
	lpfc_printf_vlog(vport, KERN_INFO, LOG_DISCOVERY,
			 "3066 RegLogin Complete on x%x x%x x%x\n",
			 did, ndlp->nlp_type, ndlp->nlp_fc4_type);
	if (!(ndlp->nlp_type & NLP_FABRIC) &&
	    (phba->nvmet_support == 0)) {
		/* The driver supports FCP and NVME concurrently.  If the
		 * ndlp's nlp_fc4_type is still zero, the driver doesn't
		 * know what PRLI to send yet.  Figure that out now and
		 * call PRLI depending on the outcome.
		 */
		if (vport->fc_flag & FC_PT2PT) {
			/* If we are pt2pt, there is no Fabric to determine
			 * the FC4 type of the remote nport. So if NVME
			 * is configured try it.
			 */
			ndlp->nlp_fc4_type |= NLP_FC4_FCP;
			if ((vport->cfg_enable_fc4_type == LPFC_ENABLE_BOTH) ||
			    (vport->cfg_enable_fc4_type == LPFC_ENABLE_NVME)) {
				ndlp->nlp_fc4_type |= NLP_FC4_NVME;
				/* We need to update the localport also */
				lpfc_nvme_update_localport(vport);
			}

		} else if (phba->fc_topology == LPFC_TOPOLOGY_LOOP) {
			ndlp->nlp_fc4_type |= NLP_FC4_FCP;

		} else if (ndlp->nlp_fc4_type == 0) {
			/* If we are only configured for FCP, the driver
			 * should just issue PRLI for FCP. Otherwise issue
			 * GFT_ID to determine if remote port supports NVME.
			 */
			if (vport->cfg_enable_fc4_type != LPFC_ENABLE_FCP) {
				lpfc_ns_cmd(vport, SLI_CTNS_GFT_ID, 0,
					    ndlp->nlp_DID);
				return ndlp->nlp_state;
			}
			ndlp->nlp_fc4_type = NLP_FC4_FCP;
		}

		ndlp->nlp_prev_state = NLP_STE_REG_LOGIN_ISSUE;
		lpfc_nlp_set_state(vport, ndlp, NLP_STE_PRLI_ISSUE);
		if (lpfc_issue_els_prli(vport, ndlp, 0)) {
			lpfc_issue_els_logo(vport, ndlp, 0);
			ndlp->nlp_prev_state = NLP_STE_REG_LOGIN_ISSUE;
			lpfc_nlp_set_state(vport, ndlp, NLP_STE_NPR_NODE);
		}
	} else {
		if ((vport->fc_flag & FC_PT2PT) && phba->nvmet_support)
			phba->targetport->port_id = vport->fc_myDID;

		/* Only Fabric ports should transition. NVME target
		 * must complete PRLI.
		 */
		if (ndlp->nlp_type & NLP_FABRIC) {
			ndlp->nlp_prev_state = NLP_STE_REG_LOGIN_ISSUE;
			lpfc_nlp_set_state(vport, ndlp, NLP_STE_UNMAPPED_NODE);
		}
	}
	return ndlp->nlp_state;
}

static uint32_t
lpfc_device_rm_reglogin_issue(struct lpfc_vport *vport,
			      struct lpfc_nodelist *ndlp,
			      void *arg,
			      uint32_t evt)
{
	struct Scsi_Host *shost = lpfc_shost_from_vport(vport);

	if (ndlp->nlp_flag & NLP_NPR_2B_DISC) {
		spin_lock_irq(shost->host_lock);
		ndlp->nlp_flag |= NLP_NODEV_REMOVE;
		spin_unlock_irq(shost->host_lock);
		return ndlp->nlp_state;
	} else {
		lpfc_drop_node(vport, ndlp);
		return NLP_STE_FREED_NODE;
	}
}

static uint32_t
lpfc_device_recov_reglogin_issue(struct lpfc_vport *vport,
				 struct lpfc_nodelist *ndlp,
				 void *arg,
				 uint32_t evt)
{
	struct Scsi_Host *shost = lpfc_shost_from_vport(vport);

	/* Don't do anything that will mess up processing of the
	 * previous RSCN.
	 */
	if (vport->fc_flag & FC_RSCN_DEFERRED)
		return ndlp->nlp_state;

	ndlp->nlp_prev_state = NLP_STE_REG_LOGIN_ISSUE;
	lpfc_nlp_set_state(vport, ndlp, NLP_STE_NPR_NODE);
	spin_lock_irq(shost->host_lock);

	/* If we are a target we won't immediately transition into PRLI,
	 * so if REG_LOGIN already completed we don't need to ignore it.
	 */
	if (!(ndlp->nlp_flag & NLP_RPI_REGISTERED) ||
	    !vport->phba->nvmet_support)
		ndlp->nlp_flag |= NLP_IGNR_REG_CMPL;

	ndlp->nlp_flag &= ~(NLP_NODEV_REMOVE | NLP_NPR_2B_DISC);
	spin_unlock_irq(shost->host_lock);
	lpfc_disc_set_adisc(vport, ndlp);
	return ndlp->nlp_state;
}

static uint32_t
lpfc_rcv_plogi_prli_issue(struct lpfc_vport *vport, struct lpfc_nodelist *ndlp,
			  void *arg, uint32_t evt)
{
	struct lpfc_iocbq *cmdiocb;

	cmdiocb = (struct lpfc_iocbq *) arg;

	lpfc_rcv_plogi(vport, ndlp, cmdiocb);
	return ndlp->nlp_state;
}

static uint32_t
lpfc_rcv_prli_prli_issue(struct lpfc_vport *vport, struct lpfc_nodelist *ndlp,
			 void *arg, uint32_t evt)
{
	struct lpfc_iocbq *cmdiocb = (struct lpfc_iocbq *) arg;

	if (!lpfc_rcv_prli_support_check(vport, ndlp, cmdiocb))
		return ndlp->nlp_state;
	lpfc_els_rsp_prli_acc(vport, cmdiocb, ndlp);
	return ndlp->nlp_state;
}

static uint32_t
lpfc_rcv_logo_prli_issue(struct lpfc_vport *vport, struct lpfc_nodelist *ndlp,
			 void *arg, uint32_t evt)
{
	struct lpfc_iocbq *cmdiocb = (struct lpfc_iocbq *) arg;

	/* Software abort outstanding PRLI before sending acc */
	lpfc_els_abort(vport->phba, ndlp);

	lpfc_rcv_logo(vport, ndlp, cmdiocb, ELS_CMD_LOGO);
	return ndlp->nlp_state;
}

static uint32_t
lpfc_rcv_padisc_prli_issue(struct lpfc_vport *vport, struct lpfc_nodelist *ndlp,
			   void *arg, uint32_t evt)
{
	struct lpfc_iocbq *cmdiocb = (struct lpfc_iocbq *) arg;

	lpfc_rcv_padisc(vport, ndlp, cmdiocb);
	return ndlp->nlp_state;
}

/* This routine is envoked when we rcv a PRLO request from a nport
 * we are logged into.  We should send back a PRLO rsp setting the
 * appropriate bits.
 * NEXT STATE = PRLI_ISSUE
 */
static uint32_t
lpfc_rcv_prlo_prli_issue(struct lpfc_vport *vport, struct lpfc_nodelist *ndlp,
			 void *arg, uint32_t evt)
{
	struct lpfc_iocbq *cmdiocb = (struct lpfc_iocbq *) arg;

	lpfc_els_rsp_acc(vport, ELS_CMD_PRLO, cmdiocb, ndlp, NULL);
	return ndlp->nlp_state;
}

static uint32_t
lpfc_cmpl_prli_prli_issue(struct lpfc_vport *vport, struct lpfc_nodelist *ndlp,
			  void *arg, uint32_t evt)
{
	struct Scsi_Host *shost = lpfc_shost_from_vport(vport);
	struct lpfc_iocbq *cmdiocb, *rspiocb;
	struct lpfc_hba   *phba = vport->phba;
	IOCB_t *irsp;
	PRLI *npr;
	struct lpfc_nvme_prli *nvpr;
	void *temp_ptr;

	cmdiocb = (struct lpfc_iocbq *) arg;
	rspiocb = cmdiocb->context_un.rsp_iocb;

	/* A solicited PRLI is either FCP or NVME.  The PRLI cmd/rsp
	 * format is different so NULL the two PRLI types so that the
	 * driver correctly gets the correct context.
	 */
	npr = NULL;
	nvpr = NULL;
	temp_ptr = lpfc_check_elscmpl_iocb(phba, cmdiocb, rspiocb);
	if (cmdiocb->iocb_flag & LPFC_PRLI_FCP_REQ)
		npr = (PRLI *) temp_ptr;
	else if (cmdiocb->iocb_flag & LPFC_PRLI_NVME_REQ)
		nvpr = (struct lpfc_nvme_prli *) temp_ptr;

	irsp = &rspiocb->iocb;
	if (irsp->ulpStatus) {
		if ((vport->port_type == LPFC_NPIV_PORT) &&
		    vport->cfg_restrict_login) {
			goto out;
		}

		/* Adjust the nlp_type accordingly if the PRLI failed */
		if (npr)
			ndlp->nlp_fc4_type &= ~NLP_FC4_FCP;
		if (nvpr)
			ndlp->nlp_fc4_type &= ~NLP_FC4_NVME;

		/* We can't set the DSM state till BOTH PRLIs complete */
		goto out_err;
	}

	if (npr && (npr->acceptRspCode == PRLI_REQ_EXECUTED) &&
	    (npr->prliType == PRLI_FCP_TYPE)) {
		lpfc_printf_vlog(vport, KERN_INFO, LOG_NVME_DISC,
				 "6028 FCP NPR PRLI Cmpl Init %d Target %d\n",
				 npr->initiatorFunc,
				 npr->targetFunc);
		if (npr->initiatorFunc)
			ndlp->nlp_type |= NLP_FCP_INITIATOR;
		if (npr->targetFunc) {
			ndlp->nlp_type |= NLP_FCP_TARGET;
			if (npr->writeXferRdyDis)
				ndlp->nlp_flag |= NLP_FIRSTBURST;
		}
		if (npr->Retry)
			ndlp->nlp_fcp_info |= NLP_FCP_2_DEVICE;

	} else if (nvpr &&
		   (bf_get_be32(prli_acc_rsp_code, nvpr) ==
		    PRLI_REQ_EXECUTED) &&
		   (bf_get_be32(prli_type_code, nvpr) ==
		    PRLI_NVME_TYPE)) {

		/* Complete setting up the remote ndlp personality. */
		if (bf_get_be32(prli_init, nvpr))
			ndlp->nlp_type |= NLP_NVME_INITIATOR;

		if (phba->nsler && bf_get_be32(prli_nsler, nvpr))
			ndlp->nlp_nvme_info |= NLP_NVME_NSLER;
		else
			ndlp->nlp_nvme_info &= ~NLP_NVME_NSLER;

		/* Target driver cannot solicit NVME FB. */
		if (bf_get_be32(prli_tgt, nvpr)) {
			/* Complete the nvme target roles.  The transport
			 * needs to know if the rport is capable of
			 * discovery in addition to its role.
			 */
			ndlp->nlp_type |= NLP_NVME_TARGET;
			if (bf_get_be32(prli_disc, nvpr))
				ndlp->nlp_type |= NLP_NVME_DISCOVERY;

			/*
			 * If prli_fba is set, the Target supports FirstBurst.
			 * If prli_fb_sz is 0, the FirstBurst size is unlimited,
			 * otherwise it defines the actual size supported by
			 * the NVME Target.
			 */
			if ((bf_get_be32(prli_fba, nvpr) == 1) &&
			    (phba->cfg_nvme_enable_fb) &&
			    (!phba->nvmet_support)) {
				/* Both sides support FB. The target's first
				 * burst size is a 512 byte encoded value.
				 */
				ndlp->nlp_flag |= NLP_FIRSTBURST;
				ndlp->nvme_fb_size = bf_get_be32(prli_fb_sz,
								 nvpr);

				/* Expressed in units of 512 bytes */
				if (ndlp->nvme_fb_size)
					ndlp->nvme_fb_size <<=
						LPFC_NVME_FB_SHIFT;
				else
					ndlp->nvme_fb_size = LPFC_NVME_MAX_FB;
			}
		}

		lpfc_printf_vlog(vport, KERN_INFO, LOG_NVME_DISC,
				 "6029 NVME PRLI Cmpl w1 x%08x "
				 "w4 x%08x w5 x%08x flag x%x, "
				 "fcp_info x%x nlp_type x%x\n",
				 be32_to_cpu(nvpr->word1),
				 be32_to_cpu(nvpr->word4),
				 be32_to_cpu(nvpr->word5),
				 ndlp->nlp_flag, ndlp->nlp_fcp_info,
				 ndlp->nlp_type);
	}
	if (!(ndlp->nlp_type & NLP_FCP_TARGET) &&
	    (vport->port_type == LPFC_NPIV_PORT) &&
	     vport->cfg_restrict_login) {
out:
		spin_lock_irq(shost->host_lock);
		ndlp->nlp_flag |= NLP_TARGET_REMOVE;
		spin_unlock_irq(shost->host_lock);
		lpfc_issue_els_logo(vport, ndlp, 0);

		ndlp->nlp_prev_state = NLP_STE_PRLI_ISSUE;
		lpfc_nlp_set_state(vport, ndlp, NLP_STE_NPR_NODE);
		return ndlp->nlp_state;
	}

out_err:
	/* The ndlp state cannot move to MAPPED or UNMAPPED before all PRLIs
	 * are complete.
	 */
	if (ndlp->fc4_prli_sent == 0) {
		ndlp->nlp_prev_state = NLP_STE_PRLI_ISSUE;
		if (ndlp->nlp_type & (NLP_FCP_TARGET | NLP_NVME_TARGET))
			lpfc_nlp_set_state(vport, ndlp, NLP_STE_MAPPED_NODE);
		else if (ndlp->nlp_type &
			 (NLP_FCP_INITIATOR | NLP_NVME_INITIATOR))
			lpfc_nlp_set_state(vport, ndlp, NLP_STE_UNMAPPED_NODE);
	} else
		lpfc_printf_vlog(vport,
				 KERN_INFO, LOG_ELS,
				 "3067 PRLI's still outstanding "
				 "on x%06x - count %d, Pend Node Mode "
				 "transition...\n",
				 ndlp->nlp_DID, ndlp->fc4_prli_sent);

	return ndlp->nlp_state;
}

/*! lpfc_device_rm_prli_issue
 *
 * \pre
 * \post
 * \param   phba
 * \param   ndlp
 * \param   arg
 * \param   evt
 * \return  uint32_t
 *
 * \b Description:
 *    This routine is envoked when we a request to remove a nport we are in the
 *    process of PRLIing. We should software abort outstanding prli, unreg
 *    login, send a logout. We will change node state to UNUSED_NODE, put it
 *    on plogi list so it can be freed when LOGO completes.
 *
 */

static uint32_t
lpfc_device_rm_prli_issue(struct lpfc_vport *vport, struct lpfc_nodelist *ndlp,
			  void *arg, uint32_t evt)
{
	struct Scsi_Host *shost = lpfc_shost_from_vport(vport);

	if (ndlp->nlp_flag & NLP_NPR_2B_DISC) {
		spin_lock_irq(shost->host_lock);
		ndlp->nlp_flag |= NLP_NODEV_REMOVE;
		spin_unlock_irq(shost->host_lock);
		return ndlp->nlp_state;
	} else {
		/* software abort outstanding PLOGI */
		lpfc_els_abort(vport->phba, ndlp);

		lpfc_drop_node(vport, ndlp);
		return NLP_STE_FREED_NODE;
	}
}


/*! lpfc_device_recov_prli_issue
 *
 * \pre
 * \post
 * \param   phba
 * \param   ndlp
 * \param   arg
 * \param   evt
 * \return  uint32_t
 *
 * \b Description:
 *    The routine is envoked when the state of a device is unknown, like
 *    during a link down. We should remove the nodelist entry from the
 *    unmapped list, issue a UNREG_LOGIN, do a software abort of the
 *    outstanding PRLI command, then free the node entry.
 */
static uint32_t
lpfc_device_recov_prli_issue(struct lpfc_vport *vport,
			     struct lpfc_nodelist *ndlp,
			     void *arg,
			     uint32_t evt)
{
	struct Scsi_Host *shost = lpfc_shost_from_vport(vport);
	struct lpfc_hba  *phba = vport->phba;

	/* Don't do anything that will mess up processing of the
	 * previous RSCN.
	 */
	if (vport->fc_flag & FC_RSCN_DEFERRED)
		return ndlp->nlp_state;

	/* software abort outstanding PRLI */
	lpfc_els_abort(phba, ndlp);

	ndlp->nlp_prev_state = NLP_STE_PRLI_ISSUE;
	lpfc_nlp_set_state(vport, ndlp, NLP_STE_NPR_NODE);
	spin_lock_irq(shost->host_lock);
	ndlp->nlp_flag &= ~(NLP_NODEV_REMOVE | NLP_NPR_2B_DISC);
	spin_unlock_irq(shost->host_lock);
	lpfc_disc_set_adisc(vport, ndlp);
	return ndlp->nlp_state;
}

static uint32_t
lpfc_rcv_plogi_logo_issue(struct lpfc_vport *vport, struct lpfc_nodelist *ndlp,
			  void *arg, uint32_t evt)
{
	struct lpfc_iocbq *cmdiocb = (struct lpfc_iocbq *)arg;
	struct ls_rjt     stat;

	memset(&stat, 0, sizeof(struct ls_rjt));
	stat.un.b.lsRjtRsnCode = LSRJT_UNABLE_TPC;
	stat.un.b.lsRjtRsnCodeExp = LSEXP_NOTHING_MORE;
	lpfc_els_rsp_reject(vport, stat.un.lsRjtError, cmdiocb, ndlp, NULL);
	return ndlp->nlp_state;
}

static uint32_t
lpfc_rcv_prli_logo_issue(struct lpfc_vport *vport, struct lpfc_nodelist *ndlp,
			 void *arg, uint32_t evt)
{
	struct lpfc_iocbq *cmdiocb = (struct lpfc_iocbq *)arg;
	struct ls_rjt     stat;

	memset(&stat, 0, sizeof(struct ls_rjt));
	stat.un.b.lsRjtRsnCode = LSRJT_UNABLE_TPC;
	stat.un.b.lsRjtRsnCodeExp = LSEXP_NOTHING_MORE;
	lpfc_els_rsp_reject(vport, stat.un.lsRjtError, cmdiocb, ndlp, NULL);
	return ndlp->nlp_state;
}

static uint32_t
lpfc_rcv_logo_logo_issue(struct lpfc_vport *vport, struct lpfc_nodelist *ndlp,
			 void *arg, uint32_t evt)
{
	struct Scsi_Host  *shost = lpfc_shost_from_vport(vport);
	struct lpfc_iocbq *cmdiocb = (struct lpfc_iocbq *)arg;

	spin_lock_irq(shost->host_lock);
	ndlp->nlp_flag |= NLP_LOGO_ACC;
	spin_unlock_irq(shost->host_lock);
	lpfc_els_rsp_acc(vport, ELS_CMD_ACC, cmdiocb, ndlp, NULL);
	return ndlp->nlp_state;
}

static uint32_t
lpfc_rcv_padisc_logo_issue(struct lpfc_vport *vport, struct lpfc_nodelist *ndlp,
			   void *arg, uint32_t evt)
{
	struct lpfc_iocbq *cmdiocb = (struct lpfc_iocbq *)arg;
	struct ls_rjt     stat;

	memset(&stat, 0, sizeof(struct ls_rjt));
	stat.un.b.lsRjtRsnCode = LSRJT_UNABLE_TPC;
	stat.un.b.lsRjtRsnCodeExp = LSEXP_NOTHING_MORE;
	lpfc_els_rsp_reject(vport, stat.un.lsRjtError, cmdiocb, ndlp, NULL);
	return ndlp->nlp_state;
}

static uint32_t
lpfc_rcv_prlo_logo_issue(struct lpfc_vport *vport, struct lpfc_nodelist *ndlp,
			 void *arg, uint32_t evt)
{
	struct lpfc_iocbq *cmdiocb = (struct lpfc_iocbq *)arg;
	struct ls_rjt     stat;

	memset(&stat, 0, sizeof(struct ls_rjt));
	stat.un.b.lsRjtRsnCode = LSRJT_UNABLE_TPC;
	stat.un.b.lsRjtRsnCodeExp = LSEXP_NOTHING_MORE;
	lpfc_els_rsp_reject(vport, stat.un.lsRjtError, cmdiocb, ndlp, NULL);
	return ndlp->nlp_state;
}

static uint32_t
lpfc_cmpl_logo_logo_issue(struct lpfc_vport *vport, struct lpfc_nodelist *ndlp,
			  void *arg, uint32_t evt)
{
	struct Scsi_Host *shost = lpfc_shost_from_vport(vport);

	ndlp->nlp_prev_state = NLP_STE_LOGO_ISSUE;
	lpfc_nlp_set_state(vport, ndlp, NLP_STE_NPR_NODE);
	spin_lock_irq(shost->host_lock);
	ndlp->nlp_flag &= ~(NLP_NODEV_REMOVE | NLP_NPR_2B_DISC);
	spin_unlock_irq(shost->host_lock);
	lpfc_disc_set_adisc(vport, ndlp);
	return ndlp->nlp_state;
}

static uint32_t
lpfc_device_rm_logo_issue(struct lpfc_vport *vport, struct lpfc_nodelist *ndlp,
			  void *arg, uint32_t evt)
{
	/*
	 * DevLoss has timed out and is calling for Device Remove.
	 * In this case, abort the LOGO and cleanup the ndlp
	 */

	lpfc_unreg_rpi(vport, ndlp);
	/* software abort outstanding PLOGI */
	lpfc_els_abort(vport->phba, ndlp);
	lpfc_drop_node(vport, ndlp);
	return NLP_STE_FREED_NODE;
}

static uint32_t
lpfc_device_recov_logo_issue(struct lpfc_vport *vport,
			     struct lpfc_nodelist *ndlp,
			     void *arg, uint32_t evt)
{
	/*
	 * Device Recovery events have no meaning for a node with a LOGO
	 * outstanding.  The LOGO has to complete first and handle the
	 * node from that point.
	 */
	return ndlp->nlp_state;
}

static uint32_t
lpfc_rcv_plogi_unmap_node(struct lpfc_vport *vport, struct lpfc_nodelist *ndlp,
			  void *arg, uint32_t evt)
{
	struct lpfc_iocbq *cmdiocb = (struct lpfc_iocbq *) arg;

	lpfc_rcv_plogi(vport, ndlp, cmdiocb);
	return ndlp->nlp_state;
}

static uint32_t
lpfc_rcv_prli_unmap_node(struct lpfc_vport *vport, struct lpfc_nodelist *ndlp,
			 void *arg, uint32_t evt)
{
	struct lpfc_iocbq *cmdiocb = (struct lpfc_iocbq *) arg;

	if (!lpfc_rcv_prli_support_check(vport, ndlp, cmdiocb))
		return ndlp->nlp_state;

	lpfc_rcv_prli(vport, ndlp, cmdiocb);
	lpfc_els_rsp_prli_acc(vport, cmdiocb, ndlp);
	return ndlp->nlp_state;
}

static uint32_t
lpfc_rcv_logo_unmap_node(struct lpfc_vport *vport, struct lpfc_nodelist *ndlp,
			 void *arg, uint32_t evt)
{
	struct lpfc_iocbq *cmdiocb = (struct lpfc_iocbq *) arg;

	lpfc_rcv_logo(vport, ndlp, cmdiocb, ELS_CMD_LOGO);
	return ndlp->nlp_state;
}

static uint32_t
lpfc_rcv_padisc_unmap_node(struct lpfc_vport *vport, struct lpfc_nodelist *ndlp,
			   void *arg, uint32_t evt)
{
	struct lpfc_iocbq *cmdiocb = (struct lpfc_iocbq *) arg;

	lpfc_rcv_padisc(vport, ndlp, cmdiocb);
	return ndlp->nlp_state;
}

static uint32_t
lpfc_rcv_prlo_unmap_node(struct lpfc_vport *vport, struct lpfc_nodelist *ndlp,
			 void *arg, uint32_t evt)
{
	struct lpfc_iocbq *cmdiocb = (struct lpfc_iocbq *) arg;

	lpfc_els_rsp_acc(vport, ELS_CMD_PRLO, cmdiocb, ndlp, NULL);
	return ndlp->nlp_state;
}

static uint32_t
lpfc_device_recov_unmap_node(struct lpfc_vport *vport,
			     struct lpfc_nodelist *ndlp,
			     void *arg,
			     uint32_t evt)
{
	struct Scsi_Host *shost = lpfc_shost_from_vport(vport);

	ndlp->nlp_prev_state = NLP_STE_UNMAPPED_NODE;
	lpfc_nlp_set_state(vport, ndlp, NLP_STE_NPR_NODE);
	spin_lock_irq(shost->host_lock);
	ndlp->nlp_flag &= ~(NLP_NODEV_REMOVE | NLP_NPR_2B_DISC);
	ndlp->nlp_fc4_type &= ~(NLP_FC4_FCP | NLP_FC4_NVME);
	spin_unlock_irq(shost->host_lock);
	lpfc_disc_set_adisc(vport, ndlp);

	return ndlp->nlp_state;
}

static uint32_t
lpfc_rcv_plogi_mapped_node(struct lpfc_vport *vport, struct lpfc_nodelist *ndlp,
			   void *arg, uint32_t evt)
{
	struct lpfc_iocbq *cmdiocb = (struct lpfc_iocbq *) arg;

	lpfc_rcv_plogi(vport, ndlp, cmdiocb);
	return ndlp->nlp_state;
}

static uint32_t
lpfc_rcv_prli_mapped_node(struct lpfc_vport *vport, struct lpfc_nodelist *ndlp,
			  void *arg, uint32_t evt)
{
	struct lpfc_iocbq *cmdiocb = (struct lpfc_iocbq *) arg;

	if (!lpfc_rcv_prli_support_check(vport, ndlp, cmdiocb))
		return ndlp->nlp_state;
	lpfc_els_rsp_prli_acc(vport, cmdiocb, ndlp);
	return ndlp->nlp_state;
}

static uint32_t
lpfc_rcv_logo_mapped_node(struct lpfc_vport *vport, struct lpfc_nodelist *ndlp,
			  void *arg, uint32_t evt)
{
	struct lpfc_iocbq *cmdiocb = (struct lpfc_iocbq *) arg;

	lpfc_rcv_logo(vport, ndlp, cmdiocb, ELS_CMD_LOGO);
	return ndlp->nlp_state;
}

static uint32_t
lpfc_rcv_padisc_mapped_node(struct lpfc_vport *vport,
			    struct lpfc_nodelist *ndlp,
			    void *arg, uint32_t evt)
{
	struct lpfc_iocbq *cmdiocb = (struct lpfc_iocbq *) arg;

	lpfc_rcv_padisc(vport, ndlp, cmdiocb);
	return ndlp->nlp_state;
}

static uint32_t
lpfc_rcv_prlo_mapped_node(struct lpfc_vport *vport, struct lpfc_nodelist *ndlp,
			  void *arg, uint32_t evt)
{
	struct lpfc_hba  *phba = vport->phba;
	struct lpfc_iocbq *cmdiocb = (struct lpfc_iocbq *) arg;

	/* flush the target */
	lpfc_sli_abort_iocb(vport, &phba->sli.sli3_ring[LPFC_FCP_RING],
			    ndlp->nlp_sid, 0, LPFC_CTX_TGT);

	/* Treat like rcv logo */
	lpfc_rcv_logo(vport, ndlp, cmdiocb, ELS_CMD_PRLO);
	return ndlp->nlp_state;
}

static uint32_t
lpfc_device_recov_mapped_node(struct lpfc_vport *vport,
			      struct lpfc_nodelist *ndlp,
			      void *arg,
			      uint32_t evt)
{
	struct Scsi_Host *shost = lpfc_shost_from_vport(vport);

	ndlp->nlp_prev_state = NLP_STE_MAPPED_NODE;
	lpfc_nlp_set_state(vport, ndlp, NLP_STE_NPR_NODE);
	spin_lock_irq(shost->host_lock);
	ndlp->nlp_flag &= ~(NLP_NODEV_REMOVE | NLP_NPR_2B_DISC);
	ndlp->nlp_fc4_type &= ~(NLP_FC4_FCP | NLP_FC4_NVME);
	spin_unlock_irq(shost->host_lock);
	lpfc_disc_set_adisc(vport, ndlp);
	return ndlp->nlp_state;
}

static uint32_t
lpfc_rcv_plogi_npr_node(struct lpfc_vport *vport, struct lpfc_nodelist *ndlp,
			void *arg, uint32_t evt)
{
	struct Scsi_Host *shost = lpfc_shost_from_vport(vport);
	struct lpfc_iocbq *cmdiocb  = (struct lpfc_iocbq *) arg;

	/* Ignore PLOGI if we have an outstanding LOGO */
	if (ndlp->nlp_flag & (NLP_LOGO_SND | NLP_LOGO_ACC))
		return ndlp->nlp_state;
	if (lpfc_rcv_plogi(vport, ndlp, cmdiocb)) {
		lpfc_cancel_retry_delay_tmo(vport, ndlp);
		spin_lock_irq(shost->host_lock);
		ndlp->nlp_flag &= ~(NLP_NPR_ADISC | NLP_NPR_2B_DISC);
		spin_unlock_irq(shost->host_lock);
	} else if (!(ndlp->nlp_flag & NLP_NPR_2B_DISC)) {
		/* send PLOGI immediately, move to PLOGI issue state */
		if (!(ndlp->nlp_flag & NLP_DELAY_TMO)) {
			ndlp->nlp_prev_state = NLP_STE_NPR_NODE;
			lpfc_nlp_set_state(vport, ndlp, NLP_STE_PLOGI_ISSUE);
			lpfc_issue_els_plogi(vport, ndlp->nlp_DID, 0);
		}
	}
	return ndlp->nlp_state;
}

static uint32_t
lpfc_rcv_prli_npr_node(struct lpfc_vport *vport, struct lpfc_nodelist *ndlp,
		       void *arg, uint32_t evt)
{
	struct Scsi_Host  *shost = lpfc_shost_from_vport(vport);
	struct lpfc_iocbq *cmdiocb = (struct lpfc_iocbq *) arg;
	struct ls_rjt     stat;

	memset(&stat, 0, sizeof (struct ls_rjt));
	stat.un.b.lsRjtRsnCode = LSRJT_UNABLE_TPC;
	stat.un.b.lsRjtRsnCodeExp = LSEXP_NOTHING_MORE;
	lpfc_els_rsp_reject(vport, stat.un.lsRjtError, cmdiocb, ndlp, NULL);

	if (!(ndlp->nlp_flag & NLP_DELAY_TMO)) {
		if (ndlp->nlp_flag & NLP_NPR_ADISC) {
			spin_lock_irq(shost->host_lock);
			ndlp->nlp_flag &= ~NLP_NPR_ADISC;
			ndlp->nlp_prev_state = NLP_STE_NPR_NODE;
			spin_unlock_irq(shost->host_lock);
			lpfc_nlp_set_state(vport, ndlp, NLP_STE_ADISC_ISSUE);
			lpfc_issue_els_adisc(vport, ndlp, 0);
		} else {
			ndlp->nlp_prev_state = NLP_STE_NPR_NODE;
			lpfc_nlp_set_state(vport, ndlp, NLP_STE_PLOGI_ISSUE);
			lpfc_issue_els_plogi(vport, ndlp->nlp_DID, 0);
		}
	}
	return ndlp->nlp_state;
}

static uint32_t
lpfc_rcv_logo_npr_node(struct lpfc_vport *vport,  struct lpfc_nodelist *ndlp,
		       void *arg, uint32_t evt)
{
	struct lpfc_iocbq *cmdiocb = (struct lpfc_iocbq *) arg;

	lpfc_rcv_logo(vport, ndlp, cmdiocb, ELS_CMD_LOGO);
	return ndlp->nlp_state;
}

static uint32_t
lpfc_rcv_padisc_npr_node(struct lpfc_vport *vport, struct lpfc_nodelist *ndlp,
			 void *arg, uint32_t evt)
{
	struct lpfc_iocbq *cmdiocb = (struct lpfc_iocbq *) arg;

	lpfc_rcv_padisc(vport, ndlp, cmdiocb);
	/*
	 * Do not start discovery if discovery is about to start
	 * or discovery in progress for this node. Starting discovery
	 * here will affect the counting of discovery threads.
	 */
	if (!(ndlp->nlp_flag & NLP_DELAY_TMO) &&
	    !(ndlp->nlp_flag & NLP_NPR_2B_DISC)) {
		if (ndlp->nlp_flag & NLP_NPR_ADISC) {
			ndlp->nlp_flag &= ~NLP_NPR_ADISC;
			ndlp->nlp_prev_state = NLP_STE_NPR_NODE;
			lpfc_nlp_set_state(vport, ndlp, NLP_STE_ADISC_ISSUE);
			lpfc_issue_els_adisc(vport, ndlp, 0);
		} else {
			ndlp->nlp_prev_state = NLP_STE_NPR_NODE;
			lpfc_nlp_set_state(vport, ndlp, NLP_STE_PLOGI_ISSUE);
			lpfc_issue_els_plogi(vport, ndlp->nlp_DID, 0);
		}
	}
	return ndlp->nlp_state;
}

static uint32_t
lpfc_rcv_prlo_npr_node(struct lpfc_vport *vport, struct lpfc_nodelist *ndlp,
		       void *arg, uint32_t evt)
{
	struct Scsi_Host *shost = lpfc_shost_from_vport(vport);
	struct lpfc_iocbq *cmdiocb = (struct lpfc_iocbq *) arg;

	spin_lock_irq(shost->host_lock);
	ndlp->nlp_flag |= NLP_LOGO_ACC;
	spin_unlock_irq(shost->host_lock);

	lpfc_els_rsp_acc(vport, ELS_CMD_ACC, cmdiocb, ndlp, NULL);

	if ((ndlp->nlp_flag & NLP_DELAY_TMO) == 0) {
		mod_timer(&ndlp->nlp_delayfunc,
			  jiffies + msecs_to_jiffies(1000 * 1));
		spin_lock_irq(shost->host_lock);
		ndlp->nlp_flag |= NLP_DELAY_TMO;
		ndlp->nlp_flag &= ~NLP_NPR_ADISC;
		spin_unlock_irq(shost->host_lock);
		ndlp->nlp_last_elscmd = ELS_CMD_PLOGI;
	} else {
		spin_lock_irq(shost->host_lock);
		ndlp->nlp_flag &= ~NLP_NPR_ADISC;
		spin_unlock_irq(shost->host_lock);
	}
	return ndlp->nlp_state;
}

static uint32_t
lpfc_cmpl_plogi_npr_node(struct lpfc_vport *vport, struct lpfc_nodelist *ndlp,
			 void *arg, uint32_t evt)
{
	struct lpfc_iocbq *cmdiocb, *rspiocb;
	IOCB_t *irsp;
	struct Scsi_Host *shost = lpfc_shost_from_vport(vport);

	cmdiocb = (struct lpfc_iocbq *) arg;
	rspiocb = cmdiocb->context_un.rsp_iocb;

	irsp = &rspiocb->iocb;
	if (irsp->ulpStatus) {
		spin_lock_irq(shost->host_lock);
		ndlp->nlp_flag |= NLP_DEFER_RM;
		spin_unlock_irq(shost->host_lock);
		return NLP_STE_FREED_NODE;
	}
	return ndlp->nlp_state;
}

static uint32_t
lpfc_cmpl_prli_npr_node(struct lpfc_vport *vport, struct lpfc_nodelist *ndlp,
			void *arg, uint32_t evt)
{
	struct lpfc_iocbq *cmdiocb, *rspiocb;
	IOCB_t *irsp;

	cmdiocb = (struct lpfc_iocbq *) arg;
	rspiocb = cmdiocb->context_un.rsp_iocb;

	irsp = &rspiocb->iocb;
	if (irsp->ulpStatus && (ndlp->nlp_flag & NLP_NODEV_REMOVE)) {
		lpfc_drop_node(vport, ndlp);
		return NLP_STE_FREED_NODE;
	}
	return ndlp->nlp_state;
}

static uint32_t
lpfc_cmpl_logo_npr_node(struct lpfc_vport *vport, struct lpfc_nodelist *ndlp,
			void *arg, uint32_t evt)
{
	struct Scsi_Host *shost = lpfc_shost_from_vport(vport);

	/* For the fabric port just clear the fc flags. */
	if (ndlp->nlp_DID == Fabric_DID) {
		spin_lock_irq(shost->host_lock);
		vport->fc_flag &= ~(FC_FABRIC | FC_PUBLIC_LOOP);
		spin_unlock_irq(shost->host_lock);
	}
	lpfc_unreg_rpi(vport, ndlp);
	return ndlp->nlp_state;
}

static uint32_t
lpfc_cmpl_adisc_npr_node(struct lpfc_vport *vport, struct lpfc_nodelist *ndlp,
			 void *arg, uint32_t evt)
{
	struct lpfc_iocbq *cmdiocb, *rspiocb;
	IOCB_t *irsp;

	cmdiocb = (struct lpfc_iocbq *) arg;
	rspiocb = cmdiocb->context_un.rsp_iocb;

	irsp = &rspiocb->iocb;
	if (irsp->ulpStatus && (ndlp->nlp_flag & NLP_NODEV_REMOVE)) {
		lpfc_drop_node(vport, ndlp);
		return NLP_STE_FREED_NODE;
	}
	return ndlp->nlp_state;
}

static uint32_t
lpfc_cmpl_reglogin_npr_node(struct lpfc_vport *vport,
			    struct lpfc_nodelist *ndlp,
			    void *arg, uint32_t evt)
{
	LPFC_MBOXQ_t *pmb = (LPFC_MBOXQ_t *) arg;
	MAILBOX_t    *mb = &pmb->u.mb;

	if (!mb->mbxStatus) {
		/* SLI4 ports have preallocated logical rpis. */
		if (vport->phba->sli_rev < LPFC_SLI_REV4)
			ndlp->nlp_rpi = mb->un.varWords[0];
		ndlp->nlp_flag |= NLP_RPI_REGISTERED;
		if (ndlp->nlp_flag & NLP_LOGO_ACC) {
			lpfc_unreg_rpi(vport, ndlp);
		}
	} else {
		if (ndlp->nlp_flag & NLP_NODEV_REMOVE) {
			lpfc_drop_node(vport, ndlp);
			return NLP_STE_FREED_NODE;
		}
	}
	return ndlp->nlp_state;
}

static uint32_t
lpfc_device_rm_npr_node(struct lpfc_vport *vport, struct lpfc_nodelist *ndlp,
			void *arg, uint32_t evt)
{
	struct Scsi_Host *shost = lpfc_shost_from_vport(vport);

	if (ndlp->nlp_flag & NLP_NPR_2B_DISC) {
		spin_lock_irq(shost->host_lock);
		ndlp->nlp_flag |= NLP_NODEV_REMOVE;
		spin_unlock_irq(shost->host_lock);
		return ndlp->nlp_state;
	}
	lpfc_drop_node(vport, ndlp);
	return NLP_STE_FREED_NODE;
}

static uint32_t
lpfc_device_recov_npr_node(struct lpfc_vport *vport, struct lpfc_nodelist *ndlp,
			   void *arg, uint32_t evt)
{
	struct Scsi_Host *shost = lpfc_shost_from_vport(vport);

	/* Don't do anything that will mess up processing of the
	 * previous RSCN.
	 */
	if (vport->fc_flag & FC_RSCN_DEFERRED)
		return ndlp->nlp_state;

	lpfc_cancel_retry_delay_tmo(vport, ndlp);
	spin_lock_irq(shost->host_lock);
	ndlp->nlp_flag &= ~(NLP_NODEV_REMOVE | NLP_NPR_2B_DISC);
	ndlp->nlp_fc4_type &= ~(NLP_FC4_FCP | NLP_FC4_NVME);
	spin_unlock_irq(shost->host_lock);
	return ndlp->nlp_state;
}


/* This next section defines the NPort Discovery State Machine */

/* There are 4 different double linked lists nodelist entries can reside on.
 * The plogi list and adisc list are used when Link Up discovery or RSCN
 * processing is needed. Each list holds the nodes that we will send PLOGI
 * or ADISC on. These lists will keep track of what nodes will be effected
 * by an RSCN, or a Link Up (Typically, all nodes are effected on Link Up).
 * The unmapped_list will contain all nodes that we have successfully logged
 * into at the Fibre Channel level. The mapped_list will contain all nodes
 * that are mapped FCP targets.
 */
/*
 * The bind list is a list of undiscovered (potentially non-existent) nodes
 * that we have saved binding information on. This information is used when
 * nodes transition from the unmapped to the mapped list.
 */
/* For UNUSED_NODE state, the node has just been allocated .
 * For PLOGI_ISSUE and REG_LOGIN_ISSUE, the node is on
 * the PLOGI list. For REG_LOGIN_COMPL, the node is taken off the PLOGI list
 * and put on the unmapped list. For ADISC processing, the node is taken off
 * the ADISC list and placed on either the mapped or unmapped list (depending
 * on its previous state). Once on the unmapped list, a PRLI is issued and the
 * state changed to PRLI_ISSUE. When the PRLI completion occurs, the state is
 * changed to UNMAPPED_NODE. If the completion indicates a mapped
 * node, the node is taken off the unmapped list. The binding list is checked
 * for a valid binding, or a binding is automatically assigned. If binding
 * assignment is unsuccessful, the node is left on the unmapped list. If
 * binding assignment is successful, the associated binding list entry (if
 * any) is removed, and the node is placed on the mapped list.
 */
/*
 * For a Link Down, all nodes on the ADISC, PLOGI, unmapped or mapped
 * lists will receive a DEVICE_RECOVERY event. If the linkdown or devloss timers
 * expire, all effected nodes will receive a DEVICE_RM event.
 */
/*
 * For a Link Up or RSCN, all nodes will move from the mapped / unmapped lists
 * to either the ADISC or PLOGI list.  After a Nameserver query or ALPA loopmap
 * check, additional nodes may be added or removed (via DEVICE_RM) to / from
 * the PLOGI or ADISC lists. Once the PLOGI and ADISC lists are populated,
 * we will first process the ADISC list.  32 entries are processed initially and
 * ADISC is initited for each one.  Completions / Events for each node are
 * funnelled thru the state machine.  As each node finishes ADISC processing, it
 * starts ADISC for any nodes waiting for ADISC processing. If no nodes are
 * waiting, and the ADISC list count is identically 0, then we are done. For
 * Link Up discovery, since all nodes on the PLOGI list are UNREG_LOGIN'ed, we
 * can issue a CLEAR_LA and reenable Link Events. Next we will process the PLOGI
 * list.  32 entries are processed initially and PLOGI is initited for each one.
 * Completions / Events for each node are funnelled thru the state machine.  As
 * each node finishes PLOGI processing, it starts PLOGI for any nodes waiting
 * for PLOGI processing. If no nodes are waiting, and the PLOGI list count is
 * indentically 0, then we are done. We have now completed discovery / RSCN
 * handling. Upon completion, ALL nodes should be on either the mapped or
 * unmapped lists.
 */

static uint32_t (*lpfc_disc_action[NLP_STE_MAX_STATE * NLP_EVT_MAX_EVENT])
     (struct lpfc_vport *, struct lpfc_nodelist *, void *, uint32_t) = {
	/* Action routine                  Event       Current State  */
	lpfc_rcv_plogi_unused_node,	/* RCV_PLOGI   UNUSED_NODE    */
	lpfc_rcv_els_unused_node,	/* RCV_PRLI        */
	lpfc_rcv_logo_unused_node,	/* RCV_LOGO        */
	lpfc_rcv_els_unused_node,	/* RCV_ADISC       */
	lpfc_rcv_els_unused_node,	/* RCV_PDISC       */
	lpfc_rcv_els_unused_node,	/* RCV_PRLO        */
	lpfc_disc_illegal,		/* CMPL_PLOGI      */
	lpfc_disc_illegal,		/* CMPL_PRLI       */
	lpfc_cmpl_logo_unused_node,	/* CMPL_LOGO       */
	lpfc_disc_illegal,		/* CMPL_ADISC      */
	lpfc_disc_illegal,		/* CMPL_REG_LOGIN  */
	lpfc_device_rm_unused_node,	/* DEVICE_RM       */
	lpfc_device_recov_unused_node,	/* DEVICE_RECOVERY */

	lpfc_rcv_plogi_plogi_issue,	/* RCV_PLOGI   PLOGI_ISSUE    */
	lpfc_rcv_prli_plogi_issue,	/* RCV_PRLI        */
	lpfc_rcv_logo_plogi_issue,	/* RCV_LOGO        */
	lpfc_rcv_els_plogi_issue,	/* RCV_ADISC       */
	lpfc_rcv_els_plogi_issue,	/* RCV_PDISC       */
	lpfc_rcv_els_plogi_issue,	/* RCV_PRLO        */
	lpfc_cmpl_plogi_plogi_issue,	/* CMPL_PLOGI      */
	lpfc_disc_illegal,		/* CMPL_PRLI       */
	lpfc_cmpl_logo_plogi_issue,	/* CMPL_LOGO       */
	lpfc_disc_illegal,		/* CMPL_ADISC      */
	lpfc_cmpl_reglogin_plogi_issue,/* CMPL_REG_LOGIN  */
	lpfc_device_rm_plogi_issue,	/* DEVICE_RM       */
	lpfc_device_recov_plogi_issue,	/* DEVICE_RECOVERY */

	lpfc_rcv_plogi_adisc_issue,	/* RCV_PLOGI   ADISC_ISSUE    */
	lpfc_rcv_prli_adisc_issue,	/* RCV_PRLI        */
	lpfc_rcv_logo_adisc_issue,	/* RCV_LOGO        */
	lpfc_rcv_padisc_adisc_issue,	/* RCV_ADISC       */
	lpfc_rcv_padisc_adisc_issue,	/* RCV_PDISC       */
	lpfc_rcv_prlo_adisc_issue,	/* RCV_PRLO        */
	lpfc_disc_illegal,		/* CMPL_PLOGI      */
	lpfc_disc_illegal,		/* CMPL_PRLI       */
	lpfc_disc_illegal,		/* CMPL_LOGO       */
	lpfc_cmpl_adisc_adisc_issue,	/* CMPL_ADISC      */
	lpfc_disc_illegal,		/* CMPL_REG_LOGIN  */
	lpfc_device_rm_adisc_issue,	/* DEVICE_RM       */
	lpfc_device_recov_adisc_issue,	/* DEVICE_RECOVERY */

	lpfc_rcv_plogi_reglogin_issue,	/* RCV_PLOGI  REG_LOGIN_ISSUE */
	lpfc_rcv_prli_reglogin_issue,	/* RCV_PLOGI       */
	lpfc_rcv_logo_reglogin_issue,	/* RCV_LOGO        */
	lpfc_rcv_padisc_reglogin_issue,	/* RCV_ADISC       */
	lpfc_rcv_padisc_reglogin_issue,	/* RCV_PDISC       */
	lpfc_rcv_prlo_reglogin_issue,	/* RCV_PRLO        */
	lpfc_cmpl_plogi_illegal,	/* CMPL_PLOGI      */
	lpfc_disc_illegal,		/* CMPL_PRLI       */
	lpfc_disc_illegal,		/* CMPL_LOGO       */
	lpfc_disc_illegal,		/* CMPL_ADISC      */
	lpfc_cmpl_reglogin_reglogin_issue,/* CMPL_REG_LOGIN  */
	lpfc_device_rm_reglogin_issue,	/* DEVICE_RM       */
	lpfc_device_recov_reglogin_issue,/* DEVICE_RECOVERY */

	lpfc_rcv_plogi_prli_issue,	/* RCV_PLOGI   PRLI_ISSUE     */
	lpfc_rcv_prli_prli_issue,	/* RCV_PRLI        */
	lpfc_rcv_logo_prli_issue,	/* RCV_LOGO        */
	lpfc_rcv_padisc_prli_issue,	/* RCV_ADISC       */
	lpfc_rcv_padisc_prli_issue,	/* RCV_PDISC       */
	lpfc_rcv_prlo_prli_issue,	/* RCV_PRLO        */
	lpfc_cmpl_plogi_illegal,	/* CMPL_PLOGI      */
	lpfc_cmpl_prli_prli_issue,	/* CMPL_PRLI       */
	lpfc_disc_illegal,		/* CMPL_LOGO       */
	lpfc_disc_illegal,		/* CMPL_ADISC      */
	lpfc_disc_illegal,		/* CMPL_REG_LOGIN  */
	lpfc_device_rm_prli_issue,	/* DEVICE_RM       */
	lpfc_device_recov_prli_issue,	/* DEVICE_RECOVERY */

	lpfc_rcv_plogi_logo_issue,	/* RCV_PLOGI   LOGO_ISSUE     */
	lpfc_rcv_prli_logo_issue,	/* RCV_PRLI        */
	lpfc_rcv_logo_logo_issue,	/* RCV_LOGO        */
	lpfc_rcv_padisc_logo_issue,	/* RCV_ADISC       */
	lpfc_rcv_padisc_logo_issue,	/* RCV_PDISC       */
	lpfc_rcv_prlo_logo_issue,	/* RCV_PRLO        */
	lpfc_cmpl_plogi_illegal,	/* CMPL_PLOGI      */
	lpfc_disc_illegal,		/* CMPL_PRLI       */
	lpfc_cmpl_logo_logo_issue,	/* CMPL_LOGO       */
	lpfc_disc_illegal,		/* CMPL_ADISC      */
	lpfc_disc_illegal,		/* CMPL_REG_LOGIN  */
	lpfc_device_rm_logo_issue,	/* DEVICE_RM       */
	lpfc_device_recov_logo_issue,	/* DEVICE_RECOVERY */

	lpfc_rcv_plogi_unmap_node,	/* RCV_PLOGI   UNMAPPED_NODE  */
	lpfc_rcv_prli_unmap_node,	/* RCV_PRLI        */
	lpfc_rcv_logo_unmap_node,	/* RCV_LOGO        */
	lpfc_rcv_padisc_unmap_node,	/* RCV_ADISC       */
	lpfc_rcv_padisc_unmap_node,	/* RCV_PDISC       */
	lpfc_rcv_prlo_unmap_node,	/* RCV_PRLO        */
	lpfc_disc_illegal,		/* CMPL_PLOGI      */
	lpfc_disc_illegal,		/* CMPL_PRLI       */
	lpfc_disc_illegal,		/* CMPL_LOGO       */
	lpfc_disc_illegal,		/* CMPL_ADISC      */
	lpfc_disc_illegal,		/* CMPL_REG_LOGIN  */
	lpfc_disc_illegal,		/* DEVICE_RM       */
	lpfc_device_recov_unmap_node,	/* DEVICE_RECOVERY */

	lpfc_rcv_plogi_mapped_node,	/* RCV_PLOGI   MAPPED_NODE    */
	lpfc_rcv_prli_mapped_node,	/* RCV_PRLI        */
	lpfc_rcv_logo_mapped_node,	/* RCV_LOGO        */
	lpfc_rcv_padisc_mapped_node,	/* RCV_ADISC       */
	lpfc_rcv_padisc_mapped_node,	/* RCV_PDISC       */
	lpfc_rcv_prlo_mapped_node,	/* RCV_PRLO        */
	lpfc_disc_illegal,		/* CMPL_PLOGI      */
	lpfc_disc_illegal,		/* CMPL_PRLI       */
	lpfc_disc_illegal,		/* CMPL_LOGO       */
	lpfc_disc_illegal,		/* CMPL_ADISC      */
	lpfc_disc_illegal,		/* CMPL_REG_LOGIN  */
	lpfc_disc_illegal,		/* DEVICE_RM       */
	lpfc_device_recov_mapped_node,	/* DEVICE_RECOVERY */

	lpfc_rcv_plogi_npr_node,        /* RCV_PLOGI   NPR_NODE    */
	lpfc_rcv_prli_npr_node,         /* RCV_PRLI        */
	lpfc_rcv_logo_npr_node,         /* RCV_LOGO        */
	lpfc_rcv_padisc_npr_node,       /* RCV_ADISC       */
	lpfc_rcv_padisc_npr_node,       /* RCV_PDISC       */
	lpfc_rcv_prlo_npr_node,         /* RCV_PRLO        */
	lpfc_cmpl_plogi_npr_node,	/* CMPL_PLOGI      */
	lpfc_cmpl_prli_npr_node,	/* CMPL_PRLI       */
	lpfc_cmpl_logo_npr_node,        /* CMPL_LOGO       */
	lpfc_cmpl_adisc_npr_node,       /* CMPL_ADISC      */
	lpfc_cmpl_reglogin_npr_node,    /* CMPL_REG_LOGIN  */
	lpfc_device_rm_npr_node,        /* DEVICE_RM       */
	lpfc_device_recov_npr_node,     /* DEVICE_RECOVERY */
};

int
lpfc_disc_state_machine(struct lpfc_vport *vport, struct lpfc_nodelist *ndlp,
			void *arg, uint32_t evt)
{
	uint32_t cur_state, rc;
	uint32_t(*func) (struct lpfc_vport *, struct lpfc_nodelist *, void *,
			 uint32_t);
	uint32_t got_ndlp = 0;
	uint32_t data1;

	if (lpfc_nlp_get(ndlp))
		got_ndlp = 1;

	cur_state = ndlp->nlp_state;

	data1 = (((uint32_t)ndlp->nlp_fc4_type << 16) |
		((uint32_t)ndlp->nlp_type));
	/* DSM in event <evt> on NPort <nlp_DID> in state <cur_state> */
	lpfc_printf_vlog(vport, KERN_INFO, LOG_DISCOVERY,
			 "0211 DSM in event x%x on NPort x%x in "
			 "state %d rpi x%x Data: x%x x%x\n",
			 evt, ndlp->nlp_DID, cur_state, ndlp->nlp_rpi,
			 ndlp->nlp_flag, data1);

	lpfc_debugfs_disc_trc(vport, LPFC_DISC_TRC_DSM,
		 "DSM in:          evt:%d ste:%d did:x%x",
		evt, cur_state, ndlp->nlp_DID);

	func = lpfc_disc_action[(cur_state * NLP_EVT_MAX_EVENT) + evt];
	rc = (func) (vport, ndlp, arg, evt);

	/* DSM out state <rc> on NPort <nlp_DID> */
	if (got_ndlp) {
		data1 = (((uint32_t)ndlp->nlp_fc4_type << 16) |
			((uint32_t)ndlp->nlp_type));
		lpfc_printf_vlog(vport, KERN_INFO, LOG_DISCOVERY,
			 "0212 DSM out state %d on NPort x%x "
			 "rpi x%x Data: x%x x%x\n",
			 rc, ndlp->nlp_DID, ndlp->nlp_rpi, ndlp->nlp_flag,
			 data1);

		lpfc_debugfs_disc_trc(vport, LPFC_DISC_TRC_DSM,
			"DSM out:         ste:%d did:x%x flg:x%x",
			rc, ndlp->nlp_DID, ndlp->nlp_flag);
		/* Decrement the ndlp reference count held for this function */
		lpfc_nlp_put(ndlp);
	} else {
		lpfc_printf_vlog(vport, KERN_INFO, LOG_DISCOVERY,
			"0213 DSM out state %d on NPort free\n", rc);

		lpfc_debugfs_disc_trc(vport, LPFC_DISC_TRC_DSM,
			"DSM out:         ste:%d did:x%x flg:x%x",
			rc, 0, 0);
	}

	return rc;
}<|MERGE_RESOLUTION|>--- conflicted
+++ resolved
@@ -286,11 +286,7 @@
  * This routine is only called if we are SLI3, direct connect pt2pt
  * mode and the remote NPort issues the PLOGI after link up.
  */
-<<<<<<< HEAD
-void
-=======
 static void
->>>>>>> 41ace374
 lpfc_defer_pt2pt_acc(struct lpfc_hba *phba, LPFC_MBOXQ_t *link_mbox)
 {
 	LPFC_MBOXQ_t *login_mbox;
