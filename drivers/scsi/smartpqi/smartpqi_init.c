// SPDX-License-Identifier: GPL-2.0
/*
 *    driver for Microsemi PQI-based storage controllers
 *    Copyright (c) 2019 Microchip Technology Inc. and its subsidiaries
 *    Copyright (c) 2016-2018 Microsemi Corporation
 *    Copyright (c) 2016 PMC-Sierra, Inc.
 *
 *    Questions/Comments/Bugfixes to storagedev@microchip.com
 *
 */

#include <linux/module.h>
#include <linux/kernel.h>
#include <linux/pci.h>
#include <linux/delay.h>
#include <linux/interrupt.h>
#include <linux/sched.h>
#include <linux/rtc.h>
#include <linux/bcd.h>
#include <linux/reboot.h>
#include <linux/cciss_ioctl.h>
#include <linux/blk-mq-pci.h>
#include <scsi/scsi_host.h>
#include <scsi/scsi_cmnd.h>
#include <scsi/scsi_device.h>
#include <scsi/scsi_eh.h>
#include <scsi/scsi_transport_sas.h>
#include <asm/unaligned.h>
#include "smartpqi.h"
#include "smartpqi_sis.h"

#if !defined(BUILD_TIMESTAMP)
#define BUILD_TIMESTAMP
#endif

#define DRIVER_VERSION		"1.2.10-025"
#define DRIVER_MAJOR		1
#define DRIVER_MINOR		2
#define DRIVER_RELEASE		10
#define DRIVER_REVISION		25

#define DRIVER_NAME		"Microsemi PQI Driver (v" \
				DRIVER_VERSION BUILD_TIMESTAMP ")"
#define DRIVER_NAME_SHORT	"smartpqi"

#define PQI_EXTRA_SGL_MEMORY	(12 * sizeof(struct pqi_sg_descriptor))

MODULE_AUTHOR("Microsemi");
MODULE_DESCRIPTION("Driver for Microsemi Smart Family Controller version "
	DRIVER_VERSION);
MODULE_SUPPORTED_DEVICE("Microsemi Smart Family Controllers");
MODULE_VERSION(DRIVER_VERSION);
MODULE_LICENSE("GPL");

static void pqi_take_ctrl_offline(struct pqi_ctrl_info *ctrl_info);
static void pqi_ctrl_offline_worker(struct work_struct *work);
static void pqi_retry_raid_bypass_requests(struct pqi_ctrl_info *ctrl_info);
static int pqi_scan_scsi_devices(struct pqi_ctrl_info *ctrl_info);
static void pqi_scan_start(struct Scsi_Host *shost);
static void pqi_start_io(struct pqi_ctrl_info *ctrl_info,
	struct pqi_queue_group *queue_group, enum pqi_io_path path,
	struct pqi_io_request *io_request);
static int pqi_submit_raid_request_synchronous(struct pqi_ctrl_info *ctrl_info,
	struct pqi_iu_header *request, unsigned int flags,
	struct pqi_raid_error_info *error_info, unsigned long timeout_msecs);
static int pqi_aio_submit_io(struct pqi_ctrl_info *ctrl_info,
	struct scsi_cmnd *scmd, u32 aio_handle, u8 *cdb,
	unsigned int cdb_length, struct pqi_queue_group *queue_group,
	struct pqi_encryption_info *encryption_info, bool raid_bypass);
static void pqi_ofa_ctrl_quiesce(struct pqi_ctrl_info *ctrl_info);
static void pqi_ofa_ctrl_unquiesce(struct pqi_ctrl_info *ctrl_info);
static int pqi_ofa_ctrl_restart(struct pqi_ctrl_info *ctrl_info);
static void pqi_ofa_setup_host_buffer(struct pqi_ctrl_info *ctrl_info,
	u32 bytes_requested);
static void pqi_ofa_free_host_buffer(struct pqi_ctrl_info *ctrl_info);
static int pqi_ofa_host_memory_update(struct pqi_ctrl_info *ctrl_info);
static int pqi_device_wait_for_pending_io(struct pqi_ctrl_info *ctrl_info,
	struct pqi_scsi_dev *device, unsigned long timeout_secs);

/* for flags argument to pqi_submit_raid_request_synchronous() */
#define PQI_SYNC_FLAGS_INTERRUPTABLE	0x1

static struct scsi_transport_template *pqi_sas_transport_template;

static atomic_t pqi_controller_count = ATOMIC_INIT(0);

enum pqi_lockup_action {
	NONE,
	REBOOT,
	PANIC
};

static enum pqi_lockup_action pqi_lockup_action = NONE;

static struct {
	enum pqi_lockup_action	action;
	char			*name;
} pqi_lockup_actions[] = {
	{
		.action = NONE,
		.name = "none",
	},
	{
		.action = REBOOT,
		.name = "reboot",
	},
	{
		.action = PANIC,
		.name = "panic",
	},
};

static unsigned int pqi_supported_event_types[] = {
	PQI_EVENT_TYPE_HOTPLUG,
	PQI_EVENT_TYPE_HARDWARE,
	PQI_EVENT_TYPE_PHYSICAL_DEVICE,
	PQI_EVENT_TYPE_LOGICAL_DEVICE,
	PQI_EVENT_TYPE_OFA,
	PQI_EVENT_TYPE_AIO_STATE_CHANGE,
	PQI_EVENT_TYPE_AIO_CONFIG_CHANGE,
};

static int pqi_disable_device_id_wildcards;
module_param_named(disable_device_id_wildcards,
	pqi_disable_device_id_wildcards, int, 0644);
MODULE_PARM_DESC(disable_device_id_wildcards,
	"Disable device ID wildcards.");

static int pqi_disable_heartbeat;
module_param_named(disable_heartbeat,
	pqi_disable_heartbeat, int, 0644);
MODULE_PARM_DESC(disable_heartbeat,
	"Disable heartbeat.");

static int pqi_disable_ctrl_shutdown;
module_param_named(disable_ctrl_shutdown,
	pqi_disable_ctrl_shutdown, int, 0644);
MODULE_PARM_DESC(disable_ctrl_shutdown,
	"Disable controller shutdown when controller locked up.");

static char *pqi_lockup_action_param;
module_param_named(lockup_action,
	pqi_lockup_action_param, charp, 0644);
MODULE_PARM_DESC(lockup_action, "Action to take when controller locked up.\n"
	"\t\tSupported: none, reboot, panic\n"
	"\t\tDefault: none");

static int pqi_expose_ld_first;
module_param_named(expose_ld_first,
	pqi_expose_ld_first, int, 0644);
MODULE_PARM_DESC(expose_ld_first,
	"Expose logical drives before physical drives.");

static int pqi_hide_vsep;
module_param_named(hide_vsep,
	pqi_hide_vsep, int, 0644);
MODULE_PARM_DESC(hide_vsep,
	"Hide the virtual SEP for direct attached drives.");

static char *raid_levels[] = {
	"RAID-0",
	"RAID-4",
	"RAID-1(1+0)",
	"RAID-5",
	"RAID-5+1",
	"RAID-ADG",
	"RAID-1(ADM)",
};

static char *pqi_raid_level_to_string(u8 raid_level)
{
	if (raid_level < ARRAY_SIZE(raid_levels))
		return raid_levels[raid_level];

	return "RAID UNKNOWN";
}

#define SA_RAID_0		0
#define SA_RAID_4		1
#define SA_RAID_1		2	/* also used for RAID 10 */
#define SA_RAID_5		3	/* also used for RAID 50 */
#define SA_RAID_51		4
#define SA_RAID_6		5	/* also used for RAID 60 */
#define SA_RAID_ADM		6	/* also used for RAID 1+0 ADM */
#define SA_RAID_MAX		SA_RAID_ADM
#define SA_RAID_UNKNOWN		0xff

static inline void pqi_scsi_done(struct scsi_cmnd *scmd)
{
	pqi_prep_for_scsi_done(scmd);
	scmd->scsi_done(scmd);
}

static inline void pqi_disable_write_same(struct scsi_device *sdev)
{
	sdev->no_write_same = 1;
}

static inline bool pqi_scsi3addr_equal(u8 *scsi3addr1, u8 *scsi3addr2)
{
	return memcmp(scsi3addr1, scsi3addr2, 8) == 0;
}

static inline bool pqi_is_logical_device(struct pqi_scsi_dev *device)
{
	return !device->is_physical_device;
}

static inline bool pqi_is_external_raid_addr(u8 *scsi3addr)
{
	return scsi3addr[2] != 0;
}

static inline bool pqi_ctrl_offline(struct pqi_ctrl_info *ctrl_info)
{
	return !ctrl_info->controller_online;
}

static inline void pqi_check_ctrl_health(struct pqi_ctrl_info *ctrl_info)
{
	if (ctrl_info->controller_online)
		if (!sis_is_firmware_running(ctrl_info))
			pqi_take_ctrl_offline(ctrl_info);
}

static inline bool pqi_is_hba_lunid(u8 *scsi3addr)
{
	return pqi_scsi3addr_equal(scsi3addr, RAID_CTLR_LUNID);
}

static inline enum pqi_ctrl_mode pqi_get_ctrl_mode(
	struct pqi_ctrl_info *ctrl_info)
{
	return sis_read_driver_scratch(ctrl_info);
}

static inline void pqi_save_ctrl_mode(struct pqi_ctrl_info *ctrl_info,
	enum pqi_ctrl_mode mode)
{
	sis_write_driver_scratch(ctrl_info, mode);
}

static inline void pqi_ctrl_block_device_reset(struct pqi_ctrl_info *ctrl_info)
{
	ctrl_info->block_device_reset = true;
}

static inline bool pqi_device_reset_blocked(struct pqi_ctrl_info *ctrl_info)
{
	return ctrl_info->block_device_reset;
}

static inline bool pqi_ctrl_blocked(struct pqi_ctrl_info *ctrl_info)
{
	return ctrl_info->block_requests;
}

static inline void pqi_ctrl_block_requests(struct pqi_ctrl_info *ctrl_info)
{
	ctrl_info->block_requests = true;
	scsi_block_requests(ctrl_info->scsi_host);
}

static inline void pqi_ctrl_unblock_requests(struct pqi_ctrl_info *ctrl_info)
{
	ctrl_info->block_requests = false;
	wake_up_all(&ctrl_info->block_requests_wait);
	pqi_retry_raid_bypass_requests(ctrl_info);
	scsi_unblock_requests(ctrl_info->scsi_host);
}

static unsigned long pqi_wait_if_ctrl_blocked(struct pqi_ctrl_info *ctrl_info,
	unsigned long timeout_msecs)
{
	unsigned long remaining_msecs;

	if (!pqi_ctrl_blocked(ctrl_info))
		return timeout_msecs;

	atomic_inc(&ctrl_info->num_blocked_threads);

	if (timeout_msecs == NO_TIMEOUT) {
		wait_event(ctrl_info->block_requests_wait,
			!pqi_ctrl_blocked(ctrl_info));
		remaining_msecs = timeout_msecs;
	} else {
		unsigned long remaining_jiffies;

		remaining_jiffies =
			wait_event_timeout(ctrl_info->block_requests_wait,
				!pqi_ctrl_blocked(ctrl_info),
				msecs_to_jiffies(timeout_msecs));
		remaining_msecs = jiffies_to_msecs(remaining_jiffies);
	}

	atomic_dec(&ctrl_info->num_blocked_threads);

	return remaining_msecs;
}

static inline void pqi_ctrl_wait_until_quiesced(struct pqi_ctrl_info *ctrl_info)
{
	while (atomic_read(&ctrl_info->num_busy_threads) >
		atomic_read(&ctrl_info->num_blocked_threads))
		usleep_range(1000, 2000);
}

static inline bool pqi_device_offline(struct pqi_scsi_dev *device)
{
	return device->device_offline;
}

static inline void pqi_device_reset_start(struct pqi_scsi_dev *device)
{
	device->in_reset = true;
}

static inline void pqi_device_reset_done(struct pqi_scsi_dev *device)
{
	device->in_reset = false;
}

static inline bool pqi_device_in_reset(struct pqi_scsi_dev *device)
{
	return device->in_reset;
}

static inline void pqi_ctrl_ofa_start(struct pqi_ctrl_info *ctrl_info)
{
	ctrl_info->in_ofa = true;
}

static inline void pqi_ctrl_ofa_done(struct pqi_ctrl_info *ctrl_info)
{
	ctrl_info->in_ofa = false;
}

static inline bool pqi_ctrl_in_ofa(struct pqi_ctrl_info *ctrl_info)
{
	return ctrl_info->in_ofa;
}

static inline void pqi_device_remove_start(struct pqi_scsi_dev *device)
{
	device->in_remove = true;
}

static inline bool pqi_device_in_remove(struct pqi_ctrl_info *ctrl_info,
					struct pqi_scsi_dev *device)
{
	return device->in_remove && !ctrl_info->in_shutdown;
}

static inline void pqi_ctrl_shutdown_start(struct pqi_ctrl_info *ctrl_info)
{
	ctrl_info->in_shutdown = true;
}

static inline bool pqi_ctrl_in_shutdown(struct pqi_ctrl_info *ctrl_info)
{
	return ctrl_info->in_shutdown;
}

static inline void pqi_schedule_rescan_worker_with_delay(
	struct pqi_ctrl_info *ctrl_info, unsigned long delay)
{
	if (pqi_ctrl_offline(ctrl_info))
		return;
	if (pqi_ctrl_in_ofa(ctrl_info))
		return;

	schedule_delayed_work(&ctrl_info->rescan_work, delay);
}

static inline void pqi_schedule_rescan_worker(struct pqi_ctrl_info *ctrl_info)
{
	pqi_schedule_rescan_worker_with_delay(ctrl_info, 0);
}

#define PQI_RESCAN_WORK_DELAY	(10 * PQI_HZ)

static inline void pqi_schedule_rescan_worker_delayed(
	struct pqi_ctrl_info *ctrl_info)
{
	pqi_schedule_rescan_worker_with_delay(ctrl_info, PQI_RESCAN_WORK_DELAY);
}

static inline void pqi_cancel_rescan_worker(struct pqi_ctrl_info *ctrl_info)
{
	cancel_delayed_work_sync(&ctrl_info->rescan_work);
}

static inline void pqi_cancel_event_worker(struct pqi_ctrl_info *ctrl_info)
{
	cancel_work_sync(&ctrl_info->event_work);
}

static inline u32 pqi_read_heartbeat_counter(struct pqi_ctrl_info *ctrl_info)
{
	if (!ctrl_info->heartbeat_counter)
		return 0;

	return readl(ctrl_info->heartbeat_counter);
}

static inline u8 pqi_read_soft_reset_status(struct pqi_ctrl_info *ctrl_info)
{
	if (!ctrl_info->soft_reset_status)
		return 0;

	return readb(ctrl_info->soft_reset_status);
}

static inline void pqi_clear_soft_reset_status(struct pqi_ctrl_info *ctrl_info,
	u8 clear)
{
	u8 status;

	if (!ctrl_info->soft_reset_status)
		return;

	status = pqi_read_soft_reset_status(ctrl_info);
	status &= ~clear;
	writeb(status, ctrl_info->soft_reset_status);
}

static int pqi_map_single(struct pci_dev *pci_dev,
	struct pqi_sg_descriptor *sg_descriptor, void *buffer,
	size_t buffer_length, enum dma_data_direction data_direction)
{
	dma_addr_t bus_address;

	if (!buffer || buffer_length == 0 || data_direction == DMA_NONE)
		return 0;

	bus_address = dma_map_single(&pci_dev->dev, buffer, buffer_length,
		data_direction);
	if (dma_mapping_error(&pci_dev->dev, bus_address))
		return -ENOMEM;

	put_unaligned_le64((u64)bus_address, &sg_descriptor->address);
	put_unaligned_le32(buffer_length, &sg_descriptor->length);
	put_unaligned_le32(CISS_SG_LAST, &sg_descriptor->flags);

	return 0;
}

static void pqi_pci_unmap(struct pci_dev *pci_dev,
	struct pqi_sg_descriptor *descriptors, int num_descriptors,
	enum dma_data_direction data_direction)
{
	int i;

	if (data_direction == DMA_NONE)
		return;

	for (i = 0; i < num_descriptors; i++)
		dma_unmap_single(&pci_dev->dev,
			(dma_addr_t)get_unaligned_le64(&descriptors[i].address),
			get_unaligned_le32(&descriptors[i].length),
			data_direction);
}

static int pqi_build_raid_path_request(struct pqi_ctrl_info *ctrl_info,
	struct pqi_raid_path_request *request, u8 cmd,
	u8 *scsi3addr, void *buffer, size_t buffer_length,
	u16 vpd_page, enum dma_data_direction *dir)
{
	u8 *cdb;
	size_t cdb_length = buffer_length;

	memset(request, 0, sizeof(*request));

	request->header.iu_type = PQI_REQUEST_IU_RAID_PATH_IO;
	put_unaligned_le16(offsetof(struct pqi_raid_path_request,
		sg_descriptors[1]) - PQI_REQUEST_HEADER_LENGTH,
		&request->header.iu_length);
	put_unaligned_le32(buffer_length, &request->buffer_length);
	memcpy(request->lun_number, scsi3addr, sizeof(request->lun_number));
	request->task_attribute = SOP_TASK_ATTRIBUTE_SIMPLE;
	request->additional_cdb_bytes_usage = SOP_ADDITIONAL_CDB_BYTES_0;

	cdb = request->cdb;

	switch (cmd) {
	case INQUIRY:
		request->data_direction = SOP_READ_FLAG;
		cdb[0] = INQUIRY;
		if (vpd_page & VPD_PAGE) {
			cdb[1] = 0x1;
			cdb[2] = (u8)vpd_page;
		}
		cdb[4] = (u8)cdb_length;
		break;
	case CISS_REPORT_LOG:
	case CISS_REPORT_PHYS:
		request->data_direction = SOP_READ_FLAG;
		cdb[0] = cmd;
		if (cmd == CISS_REPORT_PHYS)
			cdb[1] = CISS_REPORT_PHYS_FLAG_OTHER;
		else
			cdb[1] = CISS_REPORT_LOG_FLAG_UNIQUE_LUN_ID;
		put_unaligned_be32(cdb_length, &cdb[6]);
		break;
	case CISS_GET_RAID_MAP:
		request->data_direction = SOP_READ_FLAG;
		cdb[0] = CISS_READ;
		cdb[1] = CISS_GET_RAID_MAP;
		put_unaligned_be32(cdb_length, &cdb[6]);
		break;
	case SA_FLUSH_CACHE:
		request->data_direction = SOP_WRITE_FLAG;
		cdb[0] = BMIC_WRITE;
		cdb[6] = BMIC_FLUSH_CACHE;
		put_unaligned_be16(cdb_length, &cdb[7]);
		break;
	case BMIC_SENSE_DIAG_OPTIONS:
		cdb_length = 0;
		/* fall through */
	case BMIC_IDENTIFY_CONTROLLER:
	case BMIC_IDENTIFY_PHYSICAL_DEVICE:
	case BMIC_SENSE_SUBSYSTEM_INFORMATION:
		request->data_direction = SOP_READ_FLAG;
		cdb[0] = BMIC_READ;
		cdb[6] = cmd;
		put_unaligned_be16(cdb_length, &cdb[7]);
		break;
	case BMIC_SET_DIAG_OPTIONS:
		cdb_length = 0;
		/* fall through */
	case BMIC_WRITE_HOST_WELLNESS:
		request->data_direction = SOP_WRITE_FLAG;
		cdb[0] = BMIC_WRITE;
		cdb[6] = cmd;
		put_unaligned_be16(cdb_length, &cdb[7]);
		break;
	case BMIC_CSMI_PASSTHRU:
		request->data_direction = SOP_BIDIRECTIONAL;
		cdb[0] = BMIC_WRITE;
		cdb[5] = CSMI_CC_SAS_SMP_PASSTHRU;
		cdb[6] = cmd;
		put_unaligned_be16(cdb_length, &cdb[7]);
		break;
	default:
		dev_err(&ctrl_info->pci_dev->dev, "unknown command 0x%c\n",
			cmd);
		break;
	}

	switch (request->data_direction) {
	case SOP_READ_FLAG:
		*dir = DMA_FROM_DEVICE;
		break;
	case SOP_WRITE_FLAG:
		*dir = DMA_TO_DEVICE;
		break;
	case SOP_NO_DIRECTION_FLAG:
		*dir = DMA_NONE;
		break;
	default:
		*dir = DMA_BIDIRECTIONAL;
		break;
	}

	return pqi_map_single(ctrl_info->pci_dev, &request->sg_descriptors[0],
		buffer, buffer_length, *dir);
}

static inline void pqi_reinit_io_request(struct pqi_io_request *io_request)
{
	io_request->scmd = NULL;
	io_request->status = 0;
	io_request->error_info = NULL;
	io_request->raid_bypass = false;
}

static struct pqi_io_request *pqi_alloc_io_request(
	struct pqi_ctrl_info *ctrl_info)
{
	struct pqi_io_request *io_request;
	u16 i = ctrl_info->next_io_request_slot;	/* benignly racy */

	while (1) {
		io_request = &ctrl_info->io_request_pool[i];
		if (atomic_inc_return(&io_request->refcount) == 1)
			break;
		atomic_dec(&io_request->refcount);
		i = (i + 1) % ctrl_info->max_io_slots;
	}

	/* benignly racy */
	ctrl_info->next_io_request_slot = (i + 1) % ctrl_info->max_io_slots;

	pqi_reinit_io_request(io_request);

	return io_request;
}

static void pqi_free_io_request(struct pqi_io_request *io_request)
{
	atomic_dec(&io_request->refcount);
}

static int pqi_send_scsi_raid_request(struct pqi_ctrl_info *ctrl_info, u8 cmd,
	u8 *scsi3addr, void *buffer, size_t buffer_length, u16 vpd_page,
	struct pqi_raid_error_info *error_info,	unsigned long timeout_msecs)
{
	int rc;
	struct pqi_raid_path_request request;
	enum dma_data_direction dir;

	rc = pqi_build_raid_path_request(ctrl_info, &request,
		cmd, scsi3addr, buffer,
		buffer_length, vpd_page, &dir);
	if (rc)
		return rc;

	rc = pqi_submit_raid_request_synchronous(ctrl_info, &request.header, 0,
		error_info, timeout_msecs);

	pqi_pci_unmap(ctrl_info->pci_dev, request.sg_descriptors, 1, dir);

	return rc;
}

/* helper functions for pqi_send_scsi_raid_request */

static inline int pqi_send_ctrl_raid_request(struct pqi_ctrl_info *ctrl_info,
	u8 cmd, void *buffer, size_t buffer_length)
{
	return pqi_send_scsi_raid_request(ctrl_info, cmd, RAID_CTLR_LUNID,
		buffer, buffer_length, 0, NULL, NO_TIMEOUT);
}

static inline int pqi_send_ctrl_raid_with_error(struct pqi_ctrl_info *ctrl_info,
	u8 cmd, void *buffer, size_t buffer_length,
	struct pqi_raid_error_info *error_info)
{
	return pqi_send_scsi_raid_request(ctrl_info, cmd, RAID_CTLR_LUNID,
		buffer, buffer_length, 0, error_info, NO_TIMEOUT);
}

static inline int pqi_identify_controller(struct pqi_ctrl_info *ctrl_info,
	struct bmic_identify_controller *buffer)
{
	return pqi_send_ctrl_raid_request(ctrl_info, BMIC_IDENTIFY_CONTROLLER,
		buffer, sizeof(*buffer));
}

static inline int pqi_sense_subsystem_info(struct  pqi_ctrl_info *ctrl_info,
	struct bmic_sense_subsystem_info *sense_info)
{
	return pqi_send_ctrl_raid_request(ctrl_info,
		BMIC_SENSE_SUBSYSTEM_INFORMATION, sense_info,
		sizeof(*sense_info));
}

static inline int pqi_scsi_inquiry(struct pqi_ctrl_info *ctrl_info,
	u8 *scsi3addr, u16 vpd_page, void *buffer, size_t buffer_length)
{
	return pqi_send_scsi_raid_request(ctrl_info, INQUIRY, scsi3addr,
		buffer, buffer_length, vpd_page, NULL, NO_TIMEOUT);
}

static int pqi_identify_physical_device(struct pqi_ctrl_info *ctrl_info,
	struct pqi_scsi_dev *device,
	struct bmic_identify_physical_device *buffer, size_t buffer_length)
{
	int rc;
	enum dma_data_direction dir;
	u16 bmic_device_index;
	struct pqi_raid_path_request request;

	rc = pqi_build_raid_path_request(ctrl_info, &request,
		BMIC_IDENTIFY_PHYSICAL_DEVICE, RAID_CTLR_LUNID, buffer,
		buffer_length, 0, &dir);
	if (rc)
		return rc;

	bmic_device_index = CISS_GET_DRIVE_NUMBER(device->scsi3addr);
	request.cdb[2] = (u8)bmic_device_index;
	request.cdb[9] = (u8)(bmic_device_index >> 8);

	rc = pqi_submit_raid_request_synchronous(ctrl_info, &request.header,
		0, NULL, NO_TIMEOUT);

	pqi_pci_unmap(ctrl_info->pci_dev, request.sg_descriptors, 1, dir);

	return rc;
}

static int pqi_flush_cache(struct pqi_ctrl_info *ctrl_info,
	enum bmic_flush_cache_shutdown_event shutdown_event)
{
	int rc;
	struct bmic_flush_cache *flush_cache;

	/*
	 * Don't bother trying to flush the cache if the controller is
	 * locked up.
	 */
	if (pqi_ctrl_offline(ctrl_info))
		return -ENXIO;

	flush_cache = kzalloc(sizeof(*flush_cache), GFP_KERNEL);
	if (!flush_cache)
		return -ENOMEM;

	flush_cache->shutdown_event = shutdown_event;

	rc = pqi_send_ctrl_raid_request(ctrl_info, SA_FLUSH_CACHE, flush_cache,
		sizeof(*flush_cache));

	kfree(flush_cache);

	return rc;
}

int pqi_csmi_smp_passthru(struct pqi_ctrl_info *ctrl_info,
	struct bmic_csmi_smp_passthru_buffer *buffer, size_t buffer_length,
	struct pqi_raid_error_info *error_info)
{
	return pqi_send_ctrl_raid_with_error(ctrl_info, BMIC_CSMI_PASSTHRU,
		buffer, buffer_length, error_info);
}

#define PQI_FETCH_PTRAID_DATA		(1 << 31)

static int pqi_set_diag_rescan(struct pqi_ctrl_info *ctrl_info)
{
	int rc;
	struct bmic_diag_options *diag;

	diag = kzalloc(sizeof(*diag), GFP_KERNEL);
	if (!diag)
		return -ENOMEM;

	rc = pqi_send_ctrl_raid_request(ctrl_info, BMIC_SENSE_DIAG_OPTIONS,
		diag, sizeof(*diag));
	if (rc)
		goto out;

	diag->options |= cpu_to_le32(PQI_FETCH_PTRAID_DATA);

	rc = pqi_send_ctrl_raid_request(ctrl_info, BMIC_SET_DIAG_OPTIONS, diag,
		sizeof(*diag));

out:
	kfree(diag);

	return rc;
}

static inline int pqi_write_host_wellness(struct pqi_ctrl_info *ctrl_info,
	void *buffer, size_t buffer_length)
{
	return pqi_send_ctrl_raid_request(ctrl_info, BMIC_WRITE_HOST_WELLNESS,
		buffer, buffer_length);
}

#pragma pack(1)

struct bmic_host_wellness_driver_version {
	u8	start_tag[4];
	u8	driver_version_tag[2];
	__le16	driver_version_length;
	char	driver_version[32];
	u8	dont_write_tag[2];
	u8	end_tag[2];
};

#pragma pack()

static int pqi_write_driver_version_to_host_wellness(
	struct pqi_ctrl_info *ctrl_info)
{
	int rc;
	struct bmic_host_wellness_driver_version *buffer;
	size_t buffer_length;

	buffer_length = sizeof(*buffer);

	buffer = kmalloc(buffer_length, GFP_KERNEL);
	if (!buffer)
		return -ENOMEM;

	buffer->start_tag[0] = '<';
	buffer->start_tag[1] = 'H';
	buffer->start_tag[2] = 'W';
	buffer->start_tag[3] = '>';
	buffer->driver_version_tag[0] = 'D';
	buffer->driver_version_tag[1] = 'V';
	put_unaligned_le16(sizeof(buffer->driver_version),
		&buffer->driver_version_length);
	strncpy(buffer->driver_version, "Linux " DRIVER_VERSION,
		sizeof(buffer->driver_version) - 1);
	buffer->driver_version[sizeof(buffer->driver_version) - 1] = '\0';
	buffer->dont_write_tag[0] = 'D';
	buffer->dont_write_tag[1] = 'W';
	buffer->end_tag[0] = 'Z';
	buffer->end_tag[1] = 'Z';

	rc = pqi_write_host_wellness(ctrl_info, buffer, buffer_length);

	kfree(buffer);

	return rc;
}

#pragma pack(1)

struct bmic_host_wellness_time {
	u8	start_tag[4];
	u8	time_tag[2];
	__le16	time_length;
	u8	time[8];
	u8	dont_write_tag[2];
	u8	end_tag[2];
};

#pragma pack()

static int pqi_write_current_time_to_host_wellness(
	struct pqi_ctrl_info *ctrl_info)
{
	int rc;
	struct bmic_host_wellness_time *buffer;
	size_t buffer_length;
	time64_t local_time;
	unsigned int year;
	struct tm tm;

	buffer_length = sizeof(*buffer);

	buffer = kmalloc(buffer_length, GFP_KERNEL);
	if (!buffer)
		return -ENOMEM;

	buffer->start_tag[0] = '<';
	buffer->start_tag[1] = 'H';
	buffer->start_tag[2] = 'W';
	buffer->start_tag[3] = '>';
	buffer->time_tag[0] = 'T';
	buffer->time_tag[1] = 'D';
	put_unaligned_le16(sizeof(buffer->time),
		&buffer->time_length);

	local_time = ktime_get_real_seconds();
	time64_to_tm(local_time, -sys_tz.tz_minuteswest * 60, &tm);
	year = tm.tm_year + 1900;

	buffer->time[0] = bin2bcd(tm.tm_hour);
	buffer->time[1] = bin2bcd(tm.tm_min);
	buffer->time[2] = bin2bcd(tm.tm_sec);
	buffer->time[3] = 0;
	buffer->time[4] = bin2bcd(tm.tm_mon + 1);
	buffer->time[5] = bin2bcd(tm.tm_mday);
	buffer->time[6] = bin2bcd(year / 100);
	buffer->time[7] = bin2bcd(year % 100);

	buffer->dont_write_tag[0] = 'D';
	buffer->dont_write_tag[1] = 'W';
	buffer->end_tag[0] = 'Z';
	buffer->end_tag[1] = 'Z';

	rc = pqi_write_host_wellness(ctrl_info, buffer, buffer_length);

	kfree(buffer);

	return rc;
}

#define PQI_UPDATE_TIME_WORK_INTERVAL	(24UL * 60 * 60 * PQI_HZ)

static void pqi_update_time_worker(struct work_struct *work)
{
	int rc;
	struct pqi_ctrl_info *ctrl_info;

	ctrl_info = container_of(to_delayed_work(work), struct pqi_ctrl_info,
		update_time_work);

	if (pqi_ctrl_offline(ctrl_info))
		return;

	rc = pqi_write_current_time_to_host_wellness(ctrl_info);
	if (rc)
		dev_warn(&ctrl_info->pci_dev->dev,
			"error updating time on controller\n");

	schedule_delayed_work(&ctrl_info->update_time_work,
		PQI_UPDATE_TIME_WORK_INTERVAL);
}

static inline void pqi_schedule_update_time_worker(
	struct pqi_ctrl_info *ctrl_info)
{
	schedule_delayed_work(&ctrl_info->update_time_work, 0);
}

static inline void pqi_cancel_update_time_worker(
	struct pqi_ctrl_info *ctrl_info)
{
	cancel_delayed_work_sync(&ctrl_info->update_time_work);
}

static inline int pqi_report_luns(struct pqi_ctrl_info *ctrl_info, u8 cmd,
	void *buffer, size_t buffer_length)
{
	return pqi_send_ctrl_raid_request(ctrl_info, cmd, buffer,
		buffer_length);
}

static int pqi_report_phys_logical_luns(struct pqi_ctrl_info *ctrl_info, u8 cmd,
	void **buffer)
{
	int rc;
	size_t lun_list_length;
	size_t lun_data_length;
	size_t new_lun_list_length;
	void *lun_data = NULL;
	struct report_lun_header *report_lun_header;

	report_lun_header = kmalloc(sizeof(*report_lun_header), GFP_KERNEL);
	if (!report_lun_header) {
		rc = -ENOMEM;
		goto out;
	}

	rc = pqi_report_luns(ctrl_info, cmd, report_lun_header,
		sizeof(*report_lun_header));
	if (rc)
		goto out;

	lun_list_length = get_unaligned_be32(&report_lun_header->list_length);

again:
	lun_data_length = sizeof(struct report_lun_header) + lun_list_length;

	lun_data = kmalloc(lun_data_length, GFP_KERNEL);
	if (!lun_data) {
		rc = -ENOMEM;
		goto out;
	}

	if (lun_list_length == 0) {
		memcpy(lun_data, report_lun_header, sizeof(*report_lun_header));
		goto out;
	}

	rc = pqi_report_luns(ctrl_info, cmd, lun_data, lun_data_length);
	if (rc)
		goto out;

	new_lun_list_length = get_unaligned_be32(
		&((struct report_lun_header *)lun_data)->list_length);

	if (new_lun_list_length > lun_list_length) {
		lun_list_length = new_lun_list_length;
		kfree(lun_data);
		goto again;
	}

out:
	kfree(report_lun_header);

	if (rc) {
		kfree(lun_data);
		lun_data = NULL;
	}

	*buffer = lun_data;

	return rc;
}

static inline int pqi_report_phys_luns(struct pqi_ctrl_info *ctrl_info,
	void **buffer)
{
	return pqi_report_phys_logical_luns(ctrl_info, CISS_REPORT_PHYS,
		buffer);
}

static inline int pqi_report_logical_luns(struct pqi_ctrl_info *ctrl_info,
	void **buffer)
{
	return pqi_report_phys_logical_luns(ctrl_info, CISS_REPORT_LOG, buffer);
}

static int pqi_get_device_lists(struct pqi_ctrl_info *ctrl_info,
	struct report_phys_lun_extended **physdev_list,
	struct report_log_lun_extended **logdev_list)
{
	int rc;
	size_t logdev_list_length;
	size_t logdev_data_length;
	struct report_log_lun_extended *internal_logdev_list;
	struct report_log_lun_extended *logdev_data;
	struct report_lun_header report_lun_header;

	rc = pqi_report_phys_luns(ctrl_info, (void **)physdev_list);
	if (rc)
		dev_err(&ctrl_info->pci_dev->dev,
			"report physical LUNs failed\n");

	rc = pqi_report_logical_luns(ctrl_info, (void **)logdev_list);
	if (rc)
		dev_err(&ctrl_info->pci_dev->dev,
			"report logical LUNs failed\n");

	/*
	 * Tack the controller itself onto the end of the logical device list.
	 */

	logdev_data = *logdev_list;

	if (logdev_data) {
		logdev_list_length =
			get_unaligned_be32(&logdev_data->header.list_length);
	} else {
		memset(&report_lun_header, 0, sizeof(report_lun_header));
		logdev_data =
			(struct report_log_lun_extended *)&report_lun_header;
		logdev_list_length = 0;
	}

	logdev_data_length = sizeof(struct report_lun_header) +
		logdev_list_length;

	internal_logdev_list = kmalloc(logdev_data_length +
		sizeof(struct report_log_lun_extended), GFP_KERNEL);
	if (!internal_logdev_list) {
		kfree(*logdev_list);
		*logdev_list = NULL;
		return -ENOMEM;
	}

	memcpy(internal_logdev_list, logdev_data, logdev_data_length);
	memset((u8 *)internal_logdev_list + logdev_data_length, 0,
		sizeof(struct report_log_lun_extended_entry));
	put_unaligned_be32(logdev_list_length +
		sizeof(struct report_log_lun_extended_entry),
		&internal_logdev_list->header.list_length);

	kfree(*logdev_list);
	*logdev_list = internal_logdev_list;

	return 0;
}

static inline void pqi_set_bus_target_lun(struct pqi_scsi_dev *device,
	int bus, int target, int lun)
{
	device->bus = bus;
	device->target = target;
	device->lun = lun;
}

static void pqi_assign_bus_target_lun(struct pqi_scsi_dev *device)
{
	u8 *scsi3addr;
	u32 lunid;
	int bus;
	int target;
	int lun;

	scsi3addr = device->scsi3addr;
	lunid = get_unaligned_le32(scsi3addr);

	if (pqi_is_hba_lunid(scsi3addr)) {
		/* The specified device is the controller. */
		pqi_set_bus_target_lun(device, PQI_HBA_BUS, 0, lunid & 0x3fff);
		device->target_lun_valid = true;
		return;
	}

	if (pqi_is_logical_device(device)) {
		if (device->is_external_raid_device) {
			bus = PQI_EXTERNAL_RAID_VOLUME_BUS;
			target = (lunid >> 16) & 0x3fff;
			lun = lunid & 0xff;
		} else {
			bus = PQI_RAID_VOLUME_BUS;
			target = 0;
			lun = lunid & 0x3fff;
		}
		pqi_set_bus_target_lun(device, bus, target, lun);
		device->target_lun_valid = true;
		return;
	}

	/*
	 * Defer target and LUN assignment for non-controller physical devices
	 * because the SAS transport layer will make these assignments later.
	 */
	pqi_set_bus_target_lun(device, PQI_PHYSICAL_DEVICE_BUS, 0, 0);
}

static void pqi_get_raid_level(struct pqi_ctrl_info *ctrl_info,
	struct pqi_scsi_dev *device)
{
	int rc;
	u8 raid_level;
	u8 *buffer;

	raid_level = SA_RAID_UNKNOWN;

	buffer = kmalloc(64, GFP_KERNEL);
	if (buffer) {
		rc = pqi_scsi_inquiry(ctrl_info, device->scsi3addr,
			VPD_PAGE | CISS_VPD_LV_DEVICE_GEOMETRY, buffer, 64);
		if (rc == 0) {
			raid_level = buffer[8];
			if (raid_level > SA_RAID_MAX)
				raid_level = SA_RAID_UNKNOWN;
		}
		kfree(buffer);
	}

	device->raid_level = raid_level;
}

static int pqi_validate_raid_map(struct pqi_ctrl_info *ctrl_info,
	struct pqi_scsi_dev *device, struct raid_map *raid_map)
{
	char *err_msg;
	u32 raid_map_size;
	u32 r5or6_blocks_per_row;

	raid_map_size = get_unaligned_le32(&raid_map->structure_size);

	if (raid_map_size < offsetof(struct raid_map, disk_data)) {
		err_msg = "RAID map too small";
		goto bad_raid_map;
	}

	if (device->raid_level == SA_RAID_1) {
		if (get_unaligned_le16(&raid_map->layout_map_count) != 2) {
			err_msg = "invalid RAID-1 map";
			goto bad_raid_map;
		}
	} else if (device->raid_level == SA_RAID_ADM) {
		if (get_unaligned_le16(&raid_map->layout_map_count) != 3) {
			err_msg = "invalid RAID-1(ADM) map";
			goto bad_raid_map;
		}
	} else if ((device->raid_level == SA_RAID_5 ||
		device->raid_level == SA_RAID_6) &&
		get_unaligned_le16(&raid_map->layout_map_count) > 1) {
		/* RAID 50/60 */
		r5or6_blocks_per_row =
			get_unaligned_le16(&raid_map->strip_size) *
			get_unaligned_le16(&raid_map->data_disks_per_row);
		if (r5or6_blocks_per_row == 0) {
			err_msg = "invalid RAID-5 or RAID-6 map";
			goto bad_raid_map;
		}
	}

	return 0;

bad_raid_map:
	dev_warn(&ctrl_info->pci_dev->dev,
		"logical device %08x%08x %s\n",
		*((u32 *)&device->scsi3addr),
		*((u32 *)&device->scsi3addr[4]), err_msg);

	return -EINVAL;
}

static int pqi_get_raid_map(struct pqi_ctrl_info *ctrl_info,
	struct pqi_scsi_dev *device)
{
	int rc;
	u32 raid_map_size;
	struct raid_map *raid_map;

	raid_map = kmalloc(sizeof(*raid_map), GFP_KERNEL);
	if (!raid_map)
		return -ENOMEM;

	rc = pqi_send_scsi_raid_request(ctrl_info, CISS_GET_RAID_MAP,
		device->scsi3addr, raid_map, sizeof(*raid_map),
		0, NULL, NO_TIMEOUT);

	if (rc)
		goto error;

	raid_map_size = get_unaligned_le32(&raid_map->structure_size);

	if (raid_map_size > sizeof(*raid_map)) {

		kfree(raid_map);

		raid_map = kmalloc(raid_map_size, GFP_KERNEL);
		if (!raid_map)
			return -ENOMEM;

		rc = pqi_send_scsi_raid_request(ctrl_info, CISS_GET_RAID_MAP,
			device->scsi3addr, raid_map, raid_map_size,
			0, NULL, NO_TIMEOUT);
		if (rc)
			goto error;

		if (get_unaligned_le32(&raid_map->structure_size)
			!= raid_map_size) {
			dev_warn(&ctrl_info->pci_dev->dev,
				"Requested %d bytes, received %d bytes",
				raid_map_size,
				get_unaligned_le32(&raid_map->structure_size));
			goto error;
		}
	}

	rc = pqi_validate_raid_map(ctrl_info, device, raid_map);
	if (rc)
		goto error;

	device->raid_map = raid_map;

	return 0;

error:
	kfree(raid_map);

	return rc;
}

static void pqi_get_raid_bypass_status(struct pqi_ctrl_info *ctrl_info,
	struct pqi_scsi_dev *device)
{
	int rc;
	u8 *buffer;
	u8 bypass_status;

	buffer = kmalloc(64, GFP_KERNEL);
	if (!buffer)
		return;

	rc = pqi_scsi_inquiry(ctrl_info, device->scsi3addr,
		VPD_PAGE | CISS_VPD_LV_BYPASS_STATUS, buffer, 64);
	if (rc)
		goto out;

#define RAID_BYPASS_STATUS		4
#define RAID_BYPASS_CONFIGURED		0x1
#define RAID_BYPASS_ENABLED		0x2

	bypass_status = buffer[RAID_BYPASS_STATUS];
	device->raid_bypass_configured =
		(bypass_status & RAID_BYPASS_CONFIGURED) != 0;
	if (device->raid_bypass_configured &&
		(bypass_status & RAID_BYPASS_ENABLED) &&
		pqi_get_raid_map(ctrl_info, device) == 0)
		device->raid_bypass_enabled = true;

out:
	kfree(buffer);
}

/*
 * Use vendor-specific VPD to determine online/offline status of a volume.
 */

static void pqi_get_volume_status(struct pqi_ctrl_info *ctrl_info,
	struct pqi_scsi_dev *device)
{
	int rc;
	size_t page_length;
	u8 volume_status = CISS_LV_STATUS_UNAVAILABLE;
	bool volume_offline = true;
	u32 volume_flags;
	struct ciss_vpd_logical_volume_status *vpd;

	vpd = kmalloc(sizeof(*vpd), GFP_KERNEL);
	if (!vpd)
		goto no_buffer;

	rc = pqi_scsi_inquiry(ctrl_info, device->scsi3addr,
		VPD_PAGE | CISS_VPD_LV_STATUS, vpd, sizeof(*vpd));
	if (rc)
		goto out;

	if (vpd->page_code != CISS_VPD_LV_STATUS)
		goto out;

	page_length = offsetof(struct ciss_vpd_logical_volume_status,
		volume_status) + vpd->page_length;
	if (page_length < sizeof(*vpd))
		goto out;

	volume_status = vpd->volume_status;
	volume_flags = get_unaligned_be32(&vpd->flags);
	volume_offline = (volume_flags & CISS_LV_FLAGS_NO_HOST_IO) != 0;

out:
	kfree(vpd);
no_buffer:
	device->volume_status = volume_status;
	device->volume_offline = volume_offline;
}

#define PQI_INQUIRY_PAGE0_RETRIES	3

static int pqi_get_device_info(struct pqi_ctrl_info *ctrl_info,
	struct pqi_scsi_dev *device)
{
	int rc;
	u8 *buffer;
	unsigned int retries;

	if (device->is_expander_smp_device)
		return 0;

	buffer = kmalloc(64, GFP_KERNEL);
	if (!buffer)
		return -ENOMEM;

	/* Send an inquiry to the device to see what it is. */
	for (retries = 0;;) {
		rc = pqi_scsi_inquiry(ctrl_info, device->scsi3addr, 0,
			buffer, 64);
		if (rc == 0)
			break;
		if (pqi_is_logical_device(device) ||
			rc != PQI_CMD_STATUS_ABORTED ||
			++retries > PQI_INQUIRY_PAGE0_RETRIES)
			goto out;
	}

	scsi_sanitize_inquiry_string(&buffer[8], 8);
	scsi_sanitize_inquiry_string(&buffer[16], 16);

	device->devtype = buffer[0] & 0x1f;
	memcpy(device->vendor, &buffer[8], sizeof(device->vendor));
	memcpy(device->model, &buffer[16], sizeof(device->model));

	if (pqi_is_logical_device(device) && device->devtype == TYPE_DISK) {
		if (device->is_external_raid_device) {
			device->raid_level = SA_RAID_UNKNOWN;
			device->volume_status = CISS_LV_OK;
			device->volume_offline = false;
		} else {
			pqi_get_raid_level(ctrl_info, device);
			pqi_get_raid_bypass_status(ctrl_info, device);
			pqi_get_volume_status(ctrl_info, device);
		}
	}

out:
	kfree(buffer);

	return rc;
}

static void pqi_get_physical_disk_info(struct pqi_ctrl_info *ctrl_info,
	struct pqi_scsi_dev *device,
	struct bmic_identify_physical_device *id_phys)
{
	int rc;

	memset(id_phys, 0, sizeof(*id_phys));

	rc = pqi_identify_physical_device(ctrl_info, device,
		id_phys, sizeof(*id_phys));
	if (rc) {
		device->queue_depth = PQI_PHYSICAL_DISK_DEFAULT_MAX_QUEUE_DEPTH;
		return;
	}

	device->box_index = id_phys->box_index;
	device->phys_box_on_bus = id_phys->phys_box_on_bus;
	device->phy_connected_dev_type = id_phys->phy_connected_dev_type[0];
	device->queue_depth =
		get_unaligned_le16(&id_phys->current_queue_depth_limit);
	device->device_type = id_phys->device_type;
	device->active_path_index = id_phys->active_path_number;
	device->path_map = id_phys->redundant_path_present_map;
	memcpy(&device->box,
		&id_phys->alternate_paths_phys_box_on_port,
		sizeof(device->box));
	memcpy(&device->phys_connector,
		&id_phys->alternate_paths_phys_connector,
		sizeof(device->phys_connector));
	device->bay = id_phys->phys_bay_in_box;
}

static void pqi_show_volume_status(struct pqi_ctrl_info *ctrl_info,
	struct pqi_scsi_dev *device)
{
	char *status;
	static const char unknown_state_str[] =
		"Volume is in an unknown state (%u)";
	char unknown_state_buffer[sizeof(unknown_state_str) + 10];

	switch (device->volume_status) {
	case CISS_LV_OK:
		status = "Volume online";
		break;
	case CISS_LV_FAILED:
		status = "Volume failed";
		break;
	case CISS_LV_NOT_CONFIGURED:
		status = "Volume not configured";
		break;
	case CISS_LV_DEGRADED:
		status = "Volume degraded";
		break;
	case CISS_LV_READY_FOR_RECOVERY:
		status = "Volume ready for recovery operation";
		break;
	case CISS_LV_UNDERGOING_RECOVERY:
		status = "Volume undergoing recovery";
		break;
	case CISS_LV_WRONG_PHYSICAL_DRIVE_REPLACED:
		status = "Wrong physical drive was replaced";
		break;
	case CISS_LV_PHYSICAL_DRIVE_CONNECTION_PROBLEM:
		status = "A physical drive not properly connected";
		break;
	case CISS_LV_HARDWARE_OVERHEATING:
		status = "Hardware is overheating";
		break;
	case CISS_LV_HARDWARE_HAS_OVERHEATED:
		status = "Hardware has overheated";
		break;
	case CISS_LV_UNDERGOING_EXPANSION:
		status = "Volume undergoing expansion";
		break;
	case CISS_LV_NOT_AVAILABLE:
		status = "Volume waiting for transforming volume";
		break;
	case CISS_LV_QUEUED_FOR_EXPANSION:
		status = "Volume queued for expansion";
		break;
	case CISS_LV_DISABLED_SCSI_ID_CONFLICT:
		status = "Volume disabled due to SCSI ID conflict";
		break;
	case CISS_LV_EJECTED:
		status = "Volume has been ejected";
		break;
	case CISS_LV_UNDERGOING_ERASE:
		status = "Volume undergoing background erase";
		break;
	case CISS_LV_READY_FOR_PREDICTIVE_SPARE_REBUILD:
		status = "Volume ready for predictive spare rebuild";
		break;
	case CISS_LV_UNDERGOING_RPI:
		status = "Volume undergoing rapid parity initialization";
		break;
	case CISS_LV_PENDING_RPI:
		status = "Volume queued for rapid parity initialization";
		break;
	case CISS_LV_ENCRYPTED_NO_KEY:
		status = "Encrypted volume inaccessible - key not present";
		break;
	case CISS_LV_UNDERGOING_ENCRYPTION:
		status = "Volume undergoing encryption process";
		break;
	case CISS_LV_UNDERGOING_ENCRYPTION_REKEYING:
		status = "Volume undergoing encryption re-keying process";
		break;
	case CISS_LV_ENCRYPTED_IN_NON_ENCRYPTED_CONTROLLER:
		status = "Volume encrypted but encryption is disabled";
		break;
	case CISS_LV_PENDING_ENCRYPTION:
		status = "Volume pending migration to encrypted state";
		break;
	case CISS_LV_PENDING_ENCRYPTION_REKEYING:
		status = "Volume pending encryption rekeying";
		break;
	case CISS_LV_NOT_SUPPORTED:
		status = "Volume not supported on this controller";
		break;
	case CISS_LV_STATUS_UNAVAILABLE:
		status = "Volume status not available";
		break;
	default:
		snprintf(unknown_state_buffer, sizeof(unknown_state_buffer),
			unknown_state_str, device->volume_status);
		status = unknown_state_buffer;
		break;
	}

	dev_info(&ctrl_info->pci_dev->dev,
		"scsi %d:%d:%d:%d %s\n",
		ctrl_info->scsi_host->host_no,
		device->bus, device->target, device->lun, status);
}

static void pqi_rescan_worker(struct work_struct *work)
{
	struct pqi_ctrl_info *ctrl_info;

	ctrl_info = container_of(to_delayed_work(work), struct pqi_ctrl_info,
		rescan_work);

	pqi_scan_scsi_devices(ctrl_info);
}

static int pqi_add_device(struct pqi_ctrl_info *ctrl_info,
	struct pqi_scsi_dev *device)
{
	int rc;

	if (pqi_is_logical_device(device))
		rc = scsi_add_device(ctrl_info->scsi_host, device->bus,
			device->target, device->lun);
	else
		rc = pqi_add_sas_device(ctrl_info->sas_host, device);

	return rc;
}

#define PQI_PENDING_IO_TIMEOUT_SECS	20

static inline void pqi_remove_device(struct pqi_ctrl_info *ctrl_info,
	struct pqi_scsi_dev *device)
{
	int rc;

	pqi_device_remove_start(device);

	rc = pqi_device_wait_for_pending_io(ctrl_info, device,
		PQI_PENDING_IO_TIMEOUT_SECS);
	if (rc)
		dev_err(&ctrl_info->pci_dev->dev,
			"scsi %d:%d:%d:%d removing device with %d outstanding commands\n",
			ctrl_info->scsi_host->host_no, device->bus,
			device->target, device->lun,
			atomic_read(&device->scsi_cmds_outstanding));

	if (pqi_is_logical_device(device))
		scsi_remove_device(device->sdev);
	else
		pqi_remove_sas_device(device);
}

/* Assumes the SCSI device list lock is held. */

static struct pqi_scsi_dev *pqi_find_scsi_dev(struct pqi_ctrl_info *ctrl_info,
	int bus, int target, int lun)
{
	struct pqi_scsi_dev *device;

	list_for_each_entry(device, &ctrl_info->scsi_device_list,
		scsi_device_list_entry)
		if (device->bus == bus && device->target == target &&
			device->lun == lun)
			return device;

	return NULL;
}

static inline bool pqi_device_equal(struct pqi_scsi_dev *dev1,
	struct pqi_scsi_dev *dev2)
{
	if (dev1->is_physical_device != dev2->is_physical_device)
		return false;

	if (dev1->is_physical_device)
		return dev1->wwid == dev2->wwid;

	return memcmp(dev1->volume_id, dev2->volume_id,
		sizeof(dev1->volume_id)) == 0;
}

enum pqi_find_result {
	DEVICE_NOT_FOUND,
	DEVICE_CHANGED,
	DEVICE_SAME,
};

static enum pqi_find_result pqi_scsi_find_entry(struct pqi_ctrl_info *ctrl_info,
	struct pqi_scsi_dev *device_to_find,
	struct pqi_scsi_dev **matching_device)
{
	struct pqi_scsi_dev *device;

	list_for_each_entry(device, &ctrl_info->scsi_device_list,
		scsi_device_list_entry) {
		if (pqi_scsi3addr_equal(device_to_find->scsi3addr,
			device->scsi3addr)) {
			*matching_device = device;
			if (pqi_device_equal(device_to_find, device)) {
				if (device_to_find->volume_offline)
					return DEVICE_CHANGED;
				return DEVICE_SAME;
			}
			return DEVICE_CHANGED;
		}
	}

	return DEVICE_NOT_FOUND;
}

static inline const char *pqi_device_type(struct pqi_scsi_dev *device)
{
	if (device->is_expander_smp_device)
		return "Enclosure SMP    ";

	return scsi_device_type(device->devtype);
}

#define PQI_DEV_INFO_BUFFER_LENGTH	128

static void pqi_dev_info(struct pqi_ctrl_info *ctrl_info,
	char *action, struct pqi_scsi_dev *device)
{
	ssize_t count;
	char buffer[PQI_DEV_INFO_BUFFER_LENGTH];

	count = snprintf(buffer, PQI_DEV_INFO_BUFFER_LENGTH,
		"%d:%d:", ctrl_info->scsi_host->host_no, device->bus);

	if (device->target_lun_valid)
		count += snprintf(buffer + count,
			PQI_DEV_INFO_BUFFER_LENGTH - count,
			"%d:%d",
			device->target,
			device->lun);
	else
		count += snprintf(buffer + count,
			PQI_DEV_INFO_BUFFER_LENGTH - count,
			"-:-");

	if (pqi_is_logical_device(device))
		count += snprintf(buffer + count,
			PQI_DEV_INFO_BUFFER_LENGTH - count,
			" %08x%08x",
			*((u32 *)&device->scsi3addr),
			*((u32 *)&device->scsi3addr[4]));
	else
		count += snprintf(buffer + count,
			PQI_DEV_INFO_BUFFER_LENGTH - count,
			" %016llx", device->sas_address);

	count += snprintf(buffer + count, PQI_DEV_INFO_BUFFER_LENGTH - count,
		" %s %.8s %.16s ",
		pqi_device_type(device),
		device->vendor,
		device->model);

	if (pqi_is_logical_device(device)) {
		if (device->devtype == TYPE_DISK)
			count += snprintf(buffer + count,
				PQI_DEV_INFO_BUFFER_LENGTH - count,
				"SSDSmartPathCap%c En%c %-12s",
				device->raid_bypass_configured ? '+' : '-',
				device->raid_bypass_enabled ? '+' : '-',
				pqi_raid_level_to_string(device->raid_level));
	} else {
		count += snprintf(buffer + count,
			PQI_DEV_INFO_BUFFER_LENGTH - count,
			"AIO%c", device->aio_enabled ? '+' : '-');
		if (device->devtype == TYPE_DISK ||
			device->devtype == TYPE_ZBC)
			count += snprintf(buffer + count,
				PQI_DEV_INFO_BUFFER_LENGTH - count,
				" qd=%-6d", device->queue_depth);
	}

	dev_info(&ctrl_info->pci_dev->dev, "%s %s\n", action, buffer);
}

/* Assumes the SCSI device list lock is held. */

static void pqi_scsi_update_device(struct pqi_scsi_dev *existing_device,
	struct pqi_scsi_dev *new_device)
{
	existing_device->devtype = new_device->devtype;
	existing_device->device_type = new_device->device_type;
	existing_device->bus = new_device->bus;
	if (new_device->target_lun_valid) {
		existing_device->target = new_device->target;
		existing_device->lun = new_device->lun;
		existing_device->target_lun_valid = true;
	}

	/* By definition, the scsi3addr and wwid fields are already the same. */

	existing_device->is_physical_device = new_device->is_physical_device;
	existing_device->is_external_raid_device =
		new_device->is_external_raid_device;
	existing_device->is_expander_smp_device =
		new_device->is_expander_smp_device;
	existing_device->aio_enabled = new_device->aio_enabled;
	memcpy(existing_device->vendor, new_device->vendor,
		sizeof(existing_device->vendor));
	memcpy(existing_device->model, new_device->model,
		sizeof(existing_device->model));
	existing_device->sas_address = new_device->sas_address;
	existing_device->raid_level = new_device->raid_level;
	existing_device->queue_depth = new_device->queue_depth;
	existing_device->aio_handle = new_device->aio_handle;
	existing_device->volume_status = new_device->volume_status;
	existing_device->active_path_index = new_device->active_path_index;
	existing_device->path_map = new_device->path_map;
	existing_device->bay = new_device->bay;
	existing_device->box_index = new_device->box_index;
	existing_device->phys_box_on_bus = new_device->phys_box_on_bus;
	existing_device->phy_connected_dev_type =
		new_device->phy_connected_dev_type;
	memcpy(existing_device->box, new_device->box,
		sizeof(existing_device->box));
	memcpy(existing_device->phys_connector, new_device->phys_connector,
		sizeof(existing_device->phys_connector));
	existing_device->offload_to_mirror = 0;
	kfree(existing_device->raid_map);
	existing_device->raid_map = new_device->raid_map;
	existing_device->raid_bypass_configured =
		new_device->raid_bypass_configured;
	existing_device->raid_bypass_enabled =
		new_device->raid_bypass_enabled;
	existing_device->device_offline = false;

	/* To prevent this from being freed later. */
	new_device->raid_map = NULL;
}

static inline void pqi_free_device(struct pqi_scsi_dev *device)
{
	if (device) {
		kfree(device->raid_map);
		kfree(device);
	}
}

/*
 * Called when exposing a new device to the OS fails in order to re-adjust
 * our internal SCSI device list to match the SCSI ML's view.
 */

static inline void pqi_fixup_botched_add(struct pqi_ctrl_info *ctrl_info,
	struct pqi_scsi_dev *device)
{
	unsigned long flags;

	spin_lock_irqsave(&ctrl_info->scsi_device_list_lock, flags);
	list_del(&device->scsi_device_list_entry);
	spin_unlock_irqrestore(&ctrl_info->scsi_device_list_lock, flags);

	/* Allow the device structure to be freed later. */
	device->keep_device = false;
}

static inline bool pqi_is_device_added(struct pqi_scsi_dev *device)
{
	if (device->is_expander_smp_device)
		return device->sas_port != NULL;

	return device->sdev != NULL;
}

static void pqi_update_device_list(struct pqi_ctrl_info *ctrl_info,
	struct pqi_scsi_dev *new_device_list[], unsigned int num_new_devices)
{
	int rc;
	unsigned int i;
	unsigned long flags;
	enum pqi_find_result find_result;
	struct pqi_scsi_dev *device;
	struct pqi_scsi_dev *next;
	struct pqi_scsi_dev *matching_device;
	LIST_HEAD(add_list);
	LIST_HEAD(delete_list);

	/*
	 * The idea here is to do as little work as possible while holding the
	 * spinlock.  That's why we go to great pains to defer anything other
	 * than updating the internal device list until after we release the
	 * spinlock.
	 */

	spin_lock_irqsave(&ctrl_info->scsi_device_list_lock, flags);

	/* Assume that all devices in the existing list have gone away. */
	list_for_each_entry(device, &ctrl_info->scsi_device_list,
		scsi_device_list_entry)
		device->device_gone = true;

	for (i = 0; i < num_new_devices; i++) {
		device = new_device_list[i];

		find_result = pqi_scsi_find_entry(ctrl_info, device,
			&matching_device);

		switch (find_result) {
		case DEVICE_SAME:
			/*
			 * The newly found device is already in the existing
			 * device list.
			 */
			device->new_device = false;
			matching_device->device_gone = false;
			pqi_scsi_update_device(matching_device, device);
			break;
		case DEVICE_NOT_FOUND:
			/*
			 * The newly found device is NOT in the existing device
			 * list.
			 */
			device->new_device = true;
			break;
		case DEVICE_CHANGED:
			/*
			 * The original device has gone away and we need to add
			 * the new device.
			 */
			device->new_device = true;
			break;
		}
	}

	/* Process all devices that have gone away. */
	list_for_each_entry_safe(device, next, &ctrl_info->scsi_device_list,
		scsi_device_list_entry) {
		if (device->device_gone) {
			list_del(&device->scsi_device_list_entry);
			list_add_tail(&device->delete_list_entry, &delete_list);
		}
	}

	/* Process all new devices. */
	for (i = 0; i < num_new_devices; i++) {
		device = new_device_list[i];
		if (!device->new_device)
			continue;
		if (device->volume_offline)
			continue;
		list_add_tail(&device->scsi_device_list_entry,
			&ctrl_info->scsi_device_list);
		list_add_tail(&device->add_list_entry, &add_list);
		/* To prevent this device structure from being freed later. */
		device->keep_device = true;
	}

	spin_unlock_irqrestore(&ctrl_info->scsi_device_list_lock, flags);

	if (pqi_ctrl_in_ofa(ctrl_info))
		pqi_ctrl_ofa_done(ctrl_info);

	/* Remove all devices that have gone away. */
	list_for_each_entry_safe(device, next, &delete_list,
		delete_list_entry) {
		if (device->volume_offline) {
			pqi_dev_info(ctrl_info, "offline", device);
			pqi_show_volume_status(ctrl_info, device);
		} else {
			pqi_dev_info(ctrl_info, "removed", device);
		}
		if (pqi_is_device_added(device))
			pqi_remove_device(ctrl_info, device);
		list_del(&device->delete_list_entry);
		pqi_free_device(device);
	}

	/*
	 * Notify the SCSI ML if the queue depth of any existing device has
	 * changed.
	 */
	list_for_each_entry(device, &ctrl_info->scsi_device_list,
		scsi_device_list_entry) {
		if (device->sdev && device->queue_depth !=
			device->advertised_queue_depth) {
			device->advertised_queue_depth = device->queue_depth;
			scsi_change_queue_depth(device->sdev,
				device->advertised_queue_depth);
		}
	}

	/* Expose any new devices. */
	list_for_each_entry_safe(device, next, &add_list, add_list_entry) {
		if (!pqi_is_device_added(device)) {
			pqi_dev_info(ctrl_info, "added", device);
			rc = pqi_add_device(ctrl_info, device);
			if (rc) {
				dev_warn(&ctrl_info->pci_dev->dev,
					"scsi %d:%d:%d:%d addition failed, device not added\n",
					ctrl_info->scsi_host->host_no,
					device->bus, device->target,
					device->lun);
				pqi_fixup_botched_add(ctrl_info, device);
			}
		}
	}
}

static bool pqi_is_supported_device(struct pqi_scsi_dev *device)
{
	bool is_supported;

	if (device->is_expander_smp_device)
		return true;

	is_supported = false;

	switch (device->devtype) {
	case TYPE_DISK:
	case TYPE_ZBC:
	case TYPE_TAPE:
	case TYPE_MEDIUM_CHANGER:
	case TYPE_ENCLOSURE:
		is_supported = true;
		break;
	case TYPE_RAID:
		/*
		 * Only support the HBA controller itself as a RAID
		 * controller.  If it's a RAID controller other than
		 * the HBA itself (an external RAID controller, for
		 * example), we don't support it.
		 */
		if (pqi_is_hba_lunid(device->scsi3addr))
			is_supported = true;
		break;
	}

	return is_supported;
}

static inline bool pqi_skip_device(u8 *scsi3addr)
{
	/* Ignore all masked devices. */
	if (MASKED_DEVICE(scsi3addr))
		return true;

	return false;
}

static inline void pqi_mask_device(u8 *scsi3addr)
{
	scsi3addr[3] |= 0xc0;
}

static inline bool pqi_is_device_with_sas_address(struct pqi_scsi_dev *device)
{
	if (!device->is_physical_device)
		return false;

	if (device->is_expander_smp_device)
		return true;

	switch (device->devtype) {
	case TYPE_DISK:
	case TYPE_ZBC:
	case TYPE_ENCLOSURE:
		return true;
	}

	return false;
}

static inline bool pqi_expose_device(struct pqi_scsi_dev *device)
{
	return !device->is_physical_device ||
		!pqi_skip_device(device->scsi3addr);
}

static int pqi_update_scsi_devices(struct pqi_ctrl_info *ctrl_info)
{
	int i;
	int rc;
	LIST_HEAD(new_device_list_head);
	struct report_phys_lun_extended *physdev_list = NULL;
	struct report_log_lun_extended *logdev_list = NULL;
	struct report_phys_lun_extended_entry *phys_lun_ext_entry;
	struct report_log_lun_extended_entry *log_lun_ext_entry;
	struct bmic_identify_physical_device *id_phys = NULL;
	u32 num_physicals;
	u32 num_logicals;
	struct pqi_scsi_dev **new_device_list = NULL;
	struct pqi_scsi_dev *device;
	struct pqi_scsi_dev *next;
	unsigned int num_new_devices;
	unsigned int num_valid_devices;
	bool is_physical_device;
	u8 *scsi3addr;
	unsigned int physical_index;
	unsigned int logical_index;
	static char *out_of_memory_msg =
		"failed to allocate memory, device discovery stopped";

	rc = pqi_get_device_lists(ctrl_info, &physdev_list, &logdev_list);
	if (rc)
		goto out;

	if (physdev_list)
		num_physicals =
			get_unaligned_be32(&physdev_list->header.list_length)
				/ sizeof(physdev_list->lun_entries[0]);
	else
		num_physicals = 0;

	if (logdev_list)
		num_logicals =
			get_unaligned_be32(&logdev_list->header.list_length)
				/ sizeof(logdev_list->lun_entries[0]);
	else
		num_logicals = 0;

	if (num_physicals) {
		/*
		 * We need this buffer for calls to pqi_get_physical_disk_info()
		 * below.  We allocate it here instead of inside
		 * pqi_get_physical_disk_info() because it's a fairly large
		 * buffer.
		 */
		id_phys = kmalloc(sizeof(*id_phys), GFP_KERNEL);
		if (!id_phys) {
			dev_warn(&ctrl_info->pci_dev->dev, "%s\n",
				out_of_memory_msg);
			rc = -ENOMEM;
			goto out;
		}

		if (pqi_hide_vsep) {
			for (i = num_physicals - 1; i >= 0; i--) {
				phys_lun_ext_entry =
						&physdev_list->lun_entries[i];
				if (CISS_GET_DRIVE_NUMBER(
					phys_lun_ext_entry->lunid) ==
						PQI_VSEP_CISS_BTL) {
					pqi_mask_device(
						phys_lun_ext_entry->lunid);
					break;
				}
			}
		}
	}

	num_new_devices = num_physicals + num_logicals;

	new_device_list = kmalloc_array(num_new_devices,
					sizeof(*new_device_list),
					GFP_KERNEL);
	if (!new_device_list) {
		dev_warn(&ctrl_info->pci_dev->dev, "%s\n", out_of_memory_msg);
		rc = -ENOMEM;
		goto out;
	}

	for (i = 0; i < num_new_devices; i++) {
		device = kzalloc(sizeof(*device), GFP_KERNEL);
		if (!device) {
			dev_warn(&ctrl_info->pci_dev->dev, "%s\n",
				out_of_memory_msg);
			rc = -ENOMEM;
			goto out;
		}
		list_add_tail(&device->new_device_list_entry,
			&new_device_list_head);
	}

	device = NULL;
	num_valid_devices = 0;
	physical_index = 0;
	logical_index = 0;

	for (i = 0; i < num_new_devices; i++) {

		if ((!pqi_expose_ld_first && i < num_physicals) ||
			(pqi_expose_ld_first && i >= num_logicals)) {
			is_physical_device = true;
			phys_lun_ext_entry =
				&physdev_list->lun_entries[physical_index++];
			log_lun_ext_entry = NULL;
			scsi3addr = phys_lun_ext_entry->lunid;
		} else {
			is_physical_device = false;
			phys_lun_ext_entry = NULL;
			log_lun_ext_entry =
				&logdev_list->lun_entries[logical_index++];
			scsi3addr = log_lun_ext_entry->lunid;
		}

		if (is_physical_device && pqi_skip_device(scsi3addr))
			continue;

		if (device)
			device = list_next_entry(device, new_device_list_entry);
		else
			device = list_first_entry(&new_device_list_head,
				struct pqi_scsi_dev, new_device_list_entry);

		memcpy(device->scsi3addr, scsi3addr, sizeof(device->scsi3addr));
		device->is_physical_device = is_physical_device;
		if (is_physical_device) {
			if (phys_lun_ext_entry->device_type ==
				SA_DEVICE_TYPE_EXPANDER_SMP)
				device->is_expander_smp_device = true;
		} else {
			device->is_external_raid_device =
				pqi_is_external_raid_addr(scsi3addr);
		}

		/* Gather information about the device. */
		rc = pqi_get_device_info(ctrl_info, device);
		if (rc == -ENOMEM) {
			dev_warn(&ctrl_info->pci_dev->dev, "%s\n",
				out_of_memory_msg);
			goto out;
		}
		if (rc) {
			if (device->is_physical_device)
				dev_warn(&ctrl_info->pci_dev->dev,
					"obtaining device info failed, skipping physical device %016llx\n",
					get_unaligned_be64(
						&phys_lun_ext_entry->wwid));
			else
				dev_warn(&ctrl_info->pci_dev->dev,
					"obtaining device info failed, skipping logical device %08x%08x\n",
					*((u32 *)&device->scsi3addr),
					*((u32 *)&device->scsi3addr[4]));
			rc = 0;
			continue;
		}

		if (!pqi_is_supported_device(device))
			continue;

		pqi_assign_bus_target_lun(device);

		if (device->is_physical_device) {
			device->wwid = phys_lun_ext_entry->wwid;
			if ((phys_lun_ext_entry->device_flags &
				CISS_REPORT_PHYS_DEV_FLAG_AIO_ENABLED) &&
				phys_lun_ext_entry->aio_handle) {
				device->aio_enabled = true;
				device->aio_handle =
					phys_lun_ext_entry->aio_handle;
			}
			pqi_get_physical_disk_info(ctrl_info, device, id_phys);
		} else {
			memcpy(device->volume_id, log_lun_ext_entry->volume_id,
				sizeof(device->volume_id));
		}

		if (pqi_is_device_with_sas_address(device))
			device->sas_address = get_unaligned_be64(&device->wwid);

		new_device_list[num_valid_devices++] = device;
	}

	pqi_update_device_list(ctrl_info, new_device_list, num_valid_devices);

out:
	list_for_each_entry_safe(device, next, &new_device_list_head,
		new_device_list_entry) {
		if (device->keep_device)
			continue;
		list_del(&device->new_device_list_entry);
		pqi_free_device(device);
	}

	kfree(new_device_list);
	kfree(physdev_list);
	kfree(logdev_list);
	kfree(id_phys);

	return rc;
}

static void pqi_remove_all_scsi_devices(struct pqi_ctrl_info *ctrl_info)
{
	unsigned long flags;
	struct pqi_scsi_dev *device;

	while (1) {
		spin_lock_irqsave(&ctrl_info->scsi_device_list_lock, flags);

		device = list_first_entry_or_null(&ctrl_info->scsi_device_list,
			struct pqi_scsi_dev, scsi_device_list_entry);
		if (device)
			list_del(&device->scsi_device_list_entry);

		spin_unlock_irqrestore(&ctrl_info->scsi_device_list_lock,
			flags);

		if (!device)
			break;

		if (pqi_is_device_added(device))
			pqi_remove_device(ctrl_info, device);
		pqi_free_device(device);
	}
}

static int pqi_scan_scsi_devices(struct pqi_ctrl_info *ctrl_info)
{
	int rc = 0;

	if (pqi_ctrl_offline(ctrl_info))
		return -ENXIO;

	if (!mutex_trylock(&ctrl_info->scan_mutex)) {
		pqi_schedule_rescan_worker_delayed(ctrl_info);
		rc = -EINPROGRESS;
	} else {
		rc = pqi_update_scsi_devices(ctrl_info);
		if (rc)
			pqi_schedule_rescan_worker_delayed(ctrl_info);
		mutex_unlock(&ctrl_info->scan_mutex);
	}

	return rc;
}

static void pqi_scan_start(struct Scsi_Host *shost)
{
	struct pqi_ctrl_info *ctrl_info;

	ctrl_info = shost_to_hba(shost);
	if (pqi_ctrl_in_ofa(ctrl_info))
		return;

	pqi_scan_scsi_devices(ctrl_info);
}

/* Returns TRUE if scan is finished. */

static int pqi_scan_finished(struct Scsi_Host *shost,
	unsigned long elapsed_time)
{
	struct pqi_ctrl_info *ctrl_info;

	ctrl_info = shost_priv(shost);

	return !mutex_is_locked(&ctrl_info->scan_mutex);
}

static void pqi_wait_until_scan_finished(struct pqi_ctrl_info *ctrl_info)
{
	mutex_lock(&ctrl_info->scan_mutex);
	mutex_unlock(&ctrl_info->scan_mutex);
}

static void pqi_wait_until_lun_reset_finished(struct pqi_ctrl_info *ctrl_info)
{
	mutex_lock(&ctrl_info->lun_reset_mutex);
	mutex_unlock(&ctrl_info->lun_reset_mutex);
}

static void pqi_wait_until_ofa_finished(struct pqi_ctrl_info *ctrl_info)
{
	mutex_lock(&ctrl_info->ofa_mutex);
	mutex_unlock(&ctrl_info->ofa_mutex);
}

static inline void pqi_set_encryption_info(
	struct pqi_encryption_info *encryption_info, struct raid_map *raid_map,
	u64 first_block)
{
	u32 volume_blk_size;

	/*
	 * Set the encryption tweak values based on logical block address.
	 * If the block size is 512, the tweak value is equal to the LBA.
	 * For other block sizes, tweak value is (LBA * block size) / 512.
	 */
	volume_blk_size = get_unaligned_le32(&raid_map->volume_blk_size);
	if (volume_blk_size != 512)
		first_block = (first_block * volume_blk_size) / 512;

	encryption_info->data_encryption_key_index =
		get_unaligned_le16(&raid_map->data_encryption_key_index);
	encryption_info->encrypt_tweak_lower = lower_32_bits(first_block);
	encryption_info->encrypt_tweak_upper = upper_32_bits(first_block);
}

/*
 * Attempt to perform RAID bypass mapping for a logical volume I/O.
 */

#define PQI_RAID_BYPASS_INELIGIBLE	1

static int pqi_raid_bypass_submit_scsi_cmd(struct pqi_ctrl_info *ctrl_info,
	struct pqi_scsi_dev *device, struct scsi_cmnd *scmd,
	struct pqi_queue_group *queue_group)
{
	struct raid_map *raid_map;
	bool is_write = false;
	u32 map_index;
	u64 first_block;
	u64 last_block;
	u32 block_cnt;
	u32 blocks_per_row;
	u64 first_row;
	u64 last_row;
	u32 first_row_offset;
	u32 last_row_offset;
	u32 first_column;
	u32 last_column;
	u64 r0_first_row;
	u64 r0_last_row;
	u32 r5or6_blocks_per_row;
	u64 r5or6_first_row;
	u64 r5or6_last_row;
	u32 r5or6_first_row_offset;
	u32 r5or6_last_row_offset;
	u32 r5or6_first_column;
	u32 r5or6_last_column;
	u16 data_disks_per_row;
	u32 total_disks_per_row;
	u16 layout_map_count;
	u32 stripesize;
	u16 strip_size;
	u32 first_group;
	u32 last_group;
	u32 current_group;
	u32 map_row;
	u32 aio_handle;
	u64 disk_block;
	u32 disk_block_cnt;
	u8 cdb[16];
	u8 cdb_length;
	int offload_to_mirror;
	struct pqi_encryption_info *encryption_info_ptr;
	struct pqi_encryption_info encryption_info;
#if BITS_PER_LONG == 32
	u64 tmpdiv;
#endif

	/* Check for valid opcode, get LBA and block count. */
	switch (scmd->cmnd[0]) {
	case WRITE_6:
		is_write = true;
		/* fall through */
	case READ_6:
		first_block = (u64)(((scmd->cmnd[1] & 0x1f) << 16) |
			(scmd->cmnd[2] << 8) | scmd->cmnd[3]);
		block_cnt = (u32)scmd->cmnd[4];
		if (block_cnt == 0)
			block_cnt = 256;
		break;
	case WRITE_10:
		is_write = true;
		/* fall through */
	case READ_10:
		first_block = (u64)get_unaligned_be32(&scmd->cmnd[2]);
		block_cnt = (u32)get_unaligned_be16(&scmd->cmnd[7]);
		break;
	case WRITE_12:
		is_write = true;
		/* fall through */
	case READ_12:
		first_block = (u64)get_unaligned_be32(&scmd->cmnd[2]);
		block_cnt = get_unaligned_be32(&scmd->cmnd[6]);
		break;
	case WRITE_16:
		is_write = true;
		/* fall through */
	case READ_16:
		first_block = get_unaligned_be64(&scmd->cmnd[2]);
		block_cnt = get_unaligned_be32(&scmd->cmnd[10]);
		break;
	default:
		/* Process via normal I/O path. */
		return PQI_RAID_BYPASS_INELIGIBLE;
	}

	/* Check for write to non-RAID-0. */
	if (is_write && device->raid_level != SA_RAID_0)
		return PQI_RAID_BYPASS_INELIGIBLE;

	if (unlikely(block_cnt == 0))
		return PQI_RAID_BYPASS_INELIGIBLE;

	last_block = first_block + block_cnt - 1;
	raid_map = device->raid_map;

	/* Check for invalid block or wraparound. */
	if (last_block >= get_unaligned_le64(&raid_map->volume_blk_cnt) ||
		last_block < first_block)
		return PQI_RAID_BYPASS_INELIGIBLE;

	data_disks_per_row = get_unaligned_le16(&raid_map->data_disks_per_row);
	strip_size = get_unaligned_le16(&raid_map->strip_size);
	layout_map_count = get_unaligned_le16(&raid_map->layout_map_count);

	/* Calculate stripe information for the request. */
	blocks_per_row = data_disks_per_row * strip_size;
#if BITS_PER_LONG == 32
	tmpdiv = first_block;
	do_div(tmpdiv, blocks_per_row);
	first_row = tmpdiv;
	tmpdiv = last_block;
	do_div(tmpdiv, blocks_per_row);
	last_row = tmpdiv;
	first_row_offset = (u32)(first_block - (first_row * blocks_per_row));
	last_row_offset = (u32)(last_block - (last_row * blocks_per_row));
	tmpdiv = first_row_offset;
	do_div(tmpdiv, strip_size);
	first_column = tmpdiv;
	tmpdiv = last_row_offset;
	do_div(tmpdiv, strip_size);
	last_column = tmpdiv;
#else
	first_row = first_block / blocks_per_row;
	last_row = last_block / blocks_per_row;
	first_row_offset = (u32)(first_block - (first_row * blocks_per_row));
	last_row_offset = (u32)(last_block - (last_row * blocks_per_row));
	first_column = first_row_offset / strip_size;
	last_column = last_row_offset / strip_size;
#endif

	/* If this isn't a single row/column then give to the controller. */
	if (first_row != last_row || first_column != last_column)
		return PQI_RAID_BYPASS_INELIGIBLE;

	/* Proceeding with driver mapping. */
	total_disks_per_row = data_disks_per_row +
		get_unaligned_le16(&raid_map->metadata_disks_per_row);
	map_row = ((u32)(first_row >> raid_map->parity_rotation_shift)) %
		get_unaligned_le16(&raid_map->row_cnt);
	map_index = (map_row * total_disks_per_row) + first_column;

	/* RAID 1 */
	if (device->raid_level == SA_RAID_1) {
		if (device->offload_to_mirror)
			map_index += data_disks_per_row;
		device->offload_to_mirror = !device->offload_to_mirror;
	} else if (device->raid_level == SA_RAID_ADM) {
		/* RAID ADM */
		/*
		 * Handles N-way mirrors  (R1-ADM) and R10 with # of drives
		 * divisible by 3.
		 */
		offload_to_mirror = device->offload_to_mirror;
		if (offload_to_mirror == 0)  {
			/* use physical disk in the first mirrored group. */
			map_index %= data_disks_per_row;
		} else {
			do {
				/*
				 * Determine mirror group that map_index
				 * indicates.
				 */
				current_group = map_index / data_disks_per_row;

				if (offload_to_mirror != current_group) {
					if (current_group <
						layout_map_count - 1) {
						/*
						 * Select raid index from
						 * next group.
						 */
						map_index += data_disks_per_row;
						current_group++;
					} else {
						/*
						 * Select raid index from first
						 * group.
						 */
						map_index %= data_disks_per_row;
						current_group = 0;
					}
				}
			} while (offload_to_mirror != current_group);
		}

		/* Set mirror group to use next time. */
		offload_to_mirror =
			(offload_to_mirror >= layout_map_count - 1) ?
				0 : offload_to_mirror + 1;
		WARN_ON(offload_to_mirror >= layout_map_count);
		device->offload_to_mirror = offload_to_mirror;
		/*
		 * Avoid direct use of device->offload_to_mirror within this
		 * function since multiple threads might simultaneously
		 * increment it beyond the range of device->layout_map_count -1.
		 */
	} else if ((device->raid_level == SA_RAID_5 ||
		device->raid_level == SA_RAID_6) && layout_map_count > 1) {
		/* RAID 50/60 */
		/* Verify first and last block are in same RAID group */
		r5or6_blocks_per_row = strip_size * data_disks_per_row;
		stripesize = r5or6_blocks_per_row * layout_map_count;
#if BITS_PER_LONG == 32
		tmpdiv = first_block;
		first_group = do_div(tmpdiv, stripesize);
		tmpdiv = first_group;
		do_div(tmpdiv, r5or6_blocks_per_row);
		first_group = tmpdiv;
		tmpdiv = last_block;
		last_group = do_div(tmpdiv, stripesize);
		tmpdiv = last_group;
		do_div(tmpdiv, r5or6_blocks_per_row);
		last_group = tmpdiv;
#else
		first_group = (first_block % stripesize) / r5or6_blocks_per_row;
		last_group = (last_block % stripesize) / r5or6_blocks_per_row;
#endif
		if (first_group != last_group)
			return PQI_RAID_BYPASS_INELIGIBLE;

		/* Verify request is in a single row of RAID 5/6 */
#if BITS_PER_LONG == 32
		tmpdiv = first_block;
		do_div(tmpdiv, stripesize);
		first_row = r5or6_first_row = r0_first_row = tmpdiv;
		tmpdiv = last_block;
		do_div(tmpdiv, stripesize);
		r5or6_last_row = r0_last_row = tmpdiv;
#else
		first_row = r5or6_first_row = r0_first_row =
			first_block / stripesize;
		r5or6_last_row = r0_last_row = last_block / stripesize;
#endif
		if (r5or6_first_row != r5or6_last_row)
			return PQI_RAID_BYPASS_INELIGIBLE;

		/* Verify request is in a single column */
#if BITS_PER_LONG == 32
		tmpdiv = first_block;
		first_row_offset = do_div(tmpdiv, stripesize);
		tmpdiv = first_row_offset;
		first_row_offset = (u32)do_div(tmpdiv, r5or6_blocks_per_row);
		r5or6_first_row_offset = first_row_offset;
		tmpdiv = last_block;
		r5or6_last_row_offset = do_div(tmpdiv, stripesize);
		tmpdiv = r5or6_last_row_offset;
		r5or6_last_row_offset = do_div(tmpdiv, r5or6_blocks_per_row);
		tmpdiv = r5or6_first_row_offset;
		do_div(tmpdiv, strip_size);
		first_column = r5or6_first_column = tmpdiv;
		tmpdiv = r5or6_last_row_offset;
		do_div(tmpdiv, strip_size);
		r5or6_last_column = tmpdiv;
#else
		first_row_offset = r5or6_first_row_offset =
			(u32)((first_block % stripesize) %
			r5or6_blocks_per_row);

		r5or6_last_row_offset =
			(u32)((last_block % stripesize) %
			r5or6_blocks_per_row);

		first_column = r5or6_first_row_offset / strip_size;
		r5or6_first_column = first_column;
		r5or6_last_column = r5or6_last_row_offset / strip_size;
#endif
		if (r5or6_first_column != r5or6_last_column)
			return PQI_RAID_BYPASS_INELIGIBLE;

		/* Request is eligible */
		map_row =
			((u32)(first_row >> raid_map->parity_rotation_shift)) %
			get_unaligned_le16(&raid_map->row_cnt);

		map_index = (first_group *
			(get_unaligned_le16(&raid_map->row_cnt) *
			total_disks_per_row)) +
			(map_row * total_disks_per_row) + first_column;
	}

	aio_handle = raid_map->disk_data[map_index].aio_handle;
	disk_block = get_unaligned_le64(&raid_map->disk_starting_blk) +
		first_row * strip_size +
		(first_row_offset - first_column * strip_size);
	disk_block_cnt = block_cnt;

	/* Handle differing logical/physical block sizes. */
	if (raid_map->phys_blk_shift) {
		disk_block <<= raid_map->phys_blk_shift;
		disk_block_cnt <<= raid_map->phys_blk_shift;
	}

	if (unlikely(disk_block_cnt > 0xffff))
		return PQI_RAID_BYPASS_INELIGIBLE;

	/* Build the new CDB for the physical disk I/O. */
	if (disk_block > 0xffffffff) {
		cdb[0] = is_write ? WRITE_16 : READ_16;
		cdb[1] = 0;
		put_unaligned_be64(disk_block, &cdb[2]);
		put_unaligned_be32(disk_block_cnt, &cdb[10]);
		cdb[14] = 0;
		cdb[15] = 0;
		cdb_length = 16;
	} else {
		cdb[0] = is_write ? WRITE_10 : READ_10;
		cdb[1] = 0;
		put_unaligned_be32((u32)disk_block, &cdb[2]);
		cdb[6] = 0;
		put_unaligned_be16((u16)disk_block_cnt, &cdb[7]);
		cdb[9] = 0;
		cdb_length = 10;
	}

	if (get_unaligned_le16(&raid_map->flags) &
		RAID_MAP_ENCRYPTION_ENABLED) {
		pqi_set_encryption_info(&encryption_info, raid_map,
			first_block);
		encryption_info_ptr = &encryption_info;
	} else {
		encryption_info_ptr = NULL;
	}

	return pqi_aio_submit_io(ctrl_info, scmd, aio_handle,
		cdb, cdb_length, queue_group, encryption_info_ptr, true);
}

#define PQI_STATUS_IDLE		0x0

#define PQI_CREATE_ADMIN_QUEUE_PAIR	1
#define PQI_DELETE_ADMIN_QUEUE_PAIR	2

#define PQI_DEVICE_STATE_POWER_ON_AND_RESET		0x0
#define PQI_DEVICE_STATE_STATUS_AVAILABLE		0x1
#define PQI_DEVICE_STATE_ALL_REGISTERS_READY		0x2
#define PQI_DEVICE_STATE_ADMIN_QUEUE_PAIR_READY		0x3
#define PQI_DEVICE_STATE_ERROR				0x4

#define PQI_MODE_READY_TIMEOUT_SECS		30
#define PQI_MODE_READY_POLL_INTERVAL_MSECS	1

static int pqi_wait_for_pqi_mode_ready(struct pqi_ctrl_info *ctrl_info)
{
	struct pqi_device_registers __iomem *pqi_registers;
	unsigned long timeout;
	u64 signature;
	u8 status;

	pqi_registers = ctrl_info->pqi_registers;
	timeout = (PQI_MODE_READY_TIMEOUT_SECS * PQI_HZ) + jiffies;

	while (1) {
		signature = readq(&pqi_registers->signature);
		if (memcmp(&signature, PQI_DEVICE_SIGNATURE,
			sizeof(signature)) == 0)
			break;
		if (time_after(jiffies, timeout)) {
			dev_err(&ctrl_info->pci_dev->dev,
				"timed out waiting for PQI signature\n");
			return -ETIMEDOUT;
		}
		msleep(PQI_MODE_READY_POLL_INTERVAL_MSECS);
	}

	while (1) {
		status = readb(&pqi_registers->function_and_status_code);
		if (status == PQI_STATUS_IDLE)
			break;
		if (time_after(jiffies, timeout)) {
			dev_err(&ctrl_info->pci_dev->dev,
				"timed out waiting for PQI IDLE\n");
			return -ETIMEDOUT;
		}
		msleep(PQI_MODE_READY_POLL_INTERVAL_MSECS);
	}

	while (1) {
		if (readl(&pqi_registers->device_status) ==
			PQI_DEVICE_STATE_ALL_REGISTERS_READY)
			break;
		if (time_after(jiffies, timeout)) {
			dev_err(&ctrl_info->pci_dev->dev,
				"timed out waiting for PQI all registers ready\n");
			return -ETIMEDOUT;
		}
		msleep(PQI_MODE_READY_POLL_INTERVAL_MSECS);
	}

	return 0;
}

static inline void pqi_aio_path_disabled(struct pqi_io_request *io_request)
{
	struct pqi_scsi_dev *device;

	device = io_request->scmd->device->hostdata;
	device->raid_bypass_enabled = false;
	device->aio_enabled = false;
}

static inline void pqi_take_device_offline(struct scsi_device *sdev, char *path)
{
	struct pqi_ctrl_info *ctrl_info;
	struct pqi_scsi_dev *device;

	device = sdev->hostdata;
	if (device->device_offline)
		return;

	device->device_offline = true;
	ctrl_info = shost_to_hba(sdev->host);
	pqi_schedule_rescan_worker(ctrl_info);
	dev_err(&ctrl_info->pci_dev->dev, "re-scanning %s scsi %d:%d:%d:%d\n",
		path, ctrl_info->scsi_host->host_no, device->bus,
		device->target, device->lun);
}

static void pqi_process_raid_io_error(struct pqi_io_request *io_request)
{
	u8 scsi_status;
	u8 host_byte;
	struct scsi_cmnd *scmd;
	struct pqi_raid_error_info *error_info;
	size_t sense_data_length;
	int residual_count;
	int xfer_count;
	struct scsi_sense_hdr sshdr;

	scmd = io_request->scmd;
	if (!scmd)
		return;

	error_info = io_request->error_info;
	scsi_status = error_info->status;
	host_byte = DID_OK;

	switch (error_info->data_out_result) {
	case PQI_DATA_IN_OUT_GOOD:
		break;
	case PQI_DATA_IN_OUT_UNDERFLOW:
		xfer_count =
			get_unaligned_le32(&error_info->data_out_transferred);
		residual_count = scsi_bufflen(scmd) - xfer_count;
		scsi_set_resid(scmd, residual_count);
		if (xfer_count < scmd->underflow)
			host_byte = DID_SOFT_ERROR;
		break;
	case PQI_DATA_IN_OUT_UNSOLICITED_ABORT:
	case PQI_DATA_IN_OUT_ABORTED:
		host_byte = DID_ABORT;
		break;
	case PQI_DATA_IN_OUT_TIMEOUT:
		host_byte = DID_TIME_OUT;
		break;
	case PQI_DATA_IN_OUT_BUFFER_OVERFLOW:
	case PQI_DATA_IN_OUT_PROTOCOL_ERROR:
	case PQI_DATA_IN_OUT_BUFFER_ERROR:
	case PQI_DATA_IN_OUT_BUFFER_OVERFLOW_DESCRIPTOR_AREA:
	case PQI_DATA_IN_OUT_BUFFER_OVERFLOW_BRIDGE:
	case PQI_DATA_IN_OUT_ERROR:
	case PQI_DATA_IN_OUT_HARDWARE_ERROR:
	case PQI_DATA_IN_OUT_PCIE_FABRIC_ERROR:
	case PQI_DATA_IN_OUT_PCIE_COMPLETION_TIMEOUT:
	case PQI_DATA_IN_OUT_PCIE_COMPLETER_ABORT_RECEIVED:
	case PQI_DATA_IN_OUT_PCIE_UNSUPPORTED_REQUEST_RECEIVED:
	case PQI_DATA_IN_OUT_PCIE_ECRC_CHECK_FAILED:
	case PQI_DATA_IN_OUT_PCIE_UNSUPPORTED_REQUEST:
	case PQI_DATA_IN_OUT_PCIE_ACS_VIOLATION:
	case PQI_DATA_IN_OUT_PCIE_TLP_PREFIX_BLOCKED:
	case PQI_DATA_IN_OUT_PCIE_POISONED_MEMORY_READ:
	default:
		host_byte = DID_ERROR;
		break;
	}

	sense_data_length = get_unaligned_le16(&error_info->sense_data_length);
	if (sense_data_length == 0)
		sense_data_length =
			get_unaligned_le16(&error_info->response_data_length);
	if (sense_data_length) {
		if (sense_data_length > sizeof(error_info->data))
			sense_data_length = sizeof(error_info->data);

		if (scsi_status == SAM_STAT_CHECK_CONDITION &&
			scsi_normalize_sense(error_info->data,
				sense_data_length, &sshdr) &&
				sshdr.sense_key == HARDWARE_ERROR &&
				sshdr.asc == 0x3e) {
			struct pqi_ctrl_info *ctrl_info = shost_to_hba(scmd->device->host);
			struct pqi_scsi_dev *device = scmd->device->hostdata;

			switch (sshdr.ascq) {
			case 0x1: /* LOGICAL UNIT FAILURE */
				if (printk_ratelimit())
					scmd_printk(KERN_ERR, scmd, "received 'logical unit failure' from controller for scsi %d:%d:%d:%d\n",
						ctrl_info->scsi_host->host_no, device->bus, device->target, device->lun);
				pqi_take_device_offline(scmd->device, "RAID");
				host_byte = DID_NO_CONNECT;
				break;

			default: /* See http://www.t10.org/lists/asc-num.htm#ASC_3E */
				if (printk_ratelimit())
					scmd_printk(KERN_ERR, scmd, "received unhandled error %d from controller for scsi %d:%d:%d:%d\n",
						sshdr.ascq, ctrl_info->scsi_host->host_no, device->bus, device->target, device->lun);
				break;
			}
		}

		if (sense_data_length > SCSI_SENSE_BUFFERSIZE)
			sense_data_length = SCSI_SENSE_BUFFERSIZE;
		memcpy(scmd->sense_buffer, error_info->data,
			sense_data_length);
	}

	scmd->result = scsi_status;
	set_host_byte(scmd, host_byte);
}

static void pqi_process_aio_io_error(struct pqi_io_request *io_request)
{
	u8 scsi_status;
	u8 host_byte;
	struct scsi_cmnd *scmd;
	struct pqi_aio_error_info *error_info;
	size_t sense_data_length;
	int residual_count;
	int xfer_count;
	bool device_offline;

	scmd = io_request->scmd;
	error_info = io_request->error_info;
	host_byte = DID_OK;
	sense_data_length = 0;
	device_offline = false;

	switch (error_info->service_response) {
	case PQI_AIO_SERV_RESPONSE_COMPLETE:
		scsi_status = error_info->status;
		break;
	case PQI_AIO_SERV_RESPONSE_FAILURE:
		switch (error_info->status) {
		case PQI_AIO_STATUS_IO_ABORTED:
			scsi_status = SAM_STAT_TASK_ABORTED;
			break;
		case PQI_AIO_STATUS_UNDERRUN:
			scsi_status = SAM_STAT_GOOD;
			residual_count = get_unaligned_le32(
						&error_info->residual_count);
			scsi_set_resid(scmd, residual_count);
			xfer_count = scsi_bufflen(scmd) - residual_count;
			if (xfer_count < scmd->underflow)
				host_byte = DID_SOFT_ERROR;
			break;
		case PQI_AIO_STATUS_OVERRUN:
			scsi_status = SAM_STAT_GOOD;
			break;
		case PQI_AIO_STATUS_AIO_PATH_DISABLED:
			pqi_aio_path_disabled(io_request);
			scsi_status = SAM_STAT_GOOD;
			io_request->status = -EAGAIN;
			break;
		case PQI_AIO_STATUS_NO_PATH_TO_DEVICE:
		case PQI_AIO_STATUS_INVALID_DEVICE:
			if (!io_request->raid_bypass) {
				device_offline = true;
				pqi_take_device_offline(scmd->device, "AIO");
				host_byte = DID_NO_CONNECT;
			}
			scsi_status = SAM_STAT_CHECK_CONDITION;
			break;
		case PQI_AIO_STATUS_IO_ERROR:
		default:
			scsi_status = SAM_STAT_CHECK_CONDITION;
			break;
		}
		break;
	case PQI_AIO_SERV_RESPONSE_TMF_COMPLETE:
	case PQI_AIO_SERV_RESPONSE_TMF_SUCCEEDED:
		scsi_status = SAM_STAT_GOOD;
		break;
	case PQI_AIO_SERV_RESPONSE_TMF_REJECTED:
	case PQI_AIO_SERV_RESPONSE_TMF_INCORRECT_LUN:
	default:
		scsi_status = SAM_STAT_CHECK_CONDITION;
		break;
	}

	if (error_info->data_present) {
		sense_data_length =
			get_unaligned_le16(&error_info->data_length);
		if (sense_data_length) {
			if (sense_data_length > sizeof(error_info->data))
				sense_data_length = sizeof(error_info->data);
			if (sense_data_length > SCSI_SENSE_BUFFERSIZE)
				sense_data_length = SCSI_SENSE_BUFFERSIZE;
			memcpy(scmd->sense_buffer, error_info->data,
				sense_data_length);
		}
	}

	if (device_offline && sense_data_length == 0)
		scsi_build_sense_buffer(0, scmd->sense_buffer, HARDWARE_ERROR,
			0x3e, 0x1);

	scmd->result = scsi_status;
	set_host_byte(scmd, host_byte);
}

static void pqi_process_io_error(unsigned int iu_type,
	struct pqi_io_request *io_request)
{
	switch (iu_type) {
	case PQI_RESPONSE_IU_RAID_PATH_IO_ERROR:
		pqi_process_raid_io_error(io_request);
		break;
	case PQI_RESPONSE_IU_AIO_PATH_IO_ERROR:
		pqi_process_aio_io_error(io_request);
		break;
	}
}

static int pqi_interpret_task_management_response(
	struct pqi_task_management_response *response)
{
	int rc;

	switch (response->response_code) {
	case SOP_TMF_COMPLETE:
	case SOP_TMF_FUNCTION_SUCCEEDED:
		rc = 0;
		break;
	case SOP_TMF_REJECTED:
		rc = -EAGAIN;
		break;
	default:
		rc = -EIO;
		break;
	}

	return rc;
}

static unsigned int pqi_process_io_intr(struct pqi_ctrl_info *ctrl_info,
	struct pqi_queue_group *queue_group)
{
	unsigned int num_responses;
	pqi_index_t oq_pi;
	pqi_index_t oq_ci;
	struct pqi_io_request *io_request;
	struct pqi_io_response *response;
	u16 request_id;

	num_responses = 0;
	oq_ci = queue_group->oq_ci_copy;

	while (1) {
		oq_pi = readl(queue_group->oq_pi);
		if (oq_pi == oq_ci)
			break;

		num_responses++;
		response = queue_group->oq_element_array +
			(oq_ci * PQI_OPERATIONAL_OQ_ELEMENT_LENGTH);

		request_id = get_unaligned_le16(&response->request_id);
		WARN_ON(request_id >= ctrl_info->max_io_slots);

		io_request = &ctrl_info->io_request_pool[request_id];
		WARN_ON(atomic_read(&io_request->refcount) == 0);

		switch (response->header.iu_type) {
		case PQI_RESPONSE_IU_RAID_PATH_IO_SUCCESS:
		case PQI_RESPONSE_IU_AIO_PATH_IO_SUCCESS:
			if (io_request->scmd)
				io_request->scmd->result = 0;
			/* fall through */
		case PQI_RESPONSE_IU_GENERAL_MANAGEMENT:
			break;
		case PQI_RESPONSE_IU_VENDOR_GENERAL:
			io_request->status =
				get_unaligned_le16(
				&((struct pqi_vendor_general_response *)
					response)->status);
			break;
		case PQI_RESPONSE_IU_TASK_MANAGEMENT:
			io_request->status =
				pqi_interpret_task_management_response(
					(void *)response);
			break;
		case PQI_RESPONSE_IU_AIO_PATH_DISABLED:
			pqi_aio_path_disabled(io_request);
			io_request->status = -EAGAIN;
			break;
		case PQI_RESPONSE_IU_RAID_PATH_IO_ERROR:
		case PQI_RESPONSE_IU_AIO_PATH_IO_ERROR:
			io_request->error_info = ctrl_info->error_buffer +
				(get_unaligned_le16(&response->error_index) *
				PQI_ERROR_BUFFER_ELEMENT_LENGTH);
			pqi_process_io_error(response->header.iu_type,
				io_request);
			break;
		default:
			dev_err(&ctrl_info->pci_dev->dev,
				"unexpected IU type: 0x%x\n",
				response->header.iu_type);
			break;
		}

		io_request->io_complete_callback(io_request,
			io_request->context);

		/*
		 * Note that the I/O request structure CANNOT BE TOUCHED after
		 * returning from the I/O completion callback!
		 */

		oq_ci = (oq_ci + 1) % ctrl_info->num_elements_per_oq;
	}

	if (num_responses) {
		queue_group->oq_ci_copy = oq_ci;
		writel(oq_ci, queue_group->oq_ci);
	}

	return num_responses;
}

static inline unsigned int pqi_num_elements_free(unsigned int pi,
	unsigned int ci, unsigned int elements_in_queue)
{
	unsigned int num_elements_used;

	if (pi >= ci)
		num_elements_used = pi - ci;
	else
		num_elements_used = elements_in_queue - ci + pi;

	return elements_in_queue - num_elements_used - 1;
}

static void pqi_send_event_ack(struct pqi_ctrl_info *ctrl_info,
	struct pqi_event_acknowledge_request *iu, size_t iu_length)
{
	pqi_index_t iq_pi;
	pqi_index_t iq_ci;
	unsigned long flags;
	void *next_element;
	struct pqi_queue_group *queue_group;

	queue_group = &ctrl_info->queue_groups[PQI_DEFAULT_QUEUE_GROUP];
	put_unaligned_le16(queue_group->oq_id, &iu->header.response_queue_id);

	while (1) {
		spin_lock_irqsave(&queue_group->submit_lock[RAID_PATH], flags);

		iq_pi = queue_group->iq_pi_copy[RAID_PATH];
		iq_ci = readl(queue_group->iq_ci[RAID_PATH]);

		if (pqi_num_elements_free(iq_pi, iq_ci,
			ctrl_info->num_elements_per_iq))
			break;

		spin_unlock_irqrestore(
			&queue_group->submit_lock[RAID_PATH], flags);

		if (pqi_ctrl_offline(ctrl_info))
			return;
	}

	next_element = queue_group->iq_element_array[RAID_PATH] +
		(iq_pi * PQI_OPERATIONAL_IQ_ELEMENT_LENGTH);

	memcpy(next_element, iu, iu_length);

	iq_pi = (iq_pi + 1) % ctrl_info->num_elements_per_iq;
	queue_group->iq_pi_copy[RAID_PATH] = iq_pi;

	/*
	 * This write notifies the controller that an IU is available to be
	 * processed.
	 */
	writel(iq_pi, queue_group->iq_pi[RAID_PATH]);

	spin_unlock_irqrestore(&queue_group->submit_lock[RAID_PATH], flags);
}

static void pqi_acknowledge_event(struct pqi_ctrl_info *ctrl_info,
	struct pqi_event *event)
{
	struct pqi_event_acknowledge_request request;

	memset(&request, 0, sizeof(request));

	request.header.iu_type = PQI_REQUEST_IU_ACKNOWLEDGE_VENDOR_EVENT;
	put_unaligned_le16(sizeof(request) - PQI_REQUEST_HEADER_LENGTH,
		&request.header.iu_length);
	request.event_type = event->event_type;
	request.event_id = event->event_id;
	request.additional_event_id = event->additional_event_id;

	pqi_send_event_ack(ctrl_info, &request, sizeof(request));
}

#define PQI_SOFT_RESET_STATUS_TIMEOUT_SECS		30
#define PQI_SOFT_RESET_STATUS_POLL_INTERVAL_SECS	1

static enum pqi_soft_reset_status pqi_poll_for_soft_reset_status(
	struct pqi_ctrl_info *ctrl_info)
{
	unsigned long timeout;
	u8 status;

	timeout = (PQI_SOFT_RESET_STATUS_TIMEOUT_SECS * PQI_HZ) + jiffies;

	while (1) {
		status = pqi_read_soft_reset_status(ctrl_info);
		if (status & PQI_SOFT_RESET_INITIATE)
			return RESET_INITIATE_DRIVER;

		if (status & PQI_SOFT_RESET_ABORT)
			return RESET_ABORT;

		if (time_after(jiffies, timeout)) {
			dev_err(&ctrl_info->pci_dev->dev,
				"timed out waiting for soft reset status\n");
			return RESET_TIMEDOUT;
		}

		if (!sis_is_firmware_running(ctrl_info))
			return RESET_NORESPONSE;

		ssleep(PQI_SOFT_RESET_STATUS_POLL_INTERVAL_SECS);
	}
}

static void pqi_process_soft_reset(struct pqi_ctrl_info *ctrl_info,
	enum pqi_soft_reset_status reset_status)
{
	int rc;

	switch (reset_status) {
	case RESET_INITIATE_DRIVER:
		/* fall through */
	case RESET_TIMEDOUT:
		dev_info(&ctrl_info->pci_dev->dev,
			"resetting controller %u\n", ctrl_info->ctrl_id);
		sis_soft_reset(ctrl_info);
		/* fall through */
	case RESET_INITIATE_FIRMWARE:
		rc = pqi_ofa_ctrl_restart(ctrl_info);
		pqi_ofa_free_host_buffer(ctrl_info);
		dev_info(&ctrl_info->pci_dev->dev,
			"Online Firmware Activation for controller %u: %s\n",
			ctrl_info->ctrl_id, rc == 0 ? "SUCCESS" : "FAILED");
		break;
	case RESET_ABORT:
		pqi_ofa_ctrl_unquiesce(ctrl_info);
		dev_info(&ctrl_info->pci_dev->dev,
			"Online Firmware Activation for controller %u: %s\n",
			ctrl_info->ctrl_id, "ABORTED");
		break;
	case RESET_NORESPONSE:
		pqi_ofa_free_host_buffer(ctrl_info);
		pqi_take_ctrl_offline(ctrl_info);
		break;
	}
}

static void pqi_ofa_process_event(struct pqi_ctrl_info *ctrl_info,
	struct pqi_event *event)
{
	u16 event_id;
	enum pqi_soft_reset_status status;

	event_id = get_unaligned_le16(&event->event_id);

	mutex_lock(&ctrl_info->ofa_mutex);

	if (event_id == PQI_EVENT_OFA_QUIESCE) {
		dev_info(&ctrl_info->pci_dev->dev,
			"Received Online Firmware Activation quiesce event for controller %u\n",
			ctrl_info->ctrl_id);
		pqi_ofa_ctrl_quiesce(ctrl_info);
		pqi_acknowledge_event(ctrl_info, event);
		if (ctrl_info->soft_reset_handshake_supported) {
			status = pqi_poll_for_soft_reset_status(ctrl_info);
			pqi_process_soft_reset(ctrl_info, status);
		} else {
			pqi_process_soft_reset(ctrl_info,
					RESET_INITIATE_FIRMWARE);
		}

	} else if (event_id == PQI_EVENT_OFA_MEMORY_ALLOCATION) {
		pqi_acknowledge_event(ctrl_info, event);
		pqi_ofa_setup_host_buffer(ctrl_info,
			le32_to_cpu(event->ofa_bytes_requested));
		pqi_ofa_host_memory_update(ctrl_info);
	} else if (event_id == PQI_EVENT_OFA_CANCELLED) {
		pqi_ofa_free_host_buffer(ctrl_info);
		pqi_acknowledge_event(ctrl_info, event);
		dev_info(&ctrl_info->pci_dev->dev,
			"Online Firmware Activation(%u) cancel reason : %u\n",
			ctrl_info->ctrl_id, event->ofa_cancel_reason);
	}

	mutex_unlock(&ctrl_info->ofa_mutex);
}

static void pqi_event_worker(struct work_struct *work)
{
	unsigned int i;
	struct pqi_ctrl_info *ctrl_info;
	struct pqi_event *event;

	ctrl_info = container_of(work, struct pqi_ctrl_info, event_work);

	pqi_ctrl_busy(ctrl_info);
	pqi_wait_if_ctrl_blocked(ctrl_info, NO_TIMEOUT);
	if (pqi_ctrl_offline(ctrl_info))
		goto out;

	pqi_schedule_rescan_worker_delayed(ctrl_info);

	event = ctrl_info->events;
	for (i = 0; i < PQI_NUM_SUPPORTED_EVENTS; i++) {
		if (event->pending) {
			event->pending = false;
			if (event->event_type == PQI_EVENT_TYPE_OFA) {
				pqi_ctrl_unbusy(ctrl_info);
				pqi_ofa_process_event(ctrl_info, event);
				return;
			}
			pqi_acknowledge_event(ctrl_info, event);
		}
		event++;
	}

out:
	pqi_ctrl_unbusy(ctrl_info);
}

#define PQI_HEARTBEAT_TIMER_INTERVAL	(10 * PQI_HZ)

static void pqi_heartbeat_timer_handler(struct timer_list *t)
{
	int num_interrupts;
	u32 heartbeat_count;
	struct pqi_ctrl_info *ctrl_info = from_timer(ctrl_info, t,
						     heartbeat_timer);

	pqi_check_ctrl_health(ctrl_info);
	if (pqi_ctrl_offline(ctrl_info))
		return;

	num_interrupts = atomic_read(&ctrl_info->num_interrupts);
	heartbeat_count = pqi_read_heartbeat_counter(ctrl_info);

	if (num_interrupts == ctrl_info->previous_num_interrupts) {
		if (heartbeat_count == ctrl_info->previous_heartbeat_count) {
			dev_err(&ctrl_info->pci_dev->dev,
				"no heartbeat detected - last heartbeat count: %u\n",
				heartbeat_count);
			pqi_take_ctrl_offline(ctrl_info);
			return;
		}
	} else {
		ctrl_info->previous_num_interrupts = num_interrupts;
	}

	ctrl_info->previous_heartbeat_count = heartbeat_count;
	mod_timer(&ctrl_info->heartbeat_timer,
		jiffies + PQI_HEARTBEAT_TIMER_INTERVAL);
}

static void pqi_start_heartbeat_timer(struct pqi_ctrl_info *ctrl_info)
{
	if (!ctrl_info->heartbeat_counter)
		return;

	ctrl_info->previous_num_interrupts =
		atomic_read(&ctrl_info->num_interrupts);
	ctrl_info->previous_heartbeat_count =
		pqi_read_heartbeat_counter(ctrl_info);

	ctrl_info->heartbeat_timer.expires =
		jiffies + PQI_HEARTBEAT_TIMER_INTERVAL;
	add_timer(&ctrl_info->heartbeat_timer);
}

static inline void pqi_stop_heartbeat_timer(struct pqi_ctrl_info *ctrl_info)
{
	del_timer_sync(&ctrl_info->heartbeat_timer);
}

static inline int pqi_event_type_to_event_index(unsigned int event_type)
{
	int index;

	for (index = 0; index < ARRAY_SIZE(pqi_supported_event_types); index++)
		if (event_type == pqi_supported_event_types[index])
			return index;

	return -1;
}

static inline bool pqi_is_supported_event(unsigned int event_type)
{
	return pqi_event_type_to_event_index(event_type) != -1;
}

static void pqi_ofa_capture_event_payload(struct pqi_event *event,
	struct pqi_event_response *response)
{
	u16 event_id;

	event_id = get_unaligned_le16(&event->event_id);

	if (event->event_type == PQI_EVENT_TYPE_OFA) {
		if (event_id == PQI_EVENT_OFA_MEMORY_ALLOCATION) {
			event->ofa_bytes_requested =
			response->data.ofa_memory_allocation.bytes_requested;
		} else if (event_id == PQI_EVENT_OFA_CANCELLED) {
			event->ofa_cancel_reason =
			response->data.ofa_cancelled.reason;
		}
	}
}

static unsigned int pqi_process_event_intr(struct pqi_ctrl_info *ctrl_info)
{
	unsigned int num_events;
	pqi_index_t oq_pi;
	pqi_index_t oq_ci;
	struct pqi_event_queue *event_queue;
	struct pqi_event_response *response;
	struct pqi_event *event;
	int event_index;

	event_queue = &ctrl_info->event_queue;
	num_events = 0;
	oq_ci = event_queue->oq_ci_copy;

	while (1) {
		oq_pi = readl(event_queue->oq_pi);
		if (oq_pi == oq_ci)
			break;

		num_events++;
		response = event_queue->oq_element_array +
			(oq_ci * PQI_EVENT_OQ_ELEMENT_LENGTH);

		event_index =
			pqi_event_type_to_event_index(response->event_type);

		if (event_index >= 0) {
			if (response->request_acknowlege) {
				event = &ctrl_info->events[event_index];
				event->pending = true;
				event->event_type = response->event_type;
				event->event_id = response->event_id;
				event->additional_event_id =
					response->additional_event_id;
				pqi_ofa_capture_event_payload(event, response);
			}
		}

		oq_ci = (oq_ci + 1) % PQI_NUM_EVENT_QUEUE_ELEMENTS;
	}

	if (num_events) {
		event_queue->oq_ci_copy = oq_ci;
		writel(oq_ci, event_queue->oq_ci);
		schedule_work(&ctrl_info->event_work);
	}

	return num_events;
}

#define PQI_LEGACY_INTX_MASK	0x1

static inline void pqi_configure_legacy_intx(struct pqi_ctrl_info *ctrl_info,
	bool enable_intx)
{
	u32 intx_mask;
	struct pqi_device_registers __iomem *pqi_registers;
	volatile void __iomem *register_addr;

	pqi_registers = ctrl_info->pqi_registers;

	if (enable_intx)
		register_addr = &pqi_registers->legacy_intx_mask_clear;
	else
		register_addr = &pqi_registers->legacy_intx_mask_set;

	intx_mask = readl(register_addr);
	intx_mask |= PQI_LEGACY_INTX_MASK;
	writel(intx_mask, register_addr);
}

static void pqi_change_irq_mode(struct pqi_ctrl_info *ctrl_info,
	enum pqi_irq_mode new_mode)
{
	switch (ctrl_info->irq_mode) {
	case IRQ_MODE_MSIX:
		switch (new_mode) {
		case IRQ_MODE_MSIX:
			break;
		case IRQ_MODE_INTX:
			pqi_configure_legacy_intx(ctrl_info, true);
			sis_enable_intx(ctrl_info);
			break;
		case IRQ_MODE_NONE:
			break;
		}
		break;
	case IRQ_MODE_INTX:
		switch (new_mode) {
		case IRQ_MODE_MSIX:
			pqi_configure_legacy_intx(ctrl_info, false);
			sis_enable_msix(ctrl_info);
			break;
		case IRQ_MODE_INTX:
			break;
		case IRQ_MODE_NONE:
			pqi_configure_legacy_intx(ctrl_info, false);
			break;
		}
		break;
	case IRQ_MODE_NONE:
		switch (new_mode) {
		case IRQ_MODE_MSIX:
			sis_enable_msix(ctrl_info);
			break;
		case IRQ_MODE_INTX:
			pqi_configure_legacy_intx(ctrl_info, true);
			sis_enable_intx(ctrl_info);
			break;
		case IRQ_MODE_NONE:
			break;
		}
		break;
	}

	ctrl_info->irq_mode = new_mode;
}

#define PQI_LEGACY_INTX_PENDING		0x1

static inline bool pqi_is_valid_irq(struct pqi_ctrl_info *ctrl_info)
{
	bool valid_irq;
	u32 intx_status;

	switch (ctrl_info->irq_mode) {
	case IRQ_MODE_MSIX:
		valid_irq = true;
		break;
	case IRQ_MODE_INTX:
		intx_status =
			readl(&ctrl_info->pqi_registers->legacy_intx_status);
		if (intx_status & PQI_LEGACY_INTX_PENDING)
			valid_irq = true;
		else
			valid_irq = false;
		break;
	case IRQ_MODE_NONE:
	default:
		valid_irq = false;
		break;
	}

	return valid_irq;
}

static irqreturn_t pqi_irq_handler(int irq, void *data)
{
	struct pqi_ctrl_info *ctrl_info;
	struct pqi_queue_group *queue_group;
	unsigned int num_responses_handled;

	queue_group = data;
	ctrl_info = queue_group->ctrl_info;

	if (!pqi_is_valid_irq(ctrl_info))
		return IRQ_NONE;

	num_responses_handled = pqi_process_io_intr(ctrl_info, queue_group);

	if (irq == ctrl_info->event_irq)
		num_responses_handled += pqi_process_event_intr(ctrl_info);

	if (num_responses_handled)
		atomic_inc(&ctrl_info->num_interrupts);

	pqi_start_io(ctrl_info, queue_group, RAID_PATH, NULL);
	pqi_start_io(ctrl_info, queue_group, AIO_PATH, NULL);

	return IRQ_HANDLED;
}

static int pqi_request_irqs(struct pqi_ctrl_info *ctrl_info)
{
	struct pci_dev *pci_dev = ctrl_info->pci_dev;
	int i;
	int rc;

	ctrl_info->event_irq = pci_irq_vector(pci_dev, 0);

	for (i = 0; i < ctrl_info->num_msix_vectors_enabled; i++) {
		rc = request_irq(pci_irq_vector(pci_dev, i), pqi_irq_handler, 0,
			DRIVER_NAME_SHORT, &ctrl_info->queue_groups[i]);
		if (rc) {
			dev_err(&pci_dev->dev,
				"irq %u init failed with error %d\n",
				pci_irq_vector(pci_dev, i), rc);
			return rc;
		}
		ctrl_info->num_msix_vectors_initialized++;
	}

	return 0;
}

static void pqi_free_irqs(struct pqi_ctrl_info *ctrl_info)
{
	int i;

	for (i = 0; i < ctrl_info->num_msix_vectors_initialized; i++)
		free_irq(pci_irq_vector(ctrl_info->pci_dev, i),
			&ctrl_info->queue_groups[i]);

	ctrl_info->num_msix_vectors_initialized = 0;
}

static int pqi_enable_msix_interrupts(struct pqi_ctrl_info *ctrl_info)
{
	int num_vectors_enabled;

	num_vectors_enabled = pci_alloc_irq_vectors(ctrl_info->pci_dev,
			PQI_MIN_MSIX_VECTORS, ctrl_info->num_queue_groups,
			PCI_IRQ_MSIX | PCI_IRQ_AFFINITY);
	if (num_vectors_enabled < 0) {
		dev_err(&ctrl_info->pci_dev->dev,
			"MSI-X init failed with error %d\n",
			num_vectors_enabled);
		return num_vectors_enabled;
	}

	ctrl_info->num_msix_vectors_enabled = num_vectors_enabled;
	ctrl_info->irq_mode = IRQ_MODE_MSIX;
	return 0;
}

static void pqi_disable_msix_interrupts(struct pqi_ctrl_info *ctrl_info)
{
	if (ctrl_info->num_msix_vectors_enabled) {
		pci_free_irq_vectors(ctrl_info->pci_dev);
		ctrl_info->num_msix_vectors_enabled = 0;
	}
}

static int pqi_alloc_operational_queues(struct pqi_ctrl_info *ctrl_info)
{
	unsigned int i;
	size_t alloc_length;
	size_t element_array_length_per_iq;
	size_t element_array_length_per_oq;
	void *element_array;
	void __iomem *next_queue_index;
	void *aligned_pointer;
	unsigned int num_inbound_queues;
	unsigned int num_outbound_queues;
	unsigned int num_queue_indexes;
	struct pqi_queue_group *queue_group;

	element_array_length_per_iq =
		PQI_OPERATIONAL_IQ_ELEMENT_LENGTH *
		ctrl_info->num_elements_per_iq;
	element_array_length_per_oq =
		PQI_OPERATIONAL_OQ_ELEMENT_LENGTH *
		ctrl_info->num_elements_per_oq;
	num_inbound_queues = ctrl_info->num_queue_groups * 2;
	num_outbound_queues = ctrl_info->num_queue_groups;
	num_queue_indexes = (ctrl_info->num_queue_groups * 3) + 1;

	aligned_pointer = NULL;

	for (i = 0; i < num_inbound_queues; i++) {
		aligned_pointer = PTR_ALIGN(aligned_pointer,
			PQI_QUEUE_ELEMENT_ARRAY_ALIGNMENT);
		aligned_pointer += element_array_length_per_iq;
	}

	for (i = 0; i < num_outbound_queues; i++) {
		aligned_pointer = PTR_ALIGN(aligned_pointer,
			PQI_QUEUE_ELEMENT_ARRAY_ALIGNMENT);
		aligned_pointer += element_array_length_per_oq;
	}

	aligned_pointer = PTR_ALIGN(aligned_pointer,
		PQI_QUEUE_ELEMENT_ARRAY_ALIGNMENT);
	aligned_pointer += PQI_NUM_EVENT_QUEUE_ELEMENTS *
		PQI_EVENT_OQ_ELEMENT_LENGTH;

	for (i = 0; i < num_queue_indexes; i++) {
		aligned_pointer = PTR_ALIGN(aligned_pointer,
			PQI_OPERATIONAL_INDEX_ALIGNMENT);
		aligned_pointer += sizeof(pqi_index_t);
	}

	alloc_length = (size_t)aligned_pointer +
		PQI_QUEUE_ELEMENT_ARRAY_ALIGNMENT;

	alloc_length += PQI_EXTRA_SGL_MEMORY;

	ctrl_info->queue_memory_base =
		dma_alloc_coherent(&ctrl_info->pci_dev->dev, alloc_length,
				   &ctrl_info->queue_memory_base_dma_handle,
				   GFP_KERNEL);

	if (!ctrl_info->queue_memory_base)
		return -ENOMEM;

	ctrl_info->queue_memory_length = alloc_length;

	element_array = PTR_ALIGN(ctrl_info->queue_memory_base,
		PQI_QUEUE_ELEMENT_ARRAY_ALIGNMENT);

	for (i = 0; i < ctrl_info->num_queue_groups; i++) {
		queue_group = &ctrl_info->queue_groups[i];
		queue_group->iq_element_array[RAID_PATH] = element_array;
		queue_group->iq_element_array_bus_addr[RAID_PATH] =
			ctrl_info->queue_memory_base_dma_handle +
				(element_array - ctrl_info->queue_memory_base);
		element_array += element_array_length_per_iq;
		element_array = PTR_ALIGN(element_array,
			PQI_QUEUE_ELEMENT_ARRAY_ALIGNMENT);
		queue_group->iq_element_array[AIO_PATH] = element_array;
		queue_group->iq_element_array_bus_addr[AIO_PATH] =
			ctrl_info->queue_memory_base_dma_handle +
			(element_array - ctrl_info->queue_memory_base);
		element_array += element_array_length_per_iq;
		element_array = PTR_ALIGN(element_array,
			PQI_QUEUE_ELEMENT_ARRAY_ALIGNMENT);
	}

	for (i = 0; i < ctrl_info->num_queue_groups; i++) {
		queue_group = &ctrl_info->queue_groups[i];
		queue_group->oq_element_array = element_array;
		queue_group->oq_element_array_bus_addr =
			ctrl_info->queue_memory_base_dma_handle +
			(element_array - ctrl_info->queue_memory_base);
		element_array += element_array_length_per_oq;
		element_array = PTR_ALIGN(element_array,
			PQI_QUEUE_ELEMENT_ARRAY_ALIGNMENT);
	}

	ctrl_info->event_queue.oq_element_array = element_array;
	ctrl_info->event_queue.oq_element_array_bus_addr =
		ctrl_info->queue_memory_base_dma_handle +
		(element_array - ctrl_info->queue_memory_base);
	element_array += PQI_NUM_EVENT_QUEUE_ELEMENTS *
		PQI_EVENT_OQ_ELEMENT_LENGTH;

	next_queue_index = (void __iomem *)PTR_ALIGN(element_array,
		PQI_OPERATIONAL_INDEX_ALIGNMENT);

	for (i = 0; i < ctrl_info->num_queue_groups; i++) {
		queue_group = &ctrl_info->queue_groups[i];
		queue_group->iq_ci[RAID_PATH] = next_queue_index;
		queue_group->iq_ci_bus_addr[RAID_PATH] =
			ctrl_info->queue_memory_base_dma_handle +
			(next_queue_index -
			(void __iomem *)ctrl_info->queue_memory_base);
		next_queue_index += sizeof(pqi_index_t);
		next_queue_index = PTR_ALIGN(next_queue_index,
			PQI_OPERATIONAL_INDEX_ALIGNMENT);
		queue_group->iq_ci[AIO_PATH] = next_queue_index;
		queue_group->iq_ci_bus_addr[AIO_PATH] =
			ctrl_info->queue_memory_base_dma_handle +
			(next_queue_index -
			(void __iomem *)ctrl_info->queue_memory_base);
		next_queue_index += sizeof(pqi_index_t);
		next_queue_index = PTR_ALIGN(next_queue_index,
			PQI_OPERATIONAL_INDEX_ALIGNMENT);
		queue_group->oq_pi = next_queue_index;
		queue_group->oq_pi_bus_addr =
			ctrl_info->queue_memory_base_dma_handle +
			(next_queue_index -
			(void __iomem *)ctrl_info->queue_memory_base);
		next_queue_index += sizeof(pqi_index_t);
		next_queue_index = PTR_ALIGN(next_queue_index,
			PQI_OPERATIONAL_INDEX_ALIGNMENT);
	}

	ctrl_info->event_queue.oq_pi = next_queue_index;
	ctrl_info->event_queue.oq_pi_bus_addr =
		ctrl_info->queue_memory_base_dma_handle +
		(next_queue_index -
		(void __iomem *)ctrl_info->queue_memory_base);

	return 0;
}

static void pqi_init_operational_queues(struct pqi_ctrl_info *ctrl_info)
{
	unsigned int i;
	u16 next_iq_id = PQI_MIN_OPERATIONAL_QUEUE_ID;
	u16 next_oq_id = PQI_MIN_OPERATIONAL_QUEUE_ID;

	/*
	 * Initialize the backpointers to the controller structure in
	 * each operational queue group structure.
	 */
	for (i = 0; i < ctrl_info->num_queue_groups; i++)
		ctrl_info->queue_groups[i].ctrl_info = ctrl_info;

	/*
	 * Assign IDs to all operational queues.  Note that the IDs
	 * assigned to operational IQs are independent of the IDs
	 * assigned to operational OQs.
	 */
	ctrl_info->event_queue.oq_id = next_oq_id++;
	for (i = 0; i < ctrl_info->num_queue_groups; i++) {
		ctrl_info->queue_groups[i].iq_id[RAID_PATH] = next_iq_id++;
		ctrl_info->queue_groups[i].iq_id[AIO_PATH] = next_iq_id++;
		ctrl_info->queue_groups[i].oq_id = next_oq_id++;
	}

	/*
	 * Assign MSI-X table entry indexes to all queues.  Note that the
	 * interrupt for the event queue is shared with the first queue group.
	 */
	ctrl_info->event_queue.int_msg_num = 0;
	for (i = 0; i < ctrl_info->num_queue_groups; i++)
		ctrl_info->queue_groups[i].int_msg_num = i;

	for (i = 0; i < ctrl_info->num_queue_groups; i++) {
		spin_lock_init(&ctrl_info->queue_groups[i].submit_lock[0]);
		spin_lock_init(&ctrl_info->queue_groups[i].submit_lock[1]);
		INIT_LIST_HEAD(&ctrl_info->queue_groups[i].request_list[0]);
		INIT_LIST_HEAD(&ctrl_info->queue_groups[i].request_list[1]);
	}
}

static int pqi_alloc_admin_queues(struct pqi_ctrl_info *ctrl_info)
{
	size_t alloc_length;
	struct pqi_admin_queues_aligned *admin_queues_aligned;
	struct pqi_admin_queues *admin_queues;

	alloc_length = sizeof(struct pqi_admin_queues_aligned) +
		PQI_QUEUE_ELEMENT_ARRAY_ALIGNMENT;

	ctrl_info->admin_queue_memory_base =
		dma_alloc_coherent(&ctrl_info->pci_dev->dev, alloc_length,
				   &ctrl_info->admin_queue_memory_base_dma_handle,
				   GFP_KERNEL);

	if (!ctrl_info->admin_queue_memory_base)
		return -ENOMEM;

	ctrl_info->admin_queue_memory_length = alloc_length;

	admin_queues = &ctrl_info->admin_queues;
	admin_queues_aligned = PTR_ALIGN(ctrl_info->admin_queue_memory_base,
		PQI_QUEUE_ELEMENT_ARRAY_ALIGNMENT);
	admin_queues->iq_element_array =
		&admin_queues_aligned->iq_element_array;
	admin_queues->oq_element_array =
		&admin_queues_aligned->oq_element_array;
	admin_queues->iq_ci = &admin_queues_aligned->iq_ci;
	admin_queues->oq_pi =
		(pqi_index_t __iomem *)&admin_queues_aligned->oq_pi;

	admin_queues->iq_element_array_bus_addr =
		ctrl_info->admin_queue_memory_base_dma_handle +
		(admin_queues->iq_element_array -
		ctrl_info->admin_queue_memory_base);
	admin_queues->oq_element_array_bus_addr =
		ctrl_info->admin_queue_memory_base_dma_handle +
		(admin_queues->oq_element_array -
		ctrl_info->admin_queue_memory_base);
	admin_queues->iq_ci_bus_addr =
		ctrl_info->admin_queue_memory_base_dma_handle +
		((void *)admin_queues->iq_ci -
		ctrl_info->admin_queue_memory_base);
	admin_queues->oq_pi_bus_addr =
		ctrl_info->admin_queue_memory_base_dma_handle +
		((void __iomem *)admin_queues->oq_pi -
		(void __iomem *)ctrl_info->admin_queue_memory_base);

	return 0;
}

#define PQI_ADMIN_QUEUE_CREATE_TIMEOUT_JIFFIES		PQI_HZ
#define PQI_ADMIN_QUEUE_CREATE_POLL_INTERVAL_MSECS	1

static int pqi_create_admin_queues(struct pqi_ctrl_info *ctrl_info)
{
	struct pqi_device_registers __iomem *pqi_registers;
	struct pqi_admin_queues *admin_queues;
	unsigned long timeout;
	u8 status;
	u32 reg;

	pqi_registers = ctrl_info->pqi_registers;
	admin_queues = &ctrl_info->admin_queues;

	writeq((u64)admin_queues->iq_element_array_bus_addr,
		&pqi_registers->admin_iq_element_array_addr);
	writeq((u64)admin_queues->oq_element_array_bus_addr,
		&pqi_registers->admin_oq_element_array_addr);
	writeq((u64)admin_queues->iq_ci_bus_addr,
		&pqi_registers->admin_iq_ci_addr);
	writeq((u64)admin_queues->oq_pi_bus_addr,
		&pqi_registers->admin_oq_pi_addr);

	reg = PQI_ADMIN_IQ_NUM_ELEMENTS |
		(PQI_ADMIN_OQ_NUM_ELEMENTS << 8) |
		(admin_queues->int_msg_num << 16);
	writel(reg, &pqi_registers->admin_iq_num_elements);
	writel(PQI_CREATE_ADMIN_QUEUE_PAIR,
		&pqi_registers->function_and_status_code);

	timeout = PQI_ADMIN_QUEUE_CREATE_TIMEOUT_JIFFIES + jiffies;
	while (1) {
		status = readb(&pqi_registers->function_and_status_code);
		if (status == PQI_STATUS_IDLE)
			break;
		if (time_after(jiffies, timeout))
			return -ETIMEDOUT;
		msleep(PQI_ADMIN_QUEUE_CREATE_POLL_INTERVAL_MSECS);
	}

	/*
	 * The offset registers are not initialized to the correct
	 * offsets until *after* the create admin queue pair command
	 * completes successfully.
	 */
	admin_queues->iq_pi = ctrl_info->iomem_base +
		PQI_DEVICE_REGISTERS_OFFSET +
		readq(&pqi_registers->admin_iq_pi_offset);
	admin_queues->oq_ci = ctrl_info->iomem_base +
		PQI_DEVICE_REGISTERS_OFFSET +
		readq(&pqi_registers->admin_oq_ci_offset);

	return 0;
}

static void pqi_submit_admin_request(struct pqi_ctrl_info *ctrl_info,
	struct pqi_general_admin_request *request)
{
	struct pqi_admin_queues *admin_queues;
	void *next_element;
	pqi_index_t iq_pi;

	admin_queues = &ctrl_info->admin_queues;
	iq_pi = admin_queues->iq_pi_copy;

	next_element = admin_queues->iq_element_array +
		(iq_pi * PQI_ADMIN_IQ_ELEMENT_LENGTH);

	memcpy(next_element, request, sizeof(*request));

	iq_pi = (iq_pi + 1) % PQI_ADMIN_IQ_NUM_ELEMENTS;
	admin_queues->iq_pi_copy = iq_pi;

	/*
	 * This write notifies the controller that an IU is available to be
	 * processed.
	 */
	writel(iq_pi, admin_queues->iq_pi);
}

#define PQI_ADMIN_REQUEST_TIMEOUT_SECS	60

static int pqi_poll_for_admin_response(struct pqi_ctrl_info *ctrl_info,
	struct pqi_general_admin_response *response)
{
	struct pqi_admin_queues *admin_queues;
	pqi_index_t oq_pi;
	pqi_index_t oq_ci;
	unsigned long timeout;

	admin_queues = &ctrl_info->admin_queues;
	oq_ci = admin_queues->oq_ci_copy;

	timeout = (PQI_ADMIN_REQUEST_TIMEOUT_SECS * PQI_HZ) + jiffies;

	while (1) {
		oq_pi = readl(admin_queues->oq_pi);
		if (oq_pi != oq_ci)
			break;
		if (time_after(jiffies, timeout)) {
			dev_err(&ctrl_info->pci_dev->dev,
				"timed out waiting for admin response\n");
			return -ETIMEDOUT;
		}
		if (!sis_is_firmware_running(ctrl_info))
			return -ENXIO;
		usleep_range(1000, 2000);
	}

	memcpy(response, admin_queues->oq_element_array +
		(oq_ci * PQI_ADMIN_OQ_ELEMENT_LENGTH), sizeof(*response));

	oq_ci = (oq_ci + 1) % PQI_ADMIN_OQ_NUM_ELEMENTS;
	admin_queues->oq_ci_copy = oq_ci;
	writel(oq_ci, admin_queues->oq_ci);

	return 0;
}

static void pqi_start_io(struct pqi_ctrl_info *ctrl_info,
	struct pqi_queue_group *queue_group, enum pqi_io_path path,
	struct pqi_io_request *io_request)
{
	struct pqi_io_request *next;
	void *next_element;
	pqi_index_t iq_pi;
	pqi_index_t iq_ci;
	size_t iu_length;
	unsigned long flags;
	unsigned int num_elements_needed;
	unsigned int num_elements_to_end_of_queue;
	size_t copy_count;
	struct pqi_iu_header *request;

	spin_lock_irqsave(&queue_group->submit_lock[path], flags);

	if (io_request) {
		io_request->queue_group = queue_group;
		list_add_tail(&io_request->request_list_entry,
			&queue_group->request_list[path]);
	}

	iq_pi = queue_group->iq_pi_copy[path];

	list_for_each_entry_safe(io_request, next,
		&queue_group->request_list[path], request_list_entry) {

		request = io_request->iu;

		iu_length = get_unaligned_le16(&request->iu_length) +
			PQI_REQUEST_HEADER_LENGTH;
		num_elements_needed =
			DIV_ROUND_UP(iu_length,
				PQI_OPERATIONAL_IQ_ELEMENT_LENGTH);

		iq_ci = readl(queue_group->iq_ci[path]);

		if (num_elements_needed > pqi_num_elements_free(iq_pi, iq_ci,
			ctrl_info->num_elements_per_iq))
			break;

		put_unaligned_le16(queue_group->oq_id,
			&request->response_queue_id);

		next_element = queue_group->iq_element_array[path] +
			(iq_pi * PQI_OPERATIONAL_IQ_ELEMENT_LENGTH);

		num_elements_to_end_of_queue =
			ctrl_info->num_elements_per_iq - iq_pi;

		if (num_elements_needed <= num_elements_to_end_of_queue) {
			memcpy(next_element, request, iu_length);
		} else {
			copy_count = num_elements_to_end_of_queue *
				PQI_OPERATIONAL_IQ_ELEMENT_LENGTH;
			memcpy(next_element, request, copy_count);
			memcpy(queue_group->iq_element_array[path],
				(u8 *)request + copy_count,
				iu_length - copy_count);
		}

		iq_pi = (iq_pi + num_elements_needed) %
			ctrl_info->num_elements_per_iq;

		list_del(&io_request->request_list_entry);
	}

	if (iq_pi != queue_group->iq_pi_copy[path]) {
		queue_group->iq_pi_copy[path] = iq_pi;
		/*
		 * This write notifies the controller that one or more IUs are
		 * available to be processed.
		 */
		writel(iq_pi, queue_group->iq_pi[path]);
	}

	spin_unlock_irqrestore(&queue_group->submit_lock[path], flags);
}

#define PQI_WAIT_FOR_COMPLETION_IO_TIMEOUT_SECS		10

static int pqi_wait_for_completion_io(struct pqi_ctrl_info *ctrl_info,
	struct completion *wait)
{
	int rc;

	while (1) {
		if (wait_for_completion_io_timeout(wait,
			PQI_WAIT_FOR_COMPLETION_IO_TIMEOUT_SECS * PQI_HZ)) {
			rc = 0;
			break;
		}

		pqi_check_ctrl_health(ctrl_info);
		if (pqi_ctrl_offline(ctrl_info)) {
			rc = -ENXIO;
			break;
		}
	}

	return rc;
}

static void pqi_raid_synchronous_complete(struct pqi_io_request *io_request,
	void *context)
{
	struct completion *waiting = context;

	complete(waiting);
}

static int pqi_process_raid_io_error_synchronous(
	struct pqi_raid_error_info *error_info)
{
	int rc = -EIO;

	switch (error_info->data_out_result) {
	case PQI_DATA_IN_OUT_GOOD:
		if (error_info->status == SAM_STAT_GOOD)
			rc = 0;
		break;
	case PQI_DATA_IN_OUT_UNDERFLOW:
		if (error_info->status == SAM_STAT_GOOD ||
			error_info->status == SAM_STAT_CHECK_CONDITION)
			rc = 0;
		break;
	case PQI_DATA_IN_OUT_ABORTED:
		rc = PQI_CMD_STATUS_ABORTED;
		break;
	}

	return rc;
}

static int pqi_submit_raid_request_synchronous(struct pqi_ctrl_info *ctrl_info,
	struct pqi_iu_header *request, unsigned int flags,
	struct pqi_raid_error_info *error_info, unsigned long timeout_msecs)
{
	int rc = 0;
	struct pqi_io_request *io_request;
	unsigned long start_jiffies;
	unsigned long msecs_blocked;
	size_t iu_length;
	DECLARE_COMPLETION_ONSTACK(wait);

	/*
	 * Note that specifying PQI_SYNC_FLAGS_INTERRUPTABLE and a timeout value
	 * are mutually exclusive.
	 */

	if (flags & PQI_SYNC_FLAGS_INTERRUPTABLE) {
		if (down_interruptible(&ctrl_info->sync_request_sem))
			return -ERESTARTSYS;
	} else {
		if (timeout_msecs == NO_TIMEOUT) {
			down(&ctrl_info->sync_request_sem);
		} else {
			start_jiffies = jiffies;
			if (down_timeout(&ctrl_info->sync_request_sem,
				msecs_to_jiffies(timeout_msecs)))
				return -ETIMEDOUT;
			msecs_blocked =
				jiffies_to_msecs(jiffies - start_jiffies);
			if (msecs_blocked >= timeout_msecs) {
				rc = -ETIMEDOUT;
				goto out;
			}
			timeout_msecs -= msecs_blocked;
		}
	}

	pqi_ctrl_busy(ctrl_info);
	timeout_msecs = pqi_wait_if_ctrl_blocked(ctrl_info, timeout_msecs);
	if (timeout_msecs == 0) {
		pqi_ctrl_unbusy(ctrl_info);
		rc = -ETIMEDOUT;
		goto out;
	}

	if (pqi_ctrl_offline(ctrl_info)) {
		pqi_ctrl_unbusy(ctrl_info);
		rc = -ENXIO;
		goto out;
	}

	atomic_inc(&ctrl_info->sync_cmds_outstanding);

	io_request = pqi_alloc_io_request(ctrl_info);

	put_unaligned_le16(io_request->index,
		&(((struct pqi_raid_path_request *)request)->request_id));

	if (request->iu_type == PQI_REQUEST_IU_RAID_PATH_IO)
		((struct pqi_raid_path_request *)request)->error_index =
			((struct pqi_raid_path_request *)request)->request_id;

	iu_length = get_unaligned_le16(&request->iu_length) +
		PQI_REQUEST_HEADER_LENGTH;
	memcpy(io_request->iu, request, iu_length);

	io_request->io_complete_callback = pqi_raid_synchronous_complete;
	io_request->context = &wait;

	pqi_start_io(ctrl_info,
		&ctrl_info->queue_groups[PQI_DEFAULT_QUEUE_GROUP], RAID_PATH,
		io_request);

	pqi_ctrl_unbusy(ctrl_info);

	if (timeout_msecs == NO_TIMEOUT) {
		pqi_wait_for_completion_io(ctrl_info, &wait);
	} else {
		if (!wait_for_completion_io_timeout(&wait,
			msecs_to_jiffies(timeout_msecs))) {
			dev_warn(&ctrl_info->pci_dev->dev,
				"command timed out\n");
			rc = -ETIMEDOUT;
		}
	}

	if (error_info) {
		if (io_request->error_info)
			memcpy(error_info, io_request->error_info,
				sizeof(*error_info));
		else
			memset(error_info, 0, sizeof(*error_info));
	} else if (rc == 0 && io_request->error_info) {
		rc = pqi_process_raid_io_error_synchronous(
			io_request->error_info);
	}

	pqi_free_io_request(io_request);

	atomic_dec(&ctrl_info->sync_cmds_outstanding);
out:
	up(&ctrl_info->sync_request_sem);

	return rc;
}

static int pqi_validate_admin_response(
	struct pqi_general_admin_response *response, u8 expected_function_code)
{
	if (response->header.iu_type != PQI_RESPONSE_IU_GENERAL_ADMIN)
		return -EINVAL;

	if (get_unaligned_le16(&response->header.iu_length) !=
		PQI_GENERAL_ADMIN_IU_LENGTH)
		return -EINVAL;

	if (response->function_code != expected_function_code)
		return -EINVAL;

	if (response->status != PQI_GENERAL_ADMIN_STATUS_SUCCESS)
		return -EINVAL;

	return 0;
}

static int pqi_submit_admin_request_synchronous(
	struct pqi_ctrl_info *ctrl_info,
	struct pqi_general_admin_request *request,
	struct pqi_general_admin_response *response)
{
	int rc;

	pqi_submit_admin_request(ctrl_info, request);

	rc = pqi_poll_for_admin_response(ctrl_info, response);

	if (rc == 0)
		rc = pqi_validate_admin_response(response,
			request->function_code);

	return rc;
}

static int pqi_report_device_capability(struct pqi_ctrl_info *ctrl_info)
{
	int rc;
	struct pqi_general_admin_request request;
	struct pqi_general_admin_response response;
	struct pqi_device_capability *capability;
	struct pqi_iu_layer_descriptor *sop_iu_layer_descriptor;

	capability = kmalloc(sizeof(*capability), GFP_KERNEL);
	if (!capability)
		return -ENOMEM;

	memset(&request, 0, sizeof(request));

	request.header.iu_type = PQI_REQUEST_IU_GENERAL_ADMIN;
	put_unaligned_le16(PQI_GENERAL_ADMIN_IU_LENGTH,
		&request.header.iu_length);
	request.function_code =
		PQI_GENERAL_ADMIN_FUNCTION_REPORT_DEVICE_CAPABILITY;
	put_unaligned_le32(sizeof(*capability),
		&request.data.report_device_capability.buffer_length);

	rc = pqi_map_single(ctrl_info->pci_dev,
		&request.data.report_device_capability.sg_descriptor,
		capability, sizeof(*capability),
		DMA_FROM_DEVICE);
	if (rc)
		goto out;

	rc = pqi_submit_admin_request_synchronous(ctrl_info, &request,
		&response);

	pqi_pci_unmap(ctrl_info->pci_dev,
		&request.data.report_device_capability.sg_descriptor, 1,
		DMA_FROM_DEVICE);

	if (rc)
		goto out;

	if (response.status != PQI_GENERAL_ADMIN_STATUS_SUCCESS) {
		rc = -EIO;
		goto out;
	}

	ctrl_info->max_inbound_queues =
		get_unaligned_le16(&capability->max_inbound_queues);
	ctrl_info->max_elements_per_iq =
		get_unaligned_le16(&capability->max_elements_per_iq);
	ctrl_info->max_iq_element_length =
		get_unaligned_le16(&capability->max_iq_element_length)
		* 16;
	ctrl_info->max_outbound_queues =
		get_unaligned_le16(&capability->max_outbound_queues);
	ctrl_info->max_elements_per_oq =
		get_unaligned_le16(&capability->max_elements_per_oq);
	ctrl_info->max_oq_element_length =
		get_unaligned_le16(&capability->max_oq_element_length)
		* 16;

	sop_iu_layer_descriptor =
		&capability->iu_layer_descriptors[PQI_PROTOCOL_SOP];

	ctrl_info->max_inbound_iu_length_per_firmware =
		get_unaligned_le16(
			&sop_iu_layer_descriptor->max_inbound_iu_length);
	ctrl_info->inbound_spanning_supported =
		sop_iu_layer_descriptor->inbound_spanning_supported;
	ctrl_info->outbound_spanning_supported =
		sop_iu_layer_descriptor->outbound_spanning_supported;

out:
	kfree(capability);

	return rc;
}

static int pqi_validate_device_capability(struct pqi_ctrl_info *ctrl_info)
{
	if (ctrl_info->max_iq_element_length <
		PQI_OPERATIONAL_IQ_ELEMENT_LENGTH) {
		dev_err(&ctrl_info->pci_dev->dev,
			"max. inbound queue element length of %d is less than the required length of %d\n",
			ctrl_info->max_iq_element_length,
			PQI_OPERATIONAL_IQ_ELEMENT_LENGTH);
		return -EINVAL;
	}

	if (ctrl_info->max_oq_element_length <
		PQI_OPERATIONAL_OQ_ELEMENT_LENGTH) {
		dev_err(&ctrl_info->pci_dev->dev,
			"max. outbound queue element length of %d is less than the required length of %d\n",
			ctrl_info->max_oq_element_length,
			PQI_OPERATIONAL_OQ_ELEMENT_LENGTH);
		return -EINVAL;
	}

	if (ctrl_info->max_inbound_iu_length_per_firmware <
		PQI_OPERATIONAL_IQ_ELEMENT_LENGTH) {
		dev_err(&ctrl_info->pci_dev->dev,
			"max. inbound IU length of %u is less than the min. required length of %d\n",
			ctrl_info->max_inbound_iu_length_per_firmware,
			PQI_OPERATIONAL_IQ_ELEMENT_LENGTH);
		return -EINVAL;
	}

	if (!ctrl_info->inbound_spanning_supported) {
		dev_err(&ctrl_info->pci_dev->dev,
			"the controller does not support inbound spanning\n");
		return -EINVAL;
	}

	if (ctrl_info->outbound_spanning_supported) {
		dev_err(&ctrl_info->pci_dev->dev,
			"the controller supports outbound spanning but this driver does not\n");
		return -EINVAL;
	}

	return 0;
}

static int pqi_create_event_queue(struct pqi_ctrl_info *ctrl_info)
{
	int rc;
	struct pqi_event_queue *event_queue;
	struct pqi_general_admin_request request;
	struct pqi_general_admin_response response;

	event_queue = &ctrl_info->event_queue;

	/*
	 * Create OQ (Outbound Queue - device to host queue) to dedicate
	 * to events.
	 */
	memset(&request, 0, sizeof(request));
	request.header.iu_type = PQI_REQUEST_IU_GENERAL_ADMIN;
	put_unaligned_le16(PQI_GENERAL_ADMIN_IU_LENGTH,
		&request.header.iu_length);
	request.function_code = PQI_GENERAL_ADMIN_FUNCTION_CREATE_OQ;
	put_unaligned_le16(event_queue->oq_id,
		&request.data.create_operational_oq.queue_id);
	put_unaligned_le64((u64)event_queue->oq_element_array_bus_addr,
		&request.data.create_operational_oq.element_array_addr);
	put_unaligned_le64((u64)event_queue->oq_pi_bus_addr,
		&request.data.create_operational_oq.pi_addr);
	put_unaligned_le16(PQI_NUM_EVENT_QUEUE_ELEMENTS,
		&request.data.create_operational_oq.num_elements);
	put_unaligned_le16(PQI_EVENT_OQ_ELEMENT_LENGTH / 16,
		&request.data.create_operational_oq.element_length);
	request.data.create_operational_oq.queue_protocol = PQI_PROTOCOL_SOP;
	put_unaligned_le16(event_queue->int_msg_num,
		&request.data.create_operational_oq.int_msg_num);

	rc = pqi_submit_admin_request_synchronous(ctrl_info, &request,
		&response);
	if (rc)
		return rc;

	event_queue->oq_ci = ctrl_info->iomem_base +
		PQI_DEVICE_REGISTERS_OFFSET +
		get_unaligned_le64(
			&response.data.create_operational_oq.oq_ci_offset);

	return 0;
}

static int pqi_create_queue_group(struct pqi_ctrl_info *ctrl_info,
	unsigned int group_number)
{
	int rc;
	struct pqi_queue_group *queue_group;
	struct pqi_general_admin_request request;
	struct pqi_general_admin_response response;

	queue_group = &ctrl_info->queue_groups[group_number];

	/*
	 * Create IQ (Inbound Queue - host to device queue) for
	 * RAID path.
	 */
	memset(&request, 0, sizeof(request));
	request.header.iu_type = PQI_REQUEST_IU_GENERAL_ADMIN;
	put_unaligned_le16(PQI_GENERAL_ADMIN_IU_LENGTH,
		&request.header.iu_length);
	request.function_code = PQI_GENERAL_ADMIN_FUNCTION_CREATE_IQ;
	put_unaligned_le16(queue_group->iq_id[RAID_PATH],
		&request.data.create_operational_iq.queue_id);
	put_unaligned_le64(
		(u64)queue_group->iq_element_array_bus_addr[RAID_PATH],
		&request.data.create_operational_iq.element_array_addr);
	put_unaligned_le64((u64)queue_group->iq_ci_bus_addr[RAID_PATH],
		&request.data.create_operational_iq.ci_addr);
	put_unaligned_le16(ctrl_info->num_elements_per_iq,
		&request.data.create_operational_iq.num_elements);
	put_unaligned_le16(PQI_OPERATIONAL_IQ_ELEMENT_LENGTH / 16,
		&request.data.create_operational_iq.element_length);
	request.data.create_operational_iq.queue_protocol = PQI_PROTOCOL_SOP;

	rc = pqi_submit_admin_request_synchronous(ctrl_info, &request,
		&response);
	if (rc) {
		dev_err(&ctrl_info->pci_dev->dev,
			"error creating inbound RAID queue\n");
		return rc;
	}

	queue_group->iq_pi[RAID_PATH] = ctrl_info->iomem_base +
		PQI_DEVICE_REGISTERS_OFFSET +
		get_unaligned_le64(
			&response.data.create_operational_iq.iq_pi_offset);

	/*
	 * Create IQ (Inbound Queue - host to device queue) for
	 * Advanced I/O (AIO) path.
	 */
	memset(&request, 0, sizeof(request));
	request.header.iu_type = PQI_REQUEST_IU_GENERAL_ADMIN;
	put_unaligned_le16(PQI_GENERAL_ADMIN_IU_LENGTH,
		&request.header.iu_length);
	request.function_code = PQI_GENERAL_ADMIN_FUNCTION_CREATE_IQ;
	put_unaligned_le16(queue_group->iq_id[AIO_PATH],
		&request.data.create_operational_iq.queue_id);
	put_unaligned_le64((u64)queue_group->
		iq_element_array_bus_addr[AIO_PATH],
		&request.data.create_operational_iq.element_array_addr);
	put_unaligned_le64((u64)queue_group->iq_ci_bus_addr[AIO_PATH],
		&request.data.create_operational_iq.ci_addr);
	put_unaligned_le16(ctrl_info->num_elements_per_iq,
		&request.data.create_operational_iq.num_elements);
	put_unaligned_le16(PQI_OPERATIONAL_IQ_ELEMENT_LENGTH / 16,
		&request.data.create_operational_iq.element_length);
	request.data.create_operational_iq.queue_protocol = PQI_PROTOCOL_SOP;

	rc = pqi_submit_admin_request_synchronous(ctrl_info, &request,
		&response);
	if (rc) {
		dev_err(&ctrl_info->pci_dev->dev,
			"error creating inbound AIO queue\n");
		return rc;
	}

	queue_group->iq_pi[AIO_PATH] = ctrl_info->iomem_base +
		PQI_DEVICE_REGISTERS_OFFSET +
		get_unaligned_le64(
			&response.data.create_operational_iq.iq_pi_offset);

	/*
	 * Designate the 2nd IQ as the AIO path.  By default, all IQs are
	 * assumed to be for RAID path I/O unless we change the queue's
	 * property.
	 */
	memset(&request, 0, sizeof(request));
	request.header.iu_type = PQI_REQUEST_IU_GENERAL_ADMIN;
	put_unaligned_le16(PQI_GENERAL_ADMIN_IU_LENGTH,
		&request.header.iu_length);
	request.function_code = PQI_GENERAL_ADMIN_FUNCTION_CHANGE_IQ_PROPERTY;
	put_unaligned_le16(queue_group->iq_id[AIO_PATH],
		&request.data.change_operational_iq_properties.queue_id);
	put_unaligned_le32(PQI_IQ_PROPERTY_IS_AIO_QUEUE,
		&request.data.change_operational_iq_properties.vendor_specific);

	rc = pqi_submit_admin_request_synchronous(ctrl_info, &request,
		&response);
	if (rc) {
		dev_err(&ctrl_info->pci_dev->dev,
			"error changing queue property\n");
		return rc;
	}

	/*
	 * Create OQ (Outbound Queue - device to host queue).
	 */
	memset(&request, 0, sizeof(request));
	request.header.iu_type = PQI_REQUEST_IU_GENERAL_ADMIN;
	put_unaligned_le16(PQI_GENERAL_ADMIN_IU_LENGTH,
		&request.header.iu_length);
	request.function_code = PQI_GENERAL_ADMIN_FUNCTION_CREATE_OQ;
	put_unaligned_le16(queue_group->oq_id,
		&request.data.create_operational_oq.queue_id);
	put_unaligned_le64((u64)queue_group->oq_element_array_bus_addr,
		&request.data.create_operational_oq.element_array_addr);
	put_unaligned_le64((u64)queue_group->oq_pi_bus_addr,
		&request.data.create_operational_oq.pi_addr);
	put_unaligned_le16(ctrl_info->num_elements_per_oq,
		&request.data.create_operational_oq.num_elements);
	put_unaligned_le16(PQI_OPERATIONAL_OQ_ELEMENT_LENGTH / 16,
		&request.data.create_operational_oq.element_length);
	request.data.create_operational_oq.queue_protocol = PQI_PROTOCOL_SOP;
	put_unaligned_le16(queue_group->int_msg_num,
		&request.data.create_operational_oq.int_msg_num);

	rc = pqi_submit_admin_request_synchronous(ctrl_info, &request,
		&response);
	if (rc) {
		dev_err(&ctrl_info->pci_dev->dev,
			"error creating outbound queue\n");
		return rc;
	}

	queue_group->oq_ci = ctrl_info->iomem_base +
		PQI_DEVICE_REGISTERS_OFFSET +
		get_unaligned_le64(
			&response.data.create_operational_oq.oq_ci_offset);

	return 0;
}

static int pqi_create_queues(struct pqi_ctrl_info *ctrl_info)
{
	int rc;
	unsigned int i;

	rc = pqi_create_event_queue(ctrl_info);
	if (rc) {
		dev_err(&ctrl_info->pci_dev->dev,
			"error creating event queue\n");
		return rc;
	}

	for (i = 0; i < ctrl_info->num_queue_groups; i++) {
		rc = pqi_create_queue_group(ctrl_info, i);
		if (rc) {
			dev_err(&ctrl_info->pci_dev->dev,
				"error creating queue group number %u/%u\n",
				i, ctrl_info->num_queue_groups);
			return rc;
		}
	}

	return 0;
}

#define PQI_REPORT_EVENT_CONFIG_BUFFER_LENGTH	\
	(offsetof(struct pqi_event_config, descriptors) + \
	(PQI_MAX_EVENT_DESCRIPTORS * sizeof(struct pqi_event_descriptor)))

static int pqi_configure_events(struct pqi_ctrl_info *ctrl_info,
	bool enable_events)
{
	int rc;
	unsigned int i;
	struct pqi_event_config *event_config;
	struct pqi_event_descriptor *event_descriptor;
	struct pqi_general_management_request request;

	event_config = kmalloc(PQI_REPORT_EVENT_CONFIG_BUFFER_LENGTH,
		GFP_KERNEL);
	if (!event_config)
		return -ENOMEM;

	memset(&request, 0, sizeof(request));

	request.header.iu_type = PQI_REQUEST_IU_REPORT_VENDOR_EVENT_CONFIG;
	put_unaligned_le16(offsetof(struct pqi_general_management_request,
		data.report_event_configuration.sg_descriptors[1]) -
		PQI_REQUEST_HEADER_LENGTH, &request.header.iu_length);
	put_unaligned_le32(PQI_REPORT_EVENT_CONFIG_BUFFER_LENGTH,
		&request.data.report_event_configuration.buffer_length);

	rc = pqi_map_single(ctrl_info->pci_dev,
		request.data.report_event_configuration.sg_descriptors,
		event_config, PQI_REPORT_EVENT_CONFIG_BUFFER_LENGTH,
		DMA_FROM_DEVICE);
	if (rc)
		goto out;

	rc = pqi_submit_raid_request_synchronous(ctrl_info, &request.header,
		0, NULL, NO_TIMEOUT);

	pqi_pci_unmap(ctrl_info->pci_dev,
		request.data.report_event_configuration.sg_descriptors, 1,
		DMA_FROM_DEVICE);

	if (rc)
		goto out;

	for (i = 0; i < event_config->num_event_descriptors; i++) {
		event_descriptor = &event_config->descriptors[i];
		if (enable_events &&
			pqi_is_supported_event(event_descriptor->event_type))
			put_unaligned_le16(ctrl_info->event_queue.oq_id,
					&event_descriptor->oq_id);
		else
			put_unaligned_le16(0, &event_descriptor->oq_id);
	}

	memset(&request, 0, sizeof(request));

	request.header.iu_type = PQI_REQUEST_IU_SET_VENDOR_EVENT_CONFIG;
	put_unaligned_le16(offsetof(struct pqi_general_management_request,
		data.report_event_configuration.sg_descriptors[1]) -
		PQI_REQUEST_HEADER_LENGTH, &request.header.iu_length);
	put_unaligned_le32(PQI_REPORT_EVENT_CONFIG_BUFFER_LENGTH,
		&request.data.report_event_configuration.buffer_length);

	rc = pqi_map_single(ctrl_info->pci_dev,
		request.data.report_event_configuration.sg_descriptors,
		event_config, PQI_REPORT_EVENT_CONFIG_BUFFER_LENGTH,
		DMA_TO_DEVICE);
	if (rc)
		goto out;

	rc = pqi_submit_raid_request_synchronous(ctrl_info, &request.header, 0,
		NULL, NO_TIMEOUT);

	pqi_pci_unmap(ctrl_info->pci_dev,
		request.data.report_event_configuration.sg_descriptors, 1,
		DMA_TO_DEVICE);

out:
	kfree(event_config);

	return rc;
}

static inline int pqi_enable_events(struct pqi_ctrl_info *ctrl_info)
{
	return pqi_configure_events(ctrl_info, true);
}

static inline int pqi_disable_events(struct pqi_ctrl_info *ctrl_info)
{
	return pqi_configure_events(ctrl_info, false);
}

static void pqi_free_all_io_requests(struct pqi_ctrl_info *ctrl_info)
{
	unsigned int i;
	struct device *dev;
	size_t sg_chain_buffer_length;
	struct pqi_io_request *io_request;

	if (!ctrl_info->io_request_pool)
		return;

	dev = &ctrl_info->pci_dev->dev;
	sg_chain_buffer_length = ctrl_info->sg_chain_buffer_length;
	io_request = ctrl_info->io_request_pool;

	for (i = 0; i < ctrl_info->max_io_slots; i++) {
		kfree(io_request->iu);
		if (!io_request->sg_chain_buffer)
			break;
		dma_free_coherent(dev, sg_chain_buffer_length,
			io_request->sg_chain_buffer,
			io_request->sg_chain_buffer_dma_handle);
		io_request++;
	}

	kfree(ctrl_info->io_request_pool);
	ctrl_info->io_request_pool = NULL;
}

static inline int pqi_alloc_error_buffer(struct pqi_ctrl_info *ctrl_info)
{

	ctrl_info->error_buffer = dma_alloc_coherent(&ctrl_info->pci_dev->dev,
				     ctrl_info->error_buffer_length,
				     &ctrl_info->error_buffer_dma_handle,
				     GFP_KERNEL);
	if (!ctrl_info->error_buffer)
		return -ENOMEM;

	return 0;
}

static int pqi_alloc_io_resources(struct pqi_ctrl_info *ctrl_info)
{
	unsigned int i;
	void *sg_chain_buffer;
	size_t sg_chain_buffer_length;
	dma_addr_t sg_chain_buffer_dma_handle;
	struct device *dev;
	struct pqi_io_request *io_request;

	ctrl_info->io_request_pool =
		kcalloc(ctrl_info->max_io_slots,
			sizeof(ctrl_info->io_request_pool[0]), GFP_KERNEL);

	if (!ctrl_info->io_request_pool) {
		dev_err(&ctrl_info->pci_dev->dev,
			"failed to allocate I/O request pool\n");
		goto error;
	}

	dev = &ctrl_info->pci_dev->dev;
	sg_chain_buffer_length = ctrl_info->sg_chain_buffer_length;
	io_request = ctrl_info->io_request_pool;

	for (i = 0; i < ctrl_info->max_io_slots; i++) {
		io_request->iu =
			kmalloc(ctrl_info->max_inbound_iu_length, GFP_KERNEL);

		if (!io_request->iu) {
			dev_err(&ctrl_info->pci_dev->dev,
				"failed to allocate IU buffers\n");
			goto error;
		}

		sg_chain_buffer = dma_alloc_coherent(dev,
			sg_chain_buffer_length, &sg_chain_buffer_dma_handle,
			GFP_KERNEL);

		if (!sg_chain_buffer) {
			dev_err(&ctrl_info->pci_dev->dev,
				"failed to allocate PQI scatter-gather chain buffers\n");
			goto error;
		}

		io_request->index = i;
		io_request->sg_chain_buffer = sg_chain_buffer;
		io_request->sg_chain_buffer_dma_handle =
			sg_chain_buffer_dma_handle;
		io_request++;
	}

	return 0;

error:
	pqi_free_all_io_requests(ctrl_info);

	return -ENOMEM;
}

/*
 * Calculate required resources that are sized based on max. outstanding
 * requests and max. transfer size.
 */

static void pqi_calculate_io_resources(struct pqi_ctrl_info *ctrl_info)
{
	u32 max_transfer_size;
	u32 max_sg_entries;

	ctrl_info->scsi_ml_can_queue =
		ctrl_info->max_outstanding_requests - PQI_RESERVED_IO_SLOTS;
	ctrl_info->max_io_slots = ctrl_info->max_outstanding_requests;

	ctrl_info->error_buffer_length =
		ctrl_info->max_io_slots * PQI_ERROR_BUFFER_ELEMENT_LENGTH;

	if (reset_devices)
		max_transfer_size = min(ctrl_info->max_transfer_size,
			PQI_MAX_TRANSFER_SIZE_KDUMP);
	else
		max_transfer_size = min(ctrl_info->max_transfer_size,
			PQI_MAX_TRANSFER_SIZE);

	max_sg_entries = max_transfer_size / PAGE_SIZE;

	/* +1 to cover when the buffer is not page-aligned. */
	max_sg_entries++;

	max_sg_entries = min(ctrl_info->max_sg_entries, max_sg_entries);

	max_transfer_size = (max_sg_entries - 1) * PAGE_SIZE;

	ctrl_info->sg_chain_buffer_length =
		(max_sg_entries * sizeof(struct pqi_sg_descriptor)) +
		PQI_EXTRA_SGL_MEMORY;
	ctrl_info->sg_tablesize = max_sg_entries;
	ctrl_info->max_sectors = max_transfer_size / 512;
}

static void pqi_calculate_queue_resources(struct pqi_ctrl_info *ctrl_info)
{
	int num_queue_groups;
	u16 num_elements_per_iq;
	u16 num_elements_per_oq;

	if (reset_devices) {
		num_queue_groups = 1;
	} else {
		int num_cpus;
		int max_queue_groups;

		max_queue_groups = min(ctrl_info->max_inbound_queues / 2,
			ctrl_info->max_outbound_queues - 1);
		max_queue_groups = min(max_queue_groups, PQI_MAX_QUEUE_GROUPS);

		num_cpus = num_online_cpus();
		num_queue_groups = min(num_cpus, ctrl_info->max_msix_vectors);
		num_queue_groups = min(num_queue_groups, max_queue_groups);
	}

	ctrl_info->num_queue_groups = num_queue_groups;
	ctrl_info->max_hw_queue_index = num_queue_groups - 1;

	/*
	 * Make sure that the max. inbound IU length is an even multiple
	 * of our inbound element length.
	 */
	ctrl_info->max_inbound_iu_length =
		(ctrl_info->max_inbound_iu_length_per_firmware /
		PQI_OPERATIONAL_IQ_ELEMENT_LENGTH) *
		PQI_OPERATIONAL_IQ_ELEMENT_LENGTH;

	num_elements_per_iq =
		(ctrl_info->max_inbound_iu_length /
		PQI_OPERATIONAL_IQ_ELEMENT_LENGTH);

	/* Add one because one element in each queue is unusable. */
	num_elements_per_iq++;

	num_elements_per_iq = min(num_elements_per_iq,
		ctrl_info->max_elements_per_iq);

	num_elements_per_oq = ((num_elements_per_iq - 1) * 2) + 1;
	num_elements_per_oq = min(num_elements_per_oq,
		ctrl_info->max_elements_per_oq);

	ctrl_info->num_elements_per_iq = num_elements_per_iq;
	ctrl_info->num_elements_per_oq = num_elements_per_oq;

	ctrl_info->max_sg_per_iu =
		((ctrl_info->max_inbound_iu_length -
		PQI_OPERATIONAL_IQ_ELEMENT_LENGTH) /
		sizeof(struct pqi_sg_descriptor)) +
		PQI_MAX_EMBEDDED_SG_DESCRIPTORS;
}

static inline void pqi_set_sg_descriptor(
	struct pqi_sg_descriptor *sg_descriptor, struct scatterlist *sg)
{
	u64 address = (u64)sg_dma_address(sg);
	unsigned int length = sg_dma_len(sg);

	put_unaligned_le64(address, &sg_descriptor->address);
	put_unaligned_le32(length, &sg_descriptor->length);
	put_unaligned_le32(0, &sg_descriptor->flags);
}

static int pqi_build_raid_sg_list(struct pqi_ctrl_info *ctrl_info,
	struct pqi_raid_path_request *request, struct scsi_cmnd *scmd,
	struct pqi_io_request *io_request)
{
	int i;
	u16 iu_length;
	int sg_count;
	bool chained;
	unsigned int num_sg_in_iu;
	unsigned int max_sg_per_iu;
	struct scatterlist *sg;
	struct pqi_sg_descriptor *sg_descriptor;

	sg_count = scsi_dma_map(scmd);
	if (sg_count < 0)
		return sg_count;

	iu_length = offsetof(struct pqi_raid_path_request, sg_descriptors) -
		PQI_REQUEST_HEADER_LENGTH;

	if (sg_count == 0)
		goto out;

	sg = scsi_sglist(scmd);
	sg_descriptor = request->sg_descriptors;
	max_sg_per_iu = ctrl_info->max_sg_per_iu - 1;
	chained = false;
	num_sg_in_iu = 0;
	i = 0;

	while (1) {
		pqi_set_sg_descriptor(sg_descriptor, sg);
		if (!chained)
			num_sg_in_iu++;
		i++;
		if (i == sg_count)
			break;
		sg_descriptor++;
		if (i == max_sg_per_iu) {
			put_unaligned_le64(
				(u64)io_request->sg_chain_buffer_dma_handle,
				&sg_descriptor->address);
			put_unaligned_le32((sg_count - num_sg_in_iu)
				* sizeof(*sg_descriptor),
				&sg_descriptor->length);
			put_unaligned_le32(CISS_SG_CHAIN,
				&sg_descriptor->flags);
			chained = true;
			num_sg_in_iu++;
			sg_descriptor = io_request->sg_chain_buffer;
		}
		sg = sg_next(sg);
	}

	put_unaligned_le32(CISS_SG_LAST, &sg_descriptor->flags);
	request->partial = chained;
	iu_length += num_sg_in_iu * sizeof(*sg_descriptor);

out:
	put_unaligned_le16(iu_length, &request->header.iu_length);

	return 0;
}

static int pqi_build_aio_sg_list(struct pqi_ctrl_info *ctrl_info,
	struct pqi_aio_path_request *request, struct scsi_cmnd *scmd,
	struct pqi_io_request *io_request)
{
	int i;
	u16 iu_length;
	int sg_count;
	bool chained;
	unsigned int num_sg_in_iu;
	unsigned int max_sg_per_iu;
	struct scatterlist *sg;
	struct pqi_sg_descriptor *sg_descriptor;

	sg_count = scsi_dma_map(scmd);
	if (sg_count < 0)
		return sg_count;

	iu_length = offsetof(struct pqi_aio_path_request, sg_descriptors) -
		PQI_REQUEST_HEADER_LENGTH;
	num_sg_in_iu = 0;

	if (sg_count == 0)
		goto out;

	sg = scsi_sglist(scmd);
	sg_descriptor = request->sg_descriptors;
	max_sg_per_iu = ctrl_info->max_sg_per_iu - 1;
	chained = false;
	i = 0;

	while (1) {
		pqi_set_sg_descriptor(sg_descriptor, sg);
		if (!chained)
			num_sg_in_iu++;
		i++;
		if (i == sg_count)
			break;
		sg_descriptor++;
		if (i == max_sg_per_iu) {
			put_unaligned_le64(
				(u64)io_request->sg_chain_buffer_dma_handle,
				&sg_descriptor->address);
			put_unaligned_le32((sg_count - num_sg_in_iu)
				* sizeof(*sg_descriptor),
				&sg_descriptor->length);
			put_unaligned_le32(CISS_SG_CHAIN,
				&sg_descriptor->flags);
			chained = true;
			num_sg_in_iu++;
			sg_descriptor = io_request->sg_chain_buffer;
		}
		sg = sg_next(sg);
	}

	put_unaligned_le32(CISS_SG_LAST, &sg_descriptor->flags);
	request->partial = chained;
	iu_length += num_sg_in_iu * sizeof(*sg_descriptor);

out:
	put_unaligned_le16(iu_length, &request->header.iu_length);
	request->num_sg_descriptors = num_sg_in_iu;

	return 0;
}

static void pqi_raid_io_complete(struct pqi_io_request *io_request,
	void *context)
{
	struct scsi_cmnd *scmd;

	scmd = io_request->scmd;
	pqi_free_io_request(io_request);
	scsi_dma_unmap(scmd);
	pqi_scsi_done(scmd);
}

static int pqi_raid_submit_scsi_cmd_with_io_request(
	struct pqi_ctrl_info *ctrl_info, struct pqi_io_request *io_request,
	struct pqi_scsi_dev *device, struct scsi_cmnd *scmd,
	struct pqi_queue_group *queue_group)
{
	int rc;
	size_t cdb_length;
	struct pqi_raid_path_request *request;

	io_request->io_complete_callback = pqi_raid_io_complete;
	io_request->scmd = scmd;

	request = io_request->iu;
	memset(request, 0,
		offsetof(struct pqi_raid_path_request, sg_descriptors));

	request->header.iu_type = PQI_REQUEST_IU_RAID_PATH_IO;
	put_unaligned_le32(scsi_bufflen(scmd), &request->buffer_length);
	request->task_attribute = SOP_TASK_ATTRIBUTE_SIMPLE;
	put_unaligned_le16(io_request->index, &request->request_id);
	request->error_index = request->request_id;
	memcpy(request->lun_number, device->scsi3addr,
		sizeof(request->lun_number));

	cdb_length = min_t(size_t, scmd->cmd_len, sizeof(request->cdb));
	memcpy(request->cdb, scmd->cmnd, cdb_length);

	switch (cdb_length) {
	case 6:
	case 10:
	case 12:
	case 16:
		/* No bytes in the Additional CDB bytes field */
		request->additional_cdb_bytes_usage =
			SOP_ADDITIONAL_CDB_BYTES_0;
		break;
	case 20:
		/* 4 bytes in the Additional cdb field */
		request->additional_cdb_bytes_usage =
			SOP_ADDITIONAL_CDB_BYTES_4;
		break;
	case 24:
		/* 8 bytes in the Additional cdb field */
		request->additional_cdb_bytes_usage =
			SOP_ADDITIONAL_CDB_BYTES_8;
		break;
	case 28:
		/* 12 bytes in the Additional cdb field */
		request->additional_cdb_bytes_usage =
			SOP_ADDITIONAL_CDB_BYTES_12;
		break;
	case 32:
	default:
		/* 16 bytes in the Additional cdb field */
		request->additional_cdb_bytes_usage =
			SOP_ADDITIONAL_CDB_BYTES_16;
		break;
	}

	switch (scmd->sc_data_direction) {
	case DMA_TO_DEVICE:
		request->data_direction = SOP_READ_FLAG;
		break;
	case DMA_FROM_DEVICE:
		request->data_direction = SOP_WRITE_FLAG;
		break;
	case DMA_NONE:
		request->data_direction = SOP_NO_DIRECTION_FLAG;
		break;
	case DMA_BIDIRECTIONAL:
		request->data_direction = SOP_BIDIRECTIONAL;
		break;
	default:
		dev_err(&ctrl_info->pci_dev->dev,
			"unknown data direction: %d\n",
			scmd->sc_data_direction);
		break;
	}

	rc = pqi_build_raid_sg_list(ctrl_info, request, scmd, io_request);
	if (rc) {
		pqi_free_io_request(io_request);
		return SCSI_MLQUEUE_HOST_BUSY;
	}

	pqi_start_io(ctrl_info, queue_group, RAID_PATH, io_request);

	return 0;
}

static inline int pqi_raid_submit_scsi_cmd(struct pqi_ctrl_info *ctrl_info,
	struct pqi_scsi_dev *device, struct scsi_cmnd *scmd,
	struct pqi_queue_group *queue_group)
{
	struct pqi_io_request *io_request;

	io_request = pqi_alloc_io_request(ctrl_info);

	return pqi_raid_submit_scsi_cmd_with_io_request(ctrl_info, io_request,
		device, scmd, queue_group);
}

static inline void pqi_schedule_bypass_retry(struct pqi_ctrl_info *ctrl_info)
{
	if (!pqi_ctrl_blocked(ctrl_info))
		schedule_work(&ctrl_info->raid_bypass_retry_work);
}

static bool pqi_raid_bypass_retry_needed(struct pqi_io_request *io_request)
{
	struct scsi_cmnd *scmd;
	struct pqi_scsi_dev *device;
	struct pqi_ctrl_info *ctrl_info;

	if (!io_request->raid_bypass)
		return false;

	scmd = io_request->scmd;
	if ((scmd->result & 0xff) == SAM_STAT_GOOD)
		return false;
	if (host_byte(scmd->result) == DID_NO_CONNECT)
		return false;

	device = scmd->device->hostdata;
	if (pqi_device_offline(device))
		return false;

	ctrl_info = shost_to_hba(scmd->device->host);
	if (pqi_ctrl_offline(ctrl_info))
		return false;

	return true;
}

static inline void pqi_add_to_raid_bypass_retry_list(
	struct pqi_ctrl_info *ctrl_info,
	struct pqi_io_request *io_request, bool at_head)
{
	unsigned long flags;

	spin_lock_irqsave(&ctrl_info->raid_bypass_retry_list_lock, flags);
	if (at_head)
		list_add(&io_request->request_list_entry,
			&ctrl_info->raid_bypass_retry_list);
	else
		list_add_tail(&io_request->request_list_entry,
			&ctrl_info->raid_bypass_retry_list);
	spin_unlock_irqrestore(&ctrl_info->raid_bypass_retry_list_lock, flags);
}

static void pqi_queued_raid_bypass_complete(struct pqi_io_request *io_request,
	void *context)
{
	struct scsi_cmnd *scmd;

	scmd = io_request->scmd;
	pqi_free_io_request(io_request);
	pqi_scsi_done(scmd);
}

static void pqi_queue_raid_bypass_retry(struct pqi_io_request *io_request)
{
	struct scsi_cmnd *scmd;
	struct pqi_ctrl_info *ctrl_info;

	io_request->io_complete_callback = pqi_queued_raid_bypass_complete;
	scmd = io_request->scmd;
	scmd->result = 0;
	ctrl_info = shost_to_hba(scmd->device->host);

	pqi_add_to_raid_bypass_retry_list(ctrl_info, io_request, false);
	pqi_schedule_bypass_retry(ctrl_info);
}

static int pqi_retry_raid_bypass(struct pqi_io_request *io_request)
{
	struct scsi_cmnd *scmd;
	struct pqi_scsi_dev *device;
	struct pqi_ctrl_info *ctrl_info;
	struct pqi_queue_group *queue_group;

	scmd = io_request->scmd;
	device = scmd->device->hostdata;
	if (pqi_device_in_reset(device)) {
		pqi_free_io_request(io_request);
		set_host_byte(scmd, DID_RESET);
		pqi_scsi_done(scmd);
		return 0;
	}

	ctrl_info = shost_to_hba(scmd->device->host);
	queue_group = io_request->queue_group;

	pqi_reinit_io_request(io_request);

	return pqi_raid_submit_scsi_cmd_with_io_request(ctrl_info, io_request,
		device, scmd, queue_group);
}

static inline struct pqi_io_request *pqi_next_queued_raid_bypass_request(
	struct pqi_ctrl_info *ctrl_info)
{
	unsigned long flags;
	struct pqi_io_request *io_request;

	spin_lock_irqsave(&ctrl_info->raid_bypass_retry_list_lock, flags);
	io_request = list_first_entry_or_null(
		&ctrl_info->raid_bypass_retry_list,
		struct pqi_io_request, request_list_entry);
	if (io_request)
		list_del(&io_request->request_list_entry);
	spin_unlock_irqrestore(&ctrl_info->raid_bypass_retry_list_lock, flags);

	return io_request;
}

static void pqi_retry_raid_bypass_requests(struct pqi_ctrl_info *ctrl_info)
{
	int rc;
	struct pqi_io_request *io_request;

	pqi_ctrl_busy(ctrl_info);

	while (1) {
		if (pqi_ctrl_blocked(ctrl_info))
			break;
		io_request = pqi_next_queued_raid_bypass_request(ctrl_info);
		if (!io_request)
			break;
		rc = pqi_retry_raid_bypass(io_request);
		if (rc) {
			pqi_add_to_raid_bypass_retry_list(ctrl_info, io_request,
				true);
			pqi_schedule_bypass_retry(ctrl_info);
			break;
		}
	}

	pqi_ctrl_unbusy(ctrl_info);
}

static void pqi_raid_bypass_retry_worker(struct work_struct *work)
{
	struct pqi_ctrl_info *ctrl_info;

	ctrl_info = container_of(work, struct pqi_ctrl_info,
		raid_bypass_retry_work);
	pqi_retry_raid_bypass_requests(ctrl_info);
}

static void pqi_clear_all_queued_raid_bypass_retries(
	struct pqi_ctrl_info *ctrl_info)
{
	unsigned long flags;

	spin_lock_irqsave(&ctrl_info->raid_bypass_retry_list_lock, flags);
	INIT_LIST_HEAD(&ctrl_info->raid_bypass_retry_list);
	spin_unlock_irqrestore(&ctrl_info->raid_bypass_retry_list_lock, flags);
}

static void pqi_aio_io_complete(struct pqi_io_request *io_request,
	void *context)
{
	struct scsi_cmnd *scmd;

	scmd = io_request->scmd;
	scsi_dma_unmap(scmd);
	if (io_request->status == -EAGAIN)
		set_host_byte(scmd, DID_IMM_RETRY);
	else if (pqi_raid_bypass_retry_needed(io_request)) {
		pqi_queue_raid_bypass_retry(io_request);
		return;
	}
	pqi_free_io_request(io_request);
	pqi_scsi_done(scmd);
}

static inline int pqi_aio_submit_scsi_cmd(struct pqi_ctrl_info *ctrl_info,
	struct pqi_scsi_dev *device, struct scsi_cmnd *scmd,
	struct pqi_queue_group *queue_group)
{
	return pqi_aio_submit_io(ctrl_info, scmd, device->aio_handle,
		scmd->cmnd, scmd->cmd_len, queue_group, NULL, false);
}

static int pqi_aio_submit_io(struct pqi_ctrl_info *ctrl_info,
	struct scsi_cmnd *scmd, u32 aio_handle, u8 *cdb,
	unsigned int cdb_length, struct pqi_queue_group *queue_group,
	struct pqi_encryption_info *encryption_info, bool raid_bypass)
{
	int rc;
	struct pqi_io_request *io_request;
	struct pqi_aio_path_request *request;

	io_request = pqi_alloc_io_request(ctrl_info);
	io_request->io_complete_callback = pqi_aio_io_complete;
	io_request->scmd = scmd;
	io_request->raid_bypass = raid_bypass;

	request = io_request->iu;
	memset(request, 0,
		offsetof(struct pqi_raid_path_request, sg_descriptors));

	request->header.iu_type = PQI_REQUEST_IU_AIO_PATH_IO;
	put_unaligned_le32(aio_handle, &request->nexus_id);
	put_unaligned_le32(scsi_bufflen(scmd), &request->buffer_length);
	request->task_attribute = SOP_TASK_ATTRIBUTE_SIMPLE;
	put_unaligned_le16(io_request->index, &request->request_id);
	request->error_index = request->request_id;
	if (cdb_length > sizeof(request->cdb))
		cdb_length = sizeof(request->cdb);
	request->cdb_length = cdb_length;
	memcpy(request->cdb, cdb, cdb_length);

	switch (scmd->sc_data_direction) {
	case DMA_TO_DEVICE:
		request->data_direction = SOP_READ_FLAG;
		break;
	case DMA_FROM_DEVICE:
		request->data_direction = SOP_WRITE_FLAG;
		break;
	case DMA_NONE:
		request->data_direction = SOP_NO_DIRECTION_FLAG;
		break;
	case DMA_BIDIRECTIONAL:
		request->data_direction = SOP_BIDIRECTIONAL;
		break;
	default:
		dev_err(&ctrl_info->pci_dev->dev,
			"unknown data direction: %d\n",
			scmd->sc_data_direction);
		break;
	}

	if (encryption_info) {
		request->encryption_enable = true;
		put_unaligned_le16(encryption_info->data_encryption_key_index,
			&request->data_encryption_key_index);
		put_unaligned_le32(encryption_info->encrypt_tweak_lower,
			&request->encrypt_tweak_lower);
		put_unaligned_le32(encryption_info->encrypt_tweak_upper,
			&request->encrypt_tweak_upper);
	}

	rc = pqi_build_aio_sg_list(ctrl_info, request, scmd, io_request);
	if (rc) {
		pqi_free_io_request(io_request);
		return SCSI_MLQUEUE_HOST_BUSY;
	}

	pqi_start_io(ctrl_info, queue_group, AIO_PATH, io_request);

	return 0;
}

static inline u16 pqi_get_hw_queue(struct pqi_ctrl_info *ctrl_info,
	struct scsi_cmnd *scmd)
{
	u16 hw_queue;

	hw_queue = blk_mq_unique_tag_to_hwq(blk_mq_unique_tag(scmd->request));
	if (hw_queue > ctrl_info->max_hw_queue_index)
		hw_queue = 0;

	return hw_queue;
}

/*
 * This function gets called just before we hand the completed SCSI request
 * back to the SML.
 */

void pqi_prep_for_scsi_done(struct scsi_cmnd *scmd)
{
	struct pqi_scsi_dev *device;

	if (!scmd->device) {
		set_host_byte(scmd, DID_NO_CONNECT);
		return;
	}

	device = scmd->device->hostdata;
	if (!device) {
		set_host_byte(scmd, DID_NO_CONNECT);
		return;
	}

	atomic_dec(&device->scsi_cmds_outstanding);
}

static int pqi_scsi_queue_command(struct Scsi_Host *shost,
	struct scsi_cmnd *scmd)
{
	int rc;
	struct pqi_ctrl_info *ctrl_info;
	struct pqi_scsi_dev *device;
	u16 hw_queue;
	struct pqi_queue_group *queue_group;
	bool raid_bypassed;

	device = scmd->device->hostdata;
	ctrl_info = shost_to_hba(shost);

	if (!device) {
		set_host_byte(scmd, DID_NO_CONNECT);
		pqi_scsi_done(scmd);
		return 0;
	}

	atomic_inc(&device->scsi_cmds_outstanding);

	if (pqi_ctrl_offline(ctrl_info) || pqi_device_in_remove(ctrl_info,
								device)) {
		set_host_byte(scmd, DID_NO_CONNECT);
		pqi_scsi_done(scmd);
		return 0;
	}

	pqi_ctrl_busy(ctrl_info);
	if (pqi_ctrl_blocked(ctrl_info) || pqi_device_in_reset(device) ||
	    pqi_ctrl_in_ofa(ctrl_info) || pqi_ctrl_in_shutdown(ctrl_info)) {
		rc = SCSI_MLQUEUE_HOST_BUSY;
		goto out;
	}

	/*
	 * This is necessary because the SML doesn't zero out this field during
	 * error recovery.
	 */
	scmd->result = 0;

	hw_queue = pqi_get_hw_queue(ctrl_info, scmd);
	queue_group = &ctrl_info->queue_groups[hw_queue];

	if (pqi_is_logical_device(device)) {
		raid_bypassed = false;
		if (device->raid_bypass_enabled &&
			!blk_rq_is_passthrough(scmd->request)) {
			rc = pqi_raid_bypass_submit_scsi_cmd(ctrl_info, device,
				scmd, queue_group);
			if (rc == 0 || rc == SCSI_MLQUEUE_HOST_BUSY)
				raid_bypassed = true;
		}
		if (!raid_bypassed)
			rc = pqi_raid_submit_scsi_cmd(ctrl_info, device, scmd,
				queue_group);
	} else {
		if (device->aio_enabled)
			rc = pqi_aio_submit_scsi_cmd(ctrl_info, device, scmd,
				queue_group);
		else
			rc = pqi_raid_submit_scsi_cmd(ctrl_info, device, scmd,
				queue_group);
	}

out:
	pqi_ctrl_unbusy(ctrl_info);
	if (rc)
		atomic_dec(&device->scsi_cmds_outstanding);

	return rc;
}

static int pqi_wait_until_queued_io_drained(struct pqi_ctrl_info *ctrl_info,
	struct pqi_queue_group *queue_group)
{
	unsigned int path;
	unsigned long flags;
	bool list_is_empty;

	for (path = 0; path < 2; path++) {
		while (1) {
			spin_lock_irqsave(
				&queue_group->submit_lock[path], flags);
			list_is_empty =
				list_empty(&queue_group->request_list[path]);
			spin_unlock_irqrestore(
				&queue_group->submit_lock[path], flags);
			if (list_is_empty)
				break;
			pqi_check_ctrl_health(ctrl_info);
			if (pqi_ctrl_offline(ctrl_info))
				return -ENXIO;
			usleep_range(1000, 2000);
		}
	}

	return 0;
}

static int pqi_wait_until_inbound_queues_empty(struct pqi_ctrl_info *ctrl_info)
{
	int rc;
	unsigned int i;
	unsigned int path;
	struct pqi_queue_group *queue_group;
	pqi_index_t iq_pi;
	pqi_index_t iq_ci;

	for (i = 0; i < ctrl_info->num_queue_groups; i++) {
		queue_group = &ctrl_info->queue_groups[i];

		rc = pqi_wait_until_queued_io_drained(ctrl_info, queue_group);
		if (rc)
			return rc;

		for (path = 0; path < 2; path++) {
			iq_pi = queue_group->iq_pi_copy[path];

			while (1) {
				iq_ci = readl(queue_group->iq_ci[path]);
				if (iq_ci == iq_pi)
					break;
				pqi_check_ctrl_health(ctrl_info);
				if (pqi_ctrl_offline(ctrl_info))
					return -ENXIO;
				usleep_range(1000, 2000);
			}
		}
	}

	return 0;
}

static void pqi_fail_io_queued_for_device(struct pqi_ctrl_info *ctrl_info,
	struct pqi_scsi_dev *device)
{
	unsigned int i;
	unsigned int path;
	struct pqi_queue_group *queue_group;
	unsigned long flags;
	struct pqi_io_request *io_request;
	struct pqi_io_request *next;
	struct scsi_cmnd *scmd;
	struct pqi_scsi_dev *scsi_device;

	for (i = 0; i < ctrl_info->num_queue_groups; i++) {
		queue_group = &ctrl_info->queue_groups[i];

		for (path = 0; path < 2; path++) {
			spin_lock_irqsave(
				&queue_group->submit_lock[path], flags);

			list_for_each_entry_safe(io_request, next,
				&queue_group->request_list[path],
				request_list_entry) {
				scmd = io_request->scmd;
				if (!scmd)
					continue;

				scsi_device = scmd->device->hostdata;
				if (scsi_device != device)
					continue;

				list_del(&io_request->request_list_entry);
				set_host_byte(scmd, DID_RESET);
				pqi_scsi_done(scmd);
			}

			spin_unlock_irqrestore(
				&queue_group->submit_lock[path], flags);
		}
	}
}

static void pqi_fail_io_queued_for_all_devices(struct pqi_ctrl_info *ctrl_info)
{
	unsigned int i;
	unsigned int path;
	struct pqi_queue_group *queue_group;
	unsigned long flags;
	struct pqi_io_request *io_request;
	struct pqi_io_request *next;
	struct scsi_cmnd *scmd;

	for (i = 0; i < ctrl_info->num_queue_groups; i++) {
		queue_group = &ctrl_info->queue_groups[i];

		for (path = 0; path < 2; path++) {
			spin_lock_irqsave(&queue_group->submit_lock[path],
						flags);

			list_for_each_entry_safe(io_request, next,
				&queue_group->request_list[path],
				request_list_entry) {

				scmd = io_request->scmd;
				if (!scmd)
					continue;

				list_del(&io_request->request_list_entry);
				set_host_byte(scmd, DID_RESET);
				pqi_scsi_done(scmd);
			}

			spin_unlock_irqrestore(
				&queue_group->submit_lock[path], flags);
		}
	}
}

static int pqi_device_wait_for_pending_io(struct pqi_ctrl_info *ctrl_info,
	struct pqi_scsi_dev *device, unsigned long timeout_secs)
{
	unsigned long timeout;

	timeout = (timeout_secs * PQI_HZ) + jiffies;

	while (atomic_read(&device->scsi_cmds_outstanding)) {
		pqi_check_ctrl_health(ctrl_info);
		if (pqi_ctrl_offline(ctrl_info))
			return -ENXIO;
		if (timeout_secs != NO_TIMEOUT) {
			if (time_after(jiffies, timeout)) {
				dev_err(&ctrl_info->pci_dev->dev,
					"timed out waiting for pending IO\n");
				return -ETIMEDOUT;
			}
		}
		usleep_range(1000, 2000);
	}

	return 0;
}

static int pqi_ctrl_wait_for_pending_io(struct pqi_ctrl_info *ctrl_info,
	unsigned long timeout_secs)
{
	bool io_pending;
	unsigned long flags;
	unsigned long timeout;
	struct pqi_scsi_dev *device;

	timeout = (timeout_secs * PQI_HZ) + jiffies;
	while (1) {
		io_pending = false;

		spin_lock_irqsave(&ctrl_info->scsi_device_list_lock, flags);
		list_for_each_entry(device, &ctrl_info->scsi_device_list,
			scsi_device_list_entry) {
			if (atomic_read(&device->scsi_cmds_outstanding)) {
				io_pending = true;
				break;
			}
		}
		spin_unlock_irqrestore(&ctrl_info->scsi_device_list_lock,
					flags);

		if (!io_pending)
			break;

		pqi_check_ctrl_health(ctrl_info);
		if (pqi_ctrl_offline(ctrl_info))
			return -ENXIO;

		if (timeout_secs != NO_TIMEOUT) {
			if (time_after(jiffies, timeout)) {
				dev_err(&ctrl_info->pci_dev->dev,
					"timed out waiting for pending IO\n");
				return -ETIMEDOUT;
			}
		}
		usleep_range(1000, 2000);
	}

	return 0;
}

static int pqi_ctrl_wait_for_pending_sync_cmds(struct pqi_ctrl_info *ctrl_info)
{
	while (atomic_read(&ctrl_info->sync_cmds_outstanding)) {
		pqi_check_ctrl_health(ctrl_info);
		if (pqi_ctrl_offline(ctrl_info))
			return -ENXIO;
		usleep_range(1000, 2000);
	}

	return 0;
}

static void pqi_lun_reset_complete(struct pqi_io_request *io_request,
	void *context)
{
	struct completion *waiting = context;

	complete(waiting);
}

#define PQI_LUN_RESET_TIMEOUT_SECS		30
#define PQI_LUN_RESET_POLL_COMPLETION_SECS	10

static int pqi_wait_for_lun_reset_completion(struct pqi_ctrl_info *ctrl_info,
	struct pqi_scsi_dev *device, struct completion *wait)
{
	int rc;

	while (1) {
		if (wait_for_completion_io_timeout(wait,
			PQI_LUN_RESET_POLL_COMPLETION_SECS * PQI_HZ)) {
			rc = 0;
			break;
		}

		pqi_check_ctrl_health(ctrl_info);
		if (pqi_ctrl_offline(ctrl_info)) {
			rc = -ENXIO;
			break;
		}
	}

	return rc;
}

static int pqi_lun_reset(struct pqi_ctrl_info *ctrl_info,
	struct pqi_scsi_dev *device)
{
	int rc;
	struct pqi_io_request *io_request;
	DECLARE_COMPLETION_ONSTACK(wait);
	struct pqi_task_management_request *request;

	io_request = pqi_alloc_io_request(ctrl_info);
	io_request->io_complete_callback = pqi_lun_reset_complete;
	io_request->context = &wait;

	request = io_request->iu;
	memset(request, 0, sizeof(*request));

	request->header.iu_type = PQI_REQUEST_IU_TASK_MANAGEMENT;
	put_unaligned_le16(sizeof(*request) - PQI_REQUEST_HEADER_LENGTH,
		&request->header.iu_length);
	put_unaligned_le16(io_request->index, &request->request_id);
	memcpy(request->lun_number, device->scsi3addr,
		sizeof(request->lun_number));
	request->task_management_function = SOP_TASK_MANAGEMENT_LUN_RESET;
	if (ctrl_info->tmf_iu_timeout_supported)
		put_unaligned_le16(PQI_LUN_RESET_TIMEOUT_SECS,
					&request->timeout);

	pqi_start_io(ctrl_info,
		&ctrl_info->queue_groups[PQI_DEFAULT_QUEUE_GROUP], RAID_PATH,
		io_request);

	rc = pqi_wait_for_lun_reset_completion(ctrl_info, device, &wait);
	if (rc == 0)
		rc = io_request->status;

	pqi_free_io_request(io_request);

	return rc;
}

/* Performs a reset at the LUN level. */

#define PQI_LUN_RESET_RETRIES			3
#define PQI_LUN_RESET_RETRY_INTERVAL_MSECS	10000
#define PQI_LUN_RESET_PENDING_IO_TIMEOUT_SECS	120

static int _pqi_device_reset(struct pqi_ctrl_info *ctrl_info,
	struct pqi_scsi_dev *device)
{
	int rc;
	unsigned int retries;
	unsigned long timeout_secs;

	for (retries = 0;;) {
		rc = pqi_lun_reset(ctrl_info, device);
		if (rc == 0 || ++retries > PQI_LUN_RESET_RETRIES)
			break;
		msleep(PQI_LUN_RESET_RETRY_INTERVAL_MSECS);
	}

	timeout_secs = rc ? PQI_LUN_RESET_PENDING_IO_TIMEOUT_SECS : NO_TIMEOUT;

	rc |= pqi_device_wait_for_pending_io(ctrl_info, device, timeout_secs);

	return rc == 0 ? SUCCESS : FAILED;
}

static int pqi_device_reset(struct pqi_ctrl_info *ctrl_info,
	struct pqi_scsi_dev *device)
{
	int rc;

	mutex_lock(&ctrl_info->lun_reset_mutex);

	pqi_ctrl_block_requests(ctrl_info);
	pqi_ctrl_wait_until_quiesced(ctrl_info);
	pqi_fail_io_queued_for_device(ctrl_info, device);
	rc = pqi_wait_until_inbound_queues_empty(ctrl_info);
	pqi_device_reset_start(device);
	pqi_ctrl_unblock_requests(ctrl_info);

	if (rc)
		rc = FAILED;
	else
		rc = _pqi_device_reset(ctrl_info, device);

	pqi_device_reset_done(device);

	mutex_unlock(&ctrl_info->lun_reset_mutex);

	return rc;
}

static int pqi_eh_device_reset_handler(struct scsi_cmnd *scmd)
{
	int rc;
	struct Scsi_Host *shost;
	struct pqi_ctrl_info *ctrl_info;
	struct pqi_scsi_dev *device;

	shost = scmd->device->host;
	ctrl_info = shost_to_hba(shost);
	device = scmd->device->hostdata;

	dev_err(&ctrl_info->pci_dev->dev,
		"resetting scsi %d:%d:%d:%d\n",
		shost->host_no, device->bus, device->target, device->lun);

	pqi_check_ctrl_health(ctrl_info);
	if (pqi_ctrl_offline(ctrl_info) ||
		pqi_device_reset_blocked(ctrl_info)) {
		rc = FAILED;
		goto out;
	}

	pqi_wait_until_ofa_finished(ctrl_info);

	atomic_inc(&ctrl_info->sync_cmds_outstanding);
	rc = pqi_device_reset(ctrl_info, device);
	atomic_dec(&ctrl_info->sync_cmds_outstanding);

out:
	dev_err(&ctrl_info->pci_dev->dev,
		"reset of scsi %d:%d:%d:%d: %s\n",
		shost->host_no, device->bus, device->target, device->lun,
		rc == SUCCESS ? "SUCCESS" : "FAILED");

	return rc;
}

static int pqi_slave_alloc(struct scsi_device *sdev)
{
	struct pqi_scsi_dev *device;
	unsigned long flags;
	struct pqi_ctrl_info *ctrl_info;
	struct scsi_target *starget;
	struct sas_rphy *rphy;

	ctrl_info = shost_to_hba(sdev->host);

	spin_lock_irqsave(&ctrl_info->scsi_device_list_lock, flags);

	if (sdev_channel(sdev) == PQI_PHYSICAL_DEVICE_BUS) {
		starget = scsi_target(sdev);
		rphy = target_to_rphy(starget);
		device = pqi_find_device_by_sas_rphy(ctrl_info, rphy);
		if (device) {
			device->target = sdev_id(sdev);
			device->lun = sdev->lun;
			device->target_lun_valid = true;
		}
	} else {
		device = pqi_find_scsi_dev(ctrl_info, sdev_channel(sdev),
			sdev_id(sdev), sdev->lun);
	}

	if (device) {
		sdev->hostdata = device;
		device->sdev = sdev;
		if (device->queue_depth) {
			device->advertised_queue_depth = device->queue_depth;
			scsi_change_queue_depth(sdev,
				device->advertised_queue_depth);
		}
		if (pqi_is_logical_device(device))
			pqi_disable_write_same(sdev);
		else
			sdev->allow_restart = 1;
	}

	spin_unlock_irqrestore(&ctrl_info->scsi_device_list_lock, flags);

	return 0;
}

static int pqi_map_queues(struct Scsi_Host *shost)
{
	struct pqi_ctrl_info *ctrl_info = shost_to_hba(shost);

	return blk_mq_pci_map_queues(&shost->tag_set.map[HCTX_TYPE_DEFAULT],
					ctrl_info->pci_dev, 0);
}

static int pqi_getpciinfo_ioctl(struct pqi_ctrl_info *ctrl_info,
	void __user *arg)
{
	struct pci_dev *pci_dev;
	u32 subsystem_vendor;
	u32 subsystem_device;
	cciss_pci_info_struct pciinfo;

	if (!arg)
		return -EINVAL;

	pci_dev = ctrl_info->pci_dev;

	pciinfo.domain = pci_domain_nr(pci_dev->bus);
	pciinfo.bus = pci_dev->bus->number;
	pciinfo.dev_fn = pci_dev->devfn;
	subsystem_vendor = pci_dev->subsystem_vendor;
	subsystem_device = pci_dev->subsystem_device;
	pciinfo.board_id = ((subsystem_device << 16) & 0xffff0000) |
		subsystem_vendor;

	if (copy_to_user(arg, &pciinfo, sizeof(pciinfo)))
		return -EFAULT;

	return 0;
}

static int pqi_getdrivver_ioctl(void __user *arg)
{
	u32 version;

	if (!arg)
		return -EINVAL;

	version = (DRIVER_MAJOR << 28) | (DRIVER_MINOR << 24) |
		(DRIVER_RELEASE << 16) | DRIVER_REVISION;

	if (copy_to_user(arg, &version, sizeof(version)))
		return -EFAULT;

	return 0;
}

struct ciss_error_info {
	u8	scsi_status;
	int	command_status;
	size_t	sense_data_length;
};

static void pqi_error_info_to_ciss(struct pqi_raid_error_info *pqi_error_info,
	struct ciss_error_info *ciss_error_info)
{
	int ciss_cmd_status;
	size_t sense_data_length;

	switch (pqi_error_info->data_out_result) {
	case PQI_DATA_IN_OUT_GOOD:
		ciss_cmd_status = CISS_CMD_STATUS_SUCCESS;
		break;
	case PQI_DATA_IN_OUT_UNDERFLOW:
		ciss_cmd_status = CISS_CMD_STATUS_DATA_UNDERRUN;
		break;
	case PQI_DATA_IN_OUT_BUFFER_OVERFLOW:
		ciss_cmd_status = CISS_CMD_STATUS_DATA_OVERRUN;
		break;
	case PQI_DATA_IN_OUT_PROTOCOL_ERROR:
	case PQI_DATA_IN_OUT_BUFFER_ERROR:
	case PQI_DATA_IN_OUT_BUFFER_OVERFLOW_DESCRIPTOR_AREA:
	case PQI_DATA_IN_OUT_BUFFER_OVERFLOW_BRIDGE:
	case PQI_DATA_IN_OUT_ERROR:
		ciss_cmd_status = CISS_CMD_STATUS_PROTOCOL_ERROR;
		break;
	case PQI_DATA_IN_OUT_HARDWARE_ERROR:
	case PQI_DATA_IN_OUT_PCIE_FABRIC_ERROR:
	case PQI_DATA_IN_OUT_PCIE_COMPLETION_TIMEOUT:
	case PQI_DATA_IN_OUT_PCIE_COMPLETER_ABORT_RECEIVED:
	case PQI_DATA_IN_OUT_PCIE_UNSUPPORTED_REQUEST_RECEIVED:
	case PQI_DATA_IN_OUT_PCIE_ECRC_CHECK_FAILED:
	case PQI_DATA_IN_OUT_PCIE_UNSUPPORTED_REQUEST:
	case PQI_DATA_IN_OUT_PCIE_ACS_VIOLATION:
	case PQI_DATA_IN_OUT_PCIE_TLP_PREFIX_BLOCKED:
	case PQI_DATA_IN_OUT_PCIE_POISONED_MEMORY_READ:
		ciss_cmd_status = CISS_CMD_STATUS_HARDWARE_ERROR;
		break;
	case PQI_DATA_IN_OUT_UNSOLICITED_ABORT:
		ciss_cmd_status = CISS_CMD_STATUS_UNSOLICITED_ABORT;
		break;
	case PQI_DATA_IN_OUT_ABORTED:
		ciss_cmd_status = CISS_CMD_STATUS_ABORTED;
		break;
	case PQI_DATA_IN_OUT_TIMEOUT:
		ciss_cmd_status = CISS_CMD_STATUS_TIMEOUT;
		break;
	default:
		ciss_cmd_status = CISS_CMD_STATUS_TARGET_STATUS;
		break;
	}

	sense_data_length =
		get_unaligned_le16(&pqi_error_info->sense_data_length);
	if (sense_data_length == 0)
		sense_data_length =
		get_unaligned_le16(&pqi_error_info->response_data_length);
	if (sense_data_length)
		if (sense_data_length > sizeof(pqi_error_info->data))
			sense_data_length = sizeof(pqi_error_info->data);

	ciss_error_info->scsi_status = pqi_error_info->status;
	ciss_error_info->command_status = ciss_cmd_status;
	ciss_error_info->sense_data_length = sense_data_length;
}

static int pqi_passthru_ioctl(struct pqi_ctrl_info *ctrl_info, void __user *arg)
{
	int rc;
	char *kernel_buffer = NULL;
	u16 iu_length;
	size_t sense_data_length;
	IOCTL_Command_struct iocommand;
	struct pqi_raid_path_request request;
	struct pqi_raid_error_info pqi_error_info;
	struct ciss_error_info ciss_error_info;

	if (pqi_ctrl_offline(ctrl_info))
		return -ENXIO;
	if (!arg)
		return -EINVAL;
	if (!capable(CAP_SYS_RAWIO))
		return -EPERM;
	if (copy_from_user(&iocommand, arg, sizeof(iocommand)))
		return -EFAULT;
	if (iocommand.buf_size < 1 &&
		iocommand.Request.Type.Direction != XFER_NONE)
		return -EINVAL;
	if (iocommand.Request.CDBLen > sizeof(request.cdb))
		return -EINVAL;
	if (iocommand.Request.Type.Type != TYPE_CMD)
		return -EINVAL;

	switch (iocommand.Request.Type.Direction) {
	case XFER_NONE:
	case XFER_WRITE:
	case XFER_READ:
	case XFER_READ | XFER_WRITE:
		break;
	default:
		return -EINVAL;
	}

	if (iocommand.buf_size > 0) {
		kernel_buffer = kmalloc(iocommand.buf_size, GFP_KERNEL);
		if (!kernel_buffer)
			return -ENOMEM;
		if (iocommand.Request.Type.Direction & XFER_WRITE) {
			if (copy_from_user(kernel_buffer, iocommand.buf,
				iocommand.buf_size)) {
				rc = -EFAULT;
				goto out;
			}
		} else {
			memset(kernel_buffer, 0, iocommand.buf_size);
		}
	}

	memset(&request, 0, sizeof(request));

	request.header.iu_type = PQI_REQUEST_IU_RAID_PATH_IO;
	iu_length = offsetof(struct pqi_raid_path_request, sg_descriptors) -
		PQI_REQUEST_HEADER_LENGTH;
	memcpy(request.lun_number, iocommand.LUN_info.LunAddrBytes,
		sizeof(request.lun_number));
	memcpy(request.cdb, iocommand.Request.CDB, iocommand.Request.CDBLen);
	request.additional_cdb_bytes_usage = SOP_ADDITIONAL_CDB_BYTES_0;

	switch (iocommand.Request.Type.Direction) {
	case XFER_NONE:
		request.data_direction = SOP_NO_DIRECTION_FLAG;
		break;
	case XFER_WRITE:
		request.data_direction = SOP_WRITE_FLAG;
		break;
	case XFER_READ:
		request.data_direction = SOP_READ_FLAG;
		break;
	case XFER_READ | XFER_WRITE:
		request.data_direction = SOP_BIDIRECTIONAL;
		break;
	}

	request.task_attribute = SOP_TASK_ATTRIBUTE_SIMPLE;

	if (iocommand.buf_size > 0) {
		put_unaligned_le32(iocommand.buf_size, &request.buffer_length);

		rc = pqi_map_single(ctrl_info->pci_dev,
			&request.sg_descriptors[0], kernel_buffer,
			iocommand.buf_size, DMA_BIDIRECTIONAL);
		if (rc)
			goto out;

		iu_length += sizeof(request.sg_descriptors[0]);
	}

	put_unaligned_le16(iu_length, &request.header.iu_length);

	if (ctrl_info->raid_iu_timeout_supported)
		put_unaligned_le32(iocommand.Request.Timeout, &request.timeout);

	rc = pqi_submit_raid_request_synchronous(ctrl_info, &request.header,
		PQI_SYNC_FLAGS_INTERRUPTABLE, &pqi_error_info, NO_TIMEOUT);

	if (iocommand.buf_size > 0)
		pqi_pci_unmap(ctrl_info->pci_dev, request.sg_descriptors, 1,
			DMA_BIDIRECTIONAL);

	memset(&iocommand.error_info, 0, sizeof(iocommand.error_info));

	if (rc == 0) {
		pqi_error_info_to_ciss(&pqi_error_info, &ciss_error_info);
		iocommand.error_info.ScsiStatus = ciss_error_info.scsi_status;
		iocommand.error_info.CommandStatus =
			ciss_error_info.command_status;
		sense_data_length = ciss_error_info.sense_data_length;
		if (sense_data_length) {
			if (sense_data_length >
				sizeof(iocommand.error_info.SenseInfo))
				sense_data_length =
					sizeof(iocommand.error_info.SenseInfo);
			memcpy(iocommand.error_info.SenseInfo,
				pqi_error_info.data, sense_data_length);
			iocommand.error_info.SenseLen = sense_data_length;
		}
	}

	if (copy_to_user(arg, &iocommand, sizeof(iocommand))) {
		rc = -EFAULT;
		goto out;
	}

	if (rc == 0 && iocommand.buf_size > 0 &&
		(iocommand.Request.Type.Direction & XFER_READ)) {
		if (copy_to_user(iocommand.buf, kernel_buffer,
			iocommand.buf_size)) {
			rc = -EFAULT;
		}
	}

out:
	kfree(kernel_buffer);

	return rc;
}

static int pqi_ioctl(struct scsi_device *sdev, unsigned int cmd,
		     void __user *arg)
{
	int rc;
	struct pqi_ctrl_info *ctrl_info;

	ctrl_info = shost_to_hba(sdev->host);

	if (pqi_ctrl_in_ofa(ctrl_info) || pqi_ctrl_in_shutdown(ctrl_info))
		return -EBUSY;

	switch (cmd) {
	case CCISS_DEREGDISK:
	case CCISS_REGNEWDISK:
	case CCISS_REGNEWD:
		rc = pqi_scan_scsi_devices(ctrl_info);
		break;
	case CCISS_GETPCIINFO:
		rc = pqi_getpciinfo_ioctl(ctrl_info, arg);
		break;
	case CCISS_GETDRIVVER:
		rc = pqi_getdrivver_ioctl(arg);
		break;
	case CCISS_PASSTHRU:
		rc = pqi_passthru_ioctl(ctrl_info, arg);
		break;
	default:
		rc = -EINVAL;
		break;
	}

	return rc;
}

static ssize_t pqi_firmware_version_show(struct device *dev,
	struct device_attribute *attr, char *buffer)
{
	struct Scsi_Host *shost;
	struct pqi_ctrl_info *ctrl_info;

	shost = class_to_shost(dev);
	ctrl_info = shost_to_hba(shost);

	return snprintf(buffer, PAGE_SIZE, "%s\n", ctrl_info->firmware_version);
}

static ssize_t pqi_driver_version_show(struct device *dev,
	struct device_attribute *attr, char *buffer)
{
<<<<<<< HEAD
	return snprintf(buffer, PAGE_SIZE,
		"%s\n", DRIVER_VERSION BUILD_TIMESTAMP);
=======
	return snprintf(buffer, PAGE_SIZE, "%s\n",
			DRIVER_VERSION BUILD_TIMESTAMP);
>>>>>>> 41ace374
}

static ssize_t pqi_serial_number_show(struct device *dev,
	struct device_attribute *attr, char *buffer)
{
	struct Scsi_Host *shost;
	struct pqi_ctrl_info *ctrl_info;

	shost = class_to_shost(dev);
	ctrl_info = shost_to_hba(shost);

	return snprintf(buffer, PAGE_SIZE, "%s\n", ctrl_info->serial_number);
}

static ssize_t pqi_model_show(struct device *dev,
	struct device_attribute *attr, char *buffer)
{
	struct Scsi_Host *shost;
	struct pqi_ctrl_info *ctrl_info;

	shost = class_to_shost(dev);
	ctrl_info = shost_to_hba(shost);

	return snprintf(buffer, PAGE_SIZE, "%s\n", ctrl_info->model);
}

static ssize_t pqi_vendor_show(struct device *dev,
	struct device_attribute *attr, char *buffer)
{
	struct Scsi_Host *shost;
	struct pqi_ctrl_info *ctrl_info;

	shost = class_to_shost(dev);
	ctrl_info = shost_to_hba(shost);

	return snprintf(buffer, PAGE_SIZE, "%s\n", ctrl_info->vendor);
}

static ssize_t pqi_host_rescan_store(struct device *dev,
	struct device_attribute *attr, const char *buffer, size_t count)
{
	struct Scsi_Host *shost = class_to_shost(dev);

	pqi_scan_start(shost);

	return count;
}

static ssize_t pqi_lockup_action_show(struct device *dev,
	struct device_attribute *attr, char *buffer)
{
	int count = 0;
	unsigned int i;

	for (i = 0; i < ARRAY_SIZE(pqi_lockup_actions); i++) {
		if (pqi_lockup_actions[i].action == pqi_lockup_action)
			count += snprintf(buffer + count, PAGE_SIZE - count,
				"[%s] ", pqi_lockup_actions[i].name);
		else
			count += snprintf(buffer + count, PAGE_SIZE - count,
				"%s ", pqi_lockup_actions[i].name);
	}

	count += snprintf(buffer + count, PAGE_SIZE - count, "\n");

	return count;
}

static ssize_t pqi_lockup_action_store(struct device *dev,
	struct device_attribute *attr, const char *buffer, size_t count)
{
	unsigned int i;
	char *action_name;
	char action_name_buffer[32];

	strlcpy(action_name_buffer, buffer, sizeof(action_name_buffer));
	action_name = strstrip(action_name_buffer);

	for (i = 0; i < ARRAY_SIZE(pqi_lockup_actions); i++) {
		if (strcmp(action_name, pqi_lockup_actions[i].name) == 0) {
			pqi_lockup_action = pqi_lockup_actions[i].action;
			return count;
		}
	}

	return -EINVAL;
}

static DEVICE_ATTR(driver_version, 0444, pqi_driver_version_show, NULL);
static DEVICE_ATTR(firmware_version, 0444, pqi_firmware_version_show, NULL);
static DEVICE_ATTR(model, 0444, pqi_model_show, NULL);
static DEVICE_ATTR(serial_number, 0444, pqi_serial_number_show, NULL);
static DEVICE_ATTR(vendor, 0444, pqi_vendor_show, NULL);
static DEVICE_ATTR(rescan, 0200, NULL, pqi_host_rescan_store);
static DEVICE_ATTR(lockup_action, 0644,
	pqi_lockup_action_show, pqi_lockup_action_store);

static struct device_attribute *pqi_shost_attrs[] = {
	&dev_attr_driver_version,
	&dev_attr_firmware_version,
	&dev_attr_model,
	&dev_attr_serial_number,
	&dev_attr_vendor,
	&dev_attr_rescan,
	&dev_attr_lockup_action,
	NULL
};

static ssize_t pqi_unique_id_show(struct device *dev,
	struct device_attribute *attr, char *buffer)
{
	struct pqi_ctrl_info *ctrl_info;
	struct scsi_device *sdev;
	struct pqi_scsi_dev *device;
	unsigned long flags;
	u8 unique_id[16];

	sdev = to_scsi_device(dev);
	ctrl_info = shost_to_hba(sdev->host);

	spin_lock_irqsave(&ctrl_info->scsi_device_list_lock, flags);

	device = sdev->hostdata;
	if (!device) {
		spin_unlock_irqrestore(&ctrl_info->scsi_device_list_lock,
			flags);
		return -ENODEV;
	}

	if (device->is_physical_device) {
		memset(unique_id, 0, 8);
		memcpy(unique_id + 8, &device->wwid, sizeof(device->wwid));
	} else {
		memcpy(unique_id, device->volume_id, sizeof(device->volume_id));
	}

	spin_unlock_irqrestore(&ctrl_info->scsi_device_list_lock, flags);

	return snprintf(buffer, PAGE_SIZE,
		"%02X%02X%02X%02X%02X%02X%02X%02X%02X%02X%02X%02X%02X%02X%02X%02X\n",
		unique_id[0], unique_id[1], unique_id[2], unique_id[3],
		unique_id[4], unique_id[5], unique_id[6], unique_id[7],
		unique_id[8], unique_id[9], unique_id[10], unique_id[11],
		unique_id[12], unique_id[13], unique_id[14], unique_id[15]);
}

static ssize_t pqi_lunid_show(struct device *dev,
	struct device_attribute *attr, char *buffer)
{
	struct pqi_ctrl_info *ctrl_info;
	struct scsi_device *sdev;
	struct pqi_scsi_dev *device;
	unsigned long flags;
	u8 lunid[8];

	sdev = to_scsi_device(dev);
	ctrl_info = shost_to_hba(sdev->host);

	spin_lock_irqsave(&ctrl_info->scsi_device_list_lock, flags);

	device = sdev->hostdata;
	if (!device) {
		spin_unlock_irqrestore(&ctrl_info->scsi_device_list_lock,
			flags);
		return -ENODEV;
	}

	memcpy(lunid, device->scsi3addr, sizeof(lunid));

	spin_unlock_irqrestore(&ctrl_info->scsi_device_list_lock, flags);

	return snprintf(buffer, PAGE_SIZE, "0x%8phN\n", lunid);
}

#define MAX_PATHS	8

static ssize_t pqi_path_info_show(struct device *dev,
	struct device_attribute *attr, char *buf)
{
	struct pqi_ctrl_info *ctrl_info;
	struct scsi_device *sdev;
	struct pqi_scsi_dev *device;
	unsigned long flags;
	int i;
	int output_len = 0;
	u8 box;
	u8 bay;
	u8 path_map_index;
	char *active;
	u8 phys_connector[2];

	sdev = to_scsi_device(dev);
	ctrl_info = shost_to_hba(sdev->host);

	spin_lock_irqsave(&ctrl_info->scsi_device_list_lock, flags);

	device = sdev->hostdata;
	if (!device) {
		spin_unlock_irqrestore(&ctrl_info->scsi_device_list_lock,
			flags);
		return -ENODEV;
	}

	bay = device->bay;
	for (i = 0; i < MAX_PATHS; i++) {
		path_map_index = 1 << i;
		if (i == device->active_path_index)
			active = "Active";
		else if (device->path_map & path_map_index)
			active = "Inactive";
		else
			continue;

		output_len += scnprintf(buf + output_len,
					PAGE_SIZE - output_len,
					"[%d:%d:%d:%d] %20.20s ",
					ctrl_info->scsi_host->host_no,
					device->bus, device->target,
					device->lun,
					scsi_device_type(device->devtype));

		if (device->devtype == TYPE_RAID ||
			pqi_is_logical_device(device))
			goto end_buffer;

		memcpy(&phys_connector, &device->phys_connector[i],
			sizeof(phys_connector));
		if (phys_connector[0] < '0')
			phys_connector[0] = '0';
		if (phys_connector[1] < '0')
			phys_connector[1] = '0';

		output_len += scnprintf(buf + output_len,
					PAGE_SIZE - output_len,
					"PORT: %.2s ", phys_connector);

		box = device->box[i];
		if (box != 0 && box != 0xFF)
			output_len += scnprintf(buf + output_len,
						PAGE_SIZE - output_len,
						"BOX: %hhu ", box);

		if ((device->devtype == TYPE_DISK ||
			device->devtype == TYPE_ZBC) &&
			pqi_expose_device(device))
			output_len += scnprintf(buf + output_len,
						PAGE_SIZE - output_len,
						"BAY: %hhu ", bay);

end_buffer:
		output_len += scnprintf(buf + output_len,
					PAGE_SIZE - output_len,
					"%s\n", active);
	}

	spin_unlock_irqrestore(&ctrl_info->scsi_device_list_lock, flags);

	return output_len;
}

static ssize_t pqi_sas_address_show(struct device *dev,
	struct device_attribute *attr, char *buffer)
{
	struct pqi_ctrl_info *ctrl_info;
	struct scsi_device *sdev;
	struct pqi_scsi_dev *device;
	unsigned long flags;
	u64 sas_address;

	sdev = to_scsi_device(dev);
	ctrl_info = shost_to_hba(sdev->host);

	spin_lock_irqsave(&ctrl_info->scsi_device_list_lock, flags);

	device = sdev->hostdata;
	if (pqi_is_logical_device(device)) {
		spin_unlock_irqrestore(&ctrl_info->scsi_device_list_lock,
			flags);
		return -ENODEV;
	}

	sas_address = device->sas_address;

	spin_unlock_irqrestore(&ctrl_info->scsi_device_list_lock, flags);

	return snprintf(buffer, PAGE_SIZE, "0x%016llx\n", sas_address);
}

static ssize_t pqi_ssd_smart_path_enabled_show(struct device *dev,
	struct device_attribute *attr, char *buffer)
{
	struct pqi_ctrl_info *ctrl_info;
	struct scsi_device *sdev;
	struct pqi_scsi_dev *device;
	unsigned long flags;

	sdev = to_scsi_device(dev);
	ctrl_info = shost_to_hba(sdev->host);

	spin_lock_irqsave(&ctrl_info->scsi_device_list_lock, flags);

	device = sdev->hostdata;
	buffer[0] = device->raid_bypass_enabled ? '1' : '0';
	buffer[1] = '\n';
	buffer[2] = '\0';

	spin_unlock_irqrestore(&ctrl_info->scsi_device_list_lock, flags);

	return 2;
}

static ssize_t pqi_raid_level_show(struct device *dev,
	struct device_attribute *attr, char *buffer)
{
	struct pqi_ctrl_info *ctrl_info;
	struct scsi_device *sdev;
	struct pqi_scsi_dev *device;
	unsigned long flags;
	char *raid_level;

	sdev = to_scsi_device(dev);
	ctrl_info = shost_to_hba(sdev->host);

	spin_lock_irqsave(&ctrl_info->scsi_device_list_lock, flags);

	device = sdev->hostdata;

	if (pqi_is_logical_device(device))
		raid_level = pqi_raid_level_to_string(device->raid_level);
	else
		raid_level = "N/A";

	spin_unlock_irqrestore(&ctrl_info->scsi_device_list_lock, flags);

	return snprintf(buffer, PAGE_SIZE, "%s\n", raid_level);
}

static DEVICE_ATTR(lunid, 0444, pqi_lunid_show, NULL);
static DEVICE_ATTR(unique_id, 0444, pqi_unique_id_show, NULL);
static DEVICE_ATTR(path_info, 0444, pqi_path_info_show, NULL);
static DEVICE_ATTR(sas_address, 0444, pqi_sas_address_show, NULL);
static DEVICE_ATTR(ssd_smart_path_enabled, 0444,
	pqi_ssd_smart_path_enabled_show, NULL);
static DEVICE_ATTR(raid_level, 0444, pqi_raid_level_show, NULL);

static struct device_attribute *pqi_sdev_attrs[] = {
	&dev_attr_lunid,
	&dev_attr_unique_id,
	&dev_attr_path_info,
	&dev_attr_sas_address,
	&dev_attr_ssd_smart_path_enabled,
	&dev_attr_raid_level,
	NULL
};

static struct scsi_host_template pqi_driver_template = {
	.module = THIS_MODULE,
	.name = DRIVER_NAME_SHORT,
	.proc_name = DRIVER_NAME_SHORT,
	.queuecommand = pqi_scsi_queue_command,
	.scan_start = pqi_scan_start,
	.scan_finished = pqi_scan_finished,
	.this_id = -1,
	.eh_device_reset_handler = pqi_eh_device_reset_handler,
	.ioctl = pqi_ioctl,
	.slave_alloc = pqi_slave_alloc,
	.map_queues = pqi_map_queues,
	.sdev_attrs = pqi_sdev_attrs,
	.shost_attrs = pqi_shost_attrs,
};

static int pqi_register_scsi(struct pqi_ctrl_info *ctrl_info)
{
	int rc;
	struct Scsi_Host *shost;

	shost = scsi_host_alloc(&pqi_driver_template, sizeof(ctrl_info));
	if (!shost) {
		dev_err(&ctrl_info->pci_dev->dev,
			"scsi_host_alloc failed for controller %u\n",
			ctrl_info->ctrl_id);
		return -ENOMEM;
	}

	shost->io_port = 0;
	shost->n_io_port = 0;
	shost->this_id = -1;
	shost->max_channel = PQI_MAX_BUS;
	shost->max_cmd_len = MAX_COMMAND_SIZE;
	shost->max_lun = ~0;
	shost->max_id = ~0;
	shost->max_sectors = ctrl_info->max_sectors;
	shost->can_queue = ctrl_info->scsi_ml_can_queue;
	shost->cmd_per_lun = shost->can_queue;
	shost->sg_tablesize = ctrl_info->sg_tablesize;
	shost->transportt = pqi_sas_transport_template;
	shost->irq = pci_irq_vector(ctrl_info->pci_dev, 0);
	shost->unique_id = shost->irq;
	shost->nr_hw_queues = ctrl_info->num_queue_groups;
	shost->hostdata[0] = (unsigned long)ctrl_info;

	rc = scsi_add_host(shost, &ctrl_info->pci_dev->dev);
	if (rc) {
		dev_err(&ctrl_info->pci_dev->dev,
			"scsi_add_host failed for controller %u\n",
			ctrl_info->ctrl_id);
		goto free_host;
	}

	rc = pqi_add_sas_host(shost, ctrl_info);
	if (rc) {
		dev_err(&ctrl_info->pci_dev->dev,
			"add SAS host failed for controller %u\n",
			ctrl_info->ctrl_id);
		goto remove_host;
	}

	ctrl_info->scsi_host = shost;

	return 0;

remove_host:
	scsi_remove_host(shost);
free_host:
	scsi_host_put(shost);

	return rc;
}

static void pqi_unregister_scsi(struct pqi_ctrl_info *ctrl_info)
{
	struct Scsi_Host *shost;

	pqi_delete_sas_host(ctrl_info);

	shost = ctrl_info->scsi_host;
	if (!shost)
		return;

	scsi_remove_host(shost);
	scsi_host_put(shost);
}

static int pqi_wait_for_pqi_reset_completion(struct pqi_ctrl_info *ctrl_info)
{
	int rc = 0;
	struct pqi_device_registers __iomem *pqi_registers;
	unsigned long timeout;
	unsigned int timeout_msecs;
	union pqi_reset_register reset_reg;

	pqi_registers = ctrl_info->pqi_registers;
	timeout_msecs = readw(&pqi_registers->max_reset_timeout) * 100;
	timeout = msecs_to_jiffies(timeout_msecs) + jiffies;

	while (1) {
		msleep(PQI_RESET_POLL_INTERVAL_MSECS);
		reset_reg.all_bits = readl(&pqi_registers->device_reset);
		if (reset_reg.bits.reset_action == PQI_RESET_ACTION_COMPLETED)
			break;
		pqi_check_ctrl_health(ctrl_info);
		if (pqi_ctrl_offline(ctrl_info)) {
			rc = -ENXIO;
			break;
		}
		if (time_after(jiffies, timeout)) {
			rc = -ETIMEDOUT;
			break;
		}
	}

	return rc;
}

static int pqi_reset(struct pqi_ctrl_info *ctrl_info)
{
	int rc;
	union pqi_reset_register reset_reg;

	if (ctrl_info->pqi_reset_quiesce_supported) {
		rc = sis_pqi_reset_quiesce(ctrl_info);
		if (rc) {
			dev_err(&ctrl_info->pci_dev->dev,
				"PQI reset failed during quiesce with error %d\n",
				rc);
			return rc;
		}
	}

	reset_reg.all_bits = 0;
	reset_reg.bits.reset_type = PQI_RESET_TYPE_HARD_RESET;
	reset_reg.bits.reset_action = PQI_RESET_ACTION_RESET;

	writel(reset_reg.all_bits, &ctrl_info->pqi_registers->device_reset);

	rc = pqi_wait_for_pqi_reset_completion(ctrl_info);
	if (rc)
		dev_err(&ctrl_info->pci_dev->dev,
			"PQI reset failed with error %d\n", rc);

	return rc;
}

static int pqi_get_ctrl_serial_number(struct pqi_ctrl_info *ctrl_info)
{
	int rc;
	struct bmic_sense_subsystem_info *sense_info;

	sense_info = kzalloc(sizeof(*sense_info), GFP_KERNEL);
	if (!sense_info)
		return -ENOMEM;

	rc = pqi_sense_subsystem_info(ctrl_info, sense_info);
	if (rc)
		goto out;

	memcpy(ctrl_info->serial_number, sense_info->ctrl_serial_number,
		sizeof(sense_info->ctrl_serial_number));
	ctrl_info->serial_number[sizeof(sense_info->ctrl_serial_number)] = '\0';

out:
	kfree(sense_info);

	return rc;
}

static int pqi_get_ctrl_product_details(struct pqi_ctrl_info *ctrl_info)
{
	int rc;
	struct bmic_identify_controller *identify;

	identify = kmalloc(sizeof(*identify), GFP_KERNEL);
	if (!identify)
		return -ENOMEM;

	rc = pqi_identify_controller(ctrl_info, identify);
	if (rc)
		goto out;

	memcpy(ctrl_info->firmware_version, identify->firmware_version,
		sizeof(identify->firmware_version));
	ctrl_info->firmware_version[sizeof(identify->firmware_version)] = '\0';
	snprintf(ctrl_info->firmware_version +
		strlen(ctrl_info->firmware_version),
		sizeof(ctrl_info->firmware_version),
		"-%u", get_unaligned_le16(&identify->firmware_build_number));

	memcpy(ctrl_info->model, identify->product_id,
		sizeof(identify->product_id));
	ctrl_info->model[sizeof(identify->product_id)] = '\0';

	memcpy(ctrl_info->vendor, identify->vendor_id,
		sizeof(identify->vendor_id));
	ctrl_info->vendor[sizeof(identify->vendor_id)] = '\0';

out:
	kfree(identify);

	return rc;
}

struct pqi_config_table_section_info {
	struct pqi_ctrl_info *ctrl_info;
	void		*section;
	u32		section_offset;
	void __iomem	*section_iomem_addr;
};

static inline bool pqi_is_firmware_feature_supported(
	struct pqi_config_table_firmware_features *firmware_features,
	unsigned int bit_position)
{
	unsigned int byte_index;

	byte_index = bit_position / BITS_PER_BYTE;

	if (byte_index >= le16_to_cpu(firmware_features->num_elements))
		return false;

	return firmware_features->features_supported[byte_index] &
		(1 << (bit_position % BITS_PER_BYTE)) ? true : false;
}

static inline bool pqi_is_firmware_feature_enabled(
	struct pqi_config_table_firmware_features *firmware_features,
	void __iomem *firmware_features_iomem_addr,
	unsigned int bit_position)
{
	unsigned int byte_index;
	u8 __iomem *features_enabled_iomem_addr;

	byte_index = (bit_position / BITS_PER_BYTE) +
		(le16_to_cpu(firmware_features->num_elements) * 2);

	features_enabled_iomem_addr = firmware_features_iomem_addr +
		offsetof(struct pqi_config_table_firmware_features,
			features_supported) + byte_index;

	return *((__force u8 *)features_enabled_iomem_addr) &
		(1 << (bit_position % BITS_PER_BYTE)) ? true : false;
}

static inline void pqi_request_firmware_feature(
	struct pqi_config_table_firmware_features *firmware_features,
	unsigned int bit_position)
{
	unsigned int byte_index;

	byte_index = (bit_position / BITS_PER_BYTE) +
		le16_to_cpu(firmware_features->num_elements);

	firmware_features->features_supported[byte_index] |=
		(1 << (bit_position % BITS_PER_BYTE));
}

static int pqi_config_table_update(struct pqi_ctrl_info *ctrl_info,
	u16 first_section, u16 last_section)
{
	struct pqi_vendor_general_request request;

	memset(&request, 0, sizeof(request));

	request.header.iu_type = PQI_REQUEST_IU_VENDOR_GENERAL;
	put_unaligned_le16(sizeof(request) - PQI_REQUEST_HEADER_LENGTH,
		&request.header.iu_length);
	put_unaligned_le16(PQI_VENDOR_GENERAL_CONFIG_TABLE_UPDATE,
		&request.function_code);
	put_unaligned_le16(first_section,
		&request.data.config_table_update.first_section);
	put_unaligned_le16(last_section,
		&request.data.config_table_update.last_section);

	return pqi_submit_raid_request_synchronous(ctrl_info, &request.header,
		0, NULL, NO_TIMEOUT);
}

static int pqi_enable_firmware_features(struct pqi_ctrl_info *ctrl_info,
	struct pqi_config_table_firmware_features *firmware_features,
	void __iomem *firmware_features_iomem_addr)
{
	void *features_requested;
	void __iomem *features_requested_iomem_addr;

	features_requested = firmware_features->features_supported +
		le16_to_cpu(firmware_features->num_elements);

	features_requested_iomem_addr = firmware_features_iomem_addr +
		(features_requested - (void *)firmware_features);

	memcpy_toio(features_requested_iomem_addr, features_requested,
		le16_to_cpu(firmware_features->num_elements));

	return pqi_config_table_update(ctrl_info,
		PQI_CONFIG_TABLE_SECTION_FIRMWARE_FEATURES,
		PQI_CONFIG_TABLE_SECTION_FIRMWARE_FEATURES);
}

struct pqi_firmware_feature {
	char		*feature_name;
	unsigned int	feature_bit;
	bool		supported;
	bool		enabled;
	void (*feature_status)(struct pqi_ctrl_info *ctrl_info,
		struct pqi_firmware_feature *firmware_feature);
};

static void pqi_firmware_feature_status(struct pqi_ctrl_info *ctrl_info,
	struct pqi_firmware_feature *firmware_feature)
{
	if (!firmware_feature->supported) {
		dev_info(&ctrl_info->pci_dev->dev, "%s not supported by controller\n",
			firmware_feature->feature_name);
		return;
	}

	if (firmware_feature->enabled) {
		dev_info(&ctrl_info->pci_dev->dev,
			"%s enabled\n", firmware_feature->feature_name);
		return;
	}

	dev_err(&ctrl_info->pci_dev->dev, "failed to enable %s\n",
		firmware_feature->feature_name);
}

static void pqi_ctrl_update_feature_flags(struct pqi_ctrl_info *ctrl_info,
	struct pqi_firmware_feature *firmware_feature)
{
	switch (firmware_feature->feature_bit) {
	case PQI_FIRMWARE_FEATURE_SOFT_RESET_HANDSHAKE:
		ctrl_info->soft_reset_handshake_supported =
			firmware_feature->enabled;
		break;
	case PQI_FIRMWARE_FEATURE_RAID_IU_TIMEOUT:
		ctrl_info->raid_iu_timeout_supported =
			firmware_feature->enabled;
		break;
	case PQI_FIRMWARE_FEATURE_TMF_IU_TIMEOUT:
		ctrl_info->tmf_iu_timeout_supported =
			firmware_feature->enabled;
		break;
	}

	pqi_firmware_feature_status(ctrl_info, firmware_feature);
}

static inline void pqi_firmware_feature_update(struct pqi_ctrl_info *ctrl_info,
	struct pqi_firmware_feature *firmware_feature)
{
	if (firmware_feature->feature_status)
		firmware_feature->feature_status(ctrl_info, firmware_feature);
}

static DEFINE_MUTEX(pqi_firmware_features_mutex);

static struct pqi_firmware_feature pqi_firmware_features[] = {
	{
		.feature_name = "Online Firmware Activation",
		.feature_bit = PQI_FIRMWARE_FEATURE_OFA,
		.feature_status = pqi_firmware_feature_status,
	},
	{
		.feature_name = "Serial Management Protocol",
		.feature_bit = PQI_FIRMWARE_FEATURE_SMP,
		.feature_status = pqi_firmware_feature_status,
	},
	{
		.feature_name = "New Soft Reset Handshake",
		.feature_bit = PQI_FIRMWARE_FEATURE_SOFT_RESET_HANDSHAKE,
		.feature_status = pqi_ctrl_update_feature_flags,
	},
	{
		.feature_name = "RAID IU Timeout",
		.feature_bit = PQI_FIRMWARE_FEATURE_RAID_IU_TIMEOUT,
		.feature_status = pqi_ctrl_update_feature_flags,
	},
	{
		.feature_name = "TMF IU Timeout",
		.feature_bit = PQI_FIRMWARE_FEATURE_TMF_IU_TIMEOUT,
		.feature_status = pqi_ctrl_update_feature_flags,
	},
};

static void pqi_process_firmware_features(
	struct pqi_config_table_section_info *section_info)
{
	int rc;
	struct pqi_ctrl_info *ctrl_info;
	struct pqi_config_table_firmware_features *firmware_features;
	void __iomem *firmware_features_iomem_addr;
	unsigned int i;
	unsigned int num_features_supported;

	ctrl_info = section_info->ctrl_info;
	firmware_features = section_info->section;
	firmware_features_iomem_addr = section_info->section_iomem_addr;

	for (i = 0, num_features_supported = 0;
		i < ARRAY_SIZE(pqi_firmware_features); i++) {
		if (pqi_is_firmware_feature_supported(firmware_features,
			pqi_firmware_features[i].feature_bit)) {
			pqi_firmware_features[i].supported = true;
			num_features_supported++;
		} else {
			pqi_firmware_feature_update(ctrl_info,
				&pqi_firmware_features[i]);
		}
	}

	if (num_features_supported == 0)
		return;

	for (i = 0; i < ARRAY_SIZE(pqi_firmware_features); i++) {
		if (!pqi_firmware_features[i].supported)
			continue;
		pqi_request_firmware_feature(firmware_features,
			pqi_firmware_features[i].feature_bit);
	}

	rc = pqi_enable_firmware_features(ctrl_info, firmware_features,
		firmware_features_iomem_addr);
	if (rc) {
		dev_err(&ctrl_info->pci_dev->dev,
			"failed to enable firmware features in PQI configuration table\n");
		for (i = 0; i < ARRAY_SIZE(pqi_firmware_features); i++) {
			if (!pqi_firmware_features[i].supported)
				continue;
			pqi_firmware_feature_update(ctrl_info,
				&pqi_firmware_features[i]);
		}
		return;
	}

	for (i = 0; i < ARRAY_SIZE(pqi_firmware_features); i++) {
		if (!pqi_firmware_features[i].supported)
			continue;
		if (pqi_is_firmware_feature_enabled(firmware_features,
			firmware_features_iomem_addr,
			pqi_firmware_features[i].feature_bit)) {
			pqi_firmware_features[i].enabled = true;
		}
		pqi_firmware_feature_update(ctrl_info,
			&pqi_firmware_features[i]);
	}
}

static void pqi_init_firmware_features(void)
{
	unsigned int i;

	for (i = 0; i < ARRAY_SIZE(pqi_firmware_features); i++) {
		pqi_firmware_features[i].supported = false;
		pqi_firmware_features[i].enabled = false;
	}
}

static void pqi_process_firmware_features_section(
	struct pqi_config_table_section_info *section_info)
{
	mutex_lock(&pqi_firmware_features_mutex);
	pqi_init_firmware_features();
	pqi_process_firmware_features(section_info);
	mutex_unlock(&pqi_firmware_features_mutex);
}

static int pqi_process_config_table(struct pqi_ctrl_info *ctrl_info)
{
	u32 table_length;
	u32 section_offset;
	void __iomem *table_iomem_addr;
	struct pqi_config_table *config_table;
	struct pqi_config_table_section_header *section;
	struct pqi_config_table_section_info section_info;

	table_length = ctrl_info->config_table_length;
	if (table_length == 0)
		return 0;

	config_table = kmalloc(table_length, GFP_KERNEL);
	if (!config_table) {
		dev_err(&ctrl_info->pci_dev->dev,
			"failed to allocate memory for PQI configuration table\n");
		return -ENOMEM;
	}

	/*
	 * Copy the config table contents from I/O memory space into the
	 * temporary buffer.
	 */
	table_iomem_addr = ctrl_info->iomem_base +
		ctrl_info->config_table_offset;
	memcpy_fromio(config_table, table_iomem_addr, table_length);

	section_info.ctrl_info = ctrl_info;
	section_offset =
		get_unaligned_le32(&config_table->first_section_offset);

	while (section_offset) {
		section = (void *)config_table + section_offset;

		section_info.section = section;
		section_info.section_offset = section_offset;
		section_info.section_iomem_addr =
			table_iomem_addr + section_offset;

		switch (get_unaligned_le16(&section->section_id)) {
		case PQI_CONFIG_TABLE_SECTION_FIRMWARE_FEATURES:
			pqi_process_firmware_features_section(&section_info);
			break;
		case PQI_CONFIG_TABLE_SECTION_HEARTBEAT:
			if (pqi_disable_heartbeat)
				dev_warn(&ctrl_info->pci_dev->dev,
				"heartbeat disabled by module parameter\n");
			else
				ctrl_info->heartbeat_counter =
					table_iomem_addr +
					section_offset +
					offsetof(
					struct pqi_config_table_heartbeat,
						heartbeat_counter);
			break;
		case PQI_CONFIG_TABLE_SECTION_SOFT_RESET:
			ctrl_info->soft_reset_status =
				table_iomem_addr +
				section_offset +
				offsetof(struct pqi_config_table_soft_reset,
						soft_reset_status);
			break;
		}

		section_offset =
			get_unaligned_le16(&section->next_section_offset);
	}

	kfree(config_table);

	return 0;
}

/* Switches the controller from PQI mode back into SIS mode. */

static int pqi_revert_to_sis_mode(struct pqi_ctrl_info *ctrl_info)
{
	int rc;

	pqi_change_irq_mode(ctrl_info, IRQ_MODE_NONE);
	rc = pqi_reset(ctrl_info);
	if (rc)
		return rc;
	rc = sis_reenable_sis_mode(ctrl_info);
	if (rc) {
		dev_err(&ctrl_info->pci_dev->dev,
			"re-enabling SIS mode failed with error %d\n", rc);
		return rc;
	}
	pqi_save_ctrl_mode(ctrl_info, SIS_MODE);

	return 0;
}

/*
 * If the controller isn't already in SIS mode, this function forces it into
 * SIS mode.
 */

static int pqi_force_sis_mode(struct pqi_ctrl_info *ctrl_info)
{
	if (!sis_is_firmware_running(ctrl_info))
		return -ENXIO;

	if (pqi_get_ctrl_mode(ctrl_info) == SIS_MODE)
		return 0;

	if (sis_is_kernel_up(ctrl_info)) {
		pqi_save_ctrl_mode(ctrl_info, SIS_MODE);
		return 0;
	}

	return pqi_revert_to_sis_mode(ctrl_info);
}

#define PQI_POST_RESET_DELAY_B4_MSGU_READY	5000

static int pqi_ctrl_init(struct pqi_ctrl_info *ctrl_info)
{
	int rc;

	if (reset_devices) {
		sis_soft_reset(ctrl_info);
		msleep(PQI_POST_RESET_DELAY_B4_MSGU_READY);
	} else {
		rc = pqi_force_sis_mode(ctrl_info);
		if (rc)
			return rc;
	}

	/*
	 * Wait until the controller is ready to start accepting SIS
	 * commands.
	 */
	rc = sis_wait_for_ctrl_ready(ctrl_info);
	if (rc)
		return rc;

	/*
	 * Get the controller properties.  This allows us to determine
	 * whether or not it supports PQI mode.
	 */
	rc = sis_get_ctrl_properties(ctrl_info);
	if (rc) {
		dev_err(&ctrl_info->pci_dev->dev,
			"error obtaining controller properties\n");
		return rc;
	}

	rc = sis_get_pqi_capabilities(ctrl_info);
	if (rc) {
		dev_err(&ctrl_info->pci_dev->dev,
			"error obtaining controller capabilities\n");
		return rc;
	}

	if (reset_devices) {
		if (ctrl_info->max_outstanding_requests >
			PQI_MAX_OUTSTANDING_REQUESTS_KDUMP)
			ctrl_info->max_outstanding_requests =
					PQI_MAX_OUTSTANDING_REQUESTS_KDUMP;
	} else {
		if (ctrl_info->max_outstanding_requests >
			PQI_MAX_OUTSTANDING_REQUESTS)
			ctrl_info->max_outstanding_requests =
					PQI_MAX_OUTSTANDING_REQUESTS;
	}

	pqi_calculate_io_resources(ctrl_info);

	rc = pqi_alloc_error_buffer(ctrl_info);
	if (rc) {
		dev_err(&ctrl_info->pci_dev->dev,
			"failed to allocate PQI error buffer\n");
		return rc;
	}

	/*
	 * If the function we are about to call succeeds, the
	 * controller will transition from legacy SIS mode
	 * into PQI mode.
	 */
	rc = sis_init_base_struct_addr(ctrl_info);
	if (rc) {
		dev_err(&ctrl_info->pci_dev->dev,
			"error initializing PQI mode\n");
		return rc;
	}

	/* Wait for the controller to complete the SIS -> PQI transition. */
	rc = pqi_wait_for_pqi_mode_ready(ctrl_info);
	if (rc) {
		dev_err(&ctrl_info->pci_dev->dev,
			"transition to PQI mode failed\n");
		return rc;
	}

	/* From here on, we are running in PQI mode. */
	ctrl_info->pqi_mode_enabled = true;
	pqi_save_ctrl_mode(ctrl_info, PQI_MODE);

	rc = pqi_alloc_admin_queues(ctrl_info);
	if (rc) {
		dev_err(&ctrl_info->pci_dev->dev,
			"failed to allocate admin queues\n");
		return rc;
	}

	rc = pqi_create_admin_queues(ctrl_info);
	if (rc) {
		dev_err(&ctrl_info->pci_dev->dev,
			"error creating admin queues\n");
		return rc;
	}

	rc = pqi_report_device_capability(ctrl_info);
	if (rc) {
		dev_err(&ctrl_info->pci_dev->dev,
			"obtaining device capability failed\n");
		return rc;
	}

	rc = pqi_validate_device_capability(ctrl_info);
	if (rc)
		return rc;

	pqi_calculate_queue_resources(ctrl_info);

	rc = pqi_enable_msix_interrupts(ctrl_info);
	if (rc)
		return rc;

	if (ctrl_info->num_msix_vectors_enabled < ctrl_info->num_queue_groups) {
		ctrl_info->max_msix_vectors =
			ctrl_info->num_msix_vectors_enabled;
		pqi_calculate_queue_resources(ctrl_info);
	}

	rc = pqi_alloc_io_resources(ctrl_info);
	if (rc)
		return rc;

	rc = pqi_alloc_operational_queues(ctrl_info);
	if (rc) {
		dev_err(&ctrl_info->pci_dev->dev,
			"failed to allocate operational queues\n");
		return rc;
	}

	pqi_init_operational_queues(ctrl_info);

	rc = pqi_request_irqs(ctrl_info);
	if (rc)
		return rc;

	rc = pqi_create_queues(ctrl_info);
	if (rc)
		return rc;

	pqi_change_irq_mode(ctrl_info, IRQ_MODE_MSIX);

	ctrl_info->controller_online = true;

	rc = pqi_process_config_table(ctrl_info);
	if (rc)
		return rc;

	pqi_start_heartbeat_timer(ctrl_info);

	rc = pqi_enable_events(ctrl_info);
	if (rc) {
		dev_err(&ctrl_info->pci_dev->dev,
			"error enabling events\n");
		return rc;
	}

	/* Register with the SCSI subsystem. */
	rc = pqi_register_scsi(ctrl_info);
	if (rc)
		return rc;

	rc = pqi_get_ctrl_product_details(ctrl_info);
	if (rc) {
		dev_err(&ctrl_info->pci_dev->dev,
			"error obtaining product details\n");
		return rc;
	}

	rc = pqi_get_ctrl_serial_number(ctrl_info);
	if (rc) {
		dev_err(&ctrl_info->pci_dev->dev,
			"error obtaining ctrl serial number\n");
		return rc;
	}

	rc = pqi_set_diag_rescan(ctrl_info);
	if (rc) {
		dev_err(&ctrl_info->pci_dev->dev,
			"error enabling multi-lun rescan\n");
		return rc;
	}

	rc = pqi_write_driver_version_to_host_wellness(ctrl_info);
	if (rc) {
		dev_err(&ctrl_info->pci_dev->dev,
			"error updating host wellness\n");
		return rc;
	}

	pqi_schedule_update_time_worker(ctrl_info);

	pqi_scan_scsi_devices(ctrl_info);

	return 0;
}

static void pqi_reinit_queues(struct pqi_ctrl_info *ctrl_info)
{
	unsigned int i;
	struct pqi_admin_queues *admin_queues;
	struct pqi_event_queue *event_queue;

	admin_queues = &ctrl_info->admin_queues;
	admin_queues->iq_pi_copy = 0;
	admin_queues->oq_ci_copy = 0;
	writel(0, admin_queues->oq_pi);

	for (i = 0; i < ctrl_info->num_queue_groups; i++) {
		ctrl_info->queue_groups[i].iq_pi_copy[RAID_PATH] = 0;
		ctrl_info->queue_groups[i].iq_pi_copy[AIO_PATH] = 0;
		ctrl_info->queue_groups[i].oq_ci_copy = 0;

		writel(0, ctrl_info->queue_groups[i].iq_ci[RAID_PATH]);
		writel(0, ctrl_info->queue_groups[i].iq_ci[AIO_PATH]);
		writel(0, ctrl_info->queue_groups[i].oq_pi);
	}

	event_queue = &ctrl_info->event_queue;
	writel(0, event_queue->oq_pi);
	event_queue->oq_ci_copy = 0;
}

static int pqi_ctrl_init_resume(struct pqi_ctrl_info *ctrl_info)
{
	int rc;

	rc = pqi_force_sis_mode(ctrl_info);
	if (rc)
		return rc;

	/*
	 * Wait until the controller is ready to start accepting SIS
	 * commands.
	 */
	rc = sis_wait_for_ctrl_ready_resume(ctrl_info);
	if (rc)
		return rc;

	/*
	 * Get the controller properties.  This allows us to determine
	 * whether or not it supports PQI mode.
	 */
	rc = sis_get_ctrl_properties(ctrl_info);
	if (rc) {
		dev_err(&ctrl_info->pci_dev->dev,
			"error obtaining controller properties\n");
		return rc;
	}

	rc = sis_get_pqi_capabilities(ctrl_info);
	if (rc) {
		dev_err(&ctrl_info->pci_dev->dev,
			"error obtaining controller capabilities\n");
		return rc;
	}

	/*
	 * If the function we are about to call succeeds, the
	 * controller will transition from legacy SIS mode
	 * into PQI mode.
	 */
	rc = sis_init_base_struct_addr(ctrl_info);
	if (rc) {
		dev_err(&ctrl_info->pci_dev->dev,
			"error initializing PQI mode\n");
		return rc;
	}

	/* Wait for the controller to complete the SIS -> PQI transition. */
	rc = pqi_wait_for_pqi_mode_ready(ctrl_info);
	if (rc) {
		dev_err(&ctrl_info->pci_dev->dev,
			"transition to PQI mode failed\n");
		return rc;
	}

	/* From here on, we are running in PQI mode. */
	ctrl_info->pqi_mode_enabled = true;
	pqi_save_ctrl_mode(ctrl_info, PQI_MODE);

	pqi_reinit_queues(ctrl_info);

	rc = pqi_create_admin_queues(ctrl_info);
	if (rc) {
		dev_err(&ctrl_info->pci_dev->dev,
			"error creating admin queues\n");
		return rc;
	}

	rc = pqi_create_queues(ctrl_info);
	if (rc)
		return rc;

	pqi_change_irq_mode(ctrl_info, IRQ_MODE_MSIX);

	ctrl_info->controller_online = true;
	pqi_ctrl_unblock_requests(ctrl_info);

	rc = pqi_process_config_table(ctrl_info);
	if (rc)
		return rc;

	pqi_start_heartbeat_timer(ctrl_info);

	rc = pqi_enable_events(ctrl_info);
	if (rc) {
		dev_err(&ctrl_info->pci_dev->dev,
			"error enabling events\n");
		return rc;
	}

	rc = pqi_get_ctrl_product_details(ctrl_info);
	if (rc) {
		dev_err(&ctrl_info->pci_dev->dev,
			"error obtaining product details\n");
		return rc;
	}

	rc = pqi_set_diag_rescan(ctrl_info);
	if (rc) {
		dev_err(&ctrl_info->pci_dev->dev,
			"error enabling multi-lun rescan\n");
		return rc;
	}

	rc = pqi_write_driver_version_to_host_wellness(ctrl_info);
	if (rc) {
		dev_err(&ctrl_info->pci_dev->dev,
			"error updating host wellness\n");
		return rc;
	}

	pqi_schedule_update_time_worker(ctrl_info);

	pqi_scan_scsi_devices(ctrl_info);

	return 0;
}

static inline int pqi_set_pcie_completion_timeout(struct pci_dev *pci_dev,
	u16 timeout)
{
	return pcie_capability_clear_and_set_word(pci_dev, PCI_EXP_DEVCTL2,
		PCI_EXP_DEVCTL2_COMP_TIMEOUT, timeout);
}

static int pqi_pci_init(struct pqi_ctrl_info *ctrl_info)
{
	int rc;
	u64 mask;

	rc = pci_enable_device(ctrl_info->pci_dev);
	if (rc) {
		dev_err(&ctrl_info->pci_dev->dev,
			"failed to enable PCI device\n");
		return rc;
	}

	if (sizeof(dma_addr_t) > 4)
		mask = DMA_BIT_MASK(64);
	else
		mask = DMA_BIT_MASK(32);

	rc = dma_set_mask_and_coherent(&ctrl_info->pci_dev->dev, mask);
	if (rc) {
		dev_err(&ctrl_info->pci_dev->dev, "failed to set DMA mask\n");
		goto disable_device;
	}

	rc = pci_request_regions(ctrl_info->pci_dev, DRIVER_NAME_SHORT);
	if (rc) {
		dev_err(&ctrl_info->pci_dev->dev,
			"failed to obtain PCI resources\n");
		goto disable_device;
	}

	ctrl_info->iomem_base = ioremap_nocache(pci_resource_start(
		ctrl_info->pci_dev, 0),
		sizeof(struct pqi_ctrl_registers));
	if (!ctrl_info->iomem_base) {
		dev_err(&ctrl_info->pci_dev->dev,
			"failed to map memory for controller registers\n");
		rc = -ENOMEM;
		goto release_regions;
	}

#define PCI_EXP_COMP_TIMEOUT_65_TO_210_MS		0x6

	/* Increase the PCIe completion timeout. */
	rc = pqi_set_pcie_completion_timeout(ctrl_info->pci_dev,
		PCI_EXP_COMP_TIMEOUT_65_TO_210_MS);
	if (rc) {
		dev_err(&ctrl_info->pci_dev->dev,
			"failed to set PCIe completion timeout\n");
		goto release_regions;
	}

	/* Enable bus mastering. */
	pci_set_master(ctrl_info->pci_dev);

	ctrl_info->registers = ctrl_info->iomem_base;
	ctrl_info->pqi_registers = &ctrl_info->registers->pqi_registers;

	pci_set_drvdata(ctrl_info->pci_dev, ctrl_info);

	return 0;

release_regions:
	pci_release_regions(ctrl_info->pci_dev);
disable_device:
	pci_disable_device(ctrl_info->pci_dev);

	return rc;
}

static void pqi_cleanup_pci_init(struct pqi_ctrl_info *ctrl_info)
{
	iounmap(ctrl_info->iomem_base);
	pci_release_regions(ctrl_info->pci_dev);
	if (pci_is_enabled(ctrl_info->pci_dev))
		pci_disable_device(ctrl_info->pci_dev);
	pci_set_drvdata(ctrl_info->pci_dev, NULL);
}

static struct pqi_ctrl_info *pqi_alloc_ctrl_info(int numa_node)
{
	struct pqi_ctrl_info *ctrl_info;

	ctrl_info = kzalloc_node(sizeof(struct pqi_ctrl_info),
			GFP_KERNEL, numa_node);
	if (!ctrl_info)
		return NULL;

	mutex_init(&ctrl_info->scan_mutex);
	mutex_init(&ctrl_info->lun_reset_mutex);
	mutex_init(&ctrl_info->ofa_mutex);

	INIT_LIST_HEAD(&ctrl_info->scsi_device_list);
	spin_lock_init(&ctrl_info->scsi_device_list_lock);

	INIT_WORK(&ctrl_info->event_work, pqi_event_worker);
	atomic_set(&ctrl_info->num_interrupts, 0);
	atomic_set(&ctrl_info->sync_cmds_outstanding, 0);

	INIT_DELAYED_WORK(&ctrl_info->rescan_work, pqi_rescan_worker);
	INIT_DELAYED_WORK(&ctrl_info->update_time_work, pqi_update_time_worker);

	timer_setup(&ctrl_info->heartbeat_timer, pqi_heartbeat_timer_handler, 0);
	INIT_WORK(&ctrl_info->ctrl_offline_work, pqi_ctrl_offline_worker);

	sema_init(&ctrl_info->sync_request_sem,
		PQI_RESERVED_IO_SLOTS_SYNCHRONOUS_REQUESTS);
	init_waitqueue_head(&ctrl_info->block_requests_wait);

	INIT_LIST_HEAD(&ctrl_info->raid_bypass_retry_list);
	spin_lock_init(&ctrl_info->raid_bypass_retry_list_lock);
	INIT_WORK(&ctrl_info->raid_bypass_retry_work,
		pqi_raid_bypass_retry_worker);

	ctrl_info->ctrl_id = atomic_inc_return(&pqi_controller_count) - 1;
	ctrl_info->irq_mode = IRQ_MODE_NONE;
	ctrl_info->max_msix_vectors = PQI_MAX_MSIX_VECTORS;

	return ctrl_info;
}

static inline void pqi_free_ctrl_info(struct pqi_ctrl_info *ctrl_info)
{
	kfree(ctrl_info);
}

static void pqi_free_interrupts(struct pqi_ctrl_info *ctrl_info)
{
	pqi_free_irqs(ctrl_info);
	pqi_disable_msix_interrupts(ctrl_info);
}

static void pqi_free_ctrl_resources(struct pqi_ctrl_info *ctrl_info)
{
	pqi_stop_heartbeat_timer(ctrl_info);
	pqi_free_interrupts(ctrl_info);
	if (ctrl_info->queue_memory_base)
		dma_free_coherent(&ctrl_info->pci_dev->dev,
			ctrl_info->queue_memory_length,
			ctrl_info->queue_memory_base,
			ctrl_info->queue_memory_base_dma_handle);
	if (ctrl_info->admin_queue_memory_base)
		dma_free_coherent(&ctrl_info->pci_dev->dev,
			ctrl_info->admin_queue_memory_length,
			ctrl_info->admin_queue_memory_base,
			ctrl_info->admin_queue_memory_base_dma_handle);
	pqi_free_all_io_requests(ctrl_info);
	if (ctrl_info->error_buffer)
		dma_free_coherent(&ctrl_info->pci_dev->dev,
			ctrl_info->error_buffer_length,
			ctrl_info->error_buffer,
			ctrl_info->error_buffer_dma_handle);
	if (ctrl_info->iomem_base)
		pqi_cleanup_pci_init(ctrl_info);
	pqi_free_ctrl_info(ctrl_info);
}

static void pqi_remove_ctrl(struct pqi_ctrl_info *ctrl_info)
{
	pqi_cancel_rescan_worker(ctrl_info);
	pqi_cancel_update_time_worker(ctrl_info);
	pqi_remove_all_scsi_devices(ctrl_info);
	pqi_unregister_scsi(ctrl_info);
	if (ctrl_info->pqi_mode_enabled)
		pqi_revert_to_sis_mode(ctrl_info);
	pqi_free_ctrl_resources(ctrl_info);
}

static void pqi_ofa_ctrl_quiesce(struct pqi_ctrl_info *ctrl_info)
{
	pqi_cancel_update_time_worker(ctrl_info);
	pqi_cancel_rescan_worker(ctrl_info);
	pqi_wait_until_lun_reset_finished(ctrl_info);
	pqi_wait_until_scan_finished(ctrl_info);
	pqi_ctrl_ofa_start(ctrl_info);
	pqi_ctrl_block_requests(ctrl_info);
	pqi_ctrl_wait_until_quiesced(ctrl_info);
	pqi_ctrl_wait_for_pending_io(ctrl_info, PQI_PENDING_IO_TIMEOUT_SECS);
	pqi_fail_io_queued_for_all_devices(ctrl_info);
	pqi_wait_until_inbound_queues_empty(ctrl_info);
	pqi_stop_heartbeat_timer(ctrl_info);
	ctrl_info->pqi_mode_enabled = false;
	pqi_save_ctrl_mode(ctrl_info, SIS_MODE);
}

static void pqi_ofa_ctrl_unquiesce(struct pqi_ctrl_info *ctrl_info)
{
	pqi_ofa_free_host_buffer(ctrl_info);
	ctrl_info->pqi_mode_enabled = true;
	pqi_save_ctrl_mode(ctrl_info, PQI_MODE);
	ctrl_info->controller_online = true;
	pqi_ctrl_unblock_requests(ctrl_info);
	pqi_start_heartbeat_timer(ctrl_info);
	pqi_schedule_update_time_worker(ctrl_info);
	pqi_clear_soft_reset_status(ctrl_info,
		PQI_SOFT_RESET_ABORT);
	pqi_scan_scsi_devices(ctrl_info);
}

static int pqi_ofa_alloc_mem(struct pqi_ctrl_info *ctrl_info,
	u32 total_size, u32 chunk_size)
{
	u32 sg_count;
	u32 size;
	int i;
	struct pqi_sg_descriptor *mem_descriptor = NULL;
	struct device *dev;
	struct pqi_ofa_memory *ofap;

	dev = &ctrl_info->pci_dev->dev;

	sg_count = (total_size + chunk_size - 1);
	sg_count /= chunk_size;

	ofap = ctrl_info->pqi_ofa_mem_virt_addr;

	if (sg_count*chunk_size < total_size)
		goto out;

	ctrl_info->pqi_ofa_chunk_virt_addr =
				kcalloc(sg_count, sizeof(void *), GFP_KERNEL);
	if (!ctrl_info->pqi_ofa_chunk_virt_addr)
		goto out;

	for (size = 0, i = 0; size < total_size; size += chunk_size, i++) {
		dma_addr_t dma_handle;

		ctrl_info->pqi_ofa_chunk_virt_addr[i] =
			dma_alloc_coherent(dev, chunk_size, &dma_handle,
					   GFP_KERNEL);

		if (!ctrl_info->pqi_ofa_chunk_virt_addr[i])
			break;

		mem_descriptor = &ofap->sg_descriptor[i];
		put_unaligned_le64 ((u64) dma_handle, &mem_descriptor->address);
		put_unaligned_le32 (chunk_size, &mem_descriptor->length);
	}

	if (!size || size < total_size)
		goto out_free_chunks;

	put_unaligned_le32(CISS_SG_LAST, &mem_descriptor->flags);
	put_unaligned_le16(sg_count, &ofap->num_memory_descriptors);
	put_unaligned_le32(size, &ofap->bytes_allocated);

	return 0;

out_free_chunks:
	while (--i >= 0) {
		mem_descriptor = &ofap->sg_descriptor[i];
		dma_free_coherent(dev, chunk_size,
				ctrl_info->pqi_ofa_chunk_virt_addr[i],
				get_unaligned_le64(&mem_descriptor->address));
	}
	kfree(ctrl_info->pqi_ofa_chunk_virt_addr);

out:
	put_unaligned_le32 (0, &ofap->bytes_allocated);
	return -ENOMEM;
}

static int pqi_ofa_alloc_host_buffer(struct pqi_ctrl_info *ctrl_info)
{
	u32 total_size;
	u32 min_chunk_size;
	u32 chunk_sz;

	total_size = le32_to_cpu(
			ctrl_info->pqi_ofa_mem_virt_addr->bytes_allocated);
	min_chunk_size = total_size / PQI_OFA_MAX_SG_DESCRIPTORS;

	for (chunk_sz = total_size; chunk_sz >= min_chunk_size; chunk_sz /= 2)
		if (!pqi_ofa_alloc_mem(ctrl_info, total_size, chunk_sz))
			return 0;

	return -ENOMEM;
}

static void pqi_ofa_setup_host_buffer(struct pqi_ctrl_info *ctrl_info,
	u32 bytes_requested)
{
	struct pqi_ofa_memory *pqi_ofa_memory;
	struct device *dev;

	dev = &ctrl_info->pci_dev->dev;
	pqi_ofa_memory = dma_alloc_coherent(dev,
					    PQI_OFA_MEMORY_DESCRIPTOR_LENGTH,
					    &ctrl_info->pqi_ofa_mem_dma_handle,
					    GFP_KERNEL);

	if (!pqi_ofa_memory)
		return;

	put_unaligned_le16(PQI_OFA_VERSION, &pqi_ofa_memory->version);
	memcpy(&pqi_ofa_memory->signature, PQI_OFA_SIGNATURE,
					sizeof(pqi_ofa_memory->signature));
	pqi_ofa_memory->bytes_allocated = cpu_to_le32(bytes_requested);

	ctrl_info->pqi_ofa_mem_virt_addr = pqi_ofa_memory;

	if (pqi_ofa_alloc_host_buffer(ctrl_info) < 0) {
		dev_err(dev, "Failed to allocate host buffer of size = %u",
			bytes_requested);
	}

	return;
}

static void pqi_ofa_free_host_buffer(struct pqi_ctrl_info *ctrl_info)
{
	int i;
	struct pqi_sg_descriptor *mem_descriptor;
	struct pqi_ofa_memory *ofap;

	ofap = ctrl_info->pqi_ofa_mem_virt_addr;

	if (!ofap)
		return;

	if (!ofap->bytes_allocated)
		goto out;

	mem_descriptor = ofap->sg_descriptor;

	for (i = 0; i < get_unaligned_le16(&ofap->num_memory_descriptors);
		i++) {
		dma_free_coherent(&ctrl_info->pci_dev->dev,
			get_unaligned_le32(&mem_descriptor[i].length),
			ctrl_info->pqi_ofa_chunk_virt_addr[i],
			get_unaligned_le64(&mem_descriptor[i].address));
	}
	kfree(ctrl_info->pqi_ofa_chunk_virt_addr);

out:
	dma_free_coherent(&ctrl_info->pci_dev->dev,
			PQI_OFA_MEMORY_DESCRIPTOR_LENGTH, ofap,
			ctrl_info->pqi_ofa_mem_dma_handle);
	ctrl_info->pqi_ofa_mem_virt_addr = NULL;
}

static int pqi_ofa_host_memory_update(struct pqi_ctrl_info *ctrl_info)
{
	struct pqi_vendor_general_request request;
	size_t size;
	struct pqi_ofa_memory *ofap;

	memset(&request, 0, sizeof(request));

	ofap = ctrl_info->pqi_ofa_mem_virt_addr;

	request.header.iu_type = PQI_REQUEST_IU_VENDOR_GENERAL;
	put_unaligned_le16(sizeof(request) - PQI_REQUEST_HEADER_LENGTH,
		&request.header.iu_length);
	put_unaligned_le16(PQI_VENDOR_GENERAL_HOST_MEMORY_UPDATE,
		&request.function_code);

	if (ofap) {
		size = offsetof(struct pqi_ofa_memory, sg_descriptor) +
			get_unaligned_le16(&ofap->num_memory_descriptors) *
			sizeof(struct pqi_sg_descriptor);

		put_unaligned_le64((u64)ctrl_info->pqi_ofa_mem_dma_handle,
			&request.data.ofa_memory_allocation.buffer_address);
		put_unaligned_le32(size,
			&request.data.ofa_memory_allocation.buffer_length);

	}

	return pqi_submit_raid_request_synchronous(ctrl_info, &request.header,
		0, NULL, NO_TIMEOUT);
}

static int pqi_ofa_ctrl_restart(struct pqi_ctrl_info *ctrl_info)
{
	msleep(PQI_POST_RESET_DELAY_B4_MSGU_READY);
	return pqi_ctrl_init_resume(ctrl_info);
}

static void pqi_perform_lockup_action(void)
{
	switch (pqi_lockup_action) {
	case PANIC:
		panic("FATAL: Smart Family Controller lockup detected");
		break;
	case REBOOT:
		emergency_restart();
		break;
	case NONE:
	default:
		break;
	}
}

static struct pqi_raid_error_info pqi_ctrl_offline_raid_error_info = {
	.data_out_result = PQI_DATA_IN_OUT_HARDWARE_ERROR,
	.status = SAM_STAT_CHECK_CONDITION,
};

static void pqi_fail_all_outstanding_requests(struct pqi_ctrl_info *ctrl_info)
{
	unsigned int i;
	struct pqi_io_request *io_request;
	struct scsi_cmnd *scmd;

	for (i = 0; i < ctrl_info->max_io_slots; i++) {
		io_request = &ctrl_info->io_request_pool[i];
		if (atomic_read(&io_request->refcount) == 0)
			continue;

		scmd = io_request->scmd;
		if (scmd) {
			set_host_byte(scmd, DID_NO_CONNECT);
		} else {
			io_request->status = -ENXIO;
			io_request->error_info =
				&pqi_ctrl_offline_raid_error_info;
		}

		io_request->io_complete_callback(io_request,
			io_request->context);
	}
}

static void pqi_take_ctrl_offline_deferred(struct pqi_ctrl_info *ctrl_info)
{
	pqi_perform_lockup_action();
	pqi_stop_heartbeat_timer(ctrl_info);
	pqi_free_interrupts(ctrl_info);
	pqi_cancel_rescan_worker(ctrl_info);
	pqi_cancel_update_time_worker(ctrl_info);
	pqi_ctrl_wait_until_quiesced(ctrl_info);
	pqi_fail_all_outstanding_requests(ctrl_info);
	pqi_clear_all_queued_raid_bypass_retries(ctrl_info);
	pqi_ctrl_unblock_requests(ctrl_info);
}

static void pqi_ctrl_offline_worker(struct work_struct *work)
{
	struct pqi_ctrl_info *ctrl_info;

	ctrl_info = container_of(work, struct pqi_ctrl_info, ctrl_offline_work);
	pqi_take_ctrl_offline_deferred(ctrl_info);
}

static void pqi_take_ctrl_offline(struct pqi_ctrl_info *ctrl_info)
{
	if (!ctrl_info->controller_online)
		return;

	ctrl_info->controller_online = false;
	ctrl_info->pqi_mode_enabled = false;
	pqi_ctrl_block_requests(ctrl_info);
	if (!pqi_disable_ctrl_shutdown)
		sis_shutdown_ctrl(ctrl_info);
	pci_disable_device(ctrl_info->pci_dev);
	dev_err(&ctrl_info->pci_dev->dev, "controller offline\n");
	schedule_work(&ctrl_info->ctrl_offline_work);
}

static void pqi_print_ctrl_info(struct pci_dev *pci_dev,
	const struct pci_device_id *id)
{
	char *ctrl_description;

	if (id->driver_data)
		ctrl_description = (char *)id->driver_data;
	else
		ctrl_description = "Microsemi Smart Family Controller";

	dev_info(&pci_dev->dev, "%s found\n", ctrl_description);
}

static int pqi_pci_probe(struct pci_dev *pci_dev,
	const struct pci_device_id *id)
{
	int rc;
	int node, cp_node;
	struct pqi_ctrl_info *ctrl_info;

	pqi_print_ctrl_info(pci_dev, id);

	if (pqi_disable_device_id_wildcards &&
		id->subvendor == PCI_ANY_ID &&
		id->subdevice == PCI_ANY_ID) {
		dev_warn(&pci_dev->dev,
			"controller not probed because device ID wildcards are disabled\n");
		return -ENODEV;
	}

	if (id->subvendor == PCI_ANY_ID || id->subdevice == PCI_ANY_ID)
		dev_warn(&pci_dev->dev,
			"controller device ID matched using wildcards\n");

	node = dev_to_node(&pci_dev->dev);
	if (node == NUMA_NO_NODE) {
		cp_node = cpu_to_node(0);
		if (cp_node == NUMA_NO_NODE)
			cp_node = 0;
		set_dev_node(&pci_dev->dev, cp_node);
	}

	ctrl_info = pqi_alloc_ctrl_info(node);
	if (!ctrl_info) {
		dev_err(&pci_dev->dev,
			"failed to allocate controller info block\n");
		return -ENOMEM;
	}

	ctrl_info->pci_dev = pci_dev;

	rc = pqi_pci_init(ctrl_info);
	if (rc)
		goto error;

	rc = pqi_ctrl_init(ctrl_info);
	if (rc)
		goto error;

	return 0;

error:
	pqi_remove_ctrl(ctrl_info);

	return rc;
}

static void pqi_pci_remove(struct pci_dev *pci_dev)
{
	struct pqi_ctrl_info *ctrl_info;

	ctrl_info = pci_get_drvdata(pci_dev);
	if (!ctrl_info)
		return;

	ctrl_info->in_shutdown = true;

	pqi_remove_ctrl(ctrl_info);
}

static void pqi_crash_if_pending_command(struct pqi_ctrl_info *ctrl_info)
{
	unsigned int i;
	struct pqi_io_request *io_request;
	struct scsi_cmnd *scmd;

	for (i = 0; i < ctrl_info->max_io_slots; i++) {
		io_request = &ctrl_info->io_request_pool[i];
		if (atomic_read(&io_request->refcount) == 0)
			continue;
		scmd = io_request->scmd;
		WARN_ON(scmd != NULL); /* IO command from SML */
		WARN_ON(scmd == NULL); /* Non-IO cmd or driver initiated*/
	}
}

static void pqi_shutdown(struct pci_dev *pci_dev)
{
	int rc;
	struct pqi_ctrl_info *ctrl_info;

	ctrl_info = pci_get_drvdata(pci_dev);
	if (!ctrl_info) {
		dev_err(&pci_dev->dev,
			"cache could not be flushed\n");
		return;
	}

	pqi_disable_events(ctrl_info);
	pqi_wait_until_ofa_finished(ctrl_info);
	pqi_cancel_update_time_worker(ctrl_info);
	pqi_cancel_rescan_worker(ctrl_info);
	pqi_cancel_event_worker(ctrl_info);

	pqi_ctrl_shutdown_start(ctrl_info);
	pqi_ctrl_wait_until_quiesced(ctrl_info);

	rc = pqi_ctrl_wait_for_pending_io(ctrl_info, NO_TIMEOUT);
	if (rc) {
		dev_err(&pci_dev->dev,
			"wait for pending I/O failed\n");
		return;
	}

	pqi_ctrl_block_device_reset(ctrl_info);
	pqi_wait_until_lun_reset_finished(ctrl_info);

	/*
	 * Write all data in the controller's battery-backed cache to
	 * storage.
	 */
	rc = pqi_flush_cache(ctrl_info, SHUTDOWN);
	if (rc)
		dev_err(&pci_dev->dev,
			"unable to flush controller cache\n");

	pqi_ctrl_block_requests(ctrl_info);

	rc = pqi_ctrl_wait_for_pending_sync_cmds(ctrl_info);
	if (rc) {
		dev_err(&pci_dev->dev,
			"wait for pending sync cmds failed\n");
		return;
	}

	pqi_crash_if_pending_command(ctrl_info);
	pqi_reset(ctrl_info);
}

static void pqi_process_lockup_action_param(void)
{
	unsigned int i;

	if (!pqi_lockup_action_param)
		return;

	for (i = 0; i < ARRAY_SIZE(pqi_lockup_actions); i++) {
		if (strcmp(pqi_lockup_action_param,
			pqi_lockup_actions[i].name) == 0) {
			pqi_lockup_action = pqi_lockup_actions[i].action;
			return;
		}
	}

	pr_warn("%s: invalid lockup action setting \"%s\" - supported settings: none, reboot, panic\n",
		DRIVER_NAME_SHORT, pqi_lockup_action_param);
}

static void pqi_process_module_params(void)
{
	pqi_process_lockup_action_param();
}

static __maybe_unused int pqi_suspend(struct pci_dev *pci_dev, pm_message_t state)
{
	struct pqi_ctrl_info *ctrl_info;

	ctrl_info = pci_get_drvdata(pci_dev);

	pqi_disable_events(ctrl_info);
	pqi_cancel_update_time_worker(ctrl_info);
	pqi_cancel_rescan_worker(ctrl_info);
	pqi_wait_until_scan_finished(ctrl_info);
	pqi_wait_until_lun_reset_finished(ctrl_info);
	pqi_wait_until_ofa_finished(ctrl_info);
	pqi_flush_cache(ctrl_info, SUSPEND);
	pqi_ctrl_block_requests(ctrl_info);
	pqi_ctrl_wait_until_quiesced(ctrl_info);
	pqi_wait_until_inbound_queues_empty(ctrl_info);
	pqi_ctrl_wait_for_pending_io(ctrl_info, NO_TIMEOUT);
	pqi_stop_heartbeat_timer(ctrl_info);

	if (state.event == PM_EVENT_FREEZE)
		return 0;

	pci_save_state(pci_dev);
	pci_set_power_state(pci_dev, pci_choose_state(pci_dev, state));

	ctrl_info->controller_online = false;
	ctrl_info->pqi_mode_enabled = false;

	return 0;
}

static __maybe_unused int pqi_resume(struct pci_dev *pci_dev)
{
	int rc;
	struct pqi_ctrl_info *ctrl_info;

	ctrl_info = pci_get_drvdata(pci_dev);

	if (pci_dev->current_state != PCI_D0) {
		ctrl_info->max_hw_queue_index = 0;
		pqi_free_interrupts(ctrl_info);
		pqi_change_irq_mode(ctrl_info, IRQ_MODE_INTX);
		rc = request_irq(pci_irq_vector(pci_dev, 0), pqi_irq_handler,
			IRQF_SHARED, DRIVER_NAME_SHORT,
			&ctrl_info->queue_groups[0]);
		if (rc) {
			dev_err(&ctrl_info->pci_dev->dev,
				"irq %u init failed with error %d\n",
				pci_dev->irq, rc);
			return rc;
		}
		pqi_start_heartbeat_timer(ctrl_info);
		pqi_ctrl_unblock_requests(ctrl_info);
		return 0;
	}

	pci_set_power_state(pci_dev, PCI_D0);
	pci_restore_state(pci_dev);

	return pqi_ctrl_init_resume(ctrl_info);
}

/* Define the PCI IDs for the controllers that we support. */
static const struct pci_device_id pqi_pci_id_table[] = {
	{
		PCI_DEVICE_SUB(PCI_VENDOR_ID_ADAPTEC2, 0x028f,
			       0x105b, 0x1211)
	},
	{
		PCI_DEVICE_SUB(PCI_VENDOR_ID_ADAPTEC2, 0x028f,
			       0x105b, 0x1321)
	},
	{
		PCI_DEVICE_SUB(PCI_VENDOR_ID_ADAPTEC2, 0x028f,
			       0x152d, 0x8a22)
	},
	{
		PCI_DEVICE_SUB(PCI_VENDOR_ID_ADAPTEC2, 0x028f,
			       0x152d, 0x8a23)
	},
	{
		PCI_DEVICE_SUB(PCI_VENDOR_ID_ADAPTEC2, 0x028f,
			       0x152d, 0x8a24)
	},
	{
		PCI_DEVICE_SUB(PCI_VENDOR_ID_ADAPTEC2, 0x028f,
			       0x152d, 0x8a36)
	},
	{
		PCI_DEVICE_SUB(PCI_VENDOR_ID_ADAPTEC2, 0x028f,
			       0x152d, 0x8a37)
	},
	{
		PCI_DEVICE_SUB(PCI_VENDOR_ID_ADAPTEC2, 0x028f,
			       0x193d, 0x1104)
	},
	{
		PCI_DEVICE_SUB(PCI_VENDOR_ID_ADAPTEC2, 0x028f,
			       0x193d, 0x1105)
	},
	{
		PCI_DEVICE_SUB(PCI_VENDOR_ID_ADAPTEC2, 0x028f,
			       0x193d, 0x1106)
	},
	{
		PCI_DEVICE_SUB(PCI_VENDOR_ID_ADAPTEC2, 0x028f,
			       0x193d, 0x1107)
	},
	{
		PCI_DEVICE_SUB(PCI_VENDOR_ID_ADAPTEC2, 0x028f,
			       0x193d, 0x8460)
	},
	{
		PCI_DEVICE_SUB(PCI_VENDOR_ID_ADAPTEC2, 0x028f,
			       0x193d, 0x8461)
	},
	{
		PCI_DEVICE_SUB(PCI_VENDOR_ID_ADAPTEC2, 0x028f,
			       0x193d, 0xc460)
	},
	{
		PCI_DEVICE_SUB(PCI_VENDOR_ID_ADAPTEC2, 0x028f,
			       0x193d, 0xc461)
	},
	{
		PCI_DEVICE_SUB(PCI_VENDOR_ID_ADAPTEC2, 0x028f,
			       0x193d, 0xf460)
	},
	{
		PCI_DEVICE_SUB(PCI_VENDOR_ID_ADAPTEC2, 0x028f,
			       0x193d, 0xf461)
	},
	{
		PCI_DEVICE_SUB(PCI_VENDOR_ID_ADAPTEC2, 0x028f,
			       0x1bd4, 0x0045)
	},
	{
		PCI_DEVICE_SUB(PCI_VENDOR_ID_ADAPTEC2, 0x028f,
			       0x1bd4, 0x0046)
	},
	{
		PCI_DEVICE_SUB(PCI_VENDOR_ID_ADAPTEC2, 0x028f,
			       0x1bd4, 0x0047)
	},
	{
		PCI_DEVICE_SUB(PCI_VENDOR_ID_ADAPTEC2, 0x028f,
			       0x1bd4, 0x0048)
	},
	{
		PCI_DEVICE_SUB(PCI_VENDOR_ID_ADAPTEC2, 0x028f,
			       0x1bd4, 0x004a)
	},
	{
		PCI_DEVICE_SUB(PCI_VENDOR_ID_ADAPTEC2, 0x028f,
			       0x1bd4, 0x004b)
	},
	{
		PCI_DEVICE_SUB(PCI_VENDOR_ID_ADAPTEC2, 0x028f,
			       0x1bd4, 0x004c)
	},
	{
		PCI_DEVICE_SUB(PCI_VENDOR_ID_ADAPTEC2, 0x028f,
			       0x1bd4, 0x004f)
	},
	{
		PCI_DEVICE_SUB(PCI_VENDOR_ID_ADAPTEC2, 0x028f,
			       0x19e5, 0xd227)
	},
	{
		PCI_DEVICE_SUB(PCI_VENDOR_ID_ADAPTEC2, 0x028f,
			       0x19e5, 0xd228)
	},
	{
		PCI_DEVICE_SUB(PCI_VENDOR_ID_ADAPTEC2, 0x028f,
			       0x19e5, 0xd229)
	},
	{
		PCI_DEVICE_SUB(PCI_VENDOR_ID_ADAPTEC2, 0x028f,
			       0x19e5, 0xd22a)
	},
	{
		PCI_DEVICE_SUB(PCI_VENDOR_ID_ADAPTEC2, 0x028f,
			       0x19e5, 0xd22b)
	},
	{
		PCI_DEVICE_SUB(PCI_VENDOR_ID_ADAPTEC2, 0x028f,
			       0x19e5, 0xd22c)
	},
	{
		PCI_DEVICE_SUB(PCI_VENDOR_ID_ADAPTEC2, 0x028f,
			       PCI_VENDOR_ID_ADAPTEC2, 0x0110)
	},
	{
		PCI_DEVICE_SUB(PCI_VENDOR_ID_ADAPTEC2, 0x028f,
			       PCI_VENDOR_ID_ADAPTEC2, 0x0608)
	},
	{
		PCI_DEVICE_SUB(PCI_VENDOR_ID_ADAPTEC2, 0x028f,
			       PCI_VENDOR_ID_ADAPTEC2, 0x0800)
	},
	{
		PCI_DEVICE_SUB(PCI_VENDOR_ID_ADAPTEC2, 0x028f,
			       PCI_VENDOR_ID_ADAPTEC2, 0x0801)
	},
	{
		PCI_DEVICE_SUB(PCI_VENDOR_ID_ADAPTEC2, 0x028f,
			       PCI_VENDOR_ID_ADAPTEC2, 0x0802)
	},
	{
		PCI_DEVICE_SUB(PCI_VENDOR_ID_ADAPTEC2, 0x028f,
			       PCI_VENDOR_ID_ADAPTEC2, 0x0803)
	},
	{
		PCI_DEVICE_SUB(PCI_VENDOR_ID_ADAPTEC2, 0x028f,
			       PCI_VENDOR_ID_ADAPTEC2, 0x0804)
	},
	{
		PCI_DEVICE_SUB(PCI_VENDOR_ID_ADAPTEC2, 0x028f,
			       PCI_VENDOR_ID_ADAPTEC2, 0x0805)
	},
	{
		PCI_DEVICE_SUB(PCI_VENDOR_ID_ADAPTEC2, 0x028f,
			       PCI_VENDOR_ID_ADAPTEC2, 0x0806)
	},
	{
		PCI_DEVICE_SUB(PCI_VENDOR_ID_ADAPTEC2, 0x028f,
			       PCI_VENDOR_ID_ADAPTEC2, 0x0807)
	},
	{
		PCI_DEVICE_SUB(PCI_VENDOR_ID_ADAPTEC2, 0x028f,
			       PCI_VENDOR_ID_ADAPTEC2, 0x0808)
	},
	{
		PCI_DEVICE_SUB(PCI_VENDOR_ID_ADAPTEC2, 0x028f,
			       PCI_VENDOR_ID_ADAPTEC2, 0x0809)
	},
	{
		PCI_DEVICE_SUB(PCI_VENDOR_ID_ADAPTEC2, 0x028f,
			       PCI_VENDOR_ID_ADAPTEC2, 0x0900)
	},
	{
		PCI_DEVICE_SUB(PCI_VENDOR_ID_ADAPTEC2, 0x028f,
			       PCI_VENDOR_ID_ADAPTEC2, 0x0901)
	},
	{
		PCI_DEVICE_SUB(PCI_VENDOR_ID_ADAPTEC2, 0x028f,
			       PCI_VENDOR_ID_ADAPTEC2, 0x0902)
	},
	{
		PCI_DEVICE_SUB(PCI_VENDOR_ID_ADAPTEC2, 0x028f,
			       PCI_VENDOR_ID_ADAPTEC2, 0x0903)
	},
	{
		PCI_DEVICE_SUB(PCI_VENDOR_ID_ADAPTEC2, 0x028f,
			       PCI_VENDOR_ID_ADAPTEC2, 0x0904)
	},
	{
		PCI_DEVICE_SUB(PCI_VENDOR_ID_ADAPTEC2, 0x028f,
			       PCI_VENDOR_ID_ADAPTEC2, 0x0905)
	},
	{
		PCI_DEVICE_SUB(PCI_VENDOR_ID_ADAPTEC2, 0x028f,
			       PCI_VENDOR_ID_ADAPTEC2, 0x0906)
	},
	{
		PCI_DEVICE_SUB(PCI_VENDOR_ID_ADAPTEC2, 0x028f,
			       PCI_VENDOR_ID_ADAPTEC2, 0x0907)
	},
	{
		PCI_DEVICE_SUB(PCI_VENDOR_ID_ADAPTEC2, 0x028f,
			       PCI_VENDOR_ID_ADAPTEC2, 0x0908)
	},
	{
		PCI_DEVICE_SUB(PCI_VENDOR_ID_ADAPTEC2, 0x028f,
			       PCI_VENDOR_ID_ADAPTEC2, 0x090a)
	},
	{
		PCI_DEVICE_SUB(PCI_VENDOR_ID_ADAPTEC2, 0x028f,
			       PCI_VENDOR_ID_ADAPTEC2, 0x1200)
	},
	{
		PCI_DEVICE_SUB(PCI_VENDOR_ID_ADAPTEC2, 0x028f,
			       PCI_VENDOR_ID_ADAPTEC2, 0x1201)
	},
	{
		PCI_DEVICE_SUB(PCI_VENDOR_ID_ADAPTEC2, 0x028f,
			       PCI_VENDOR_ID_ADAPTEC2, 0x1202)
	},
	{
		PCI_DEVICE_SUB(PCI_VENDOR_ID_ADAPTEC2, 0x028f,
			       PCI_VENDOR_ID_ADAPTEC2, 0x1280)
	},
	{
		PCI_DEVICE_SUB(PCI_VENDOR_ID_ADAPTEC2, 0x028f,
			       PCI_VENDOR_ID_ADAPTEC2, 0x1281)
	},
	{
		PCI_DEVICE_SUB(PCI_VENDOR_ID_ADAPTEC2, 0x028f,
			       PCI_VENDOR_ID_ADAPTEC2, 0x1282)
	},
	{
		PCI_DEVICE_SUB(PCI_VENDOR_ID_ADAPTEC2, 0x028f,
			       PCI_VENDOR_ID_ADAPTEC2, 0x1300)
	},
	{
		PCI_DEVICE_SUB(PCI_VENDOR_ID_ADAPTEC2, 0x028f,
			       PCI_VENDOR_ID_ADAPTEC2, 0x1301)
	},
	{
		PCI_DEVICE_SUB(PCI_VENDOR_ID_ADAPTEC2, 0x028f,
			       PCI_VENDOR_ID_ADAPTEC2, 0x1302)
	},
	{
		PCI_DEVICE_SUB(PCI_VENDOR_ID_ADAPTEC2, 0x028f,
			       PCI_VENDOR_ID_ADAPTEC2, 0x1303)
	},
	{
		PCI_DEVICE_SUB(PCI_VENDOR_ID_ADAPTEC2, 0x028f,
			       PCI_VENDOR_ID_ADAPTEC2, 0x1380)
	},
	{
		PCI_DEVICE_SUB(PCI_VENDOR_ID_ADAPTEC2, 0x028f,
			       PCI_VENDOR_ID_ADVANTECH, 0x8312)
	},
	{
		PCI_DEVICE_SUB(PCI_VENDOR_ID_ADAPTEC2, 0x028f,
			       PCI_VENDOR_ID_DELL, 0x1fe0)
	},
	{
		PCI_DEVICE_SUB(PCI_VENDOR_ID_ADAPTEC2, 0x028f,
			       PCI_VENDOR_ID_HP, 0x0600)
	},
	{
		PCI_DEVICE_SUB(PCI_VENDOR_ID_ADAPTEC2, 0x028f,
			       PCI_VENDOR_ID_HP, 0x0601)
	},
	{
		PCI_DEVICE_SUB(PCI_VENDOR_ID_ADAPTEC2, 0x028f,
			       PCI_VENDOR_ID_HP, 0x0602)
	},
	{
		PCI_DEVICE_SUB(PCI_VENDOR_ID_ADAPTEC2, 0x028f,
			       PCI_VENDOR_ID_HP, 0x0603)
	},
	{
		PCI_DEVICE_SUB(PCI_VENDOR_ID_ADAPTEC2, 0x028f,
			       PCI_VENDOR_ID_HP, 0x0609)
	},
	{
		PCI_DEVICE_SUB(PCI_VENDOR_ID_ADAPTEC2, 0x028f,
			       PCI_VENDOR_ID_HP, 0x0650)
	},
	{
		PCI_DEVICE_SUB(PCI_VENDOR_ID_ADAPTEC2, 0x028f,
			       PCI_VENDOR_ID_HP, 0x0651)
	},
	{
		PCI_DEVICE_SUB(PCI_VENDOR_ID_ADAPTEC2, 0x028f,
			       PCI_VENDOR_ID_HP, 0x0652)
	},
	{
		PCI_DEVICE_SUB(PCI_VENDOR_ID_ADAPTEC2, 0x028f,
			       PCI_VENDOR_ID_HP, 0x0653)
	},
	{
		PCI_DEVICE_SUB(PCI_VENDOR_ID_ADAPTEC2, 0x028f,
			       PCI_VENDOR_ID_HP, 0x0654)
	},
	{
		PCI_DEVICE_SUB(PCI_VENDOR_ID_ADAPTEC2, 0x028f,
			       PCI_VENDOR_ID_HP, 0x0655)
	},
	{
		PCI_DEVICE_SUB(PCI_VENDOR_ID_ADAPTEC2, 0x028f,
			       PCI_VENDOR_ID_HP, 0x0700)
	},
	{
		PCI_DEVICE_SUB(PCI_VENDOR_ID_ADAPTEC2, 0x028f,
			       PCI_VENDOR_ID_HP, 0x0701)
	},
	{
		PCI_DEVICE_SUB(PCI_VENDOR_ID_ADAPTEC2, 0x028f,
			       PCI_VENDOR_ID_HP, 0x1001)
	},
	{
		PCI_DEVICE_SUB(PCI_VENDOR_ID_ADAPTEC2, 0x028f,
			       PCI_VENDOR_ID_HP, 0x1100)
	},
	{
		PCI_DEVICE_SUB(PCI_VENDOR_ID_ADAPTEC2, 0x028f,
			       PCI_VENDOR_ID_HP, 0x1101)
	},
	{
		PCI_DEVICE_SUB(PCI_VENDOR_ID_ADAPTEC2, 0x028f,
			       0x1d8d, 0x0800)
	},
	{
		PCI_DEVICE_SUB(PCI_VENDOR_ID_ADAPTEC2, 0x028f,
			       0x1d8d, 0x0908)
	},
	{
		PCI_DEVICE_SUB(PCI_VENDOR_ID_ADAPTEC2, 0x028f,
			       0x1d8d, 0x0806)
	},
	{
		PCI_DEVICE_SUB(PCI_VENDOR_ID_ADAPTEC2, 0x028f,
			       0x1d8d, 0x0916)
	},
	{
		PCI_DEVICE_SUB(PCI_VENDOR_ID_ADAPTEC2, 0x028f,
			       PCI_VENDOR_ID_GIGABYTE, 0x1000)
	},
	{
		PCI_DEVICE_SUB(PCI_VENDOR_ID_ADAPTEC2, 0x028f,
			       PCI_ANY_ID, PCI_ANY_ID)
	},
	{ 0 }
};

MODULE_DEVICE_TABLE(pci, pqi_pci_id_table);

static struct pci_driver pqi_pci_driver = {
	.name = DRIVER_NAME_SHORT,
	.id_table = pqi_pci_id_table,
	.probe = pqi_pci_probe,
	.remove = pqi_pci_remove,
	.shutdown = pqi_shutdown,
#if defined(CONFIG_PM)
	.suspend = pqi_suspend,
	.resume = pqi_resume,
#endif
};

static int __init pqi_init(void)
{
	int rc;

	pr_info(DRIVER_NAME "\n");

	pqi_sas_transport_template =
		sas_attach_transport(&pqi_sas_transport_functions);
	if (!pqi_sas_transport_template)
		return -ENODEV;

	pqi_process_module_params();

	rc = pci_register_driver(&pqi_pci_driver);
	if (rc)
		sas_release_transport(pqi_sas_transport_template);

	return rc;
}

static void __exit pqi_cleanup(void)
{
	pci_unregister_driver(&pqi_pci_driver);
	sas_release_transport(pqi_sas_transport_template);
}

module_init(pqi_init);
module_exit(pqi_cleanup);

static void __attribute__((unused)) verify_structures(void)
{
	BUILD_BUG_ON(offsetof(struct pqi_ctrl_registers,
		sis_host_to_ctrl_doorbell) != 0x20);
	BUILD_BUG_ON(offsetof(struct pqi_ctrl_registers,
		sis_interrupt_mask) != 0x34);
	BUILD_BUG_ON(offsetof(struct pqi_ctrl_registers,
		sis_ctrl_to_host_doorbell) != 0x9c);
	BUILD_BUG_ON(offsetof(struct pqi_ctrl_registers,
		sis_ctrl_to_host_doorbell_clear) != 0xa0);
	BUILD_BUG_ON(offsetof(struct pqi_ctrl_registers,
		sis_driver_scratch) != 0xb0);
	BUILD_BUG_ON(offsetof(struct pqi_ctrl_registers,
		sis_firmware_status) != 0xbc);
	BUILD_BUG_ON(offsetof(struct pqi_ctrl_registers,
		sis_mailbox) != 0x1000);
	BUILD_BUG_ON(offsetof(struct pqi_ctrl_registers,
		pqi_registers) != 0x4000);

	BUILD_BUG_ON(offsetof(struct pqi_iu_header,
		iu_type) != 0x0);
	BUILD_BUG_ON(offsetof(struct pqi_iu_header,
		iu_length) != 0x2);
	BUILD_BUG_ON(offsetof(struct pqi_iu_header,
		response_queue_id) != 0x4);
	BUILD_BUG_ON(offsetof(struct pqi_iu_header,
		work_area) != 0x6);
	BUILD_BUG_ON(sizeof(struct pqi_iu_header) != 0x8);

	BUILD_BUG_ON(offsetof(struct pqi_aio_error_info,
		status) != 0x0);
	BUILD_BUG_ON(offsetof(struct pqi_aio_error_info,
		service_response) != 0x1);
	BUILD_BUG_ON(offsetof(struct pqi_aio_error_info,
		data_present) != 0x2);
	BUILD_BUG_ON(offsetof(struct pqi_aio_error_info,
		reserved) != 0x3);
	BUILD_BUG_ON(offsetof(struct pqi_aio_error_info,
		residual_count) != 0x4);
	BUILD_BUG_ON(offsetof(struct pqi_aio_error_info,
		data_length) != 0x8);
	BUILD_BUG_ON(offsetof(struct pqi_aio_error_info,
		reserved1) != 0xa);
	BUILD_BUG_ON(offsetof(struct pqi_aio_error_info,
		data) != 0xc);
	BUILD_BUG_ON(sizeof(struct pqi_aio_error_info) != 0x10c);

	BUILD_BUG_ON(offsetof(struct pqi_raid_error_info,
		data_in_result) != 0x0);
	BUILD_BUG_ON(offsetof(struct pqi_raid_error_info,
		data_out_result) != 0x1);
	BUILD_BUG_ON(offsetof(struct pqi_raid_error_info,
		reserved) != 0x2);
	BUILD_BUG_ON(offsetof(struct pqi_raid_error_info,
		status) != 0x5);
	BUILD_BUG_ON(offsetof(struct pqi_raid_error_info,
		status_qualifier) != 0x6);
	BUILD_BUG_ON(offsetof(struct pqi_raid_error_info,
		sense_data_length) != 0x8);
	BUILD_BUG_ON(offsetof(struct pqi_raid_error_info,
		response_data_length) != 0xa);
	BUILD_BUG_ON(offsetof(struct pqi_raid_error_info,
		data_in_transferred) != 0xc);
	BUILD_BUG_ON(offsetof(struct pqi_raid_error_info,
		data_out_transferred) != 0x10);
	BUILD_BUG_ON(offsetof(struct pqi_raid_error_info,
		data) != 0x14);
	BUILD_BUG_ON(sizeof(struct pqi_raid_error_info) != 0x114);

	BUILD_BUG_ON(offsetof(struct pqi_device_registers,
		signature) != 0x0);
	BUILD_BUG_ON(offsetof(struct pqi_device_registers,
		function_and_status_code) != 0x8);
	BUILD_BUG_ON(offsetof(struct pqi_device_registers,
		max_admin_iq_elements) != 0x10);
	BUILD_BUG_ON(offsetof(struct pqi_device_registers,
		max_admin_oq_elements) != 0x11);
	BUILD_BUG_ON(offsetof(struct pqi_device_registers,
		admin_iq_element_length) != 0x12);
	BUILD_BUG_ON(offsetof(struct pqi_device_registers,
		admin_oq_element_length) != 0x13);
	BUILD_BUG_ON(offsetof(struct pqi_device_registers,
		max_reset_timeout) != 0x14);
	BUILD_BUG_ON(offsetof(struct pqi_device_registers,
		legacy_intx_status) != 0x18);
	BUILD_BUG_ON(offsetof(struct pqi_device_registers,
		legacy_intx_mask_set) != 0x1c);
	BUILD_BUG_ON(offsetof(struct pqi_device_registers,
		legacy_intx_mask_clear) != 0x20);
	BUILD_BUG_ON(offsetof(struct pqi_device_registers,
		device_status) != 0x40);
	BUILD_BUG_ON(offsetof(struct pqi_device_registers,
		admin_iq_pi_offset) != 0x48);
	BUILD_BUG_ON(offsetof(struct pqi_device_registers,
		admin_oq_ci_offset) != 0x50);
	BUILD_BUG_ON(offsetof(struct pqi_device_registers,
		admin_iq_element_array_addr) != 0x58);
	BUILD_BUG_ON(offsetof(struct pqi_device_registers,
		admin_oq_element_array_addr) != 0x60);
	BUILD_BUG_ON(offsetof(struct pqi_device_registers,
		admin_iq_ci_addr) != 0x68);
	BUILD_BUG_ON(offsetof(struct pqi_device_registers,
		admin_oq_pi_addr) != 0x70);
	BUILD_BUG_ON(offsetof(struct pqi_device_registers,
		admin_iq_num_elements) != 0x78);
	BUILD_BUG_ON(offsetof(struct pqi_device_registers,
		admin_oq_num_elements) != 0x79);
	BUILD_BUG_ON(offsetof(struct pqi_device_registers,
		admin_queue_int_msg_num) != 0x7a);
	BUILD_BUG_ON(offsetof(struct pqi_device_registers,
		device_error) != 0x80);
	BUILD_BUG_ON(offsetof(struct pqi_device_registers,
		error_details) != 0x88);
	BUILD_BUG_ON(offsetof(struct pqi_device_registers,
		device_reset) != 0x90);
	BUILD_BUG_ON(offsetof(struct pqi_device_registers,
		power_action) != 0x94);
	BUILD_BUG_ON(sizeof(struct pqi_device_registers) != 0x100);

	BUILD_BUG_ON(offsetof(struct pqi_general_admin_request,
		header.iu_type) != 0);
	BUILD_BUG_ON(offsetof(struct pqi_general_admin_request,
		header.iu_length) != 2);
	BUILD_BUG_ON(offsetof(struct pqi_general_admin_request,
		header.work_area) != 6);
	BUILD_BUG_ON(offsetof(struct pqi_general_admin_request,
		request_id) != 8);
	BUILD_BUG_ON(offsetof(struct pqi_general_admin_request,
		function_code) != 10);
	BUILD_BUG_ON(offsetof(struct pqi_general_admin_request,
		data.report_device_capability.buffer_length) != 44);
	BUILD_BUG_ON(offsetof(struct pqi_general_admin_request,
		data.report_device_capability.sg_descriptor) != 48);
	BUILD_BUG_ON(offsetof(struct pqi_general_admin_request,
		data.create_operational_iq.queue_id) != 12);
	BUILD_BUG_ON(offsetof(struct pqi_general_admin_request,
		data.create_operational_iq.element_array_addr) != 16);
	BUILD_BUG_ON(offsetof(struct pqi_general_admin_request,
		data.create_operational_iq.ci_addr) != 24);
	BUILD_BUG_ON(offsetof(struct pqi_general_admin_request,
		data.create_operational_iq.num_elements) != 32);
	BUILD_BUG_ON(offsetof(struct pqi_general_admin_request,
		data.create_operational_iq.element_length) != 34);
	BUILD_BUG_ON(offsetof(struct pqi_general_admin_request,
		data.create_operational_iq.queue_protocol) != 36);
	BUILD_BUG_ON(offsetof(struct pqi_general_admin_request,
		data.create_operational_oq.queue_id) != 12);
	BUILD_BUG_ON(offsetof(struct pqi_general_admin_request,
		data.create_operational_oq.element_array_addr) != 16);
	BUILD_BUG_ON(offsetof(struct pqi_general_admin_request,
		data.create_operational_oq.pi_addr) != 24);
	BUILD_BUG_ON(offsetof(struct pqi_general_admin_request,
		data.create_operational_oq.num_elements) != 32);
	BUILD_BUG_ON(offsetof(struct pqi_general_admin_request,
		data.create_operational_oq.element_length) != 34);
	BUILD_BUG_ON(offsetof(struct pqi_general_admin_request,
		data.create_operational_oq.queue_protocol) != 36);
	BUILD_BUG_ON(offsetof(struct pqi_general_admin_request,
		data.create_operational_oq.int_msg_num) != 40);
	BUILD_BUG_ON(offsetof(struct pqi_general_admin_request,
		data.create_operational_oq.coalescing_count) != 42);
	BUILD_BUG_ON(offsetof(struct pqi_general_admin_request,
		data.create_operational_oq.min_coalescing_time) != 44);
	BUILD_BUG_ON(offsetof(struct pqi_general_admin_request,
		data.create_operational_oq.max_coalescing_time) != 48);
	BUILD_BUG_ON(offsetof(struct pqi_general_admin_request,
		data.delete_operational_queue.queue_id) != 12);
	BUILD_BUG_ON(sizeof(struct pqi_general_admin_request) != 64);
	BUILD_BUG_ON(FIELD_SIZEOF(struct pqi_general_admin_request,
		data.create_operational_iq) != 64 - 11);
	BUILD_BUG_ON(FIELD_SIZEOF(struct pqi_general_admin_request,
		data.create_operational_oq) != 64 - 11);
	BUILD_BUG_ON(FIELD_SIZEOF(struct pqi_general_admin_request,
		data.delete_operational_queue) != 64 - 11);

	BUILD_BUG_ON(offsetof(struct pqi_general_admin_response,
		header.iu_type) != 0);
	BUILD_BUG_ON(offsetof(struct pqi_general_admin_response,
		header.iu_length) != 2);
	BUILD_BUG_ON(offsetof(struct pqi_general_admin_response,
		header.work_area) != 6);
	BUILD_BUG_ON(offsetof(struct pqi_general_admin_response,
		request_id) != 8);
	BUILD_BUG_ON(offsetof(struct pqi_general_admin_response,
		function_code) != 10);
	BUILD_BUG_ON(offsetof(struct pqi_general_admin_response,
		status) != 11);
	BUILD_BUG_ON(offsetof(struct pqi_general_admin_response,
		data.create_operational_iq.status_descriptor) != 12);
	BUILD_BUG_ON(offsetof(struct pqi_general_admin_response,
		data.create_operational_iq.iq_pi_offset) != 16);
	BUILD_BUG_ON(offsetof(struct pqi_general_admin_response,
		data.create_operational_oq.status_descriptor) != 12);
	BUILD_BUG_ON(offsetof(struct pqi_general_admin_response,
		data.create_operational_oq.oq_ci_offset) != 16);
	BUILD_BUG_ON(sizeof(struct pqi_general_admin_response) != 64);

	BUILD_BUG_ON(offsetof(struct pqi_raid_path_request,
		header.iu_type) != 0);
	BUILD_BUG_ON(offsetof(struct pqi_raid_path_request,
		header.iu_length) != 2);
	BUILD_BUG_ON(offsetof(struct pqi_raid_path_request,
		header.response_queue_id) != 4);
	BUILD_BUG_ON(offsetof(struct pqi_raid_path_request,
		header.work_area) != 6);
	BUILD_BUG_ON(offsetof(struct pqi_raid_path_request,
		request_id) != 8);
	BUILD_BUG_ON(offsetof(struct pqi_raid_path_request,
		nexus_id) != 10);
	BUILD_BUG_ON(offsetof(struct pqi_raid_path_request,
		buffer_length) != 12);
	BUILD_BUG_ON(offsetof(struct pqi_raid_path_request,
		lun_number) != 16);
	BUILD_BUG_ON(offsetof(struct pqi_raid_path_request,
		protocol_specific) != 24);
	BUILD_BUG_ON(offsetof(struct pqi_raid_path_request,
		error_index) != 27);
	BUILD_BUG_ON(offsetof(struct pqi_raid_path_request,
		cdb) != 32);
	BUILD_BUG_ON(offsetof(struct pqi_raid_path_request,
		timeout) != 60);
	BUILD_BUG_ON(offsetof(struct pqi_raid_path_request,
		sg_descriptors) != 64);
	BUILD_BUG_ON(sizeof(struct pqi_raid_path_request) !=
		PQI_OPERATIONAL_IQ_ELEMENT_LENGTH);

	BUILD_BUG_ON(offsetof(struct pqi_aio_path_request,
		header.iu_type) != 0);
	BUILD_BUG_ON(offsetof(struct pqi_aio_path_request,
		header.iu_length) != 2);
	BUILD_BUG_ON(offsetof(struct pqi_aio_path_request,
		header.response_queue_id) != 4);
	BUILD_BUG_ON(offsetof(struct pqi_aio_path_request,
		header.work_area) != 6);
	BUILD_BUG_ON(offsetof(struct pqi_aio_path_request,
		request_id) != 8);
	BUILD_BUG_ON(offsetof(struct pqi_aio_path_request,
		nexus_id) != 12);
	BUILD_BUG_ON(offsetof(struct pqi_aio_path_request,
		buffer_length) != 16);
	BUILD_BUG_ON(offsetof(struct pqi_aio_path_request,
		data_encryption_key_index) != 22);
	BUILD_BUG_ON(offsetof(struct pqi_aio_path_request,
		encrypt_tweak_lower) != 24);
	BUILD_BUG_ON(offsetof(struct pqi_aio_path_request,
		encrypt_tweak_upper) != 28);
	BUILD_BUG_ON(offsetof(struct pqi_aio_path_request,
		cdb) != 32);
	BUILD_BUG_ON(offsetof(struct pqi_aio_path_request,
		error_index) != 48);
	BUILD_BUG_ON(offsetof(struct pqi_aio_path_request,
		num_sg_descriptors) != 50);
	BUILD_BUG_ON(offsetof(struct pqi_aio_path_request,
		cdb_length) != 51);
	BUILD_BUG_ON(offsetof(struct pqi_aio_path_request,
		lun_number) != 52);
	BUILD_BUG_ON(offsetof(struct pqi_aio_path_request,
		sg_descriptors) != 64);
	BUILD_BUG_ON(sizeof(struct pqi_aio_path_request) !=
		PQI_OPERATIONAL_IQ_ELEMENT_LENGTH);

	BUILD_BUG_ON(offsetof(struct pqi_io_response,
		header.iu_type) != 0);
	BUILD_BUG_ON(offsetof(struct pqi_io_response,
		header.iu_length) != 2);
	BUILD_BUG_ON(offsetof(struct pqi_io_response,
		request_id) != 8);
	BUILD_BUG_ON(offsetof(struct pqi_io_response,
		error_index) != 10);

	BUILD_BUG_ON(offsetof(struct pqi_general_management_request,
		header.iu_type) != 0);
	BUILD_BUG_ON(offsetof(struct pqi_general_management_request,
		header.iu_length) != 2);
	BUILD_BUG_ON(offsetof(struct pqi_general_management_request,
		header.response_queue_id) != 4);
	BUILD_BUG_ON(offsetof(struct pqi_general_management_request,
		request_id) != 8);
	BUILD_BUG_ON(offsetof(struct pqi_general_management_request,
		data.report_event_configuration.buffer_length) != 12);
	BUILD_BUG_ON(offsetof(struct pqi_general_management_request,
		data.report_event_configuration.sg_descriptors) != 16);
	BUILD_BUG_ON(offsetof(struct pqi_general_management_request,
		data.set_event_configuration.global_event_oq_id) != 10);
	BUILD_BUG_ON(offsetof(struct pqi_general_management_request,
		data.set_event_configuration.buffer_length) != 12);
	BUILD_BUG_ON(offsetof(struct pqi_general_management_request,
		data.set_event_configuration.sg_descriptors) != 16);

	BUILD_BUG_ON(offsetof(struct pqi_iu_layer_descriptor,
		max_inbound_iu_length) != 6);
	BUILD_BUG_ON(offsetof(struct pqi_iu_layer_descriptor,
		max_outbound_iu_length) != 14);
	BUILD_BUG_ON(sizeof(struct pqi_iu_layer_descriptor) != 16);

	BUILD_BUG_ON(offsetof(struct pqi_device_capability,
		data_length) != 0);
	BUILD_BUG_ON(offsetof(struct pqi_device_capability,
		iq_arbitration_priority_support_bitmask) != 8);
	BUILD_BUG_ON(offsetof(struct pqi_device_capability,
		maximum_aw_a) != 9);
	BUILD_BUG_ON(offsetof(struct pqi_device_capability,
		maximum_aw_b) != 10);
	BUILD_BUG_ON(offsetof(struct pqi_device_capability,
		maximum_aw_c) != 11);
	BUILD_BUG_ON(offsetof(struct pqi_device_capability,
		max_inbound_queues) != 16);
	BUILD_BUG_ON(offsetof(struct pqi_device_capability,
		max_elements_per_iq) != 18);
	BUILD_BUG_ON(offsetof(struct pqi_device_capability,
		max_iq_element_length) != 24);
	BUILD_BUG_ON(offsetof(struct pqi_device_capability,
		min_iq_element_length) != 26);
	BUILD_BUG_ON(offsetof(struct pqi_device_capability,
		max_outbound_queues) != 30);
	BUILD_BUG_ON(offsetof(struct pqi_device_capability,
		max_elements_per_oq) != 32);
	BUILD_BUG_ON(offsetof(struct pqi_device_capability,
		intr_coalescing_time_granularity) != 34);
	BUILD_BUG_ON(offsetof(struct pqi_device_capability,
		max_oq_element_length) != 36);
	BUILD_BUG_ON(offsetof(struct pqi_device_capability,
		min_oq_element_length) != 38);
	BUILD_BUG_ON(offsetof(struct pqi_device_capability,
		iu_layer_descriptors) != 64);
	BUILD_BUG_ON(sizeof(struct pqi_device_capability) != 576);

	BUILD_BUG_ON(offsetof(struct pqi_event_descriptor,
		event_type) != 0);
	BUILD_BUG_ON(offsetof(struct pqi_event_descriptor,
		oq_id) != 2);
	BUILD_BUG_ON(sizeof(struct pqi_event_descriptor) != 4);

	BUILD_BUG_ON(offsetof(struct pqi_event_config,
		num_event_descriptors) != 2);
	BUILD_BUG_ON(offsetof(struct pqi_event_config,
		descriptors) != 4);

	BUILD_BUG_ON(PQI_NUM_SUPPORTED_EVENTS !=
		ARRAY_SIZE(pqi_supported_event_types));

	BUILD_BUG_ON(offsetof(struct pqi_event_response,
		header.iu_type) != 0);
	BUILD_BUG_ON(offsetof(struct pqi_event_response,
		header.iu_length) != 2);
	BUILD_BUG_ON(offsetof(struct pqi_event_response,
		event_type) != 8);
	BUILD_BUG_ON(offsetof(struct pqi_event_response,
		event_id) != 10);
	BUILD_BUG_ON(offsetof(struct pqi_event_response,
		additional_event_id) != 12);
	BUILD_BUG_ON(offsetof(struct pqi_event_response,
		data) != 16);
	BUILD_BUG_ON(sizeof(struct pqi_event_response) != 32);

	BUILD_BUG_ON(offsetof(struct pqi_event_acknowledge_request,
		header.iu_type) != 0);
	BUILD_BUG_ON(offsetof(struct pqi_event_acknowledge_request,
		header.iu_length) != 2);
	BUILD_BUG_ON(offsetof(struct pqi_event_acknowledge_request,
		event_type) != 8);
	BUILD_BUG_ON(offsetof(struct pqi_event_acknowledge_request,
		event_id) != 10);
	BUILD_BUG_ON(offsetof(struct pqi_event_acknowledge_request,
		additional_event_id) != 12);
	BUILD_BUG_ON(sizeof(struct pqi_event_acknowledge_request) != 16);

	BUILD_BUG_ON(offsetof(struct pqi_task_management_request,
		header.iu_type) != 0);
	BUILD_BUG_ON(offsetof(struct pqi_task_management_request,
		header.iu_length) != 2);
	BUILD_BUG_ON(offsetof(struct pqi_task_management_request,
		request_id) != 8);
	BUILD_BUG_ON(offsetof(struct pqi_task_management_request,
		nexus_id) != 10);
	BUILD_BUG_ON(offsetof(struct pqi_task_management_request,
		timeout) != 14);
	BUILD_BUG_ON(offsetof(struct pqi_task_management_request,
		lun_number) != 16);
	BUILD_BUG_ON(offsetof(struct pqi_task_management_request,
		protocol_specific) != 24);
	BUILD_BUG_ON(offsetof(struct pqi_task_management_request,
		outbound_queue_id_to_manage) != 26);
	BUILD_BUG_ON(offsetof(struct pqi_task_management_request,
		request_id_to_manage) != 28);
	BUILD_BUG_ON(offsetof(struct pqi_task_management_request,
		task_management_function) != 30);
	BUILD_BUG_ON(sizeof(struct pqi_task_management_request) != 32);

	BUILD_BUG_ON(offsetof(struct pqi_task_management_response,
		header.iu_type) != 0);
	BUILD_BUG_ON(offsetof(struct pqi_task_management_response,
		header.iu_length) != 2);
	BUILD_BUG_ON(offsetof(struct pqi_task_management_response,
		request_id) != 8);
	BUILD_BUG_ON(offsetof(struct pqi_task_management_response,
		nexus_id) != 10);
	BUILD_BUG_ON(offsetof(struct pqi_task_management_response,
		additional_response_info) != 12);
	BUILD_BUG_ON(offsetof(struct pqi_task_management_response,
		response_code) != 15);
	BUILD_BUG_ON(sizeof(struct pqi_task_management_response) != 16);

	BUILD_BUG_ON(offsetof(struct bmic_identify_controller,
		configured_logical_drive_count) != 0);
	BUILD_BUG_ON(offsetof(struct bmic_identify_controller,
		configuration_signature) != 1);
	BUILD_BUG_ON(offsetof(struct bmic_identify_controller,
		firmware_version) != 5);
	BUILD_BUG_ON(offsetof(struct bmic_identify_controller,
		extended_logical_unit_count) != 154);
	BUILD_BUG_ON(offsetof(struct bmic_identify_controller,
		firmware_build_number) != 190);
	BUILD_BUG_ON(offsetof(struct bmic_identify_controller,
		controller_mode) != 292);

	BUILD_BUG_ON(offsetof(struct bmic_identify_physical_device,
		phys_bay_in_box) != 115);
	BUILD_BUG_ON(offsetof(struct bmic_identify_physical_device,
		device_type) != 120);
	BUILD_BUG_ON(offsetof(struct bmic_identify_physical_device,
		redundant_path_present_map) != 1736);
	BUILD_BUG_ON(offsetof(struct bmic_identify_physical_device,
		active_path_number) != 1738);
	BUILD_BUG_ON(offsetof(struct bmic_identify_physical_device,
		alternate_paths_phys_connector) != 1739);
	BUILD_BUG_ON(offsetof(struct bmic_identify_physical_device,
		alternate_paths_phys_box_on_port) != 1755);
	BUILD_BUG_ON(offsetof(struct bmic_identify_physical_device,
		current_queue_depth_limit) != 1796);
	BUILD_BUG_ON(sizeof(struct bmic_identify_physical_device) != 2560);

	BUILD_BUG_ON(PQI_ADMIN_IQ_NUM_ELEMENTS > 255);
	BUILD_BUG_ON(PQI_ADMIN_OQ_NUM_ELEMENTS > 255);
	BUILD_BUG_ON(PQI_ADMIN_IQ_ELEMENT_LENGTH %
		PQI_QUEUE_ELEMENT_LENGTH_ALIGNMENT != 0);
	BUILD_BUG_ON(PQI_ADMIN_OQ_ELEMENT_LENGTH %
		PQI_QUEUE_ELEMENT_LENGTH_ALIGNMENT != 0);
	BUILD_BUG_ON(PQI_OPERATIONAL_IQ_ELEMENT_LENGTH > 1048560);
	BUILD_BUG_ON(PQI_OPERATIONAL_IQ_ELEMENT_LENGTH %
		PQI_QUEUE_ELEMENT_LENGTH_ALIGNMENT != 0);
	BUILD_BUG_ON(PQI_OPERATIONAL_OQ_ELEMENT_LENGTH > 1048560);
	BUILD_BUG_ON(PQI_OPERATIONAL_OQ_ELEMENT_LENGTH %
		PQI_QUEUE_ELEMENT_LENGTH_ALIGNMENT != 0);

	BUILD_BUG_ON(PQI_RESERVED_IO_SLOTS >= PQI_MAX_OUTSTANDING_REQUESTS);
	BUILD_BUG_ON(PQI_RESERVED_IO_SLOTS >=
		PQI_MAX_OUTSTANDING_REQUESTS_KDUMP);
}<|MERGE_RESOLUTION|>--- conflicted
+++ resolved
@@ -6133,13 +6133,8 @@
 static ssize_t pqi_driver_version_show(struct device *dev,
 	struct device_attribute *attr, char *buffer)
 {
-<<<<<<< HEAD
-	return snprintf(buffer, PAGE_SIZE,
-		"%s\n", DRIVER_VERSION BUILD_TIMESTAMP);
-=======
 	return snprintf(buffer, PAGE_SIZE, "%s\n",
 			DRIVER_VERSION BUILD_TIMESTAMP);
->>>>>>> 41ace374
 }
 
 static ssize_t pqi_serial_number_show(struct device *dev,
