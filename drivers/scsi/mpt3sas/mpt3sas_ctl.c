--- conflicted
+++ resolved
@@ -1821,11 +1821,7 @@
 				     trace_buff_size>>10);
 				ioc_err(ioc,
 				    "Using zero Min Trace Buff Size\n");
-<<<<<<< HEAD
-				    min_trace_buff_size = 0;
-=======
 				min_trace_buff_size = 0;
->>>>>>> 41ace374
 			}
 
 			if (decr_trace_buff_size == 0) {
