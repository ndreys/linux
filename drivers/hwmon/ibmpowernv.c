/*
 * IBM PowerNV platform sensors for temperature/fan/voltage/power
 * Copyright (C) 2014 IBM
 *
 * This program is free software; you can redistribute it and/or modify
 * it under the terms of the GNU General Public License as published by
 * the Free Software Foundation; either version 2 of the License, or
 * (at your option) any later version.
 *
 * This program is distributed in the hope that it will be useful,
 * but WITHOUT ANY WARRANTY; without even the implied warranty of
 * MERCHANTABILITY or FITNESS FOR A PARTICULAR PURPOSE.  See the
 * GNU General Public License for more details.
 *
 * You should have received a copy of the GNU General Public License
 * along with this program.
 */

#define DRVNAME		"ibmpowernv"
#define pr_fmt(fmt)	DRVNAME ": " fmt

#include <linux/init.h>
#include <linux/module.h>
#include <linux/kernel.h>
#include <linux/hwmon.h>
#include <linux/hwmon-sysfs.h>
#include <linux/of.h>
#include <linux/slab.h>

#include <linux/platform_device.h>
#include <asm/opal.h>
#include <linux/err.h>

#define MAX_ATTR_LEN	32

/* Sensor suffix name from DT */
#define DT_FAULT_ATTR_SUFFIX		"faulted"
#define DT_DATA_ATTR_SUFFIX		"data"
#define DT_THRESHOLD_ATTR_SUFFIX	"thrs"

/*
 * Enumerates all the types of sensors in the POWERNV platform and does index
 * into 'struct sensor_group'
 */
enum sensors {
	FAN,
	AMBIENT_TEMP,
	POWER_SUPPLY,
	POWER_INPUT,
	MAX_SENSOR_TYPE,
};

static struct sensor_group {
	const char *name;
	const char *compatible;
	struct attribute_group group;
	u32 attr_count;
} sensor_groups[] = {
	{"fan", "ibm,opal-sensor-cooling-fan"},
	{"temp", "ibm,opal-sensor-amb-temp"},
	{"in", "ibm,opal-sensor-power-supply"},
	{"power", "ibm,opal-sensor-power"}
};

struct sensor_data {
	u32 id; /* An opaque id of the firmware for each sensor */
	enum sensors type;
	char name[MAX_ATTR_LEN];
	struct device_attribute dev_attr;
};

struct platform_data {
	const struct attribute_group *attr_groups[MAX_SENSOR_TYPE + 1];
	u32 sensors_count; /* Total count of sensors from each group */
};

static ssize_t show_sensor(struct device *dev, struct device_attribute *devattr,
			   char *buf)
{
	struct sensor_data *sdata = container_of(devattr, struct sensor_data,
						 dev_attr);
	ssize_t ret;
	u32 x;

	ret = opal_get_sensor_data(sdata->id, &x);
	if (ret)
		return ret;

	/* Convert temperature to milli-degrees */
	if (sdata->type == AMBIENT_TEMP)
		x *= 1000;
	/* Convert power to micro-watts */
	else if (sdata->type == POWER_INPUT)
		x *= 1000000;

	return sprintf(buf, "%u\n", x);
}

static int get_sensor_index_attr(const char *name, u32 *index,
					char *attr)
{
	char *hash_pos = strchr(name, '#');
	char buf[8] = { 0 };
	char *dash_pos;
	u32 copy_len;
	int err;

	if (!hash_pos)
		return -EINVAL;

	dash_pos = strchr(hash_pos, '-');
	if (!dash_pos)
		return -EINVAL;

	copy_len = dash_pos - hash_pos - 1;
	if (copy_len >= sizeof(buf))
		return -EINVAL;

	strncpy(buf, hash_pos + 1, copy_len);

	err = kstrtou32(buf, 10, index);
	if (err)
		return err;

	strncpy(attr, dash_pos + 1, MAX_ATTR_LEN);

	return 0;
}

/*
 * This function translates the DT node name into the 'hwmon' attribute name.
 * IBMPOWERNV device node appear like cooling-fan#2-data, amb-temp#1-thrs etc.
 * which need to be mapped as fan2_input, temp1_max respectively before
 * populating them inside hwmon device class.
 */
static int create_hwmon_attr_name(struct device *dev, enum sensors type,
					 const char *node_name,
					 char *hwmon_attr_name)
{
	char attr_suffix[MAX_ATTR_LEN];
	char *attr_name;
	u32 index;
	int err;

	err = get_sensor_index_attr(node_name, &index, attr_suffix);
	if (err) {
		dev_err(dev, "Sensor device node name '%s' is invalid\n",
			node_name);
		return err;
	}

	if (!strcmp(attr_suffix, DT_FAULT_ATTR_SUFFIX)) {
		attr_name = "fault";
	} else if (!strcmp(attr_suffix, DT_DATA_ATTR_SUFFIX)) {
		attr_name = "input";
	} else if (!strcmp(attr_suffix, DT_THRESHOLD_ATTR_SUFFIX)) {
		if (type == AMBIENT_TEMP)
			attr_name = "max";
		else if (type == FAN)
			attr_name = "min";
		else
			return -ENOENT;
	} else {
		return -ENOENT;
	}

	snprintf(hwmon_attr_name, MAX_ATTR_LEN, "%s%d_%s",
		 sensor_groups[type].name, index, attr_name);
	return 0;
}

static int populate_attr_groups(struct platform_device *pdev)
{
	struct platform_data *pdata = platform_get_drvdata(pdev);
	const struct attribute_group **pgroups = pdata->attr_groups;
	struct device_node *opal, *np;
	enum sensors type;

	opal = of_find_node_by_path("/ibm,opal/sensors");
	for_each_child_of_node(opal, np) {
		if (np->name == NULL)
			continue;

		for (type = 0; type < MAX_SENSOR_TYPE; type++)
			if (of_device_is_compatible(np,
					sensor_groups[type].compatible)) {
				sensor_groups[type].attr_count++;
				break;
			}
	}

	of_node_put(opal);

	for (type = 0; type < MAX_SENSOR_TYPE; type++) {
		sensor_groups[type].group.attrs = devm_kzalloc(&pdev->dev,
					sizeof(struct attribute *) *
					(sensor_groups[type].attr_count + 1),
					GFP_KERNEL);
		if (!sensor_groups[type].group.attrs)
			return -ENOMEM;

		pgroups[type] = &sensor_groups[type].group;
		pdata->sensors_count += sensor_groups[type].attr_count;
		sensor_groups[type].attr_count = 0;
	}

	return 0;
}

/*
 * Iterate through the device tree for each child of 'sensors' node, create
 * a sysfs attribute file, the file is named by translating the DT node name
 * to the name required by the higher 'hwmon' driver like fan1_input, temp1_max
 * etc..
 */
static int create_device_attrs(struct platform_device *pdev)
{
	struct platform_data *pdata = platform_get_drvdata(pdev);
	const struct attribute_group **pgroups = pdata->attr_groups;
	struct device_node *opal, *np;
	struct sensor_data *sdata;
	u32 sensor_id;
	enum sensors type;
	u32 count = 0;
	int err = 0;

	opal = of_find_node_by_path("/ibm,opal/sensors");
	sdata = devm_kzalloc(&pdev->dev, pdata->sensors_count * sizeof(*sdata),
			     GFP_KERNEL);
	if (!sdata) {
		err = -ENOMEM;
		goto exit_put_node;
	}

	for_each_child_of_node(opal, np) {
		if (np->name == NULL)
			continue;

		for (type = 0; type < MAX_SENSOR_TYPE; type++)
			if (of_device_is_compatible(np,
					sensor_groups[type].compatible))
				break;

		if (type == MAX_SENSOR_TYPE)
			continue;

		if (of_property_read_u32(np, "sensor-id", &sensor_id)) {
			dev_info(&pdev->dev,
				 "'sensor-id' missing in the node '%s'\n",
				 np->name);
			continue;
		}

		sdata[count].id = sensor_id;
		sdata[count].type = type;
		err = create_hwmon_attr_name(&pdev->dev, type, np->name,
					     sdata[count].name);
		if (err)
			goto exit_put_node;

		sysfs_attr_init(&sdata[count].dev_attr.attr);
		sdata[count].dev_attr.attr.name = sdata[count].name;
		sdata[count].dev_attr.attr.mode = S_IRUGO;
		sdata[count].dev_attr.show = show_sensor;

		pgroups[type]->attrs[sensor_groups[type].attr_count++] =
				&sdata[count++].dev_attr.attr;
	}

exit_put_node:
	of_node_put(opal);
	return err;
}

static int ibmpowernv_probe(struct platform_device *pdev)
{
	struct platform_data *pdata;
	struct device *hwmon_dev;
	int err;

	pdata = devm_kzalloc(&pdev->dev, sizeof(*pdata), GFP_KERNEL);
	if (!pdata)
		return -ENOMEM;

	platform_set_drvdata(pdev, pdata);
	pdata->sensors_count = 0;
	err = populate_attr_groups(pdev);
	if (err)
		return err;

	/* Create sysfs attribute data for each sensor found in the DT */
	err = create_device_attrs(pdev);
	if (err)
		return err;

	/* Finally, register with hwmon */
	hwmon_dev = devm_hwmon_device_register_with_groups(&pdev->dev, DRVNAME,
							   pdata,
							   pdata->attr_groups);

	return PTR_ERR_OR_ZERO(hwmon_dev);
}

static const struct platform_device_id opal_sensor_driver_ids[] = {
	{
		.name = "opal-sensor",
	},
	{ }
};
MODULE_DEVICE_TABLE(platform, opal_sensor_driver_ids);

static struct platform_driver ibmpowernv_driver = {
<<<<<<< HEAD
	.probe		= ibmpowernv_probe,
	.id_table	= opal_sensor_driver_ids,
	.driver		= {
		.owner	= THIS_MODULE,
		.name	= DRVNAME,
=======
	.driver = {
		.name = DRVNAME,
>>>>>>> 6386a15c
	},
};

static int __init ibmpowernv_init(void)
{
	return platform_driver_register(&ibmpowernv_driver);
}

static void __exit ibmpowernv_exit(void)
{
	platform_driver_unregister(&ibmpowernv_driver);
}

MODULE_AUTHOR("Neelesh Gupta <neelegup@linux.vnet.ibm.com>");
MODULE_DESCRIPTION("IBM POWERNV platform sensors");
MODULE_LICENSE("GPL");

module_init(ibmpowernv_init);
module_exit(ibmpowernv_exit);<|MERGE_RESOLUTION|>--- conflicted
+++ resolved
@@ -310,16 +310,10 @@
 MODULE_DEVICE_TABLE(platform, opal_sensor_driver_ids);
 
 static struct platform_driver ibmpowernv_driver = {
-<<<<<<< HEAD
 	.probe		= ibmpowernv_probe,
 	.id_table	= opal_sensor_driver_ids,
 	.driver		= {
-		.owner	= THIS_MODULE,
 		.name	= DRVNAME,
-=======
-	.driver = {
-		.name = DRVNAME,
->>>>>>> 6386a15c
 	},
 };
 
