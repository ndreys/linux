--- conflicted
+++ resolved
@@ -639,11 +639,7 @@
 static int rtc_update_hrtimer(struct rtc_device *rtc, int enabled)
 {
 	/*
-<<<<<<< HEAD
-	 * We unconditionally cancel the timer here, because otherwise
-=======
 	 * We always cancel the timer here first, because otherwise
->>>>>>> 6e7a333e
 	 * we could run into BUG_ON(timer->state != HRTIMER_STATE_CALLBACK);
 	 * when we manage to start the timer before the callback
 	 * returns HRTIMER_RESTART.
@@ -712,11 +708,7 @@
 	int err = 0;
 	unsigned long flags;
 
-<<<<<<< HEAD
-	if (freq <= 0 || freq > 5000)
-=======
 	if (freq <= 0 || freq > RTC_MAX_FREQ)
->>>>>>> 6e7a333e
 		return -EINVAL;
 retry:
 	spin_lock_irqsave(&rtc->irq_task_lock, flags);
