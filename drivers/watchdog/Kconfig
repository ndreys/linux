
#
# Watchdog device configuration
#

menuconfig WATCHDOG
	bool "Watchdog Timer Support"
	---help---
	  If you say Y here (and to one of the following options) and create a
	  character special file /dev/watchdog with major number 10 and minor
	  number 130 using mknod ("man mknod"), you will get a watchdog, i.e.:
	  subsequently opening the file and then failing to write to it for
	  longer than 1 minute will result in rebooting the machine. This
	  could be useful for a networked machine that needs to come back
	  on-line as fast as possible after a lock-up. There's both a watchdog
	  implementation entirely in software (which can sometimes fail to
	  reboot the machine) and a driver for hardware watchdog boards, which
	  are more robust and can also keep track of the temperature inside
	  your computer. For details, read
	  <file:Documentation/watchdog/watchdog-api.txt> in the kernel source.

	  The watchdog is usually used together with the watchdog daemon
	  which is available from
	  <ftp://ibiblio.org/pub/Linux/system/daemons/watchdog/>. This daemon can
	  also monitor NFS connections and can reboot the machine when the process
	  table is full.

	  If unsure, say N.

if WATCHDOG

config WATCHDOG_CORE
	bool "WatchDog Timer Driver Core"
	---help---
	  Say Y here if you want to use the new watchdog timer driver core.
	  This driver provides a framework for all watchdog timer drivers
	  and gives them the /dev/watchdog interface (and later also the
	  sysfs interface).

config WATCHDOG_NOWAYOUT
	bool "Disable watchdog shutdown on close"
	help
	  The default watchdog behaviour (which you get if you say N here) is
	  to stop the timer if the process managing it closes the file
	  /dev/watchdog. It's always remotely possible that this process might
	  get killed. If you say Y here, the watchdog cannot be stopped once
	  it has been started.

#
# General Watchdog drivers
#

comment "Watchdog Device Drivers"

# Architecture Independent

config SOFT_WATCHDOG
	tristate "Software watchdog"
	select WATCHDOG_CORE
	help
	  A software monitoring watchdog. This will fail to reboot your system
	  from some situations that the hardware watchdog will recover
	  from. Equally it's a lot cheaper to install.

	  To compile this driver as a module, choose M here: the
	  module will be called softdog.

config DA9052_WATCHDOG
        tristate "Dialog DA9052 Watchdog"
        depends on PMIC_DA9052
        select WATCHDOG_CORE
        help
          Support for the watchdog in the DA9052 PMIC. Watchdog trigger
          cause system reset.

          Say Y here to include support for the DA9052 watchdog.
          Alternatively say M to compile the driver as a module,
          which will be called da9052_wdt.

config DA9055_WATCHDOG
	tristate "Dialog Semiconductor DA9055 Watchdog"
	depends on MFD_DA9055
	select WATCHDOG_CORE
	help
	  If you say yes here you get support for watchdog on the Dialog
	  Semiconductor DA9055 PMIC.

	  This driver can also be built as a module.  If so, the module
	  will be called da9055_wdt.

config DA9063_WATCHDOG
	tristate "Dialog DA9063 Watchdog"
	depends on MFD_DA9063
	select WATCHDOG_CORE
	help
	  Support for the watchdog in the DA9063 PMIC.

	  This driver can be built as a module. The module name is da9063_wdt.

config DA9062_WATCHDOG
	tristate "Dialog DA9062 Watchdog"
	depends on MFD_DA9062
	select WATCHDOG_CORE
	help
	  Support for the watchdog in the DA9062 PMIC.

	  This driver can be built as a module. The module name is da9062_wdt.

config GPIO_WATCHDOG
	tristate "Watchdog device controlled through GPIO-line"
	depends on OF_GPIO
	select WATCHDOG_CORE
	help
	  If you say yes here you get support for watchdog device
	  controlled through GPIO-line.

config GPIO_WATCHDOG_ARCH_INITCALL
	bool "Register the watchdog as early as possible"
	depends on GPIO_WATCHDOG=y
	help
	  In some situations, the default initcall level (module_init)
	  in not early enough in the boot process to avoid the watchdog
	  to be triggered.
	  If you say yes here, the initcall level would be raised to
	  arch_initcall.
	  If in doubt, say N.

config MENF21BMC_WATCHDOG
	tristate "MEN 14F021P00 BMC Watchdog"
	depends on MFD_MENF21BMC
	select WATCHDOG_CORE
	help
	  Say Y here to include support for the MEN 14F021P00 BMC Watchdog.

	  This driver can also be built as a module. If so the module
	  will be called menf21bmc_wdt.

config WM831X_WATCHDOG
	tristate "WM831x watchdog"
	depends on MFD_WM831X
	select WATCHDOG_CORE
	help
	  Support for the watchdog in the WM831x AudioPlus PMICs.  When
	  the watchdog triggers the system will be reset.

config WM8350_WATCHDOG
	tristate "WM8350 watchdog"
	depends on MFD_WM8350
	select WATCHDOG_CORE
	help
	  Support for the watchdog in the WM8350 AudioPlus PMIC.  When
	  the watchdog triggers the system will be reset.

config XILINX_WATCHDOG
	tristate "Xilinx Watchdog timer"
	depends on HAS_IOMEM
	select WATCHDOG_CORE
	help
	  Watchdog driver for the xps_timebase_wdt ip core.

	  To compile this driver as a module, choose M here: the
	  module will be called of_xilinx_wdt.

# ALPHA Architecture

# ARM Architecture

config ARM_SP805_WATCHDOG
	tristate "ARM SP805 Watchdog"
	depends on (ARM || ARM64) && ARM_AMBA
	select WATCHDOG_CORE
	help
	  ARM Primecell SP805 Watchdog timer. This will reboot your system when
	  the timeout is reached.

config AT91RM9200_WATCHDOG
	tristate "AT91RM9200 watchdog"
	depends on SOC_AT91RM9200 && MFD_SYSCON
	help
	  Watchdog timer embedded into AT91RM9200 chips. This will reboot your
	  system when the timeout is reached.

config AT91SAM9X_WATCHDOG
	tristate "AT91SAM9X / AT91CAP9 watchdog"
	depends on ARCH_AT91
	select WATCHDOG_CORE
	help
	  Watchdog timer embedded into AT91SAM9X and AT91CAP9 chips. This will
	  reboot your system when the timeout is reached.

config CADENCE_WATCHDOG
	tristate "Cadence Watchdog Timer"
	depends on HAS_IOMEM
	select WATCHDOG_CORE
	help
	  Say Y here if you want to include support for the watchdog
	  timer in the Xilinx Zynq.

config 21285_WATCHDOG
	tristate "DC21285 watchdog"
	depends on FOOTBRIDGE
	help
	  The Intel Footbridge chip contains a built-in watchdog circuit. Say Y
	  here if you wish to use this. Alternatively say M to compile the
	  driver as a module, which will be called wdt285.

	  This driver does not work on all machines. In particular, early CATS
	  boards have hardware problems that will cause the machine to simply
	  lock up if the watchdog fires.

	  "If in doubt, leave it out" - say N.

config 977_WATCHDOG
	tristate "NetWinder WB83C977 watchdog"
	depends on FOOTBRIDGE && ARCH_NETWINDER
	help
	  Say Y here to include support for the WB977 watchdog included in
	  NetWinder machines. Alternatively say M to compile the driver as
	  a module, which will be called wdt977.

	  Not sure? It's safe to say N.

config IXP4XX_WATCHDOG
	tristate "IXP4xx Watchdog"
	depends on ARCH_IXP4XX
	help
	  Say Y here if to include support for the watchdog timer
	  in the Intel IXP4xx network processors. This driver can
	  be built as a module by choosing M. The module will
	  be called ixp4xx_wdt.

	  Note: The internal IXP4xx watchdog does a soft CPU reset
	  which doesn't reset any peripherals. There are circumstances
	  where the watchdog will fail to reset the board correctly
	  (e.g., if the boot ROM is in an unreadable state).

	  Say N if you are unsure.

config KS8695_WATCHDOG
	tristate "KS8695 watchdog"
	depends on ARCH_KS8695
	help
	  Watchdog timer embedded into KS8695 processor. This will reboot your
	  system when the timeout is reached.

config HAVE_S3C2410_WATCHDOG
	bool
	help
	  This will include watchdog timer support for Samsung SoCs. If
	  you want to include watchdog support for any machine, kindly
	  select this in the respective mach-XXXX/Kconfig file.

config S3C2410_WATCHDOG
	tristate "S3C2410 Watchdog"
	depends on HAVE_S3C2410_WATCHDOG
	select WATCHDOG_CORE
	select MFD_SYSCON if ARCH_EXYNOS5
	help
	  Watchdog timer block in the Samsung SoCs. This will reboot
	  the system when the timer expires with the watchdog enabled.

	  The driver is limited by the speed of the system's PCLK
	  signal, so with reasonably fast systems (PCLK around 50-66MHz)
	  then watchdog intervals of over approximately 20seconds are
	  unavailable.

	  The driver can be built as a module by choosing M, and will
	  be called s3c2410_wdt

config SA1100_WATCHDOG
	tristate "SA1100/PXA2xx watchdog"
	depends on ARCH_SA1100 || ARCH_PXA
	help
	  Watchdog timer embedded into SA11x0 and PXA2xx chips. This will
	  reboot your system when timeout is reached.

	  NOTE: once enabled, this timer cannot be disabled.

	  To compile this driver as a module, choose M here: the
	  module will be called sa1100_wdt.

config DW_WATCHDOG
	tristate "Synopsys DesignWare watchdog"
	depends on HAS_IOMEM
	help
	  Say Y here if to include support for the Synopsys DesignWare
	  watchdog timer found in many chips.
	  To compile this driver as a module, choose M here: the
	  module will be called dw_wdt.

config EP93XX_WATCHDOG
	tristate "EP93xx Watchdog"
	depends on ARCH_EP93XX
	select WATCHDOG_CORE
	help
	  Say Y here if to include support for the watchdog timer
	  embedded in the Cirrus Logic EP93xx family of devices.

	  To compile this driver as a module, choose M here: the
	  module will be called ep93xx_wdt.

config OMAP_WATCHDOG
	tristate "OMAP Watchdog"
	depends on ARCH_OMAP16XX || ARCH_OMAP2PLUS
	select WATCHDOG_CORE
	help
	  Support for TI OMAP1610/OMAP1710/OMAP2420/OMAP3430/OMAP4430 watchdog.  Say 'Y'
	  here to enable the OMAP1610/OMAP1710/OMAP2420/OMAP3430/OMAP4430 watchdog timer.

config PNX4008_WATCHDOG
	tristate "LPC32XX Watchdog"
	depends on ARCH_LPC32XX
	select WATCHDOG_CORE
	help
	  Say Y here if to include support for the watchdog timer
	  in the LPC32XX processor.
	  This driver can be built as a module by choosing M. The module
	  will be called pnx4008_wdt.

	  Say N if you are unsure.

config IOP_WATCHDOG
	tristate "IOP Watchdog"
	depends on ARCH_IOP13XX
	select WATCHDOG_NOWAYOUT if (ARCH_IOP32X || ARCH_IOP33X)
	help
	  Say Y here if to include support for the watchdog timer
	  in the Intel IOP3XX & IOP13XX I/O Processors.  This driver can
	  be built as a module by choosing M. The module will
	  be called iop_wdt.

	  Note: The IOP13XX watchdog does an Internal Bus Reset which will
	  affect both cores and the peripherals of the IOP.  The ATU-X
	  and/or ATUe configuration registers will remain intact, but if
	  operating as an Root Complex and/or Central Resource, the PCI-X
	  and/or PCIe busses will also be reset.  THIS IS A VERY BIG HAMMER.

config DAVINCI_WATCHDOG
	tristate "DaVinci watchdog"
	depends on ARCH_DAVINCI || ARCH_KEYSTONE
	select WATCHDOG_CORE
	help
	  Say Y here if to include support for the watchdog timer
	  in the DaVinci DM644x/DM646x or Keystone processors.
	  To compile this driver as a module, choose M here: the
	  module will be called davinci_wdt.

	  NOTE: once enabled, this timer cannot be disabled.
	  Say N if you are unsure.

config ORION_WATCHDOG
	tristate "Orion watchdog"
	depends on ARCH_ORION5X || ARCH_DOVE || MACH_DOVE || ARCH_MVEBU
	select WATCHDOG_CORE
	help
	  Say Y here if to include support for the watchdog timer
	  in the Marvell Orion5x and Kirkwood ARM SoCs.
	  To compile this driver as a module, choose M here: the
	  module will be called orion_wdt.

config RN5T618_WATCHDOG
	tristate "Ricoh RN5T618 watchdog"
	depends on MFD_RN5T618
	select WATCHDOG_CORE
	help
	  If you say yes here you get support for watchdog on the Ricoh
	  RN5T618 PMIC.

	  This driver can also be built as a module.  If so, the module
	  will be called rn5t618_wdt.

config SUNXI_WATCHDOG
	tristate "Allwinner SoCs watchdog support"
	depends on ARCH_SUNXI
	select WATCHDOG_CORE
	help
	  Say Y here to include support for the watchdog timer
	  in Allwinner SoCs.
	  To compile this driver as a module, choose M here: the
	  module will be called sunxi_wdt.

config COH901327_WATCHDOG
	bool "ST-Ericsson COH 901 327 watchdog"
	depends on ARCH_U300
	default y if MACH_U300
	select WATCHDOG_CORE
	help
	  Say Y here to include Watchdog timer support for the
	  watchdog embedded into the ST-Ericsson U300 series platforms.
	  This watchdog is used to reset the system and thus cannot be
	  compiled as a module.

config TWL4030_WATCHDOG
	tristate "TWL4030 Watchdog"
	depends on TWL4030_CORE
	select WATCHDOG_CORE
	help
	  Support for TI TWL4030 watchdog.  Say 'Y' here to enable the
	  watchdog timer support for TWL4030 chips.

config STMP3XXX_RTC_WATCHDOG
	tristate "Freescale STMP3XXX & i.MX23/28 watchdog"
	depends on RTC_DRV_STMP
	select WATCHDOG_CORE
	help
	  Say Y here to include support for the watchdog timer inside
	  the RTC for the STMP37XX/378X or i.MX23/28 SoC.
	  To compile this driver as a module, choose M here: the
	  module will be called stmp3xxx_rtc_wdt.

config NUC900_WATCHDOG
	tristate "Nuvoton NUC900 watchdog"
	depends on ARCH_W90X900
	help
	  Say Y here if to include support for the watchdog timer
	  for the Nuvoton NUC900 series SoCs.
	  To compile this driver as a module, choose M here: the
	  module will be called nuc900_wdt.

config TS72XX_WATCHDOG
	tristate "TS-72XX SBC Watchdog"
	depends on MACH_TS72XX
	help
	  Technologic Systems TS-7200, TS-7250 and TS-7260 boards have
	  watchdog timer implemented in a external CPLD chip. Say Y here
	  if you want to support for the watchdog timer on TS-72XX boards.

	  To compile this driver as a module, choose M here: the
	  module will be called ts72xx_wdt.

config MAX63XX_WATCHDOG
	tristate "Max63xx watchdog"
	depends on HAS_IOMEM
	select WATCHDOG_CORE
	help
	  Support for memory mapped max63{69,70,71,72,73,74} watchdog timer.

config IMX2_WDT
	tristate "IMX2+ Watchdog"
	depends on ARCH_MXC
	select REGMAP_MMIO
	select WATCHDOG_CORE
	help
	  This is the driver for the hardware watchdog
	  on the Freescale IMX2 and later processors.
	  If you have one of these processors and wish to have
	  watchdog support enabled, say Y, otherwise say N.

	  To compile this driver as a module, choose M here: the
	  module will be called imx2_wdt.

config UX500_WATCHDOG
	tristate "ST-Ericsson Ux500 watchdog"
	depends on MFD_DB8500_PRCMU
	select WATCHDOG_CORE
	default y
	help
	  Say Y here to include Watchdog timer support for the watchdog
	  existing in the prcmu of ST-Ericsson Ux500 series platforms.

	  To compile this driver as a module, choose M here: the
	  module will be called ux500_wdt.

config RETU_WATCHDOG
	tristate "Retu watchdog"
	depends on MFD_RETU
	select WATCHDOG_CORE
	help
	  Retu watchdog driver for Nokia Internet Tablets (770, N800,
	  N810). At least on N800 the watchdog cannot be disabled, so
	  this driver is essential and you should enable it.

	  To compile this driver as a module, choose M here: the
	  module will be called retu_wdt.

config MOXART_WDT
	tristate "MOXART watchdog"
	depends on ARCH_MOXART
	help
	  Say Y here to include Watchdog timer support for the watchdog
	  existing on the MOXA ART SoC series platforms.

	  To compile this driver as a module, choose M here: the
	  module will be called moxart_wdt.

config SIRFSOC_WATCHDOG
	tristate "SiRFSOC watchdog"
	depends on ARCH_SIRF
	select WATCHDOG_CORE
	default y
	help
	  Support for CSR SiRFprimaII and SiRFatlasVI watchdog. When
	  the watchdog triggers the system will be reset.

config ST_LPC_WATCHDOG
	tristate "STMicroelectronics LPC Watchdog"
	depends on ARCH_STI
	depends on OF
	select WATCHDOG_CORE
<<<<<<< HEAD
=======
	select MFD_ST_LPC
>>>>>>> f8da7931
	help
	  Say Y here to include STMicroelectronics Low Power Controller
	  (LPC) based Watchdog timer support.

	  To compile this driver as a module, choose M here: the
	  module will be called st_lpc_wdt.

config TEGRA_WATCHDOG
	tristate "Tegra watchdog"
	depends on (ARCH_TEGRA || COMPILE_TEST) && HAS_IOMEM
	select WATCHDOG_CORE
	help
	  Say Y here to include support for the watchdog timer
	  embedded in NVIDIA Tegra SoCs.

	  To compile this driver as a module, choose M here: the
	  module will be called tegra_wdt.

config QCOM_WDT
	tristate "QCOM watchdog"
	depends on HAS_IOMEM
	depends on ARCH_QCOM
	select WATCHDOG_CORE
	help
	  Say Y here to include Watchdog timer support for the watchdog found
	  on QCOM chipsets.  Currently supported targets are the MSM8960,
	  APQ8064, and IPQ8064.

	  To compile this driver as a module, choose M here: the
	  module will be called qcom_wdt.

config MESON_WATCHDOG
	tristate "Amlogic Meson SoCs watchdog support"
	depends on ARCH_MESON
	select WATCHDOG_CORE
	help
	  Say Y here to include support for the watchdog timer
	  in Amlogic Meson SoCs.
	  To compile this driver as a module, choose M here: the
	  module will be called meson_wdt.

config MEDIATEK_WATCHDOG
	tristate "Mediatek SoCs watchdog support"
	depends on ARCH_MEDIATEK
	select WATCHDOG_CORE
	help
	  Say Y here to include support for the watchdog timer
	  in Mediatek SoCs.
	  To compile this driver as a module, choose M here: the
	  module will be called mtk_wdt.

config DIGICOLOR_WATCHDOG
	tristate "Conexant Digicolor SoCs watchdog support"
	depends on ARCH_DIGICOLOR
	select WATCHDOG_CORE
	help
	  Say Y here to include support for the watchdog timer
	  in Conexant Digicolor SoCs.
	  To compile this driver as a module, choose M here: the
	  module will be called digicolor_wdt.

# AVR32 Architecture

config AT32AP700X_WDT
	tristate "AT32AP700x watchdog"
	depends on CPU_AT32AP700X
	help
	  Watchdog timer embedded into AT32AP700x devices. This will reboot
	  your system when the timeout is reached.

# BLACKFIN Architecture

config BFIN_WDT
	tristate "Blackfin On-Chip Watchdog Timer"
	depends on BLACKFIN
	---help---
	  If you say yes here you will get support for the Blackfin On-Chip
	  Watchdog Timer. If you have one of these processors and wish to
	  have watchdog support enabled, say Y, otherwise say N.

	  To compile this driver as a module, choose M here: the
	  module will be called bfin_wdt.

# CRIS Architecture

# FRV Architecture

# X86 (i386 + ia64 + x86_64) Architecture

config ACQUIRE_WDT
	tristate "Acquire SBC Watchdog Timer"
	depends on X86
	---help---
	  This is the driver for the hardware watchdog on Single Board
	  Computers produced by Acquire Inc (and others). This watchdog
	  simply watches your kernel to make sure it doesn't freeze, and if
	  it does, it reboots your computer after a certain amount of time.

	  To compile this driver as a module, choose M here: the
	  module will be called acquirewdt.

	  Most people will say N.

config ADVANTECH_WDT
	tristate "Advantech SBC Watchdog Timer"
	depends on X86
	help
	  If you are configuring a Linux kernel for the Advantech single-board
	  computer, say `Y' here to support its built-in watchdog timer
	  feature. More information can be found at
	  <http://www.advantech.com.tw/products/>

config ALIM1535_WDT
	tristate "ALi M1535 PMU Watchdog Timer"
	depends on X86 && PCI
	---help---
	  This is the driver for the hardware watchdog on the ALi M1535 PMU.

	  To compile this driver as a module, choose M here: the
	  module will be called alim1535_wdt.

	  Most people will say N.

config ALIM7101_WDT
	tristate "ALi M7101 PMU Computer Watchdog"
	depends on PCI
	help
	  This is the driver for the hardware watchdog on the ALi M7101 PMU
	  as used in the x86 Cobalt servers and also found in some
	  SPARC Netra servers too.

	  To compile this driver as a module, choose M here: the
	  module will be called alim7101_wdt.

	  Most people will say N.

config F71808E_WDT
	tristate "Fintek F71808E, F71862FG, F71869, F71882FG and F71889FG Watchdog"
	depends on X86
	help
	  This is the driver for the hardware watchdog on the Fintek
	  F71808E, F71862FG, F71869, F71882FG and F71889FG Super I/O controllers.

	  You can compile this driver directly into the kernel, or use
	  it as a module.  The module will be called f71808e_wdt.

config SP5100_TCO
	tristate "AMD/ATI SP5100 TCO Timer/Watchdog"
	depends on X86 && PCI
	---help---
	  Hardware watchdog driver for the AMD/ATI SP5100 chipset. The TCO
	  (Total Cost of Ownership) timer is a watchdog timer that will reboot
	  the machine after its expiration. The expiration time can be
	  configured with the "heartbeat" parameter.

	  To compile this driver as a module, choose M here: the
	  module will be called sp5100_tco.

config GEODE_WDT
	tristate "AMD Geode CS5535/CS5536 Watchdog"
	depends on CS5535_MFGPT
	help
	  This driver enables a watchdog capability built into the
	  CS5535/CS5536 companion chips for the AMD Geode GX and LX
	  processors.  This watchdog watches your kernel to make sure
	  it doesn't freeze, and if it does, it reboots your computer after
	  a certain amount of time.

	  You can compile this driver directly into the kernel, or use
	  it as a module.  The module will be called geodewdt.

config SC520_WDT
	tristate "AMD Elan SC520 processor Watchdog"
	depends on MELAN
	help
	  This is the driver for the hardware watchdog built in to the
	  AMD "Elan" SC520 microcomputer commonly used in embedded systems.
	  This watchdog simply watches your kernel to make sure it doesn't
	  freeze, and if it does, it reboots your computer after a certain
	  amount of time.

	  You can compile this driver directly into the kernel, or use
	  it as a module.  The module will be called sc520_wdt.

config SBC_FITPC2_WATCHDOG
	tristate "Compulab SBC-FITPC2 watchdog"
	depends on X86
	---help---
	  This is the driver for the built-in watchdog timer on the fit-PC2,
	  fit-PC2i, CM-iAM single-board computers made by Compulab.

	  It`s possible to enable watchdog timer either from BIOS (F2) or from booted Linux.
	  When "Watchdog Timer Value" enabled one can set 31-255 s operational range.

	  Entering BIOS setup temporary disables watchdog operation regardless to current state,
	  so system will not be restarted while user in BIOS setup.

	  Once watchdog was enabled the system will be restarted every
	  "Watchdog Timer Value" period, so to prevent it user can restart or
	  disable the watchdog.

	  To compile this driver as a module, choose M here: the
	  module will be called sbc_fitpc2_wdt.

	  Most people will say N.

config EUROTECH_WDT
	tristate "Eurotech CPU-1220/1410 Watchdog Timer"
	depends on X86
	help
	  Enable support for the watchdog timer on the Eurotech CPU-1220 and
	  CPU-1410 cards.  These are PC/104 SBCs. Spec sheets and product
	  information are at <http://www.eurotech.it/>.

config IB700_WDT
	tristate "IB700 SBC Watchdog Timer"
	depends on X86
	---help---
	  This is the driver for the hardware watchdog on the IB700 Single
	  Board Computer produced by TMC Technology (www.tmc-uk.com). This watchdog
	  simply watches your kernel to make sure it doesn't freeze, and if
	  it does, it reboots your computer after a certain amount of time.

	  This driver is like the WDT501 driver but for slightly different hardware.

	  To compile this driver as a module, choose M here: the
	  module will be called ib700wdt.

	  Most people will say N.

config IBMASR
	tristate "IBM Automatic Server Restart"
	depends on X86
	help
	  This is the driver for the IBM Automatic Server Restart watchdog
	  timer built-in into some eServer xSeries machines.

	  To compile this driver as a module, choose M here: the
	  module will be called ibmasr.

config WAFER_WDT
	tristate "ICP Single Board Computer Watchdog Timer"
	depends on X86
	help
	  This is a driver for the hardware watchdog on the ICP Single
	  Board Computer. This driver is working on (at least) the following
	  IPC SBC's: Wafer 5823, Rocky 4783, Rocky 3703 and Rocky 3782.

	  To compile this driver as a module, choose M here: the
	  module will be called wafer5823wdt.

config I6300ESB_WDT
	tristate "Intel 6300ESB Timer/Watchdog"
	depends on PCI
	---help---
	  Hardware driver for the watchdog timer built into the Intel
	  6300ESB controller hub.

	  To compile this driver as a module, choose M here: the
	  module will be called i6300esb.

config IE6XX_WDT
	tristate "Intel Atom E6xx Watchdog"
	depends on X86 && PCI
	select WATCHDOG_CORE
	select MFD_CORE
	select LPC_SCH
	---help---
	  Hardware driver for the watchdog timer built into the Intel
	  Atom E6XX (TunnelCreek) processor.

	  To compile this driver as a module, choose M here: the
	  module will be called ie6xx_wdt.

config INTEL_SCU_WATCHDOG
	bool "Intel SCU Watchdog for Mobile Platforms"
	depends on X86_INTEL_MID
	---help---
	  Hardware driver for the watchdog time built into the Intel SCU
	  for Intel Mobile Platforms.

	  To compile this driver as a module, choose M here.

config INTEL_MID_WATCHDOG
	tristate "Intel MID Watchdog Timer"
	depends on X86_INTEL_MID
	select WATCHDOG_CORE
	---help---
	  Watchdog timer driver built into the Intel SCU for Intel MID
	  Platforms.

	  This driver currently supports only the watchdog evolution
	  implementation in SCU, available for Merrifield generation.

	  To compile this driver as a module, choose M here.

config ITCO_WDT
	tristate "Intel TCO Timer/Watchdog"
	depends on (X86 || IA64) && PCI
	select WATCHDOG_CORE
	select LPC_ICH
	---help---
	  Hardware driver for the intel TCO timer based watchdog devices.
	  These drivers are included in the Intel 82801 I/O Controller
	  Hub family (from ICH0 up to ICH10) and in the Intel 63xxESB
	  controller hub.

	  The TCO (Total Cost of Ownership) timer is a watchdog timer
	  that will reboot the machine after its second expiration. The
	  expiration time can be configured with the "heartbeat" parameter.

	  On some motherboards the driver may fail to reset the chipset's
	  NO_REBOOT flag which prevents the watchdog from rebooting the
	  machine. If this is the case you will get a kernel message like
	  "failed to reset NO_REBOOT flag, reboot disabled by hardware".

	  To compile this driver as a module, choose M here: the
	  module will be called iTCO_wdt.

config ITCO_VENDOR_SUPPORT
	bool "Intel TCO Timer/Watchdog Specific Vendor Support"
	depends on ITCO_WDT
	---help---
	  Add vendor specific support to the intel TCO timer based watchdog
	  devices. At this moment we only have additional support for some
	  SuperMicro Inc. motherboards.

config IT8712F_WDT
	tristate "IT8712F (Smart Guardian) Watchdog Timer"
	depends on X86
	---help---
	  This is the driver for the built-in watchdog timer on the IT8712F
	  Super I/0 chipset used on many motherboards.

	  If the driver does not work, then make sure that the game port in
	  the BIOS is enabled.

	  To compile this driver as a module, choose M here: the
	  module will be called it8712f_wdt.

config IT87_WDT
	tristate "IT87 Watchdog Timer"
	depends on X86
	---help---
	  This is the driver for the hardware watchdog on the ITE IT8702,
	  IT8712, IT8716, IT8718, IT8720, IT8721, IT8726 and IT8728
	  Super I/O chips.

	  If the driver does not work, then make sure that the game port in
	  the BIOS is enabled.

	  This watchdog simply watches your kernel to make sure it doesn't
	  freeze, and if it does, it reboots your computer after a certain
	  amount of time.

	  To compile this driver as a module, choose M here: the module will
	  be called it87_wdt.

config HP_WATCHDOG
	tristate "HP ProLiant iLO2+ Hardware Watchdog Timer"
	depends on X86 && PCI
	help
	  A software monitoring watchdog and NMI sourcing driver. This driver
	  will detect lockups and provide a stack trace. This is a driver that
	  will only load on an HP ProLiant system with a minimum of iLO2 support.
	  To compile this driver as a module, choose M here: the module will be
	  called hpwdt.

config KEMPLD_WDT
	tristate "Kontron COM Watchdog Timer"
	depends on MFD_KEMPLD
	select WATCHDOG_CORE
	help
	  Support for the PLD watchdog on some Kontron ETX and COMexpress
	  (ETXexpress) modules

	  This driver can also be built as a module. If so, the module will be
	  called kempld_wdt.

config HPWDT_NMI_DECODING
	bool "NMI decoding support for the HP ProLiant iLO2+ Hardware Watchdog Timer"
	depends on HP_WATCHDOG
	default y
	help
	  When an NMI occurs this feature will make the necessary BIOS calls to
	  log the cause of the NMI.

config SC1200_WDT
	tristate "National Semiconductor PC87307/PC97307 (ala SC1200) Watchdog"
	depends on X86
	help
	  This is a driver for National Semiconductor PC87307/PC97307 hardware
	  watchdog cards as found on the SC1200. This watchdog is mainly used
	  for power management purposes and can be used to power down the device
	  during inactivity periods (includes interrupt activity monitoring).

	  To compile this driver as a module, choose M here: the
	  module will be called sc1200wdt.

	  Most people will say N.

config SCx200_WDT
	tristate "National Semiconductor SCx200 Watchdog"
	depends on SCx200 && PCI
	help
	  Enable the built-in watchdog timer support on the National
	  Semiconductor SCx200 processors.

	  If compiled as a module, it will be called scx200_wdt.

config PC87413_WDT
	tristate "NS PC87413 watchdog"
	depends on X86
	---help---
	  This is the driver for the hardware watchdog on the PC87413 chipset
	  This watchdog simply watches your kernel to make sure it doesn't
	  freeze, and if it does, it reboots your computer after a certain
	  amount of time.

	  To compile this driver as a module, choose M here: the
	  module will be called pc87413_wdt.

	  Most people will say N.

config NV_TCO
	tristate "nVidia TCO Timer/Watchdog"
	depends on X86 && PCI
	---help---
	  Hardware driver for the TCO timer built into the nVidia Hub family
	  (such as the MCP51).  The TCO (Total Cost of Ownership) timer is a
	  watchdog timer that will reboot the machine after its second
	  expiration. The expiration time can be configured with the
	  "heartbeat" parameter.

	  On some motherboards the driver may fail to reset the chipset's
	  NO_REBOOT flag which prevents the watchdog from rebooting the
	  machine. If this is the case you will get a kernel message like
	  "failed to reset NO_REBOOT flag, reboot disabled by hardware".

	  To compile this driver as a module, choose M here: the
	  module will be called nv_tco.

config RDC321X_WDT
	tristate "RDC R-321x SoC watchdog"
	depends on X86_RDC321X
	help
	  This is the driver for the built in hardware watchdog
	  in the RDC R-321x SoC.

	  To compile this driver as a module, choose M here: the
	  module will be called rdc321x_wdt.

config 60XX_WDT
	tristate "SBC-60XX Watchdog Timer"
	depends on X86
	help
	  This driver can be used with the watchdog timer found on some
	  single board computers, namely the 6010 PII based computer.
	  It may well work with other cards.  It reads port 0x443 to enable
	  and re-set the watchdog timer, and reads port 0x45 to disable
	  the watchdog.  If you have a card that behave in similar ways,
	  you can probably make this driver work with your card as well.

	  You can compile this driver directly into the kernel, or use
	  it as a module.  The module will be called sbc60xxwdt.

config SBC8360_WDT
	tristate "SBC8360 Watchdog Timer"
	depends on X86_32
	---help---

	  This is the driver for the hardware watchdog on the SBC8360 Single
	  Board Computer produced by Axiomtek Co., Ltd. (www.axiomtek.com).

	  To compile this driver as a module, choose M here: the
	  module will be called sbc8360.

	  Most people will say N.

config SBC7240_WDT
	tristate "SBC Nano 7240 Watchdog Timer"
	depends on X86_32 && !UML
	---help---
	  This is the driver for the hardware watchdog found on the IEI
	  single board computers EPIC Nano 7240 (and likely others). This
	  watchdog simply watches your kernel to make sure it doesn't freeze,
	  and if it does, it reboots your computer after a certain amount of
	  time.

	  To compile this driver as a module, choose M here: the
	  module will be called sbc7240_wdt.

config CPU5_WDT
	tristate "SMA CPU5 Watchdog"
	depends on X86
	---help---
	  TBD.
	  To compile this driver as a module, choose M here: the
	  module will be called cpu5wdt.

config SMSC_SCH311X_WDT
	tristate "SMSC SCH311X Watchdog Timer"
	depends on X86
	---help---
	  This is the driver for the hardware watchdog timer on the
	  SMSC SCH3112, SCH3114 and SCH3116 Super IO chipset
	  (LPC IO with 8042 KBC, Reset Generation, HWM and multiple
	  serial ports).

	  To compile this driver as a module, choose M here: the
	  module will be called sch311x_wdt.

config SMSC37B787_WDT
	tristate "Winbond SMsC37B787 Watchdog Timer"
	depends on X86
	---help---
	  This is the driver for the hardware watchdog component on the
	  Winbond SMsC37B787 chipset as used on the NetRunner Mainboard
	  from Vision Systems and maybe others.

	  This watchdog simply watches your kernel to make sure it doesn't
	  freeze, and if it does, it reboots your computer after a certain
	  amount of time.

	  Usually a userspace daemon will notify the kernel WDT driver that
	  userspace is still alive, at regular intervals.

	  To compile this driver as a module, choose M here: the
	  module will be called smsc37b787_wdt.

	  Most people will say N.

config VIA_WDT
	tristate "VIA Watchdog Timer"
	depends on X86 && PCI
	select WATCHDOG_CORE
	---help---
	This is the driver for the hardware watchdog timer on VIA
	southbridge chipset CX700, VX800/VX820 or VX855/VX875.

	To compile this driver as a module, choose M here; the module
	will be called via_wdt.

	Most people will say N.

config W83627HF_WDT
	tristate "Watchdog timer for W83627HF/W83627DHG and compatibles"
	depends on X86
	select WATCHDOG_CORE
	---help---
	  This is the driver for the hardware watchdog on the following
	  Super I/O chips.
		W83627DHG/DHG-P/EHF/EHG/F/G/HF/S/SF/THF/UHG/UG
		W83637HF
		W83667HG/HG-B
		W83687THF
		W83697HF
		W83697UG
		NCT6775
		NCT6776
		NCT6779
		NCT6791
		NCT6792

	  This watchdog simply watches your kernel to make sure it doesn't
	  freeze, and if it does, it reboots your computer after a certain
	  amount of time.

	  To compile this driver as a module, choose M here: the
	  module will be called w83627hf_wdt.

	  Most people will say N.

config W83877F_WDT
	tristate "W83877F (EMACS) Watchdog Timer"
	depends on X86
	---help---
	  This is the driver for the hardware watchdog on the W83877F chipset
	  as used in EMACS PC-104 motherboards (and likely others).  This
	  watchdog simply watches your kernel to make sure it doesn't freeze,
	  and if it does, it reboots your computer after a certain amount of
	  time.

	  To compile this driver as a module, choose M here: the
	  module will be called w83877f_wdt.

	  Most people will say N.

config W83977F_WDT
	tristate "W83977F (PCM-5335) Watchdog Timer"
	depends on X86
	---help---
	  This is the driver for the hardware watchdog on the W83977F I/O chip
	  as used in AAEON's PCM-5335 SBC (and likely others).  This
	  watchdog simply watches your kernel to make sure it doesn't freeze,
	  and if it does, it reboots your computer after a certain amount of
	  time.

	  To compile this driver as a module, choose M here: the
	  module will be called w83977f_wdt.

config MACHZ_WDT
	tristate "ZF MachZ Watchdog"
	depends on X86
	---help---
	  If you are using a ZF Micro MachZ processor, say Y here, otherwise
	  N.  This is the driver for the watchdog timer built-in on that
	  processor using ZF-Logic interface.  This watchdog simply watches
	  your kernel to make sure it doesn't freeze, and if it does, it
	  reboots your computer after a certain amount of time.

	  To compile this driver as a module, choose M here: the
	  module will be called machzwd.

config SBC_EPX_C3_WATCHDOG
	tristate "Winsystems SBC EPX-C3 watchdog"
	depends on X86
	---help---
	  This is the driver for the built-in watchdog timer on the EPX-C3
	  Single-board computer made by Winsystems, Inc.

	  *Note*: This hardware watchdog is not probeable and thus there
	  is no way to know if writing to its IO address will corrupt
	  your system or have any real effect.  The only way to be sure
	  that this driver does what you want is to make sure you
	  are running it on an EPX-C3 from Winsystems with the watchdog
	  timer at IO address 0x1ee and 0x1ef.  It will write to both those
	  IO ports.  Basically, the assumption is made that if you compile
	  this driver into your kernel and/or load it as a module, that you
	  know what you are doing and that you are in fact running on an
	  EPX-C3 board!

	  To compile this driver as a module, choose M here: the
	  module will be called sbc_epx_c3.

# M32R Architecture

# M68K Architecture

config M54xx_WATCHDOG
	tristate "MCF54xx watchdog support"
	depends on M548x
	help
	  To compile this driver as a module, choose M here: the
	  module will be called m54xx_wdt.

# MicroBlaze Architecture

# MIPS Architecture

config ATH79_WDT
	tristate "Atheros AR71XX/AR724X/AR913X hardware watchdog"
	depends on ATH79
	help
	  Hardware driver for the built-in watchdog timer on the Atheros
	  AR71XX/AR724X/AR913X SoCs.

config BCM47XX_WDT
	tristate "Broadcom BCM47xx Watchdog Timer"
	depends on BCM47XX || ARCH_BCM_5301X
	select WATCHDOG_CORE
	help
	  Hardware driver for the Broadcom BCM47xx Watchdog Timer.

config RC32434_WDT
	tristate "IDT RC32434 SoC Watchdog Timer"
	depends on MIKROTIK_RB532
	help
	  Hardware driver for the IDT RC32434 SoC built-in
	  watchdog timer.

	  To compile this driver as a module, choose M here: the
	  module will be called rc32434_wdt.

config INDYDOG
	tristate "Indy/I2 Hardware Watchdog"
	depends on SGI_HAS_INDYDOG
	help
	  Hardware driver for the Indy's/I2's watchdog. This is a
	  watchdog timer that will reboot the machine after a 60 second
	  timer expired and no process has written to /dev/watchdog during
	  that time.

config JZ4740_WDT
	tristate "Ingenic jz4740 SoC hardware watchdog"
	depends on MACH_JZ4740
	select WATCHDOG_CORE
	help
	  Hardware driver for the built-in watchdog timer on Ingenic jz4740 SoCs.

config WDT_MTX1
	tristate "MTX-1 Hardware Watchdog"
	depends on MIPS_MTX1
	help
	  Hardware driver for the MTX-1 boards. This is a watchdog timer that
	  will reboot the machine after a 100 seconds timer expired.

config PNX833X_WDT
	tristate "PNX833x Hardware Watchdog"
	depends on SOC_PNX8335
	help
	  Hardware driver for the PNX833x's watchdog. This is a
	  watchdog timer that will reboot the machine after a programmable
	  timer has expired and no process has written to /dev/watchdog during
	  that time.

config SIBYTE_WDOG
	tristate "Sibyte SoC hardware watchdog"
	depends on CPU_SB1
	help
	  Watchdog driver for the built in watchdog hardware in Sibyte
	  SoC processors.  There are apparently two watchdog timers
	  on such processors; this driver supports only the first one,
	  because currently Linux only supports exporting one watchdog
	  to userspace.

	  To compile this driver as a loadable module, choose M here.
	  The module will be called sb_wdog.

config AR7_WDT
	tristate "TI AR7 Watchdog Timer"
	depends on AR7
	help
	  Hardware driver for the TI AR7 Watchdog Timer.

config TXX9_WDT
	tristate "Toshiba TXx9 Watchdog Timer"
	depends on CPU_TX39XX || CPU_TX49XX
	select WATCHDOG_CORE
	help
	  Hardware driver for the built-in watchdog timer on TXx9 MIPS SoCs.

config OCTEON_WDT
	tristate "Cavium OCTEON SOC family Watchdog Timer"
	depends on CAVIUM_OCTEON_SOC
	default y
	select WATCHDOG_CORE
	select EXPORT_UASM if OCTEON_WDT = m
	help
	  Hardware driver for OCTEON's on chip watchdog timer.
	  Enables the watchdog for all cores running Linux. It
	  installs a NMI handler and pokes the watchdog based on an
	  interrupt.  On first expiration of the watchdog, the
	  interrupt handler pokes it.  The second expiration causes an
	  NMI that prints a message. The third expiration causes a
	  global soft reset.

	  When userspace has /dev/watchdog open, no poking is done
	  from the first interrupt, it is then only poked when the
	  device is written.

config BCM63XX_WDT
	tristate "Broadcom BCM63xx hardware watchdog"
	depends on BCM63XX
	help
	  Watchdog driver for the built in watchdog hardware in Broadcom
	  BCM63xx SoC.

	  To compile this driver as a loadable module, choose M here.
	  The module will be called bcm63xx_wdt.

config BCM2835_WDT
	tristate "Broadcom BCM2835 hardware watchdog"
	depends on ARCH_BCM2835
	select WATCHDOG_CORE
	help
	  Watchdog driver for the built in watchdog hardware in Broadcom
	  BCM2835 SoC.

	  To compile this driver as a loadable module, choose M here.
	  The module will be called bcm2835_wdt.

config BCM_KONA_WDT
	tristate "BCM Kona Watchdog"
	depends on ARCH_BCM_MOBILE
	select WATCHDOG_CORE
	help
	  Support for the watchdog timer on the following Broadcom BCM281xx
	  family, which includes BCM11130, BCM11140, BCM11351, BCM28145 and
	  BCM28155 variants.

	  Say 'Y' or 'M' here to enable the driver. The module will be called
	  bcm_kona_wdt.

config BCM_KONA_WDT_DEBUG
	bool "DEBUGFS support for BCM Kona Watchdog"
	depends on BCM_KONA_WDT
	help
	  If enabled, adds /sys/kernel/debug/bcm_kona_wdt/info which provides
	  access to the driver's internal data structures as well as watchdog
	  timer hardware registres.

	  If in doubt, say 'N'.

config IMGPDC_WDT
	tristate "Imagination Technologies PDC Watchdog Timer"
	depends on HAS_IOMEM
	depends on METAG || MIPS || COMPILE_TEST
	help
	  Driver for Imagination Technologies PowerDown Controller
	  Watchdog Timer.

	  To compile this driver as a loadable module, choose M here.
	  The module will be called imgpdc_wdt.

config LANTIQ_WDT
	tristate "Lantiq SoC watchdog"
	depends on LANTIQ
	help
	  Hardware driver for the Lantiq SoC Watchdog Timer.

config RALINK_WDT
	tristate "Ralink SoC watchdog"
	select WATCHDOG_CORE
	depends on RALINK
	help
	  Hardware driver for the Ralink SoC Watchdog Timer.

# PARISC Architecture

# POWERPC Architecture

config GEF_WDT
	tristate "GE Watchdog Timer"
	depends on GE_FPGA
	---help---
	  Watchdog timer found in a number of GE single board computers.

config MPC5200_WDT
	bool "MPC52xx Watchdog Timer"
	depends on PPC_MPC52xx
	help
	  Use General Purpose Timer (GPT) 0 on the MPC5200 as Watchdog.

config 8xxx_WDT
	tristate "MPC8xxx Platform Watchdog Timer"
	depends on PPC_8xx || PPC_83xx || PPC_86xx
	select WATCHDOG_CORE
	help
	  This driver is for a SoC level watchdog that exists on some
	  Freescale PowerPC processors. So far this driver supports:
	  - MPC8xx watchdogs
	  - MPC83xx watchdogs
	  - MPC86xx watchdogs

	  For BookE processors (MPC85xx) use the BOOKE_WDT driver instead.

config MV64X60_WDT
	tristate "MV64X60 (Marvell Discovery) Watchdog Timer"
	depends on MV64X60

config PIKA_WDT
	tristate "PIKA FPGA Watchdog"
	depends on WARP
	default y
	help
	  This enables the watchdog in the PIKA FPGA. Currently used on
	  the Warp platform.

config BOOKE_WDT
	tristate "PowerPC Book-E Watchdog Timer"
	depends on BOOKE || 4xx
	select WATCHDOG_CORE
	---help---
	  Watchdog driver for PowerPC Book-E chips, such as the Freescale
	  MPC85xx SOCs and the IBM PowerPC 440.

	  Please see Documentation/watchdog/watchdog-api.txt for
	  more information.

config BOOKE_WDT_DEFAULT_TIMEOUT
	int "PowerPC Book-E Watchdog Timer Default Timeout"
	depends on BOOKE_WDT
	default 38 if PPC_FSL_BOOK3E
	range 0 63 if PPC_FSL_BOOK3E
	default 3 if !PPC_FSL_BOOK3E
	range 0 3 if !PPC_FSL_BOOK3E
	help
	  Select the default watchdog timer period to be used by the PowerPC
	  Book-E watchdog driver.  A watchdog "event" occurs when the bit
	  position represented by this number transitions from zero to one.

	  For Freescale Book-E processors, this is a number between 0 and 63.
	  For other Book-E processors, this is a number between 0 and 3.

	  The value can be overridden by the wdt_period command-line parameter.

config MEN_A21_WDT
       tristate "MEN A21 VME CPU Carrier Board Watchdog Timer"
       select WATCHDOG_CORE
       depends on GPIOLIB || COMPILE_TEST
       help
        Watchdog driver for MEN A21 VMEbus CPU Carrier Boards.

	The driver can also be built as a module. If so, the module will be
	called mena21_wdt.

	If unsure select N here.

# PPC64 Architecture

config WATCHDOG_RTAS
	tristate "RTAS watchdog"
	depends on PPC_RTAS
	help
	  This driver adds watchdog support for the RTAS watchdog.

	  To compile this driver as a module, choose M here. The module
	  will be called wdrtas.

# S390 Architecture

config DIAG288_WATCHDOG
	tristate "System z diag288 Watchdog"
	depends on S390
	select WATCHDOG_CORE
	help
	  IBM s/390 and zSeries machines running under z/VM 5.1 or later
	  provide a virtual watchdog timer to their guest that cause a
	  user define Control Program command to be executed after a
	  timeout.
	  LPAR provides a very similar interface. This driver handles
	  both.

	  To compile this driver as a module, choose M here. The module
	  will be called diag288_wdt.

# SUPERH (sh + sh64) Architecture

config SH_WDT
	tristate "SuperH Watchdog"
	depends on SUPERH && (CPU_SH3 || CPU_SH4)
	select WATCHDOG_CORE
	help
	  This driver adds watchdog support for the integrated watchdog in the
	  SuperH processors. If you have one of these processors and wish
	  to have watchdog support enabled, say Y, otherwise say N.

	  As a side note, saying Y here will automatically boost HZ to 1000
	  so that the timer has a chance to clear the overflow counter. On
	  slower systems (such as the SH-2 and SH-3) this will likely yield
	  some performance issues. As such, the WDT should be avoided here
	  unless it is absolutely necessary.

	  To compile this driver as a module, choose M here: the
	  module will be called shwdt.

# SPARC Architecture

# SPARC64 Architecture

config WATCHDOG_CP1XXX
	tristate "CP1XXX Hardware Watchdog support"
	depends on SPARC64 && PCI
	---help---
	  This is the driver for the hardware watchdog timers present on
	  Sun Microsystems CompactPCI models CP1400 and CP1500.

	  To compile this driver as a module, choose M here: the
	  module will be called cpwatchdog.

	  If you do not have a CompactPCI model CP1400 or CP1500, or
	  another UltraSPARC-IIi-cEngine boardset with hardware watchdog,
	  you should say N to this option.

config WATCHDOG_RIO
	tristate "RIO Hardware Watchdog support"
	depends on SPARC64 && PCI
	help
	  Say Y here to support the hardware watchdog capability on Sun RIO
	  machines.  The watchdog timeout period is normally one minute but
	  can be changed with a boot-time parameter.

# XTENSA Architecture

# Xen Architecture

config XEN_WDT
	tristate "Xen Watchdog support"
	depends on XEN
	help
	  Say Y here to support the hypervisor watchdog capability provided
	  by Xen 4.0 and newer.  The watchdog timeout period is normally one
	  minute but can be changed with a boot-time parameter.

config UML_WATCHDOG
	tristate "UML watchdog"
	depends on UML

#
# ISA-based Watchdog Cards
#

comment "ISA-based Watchdog Cards"
	depends on ISA

config PCWATCHDOG
	tristate "Berkshire Products ISA-PC Watchdog"
	depends on ISA
	---help---
	  This is the driver for the Berkshire Products ISA-PC Watchdog card.
	  This card simply watches your kernel to make sure it doesn't freeze,
	  and if it does, it reboots your computer after a certain amount of
	  time. This driver is like the WDT501 driver but for different
	  hardware. Please read <file:Documentation/watchdog/pcwd-watchdog.txt>. The PC
	  watchdog cards can be ordered from <http://www.berkprod.com/>.

	  To compile this driver as a module, choose M here: the
	  module will be called pcwd.

	  Most people will say N.

config MIXCOMWD
	tristate "Mixcom Watchdog"
	depends on ISA
	---help---
	  This is a driver for the Mixcom hardware watchdog cards.  This
	  watchdog simply watches your kernel to make sure it doesn't freeze,
	  and if it does, it reboots your computer after a certain amount of
	  time.

	  To compile this driver as a module, choose M here: the
	  module will be called mixcomwd.

	  Most people will say N.

config WDT
	tristate "WDT Watchdog timer"
	depends on ISA
	---help---
	  If you have a WDT500P or WDT501P watchdog board, say Y here,
	  otherwise N. It is not possible to probe for this board, which means
	  that you have to inform the kernel about the IO port and IRQ that
	  is needed (you can do this via the io and irq parameters)

	  To compile this driver as a module, choose M here: the
	  module will be called wdt.

#
# PCI-based Watchdog Cards
#

comment "PCI-based Watchdog Cards"
	depends on PCI

config PCIPCWATCHDOG
	tristate "Berkshire Products PCI-PC Watchdog"
	depends on PCI
	---help---
	  This is the driver for the Berkshire Products PCI-PC Watchdog card.
	  This card simply watches your kernel to make sure it doesn't freeze,
	  and if it does, it reboots your computer after a certain amount of
	  time. The card can also monitor the internal temperature of the PC.
	  More info is available at <http://www.berkprod.com/pci_pc_watchdog.htm>.

	  To compile this driver as a module, choose M here: the
	  module will be called pcwd_pci.

	  Most people will say N.

config WDTPCI
	tristate "PCI-WDT500/501 Watchdog timer"
	depends on PCI
	---help---
	  If you have a PCI-WDT500/501 watchdog board, say Y here, otherwise N.

	  If you have a PCI-WDT501 watchdog board then you can enable the
	  temperature sensor by setting the type parameter to 501.

	  If you want to enable the Fan Tachometer on the PCI-WDT501, then you
	  can do this via the tachometer parameter. Only do this if you have a
	  fan tachometer actually set up.

	  To compile this driver as a module, choose M here: the
	  module will be called wdt_pci.

#
# USB-based Watchdog Cards
#

comment "USB-based Watchdog Cards"
	depends on USB

config USBPCWATCHDOG
	tristate "Berkshire Products USB-PC Watchdog"
	depends on USB
	---help---
	  This is the driver for the Berkshire Products USB-PC Watchdog card.
	  This card simply watches your kernel to make sure it doesn't freeze,
	  and if it does, it reboots your computer after a certain amount of
	  time. The card can also monitor the internal temperature of the PC.
	  More info is available at <http://www.berkprod.com/usb_pc_watchdog.htm>.

	  To compile this driver as a module, choose M here: the
	  module will be called pcwd_usb.

	  Most people will say N.

endif # WATCHDOG<|MERGE_RESOLUTION|>--- conflicted
+++ resolved
@@ -497,10 +497,7 @@
 	depends on ARCH_STI
 	depends on OF
 	select WATCHDOG_CORE
-<<<<<<< HEAD
-=======
 	select MFD_ST_LPC
->>>>>>> f8da7931
 	help
 	  Say Y here to include STMicroelectronics Low Power Controller
 	  (LPC) based Watchdog timer support.
