/*
 * Self tests for device tree subsystem
 */

#define pr_fmt(fmt) "### dt-test ### " fmt

#include <linux/clk.h>
#include <linux/err.h>
#include <linux/errno.h>
#include <linux/module.h>
#include <linux/of.h>
#include <linux/of_irq.h>
#include <linux/of_platform.h>
#include <linux/list.h>
#include <linux/mutex.h>
#include <linux/slab.h>
#include <linux/device.h>

static struct selftest_results {
	int passed;
	int failed;
} selftest_results;

#define selftest(result, fmt, ...) { \
	if (!(result)) { \
		selftest_results.failed++; \
		pr_err("FAIL %s():%i " fmt, __func__, __LINE__, ##__VA_ARGS__); \
	} else { \
		selftest_results.passed++; \
		pr_debug("pass %s():%i\n", __func__, __LINE__); \
	} \
}

static void __init of_selftest_dynamic(void)
{
	struct device_node *np;
	struct property *prop;

	np = of_find_node_by_path("/testcase-data");
	if (!np) {
		pr_err("missing testcase data\n");
		return;
	}

	/* Array of 4 properties for the purpose of testing */
	prop = kzalloc(sizeof(*prop) * 4, GFP_KERNEL);
	if (!prop) {
		selftest(0, "kzalloc() failed\n");
		return;
	}

	/* Add a new property - should pass*/
	prop->name = "new-property";
	prop->value = "new-property-data";
	prop->length = strlen(prop->value);
	selftest(of_add_property(np, prop) == 0, "Adding a new property failed\n");

	/* Try to add an existing property - should fail */
	prop++;
	prop->name = "new-property";
	prop->value = "new-property-data-should-fail";
	prop->length = strlen(prop->value);
	selftest(of_add_property(np, prop) != 0,
		 "Adding an existing property should have failed\n");

	/* Try to modify an existing property - should pass */
	prop->value = "modify-property-data-should-pass";
	prop->length = strlen(prop->value);
	selftest(of_update_property(np, prop) == 0,
		 "Updating an existing property should have passed\n");

	/* Try to modify non-existent property - should pass*/
	prop++;
	prop->name = "modify-property";
	prop->value = "modify-missing-property-data-should-pass";
	prop->length = strlen(prop->value);
	selftest(of_update_property(np, prop) == 0,
		 "Updating a missing property should have passed\n");

	/* Remove property - should pass */
	selftest(of_remove_property(np, prop) == 0,
		 "Removing a property should have passed\n");

	/* Adding very large property - should pass */
	prop++;
	prop->name = "large-property-PAGE_SIZEx8";
	prop->length = PAGE_SIZE * 8;
	prop->value = kzalloc(prop->length, GFP_KERNEL);
	selftest(prop->value != NULL, "Unable to allocate large buffer\n");
	if (prop->value)
		selftest(of_add_property(np, prop) == 0,
			 "Adding a large property should have passed\n");
}

static void __init of_selftest_parse_phandle_with_args(void)
{
	struct device_node *np;
	struct of_phandle_args args;
	int i, rc;

	np = of_find_node_by_path("/testcase-data/phandle-tests/consumer-a");
	if (!np) {
		pr_err("missing testcase data\n");
		return;
	}

	rc = of_count_phandle_with_args(np, "phandle-list", "#phandle-cells");
	selftest(rc == 7, "of_count_phandle_with_args() returned %i, expected 7\n", rc);

	for (i = 0; i < 8; i++) {
		bool passed = true;
		rc = of_parse_phandle_with_args(np, "phandle-list",
						"#phandle-cells", i, &args);

		/* Test the values from tests-phandle.dtsi */
		switch (i) {
		case 0:
			passed &= !rc;
			passed &= (args.args_count == 1);
			passed &= (args.args[0] == (i + 1));
			break;
		case 1:
			passed &= !rc;
			passed &= (args.args_count == 2);
			passed &= (args.args[0] == (i + 1));
			passed &= (args.args[1] == 0);
			break;
		case 2:
			passed &= (rc == -ENOENT);
			break;
		case 3:
			passed &= !rc;
			passed &= (args.args_count == 3);
			passed &= (args.args[0] == (i + 1));
			passed &= (args.args[1] == 4);
			passed &= (args.args[2] == 3);
			break;
		case 4:
			passed &= !rc;
			passed &= (args.args_count == 2);
			passed &= (args.args[0] == (i + 1));
			passed &= (args.args[1] == 100);
			break;
		case 5:
			passed &= !rc;
			passed &= (args.args_count == 0);
			break;
		case 6:
			passed &= !rc;
			passed &= (args.args_count == 1);
			passed &= (args.args[0] == (i + 1));
			break;
		case 7:
			passed &= (rc == -ENOENT);
			break;
		default:
			passed = false;
		}

		selftest(passed, "index %i - data error on node %s rc=%i\n",
			 i, args.np->full_name, rc);
	}

	/* Check for missing list property */
	rc = of_parse_phandle_with_args(np, "phandle-list-missing",
					"#phandle-cells", 0, &args);
	selftest(rc == -ENOENT, "expected:%i got:%i\n", -ENOENT, rc);
	rc = of_count_phandle_with_args(np, "phandle-list-missing",
					"#phandle-cells");
	selftest(rc == -ENOENT, "expected:%i got:%i\n", -ENOENT, rc);

	/* Check for missing cells property */
	rc = of_parse_phandle_with_args(np, "phandle-list",
					"#phandle-cells-missing", 0, &args);
	selftest(rc == -EINVAL, "expected:%i got:%i\n", -EINVAL, rc);
	rc = of_count_phandle_with_args(np, "phandle-list",
					"#phandle-cells-missing");
	selftest(rc == -EINVAL, "expected:%i got:%i\n", -EINVAL, rc);

	/* Check for bad phandle in list */
	rc = of_parse_phandle_with_args(np, "phandle-list-bad-phandle",
					"#phandle-cells", 0, &args);
	selftest(rc == -EINVAL, "expected:%i got:%i\n", -EINVAL, rc);
	rc = of_count_phandle_with_args(np, "phandle-list-bad-phandle",
					"#phandle-cells");
	selftest(rc == -EINVAL, "expected:%i got:%i\n", -EINVAL, rc);

	/* Check for incorrectly formed argument list */
	rc = of_parse_phandle_with_args(np, "phandle-list-bad-args",
					"#phandle-cells", 1, &args);
	selftest(rc == -EINVAL, "expected:%i got:%i\n", -EINVAL, rc);
	rc = of_count_phandle_with_args(np, "phandle-list-bad-args",
					"#phandle-cells");
	selftest(rc == -EINVAL, "expected:%i got:%i\n", -EINVAL, rc);
}

static void __init of_selftest_property_match_string(void)
{
	struct device_node *np;
	int rc;

	np = of_find_node_by_path("/testcase-data/phandle-tests/consumer-a");
	if (!np) {
		pr_err("No testcase data in device tree\n");
		return;
	}

	rc = of_property_match_string(np, "phandle-list-names", "first");
	selftest(rc == 0, "first expected:0 got:%i\n", rc);
	rc = of_property_match_string(np, "phandle-list-names", "second");
	selftest(rc == 1, "second expected:0 got:%i\n", rc);
	rc = of_property_match_string(np, "phandle-list-names", "third");
	selftest(rc == 2, "third expected:0 got:%i\n", rc);
	rc = of_property_match_string(np, "phandle-list-names", "fourth");
	selftest(rc == -ENODATA, "unmatched string; rc=%i", rc);
	rc = of_property_match_string(np, "missing-property", "blah");
	selftest(rc == -EINVAL, "missing property; rc=%i", rc);
	rc = of_property_match_string(np, "empty-property", "blah");
	selftest(rc == -ENODATA, "empty property; rc=%i", rc);
	rc = of_property_match_string(np, "unterminated-string", "blah");
	selftest(rc == -EILSEQ, "unterminated string; rc=%i", rc);
}

static void __init of_selftest_parse_interrupts(void)
{
	struct device_node *np;
	struct of_phandle_args args;
	int i, rc;

	np = of_find_node_by_path("/testcase-data/interrupts/interrupts0");
	if (!np) {
		pr_err("missing testcase data\n");
		return;
	}

	for (i = 0; i < 4; i++) {
		bool passed = true;
		args.args_count = 0;
		rc = of_irq_parse_one(np, i, &args);

		passed &= !rc;
		passed &= (args.args_count == 1);
		passed &= (args.args[0] == (i + 1));

		selftest(passed, "index %i - data error on node %s rc=%i\n",
			 i, args.np->full_name, rc);
	}
	of_node_put(np);

	np = of_find_node_by_path("/testcase-data/interrupts/interrupts1");
	if (!np) {
		pr_err("missing testcase data\n");
		return;
	}

	for (i = 0; i < 4; i++) {
		bool passed = true;
		args.args_count = 0;
		rc = of_irq_parse_one(np, i, &args);

		/* Test the values from tests-phandle.dtsi */
		switch (i) {
		case 0:
			passed &= !rc;
			passed &= (args.args_count == 1);
			passed &= (args.args[0] == 9);
			break;
		case 1:
			passed &= !rc;
			passed &= (args.args_count == 3);
			passed &= (args.args[0] == 10);
			passed &= (args.args[1] == 11);
			passed &= (args.args[2] == 12);
			break;
		case 2:
			passed &= !rc;
			passed &= (args.args_count == 2);
			passed &= (args.args[0] == 13);
			passed &= (args.args[1] == 14);
			break;
		case 3:
			passed &= !rc;
			passed &= (args.args_count == 2);
			passed &= (args.args[0] == 15);
			passed &= (args.args[1] == 16);
			break;
		default:
			passed = false;
		}
		selftest(passed, "index %i - data error on node %s rc=%i\n",
			 i, args.np->full_name, rc);
	}
	of_node_put(np);
}

static void __init of_selftest_parse_interrupts_extended(void)
{
	struct device_node *np;
	struct of_phandle_args args;
	int i, rc;

	np = of_find_node_by_path("/testcase-data/interrupts/interrupts-extended0");
	if (!np) {
		pr_err("missing testcase data\n");
		return;
	}

	for (i = 0; i < 7; i++) {
		bool passed = true;
		rc = of_irq_parse_one(np, i, &args);

		/* Test the values from tests-phandle.dtsi */
		switch (i) {
		case 0:
			passed &= !rc;
			passed &= (args.args_count == 1);
			passed &= (args.args[0] == 1);
			break;
		case 1:
			passed &= !rc;
			passed &= (args.args_count == 3);
			passed &= (args.args[0] == 2);
			passed &= (args.args[1] == 3);
			passed &= (args.args[2] == 4);
			break;
		case 2:
			passed &= !rc;
			passed &= (args.args_count == 2);
			passed &= (args.args[0] == 5);
			passed &= (args.args[1] == 6);
			break;
		case 3:
			passed &= !rc;
			passed &= (args.args_count == 1);
			passed &= (args.args[0] == 9);
			break;
		case 4:
			passed &= !rc;
			passed &= (args.args_count == 3);
			passed &= (args.args[0] == 10);
			passed &= (args.args[1] == 11);
			passed &= (args.args[2] == 12);
			break;
		case 5:
			passed &= !rc;
			passed &= (args.args_count == 2);
			passed &= (args.args[0] == 13);
			passed &= (args.args[1] == 14);
			break;
		case 6:
			passed &= !rc;
			passed &= (args.args_count == 1);
			passed &= (args.args[0] == 15);
			break;
		default:
			passed = false;
		}

		selftest(passed, "index %i - data error on node %s rc=%i\n",
			 i, args.np->full_name, rc);
	}
	of_node_put(np);
}

static struct of_device_id match_node_table[] = {
	{ .data = "A", .name = "name0", }, /* Name alone is lowest priority */
	{ .data = "B", .type = "type1", }, /* followed by type alone */

	{ .data = "Ca", .name = "name2", .type = "type1", }, /* followed by both together */
	{ .data = "Cb", .name = "name2", }, /* Only match when type doesn't match */
	{ .data = "Cc", .name = "name2", .type = "type2", },

	{ .data = "E", .compatible = "compat3" },
	{ .data = "G", .compatible = "compat2", },
	{ .data = "H", .compatible = "compat2", .name = "name5", },
	{ .data = "I", .compatible = "compat2", .type = "type1", },
	{ .data = "J", .compatible = "compat2", .type = "type1", .name = "name8", },
	{ .data = "K", .compatible = "compat2", .name = "name9", },
	{}
};

static struct {
	const char *path;
	const char *data;
} match_node_tests[] = {
	{ .path = "/testcase-data/match-node/name0", .data = "A", },
	{ .path = "/testcase-data/match-node/name1", .data = "B", },
	{ .path = "/testcase-data/match-node/a/name2", .data = "Ca", },
	{ .path = "/testcase-data/match-node/b/name2", .data = "Cb", },
	{ .path = "/testcase-data/match-node/c/name2", .data = "Cc", },
	{ .path = "/testcase-data/match-node/name3", .data = "E", },
	{ .path = "/testcase-data/match-node/name4", .data = "G", },
	{ .path = "/testcase-data/match-node/name5", .data = "H", },
	{ .path = "/testcase-data/match-node/name6", .data = "G", },
	{ .path = "/testcase-data/match-node/name7", .data = "I", },
	{ .path = "/testcase-data/match-node/name8", .data = "J", },
	{ .path = "/testcase-data/match-node/name9", .data = "K", },
};

static void __init of_selftest_match_node(void)
{
	struct device_node *np;
	const struct of_device_id *match;
	int i;

	for (i = 0; i < ARRAY_SIZE(match_node_tests); i++) {
		np = of_find_node_by_path(match_node_tests[i].path);
		if (!np) {
			selftest(0, "missing testcase node %s\n",
				match_node_tests[i].path);
			continue;
		}

		match = of_match_node(match_node_table, np);
		if (!match) {
			selftest(0, "%s didn't match anything\n",
				match_node_tests[i].path);
			continue;
		}

		if (strcmp(match->data, match_node_tests[i].data) != 0) {
			selftest(0, "%s got wrong match. expected %s, got %s\n",
				match_node_tests[i].path, match_node_tests[i].data,
				(const char *)match->data);
			continue;
		}
		selftest(1, "passed");
	}
}

static void __init of_selftest_platform_populate(void)
{
<<<<<<< HEAD
	int irq;
	struct device_node *np;
	struct platform_device *pdev;

	np = of_find_node_by_path("/testcase-data");
	of_platform_populate(np, of_default_bus_match_table, NULL, NULL);

	/* Test that a missing irq domain returns -EPROBE_DEFER */
	np = of_find_node_by_path("/testcase-data/testcase-device1");
	pdev = of_find_device_by_node(np);
	if (!pdev)
		selftest(0, "device 1 creation failed\n");
	irq = platform_get_irq(pdev, 0);
	if (irq != -EPROBE_DEFER)
		selftest(0, "device deferred probe failed - %d\n", irq);

	/* Test that a parsing failure does not return -EPROBE_DEFER */
	np = of_find_node_by_path("/testcase-data/testcase-device2");
	pdev = of_find_device_by_node(np);
	if (!pdev)
		selftest(0, "device 2 creation failed\n");
	irq = platform_get_irq(pdev, 0);
	if (irq >= 0 || irq == -EPROBE_DEFER)
		selftest(0, "device parsing error failed - %d\n", irq);

	selftest(1, "passed");
=======
	struct device_node *np, *child;
	int rc;
	struct of_device_id match[] = {
		{ .compatible = "test-device", },
		{}
	};

	np = of_find_node_by_path("/testcase-data/platform-tests");
	if (!np) {
		pr_err("No testcase data in device tree\n");
		return;
	}

	for_each_child_of_node(np, child) {
		rc = of_platform_populate(child, match, NULL, NULL);
		selftest(!rc, "Could not create device for node '%s'\n", child->name);
	}
>>>>>>> fc27a839
}

static int __init of_selftest(void)
{
	struct device_node *np;

	np = of_find_node_by_path("/testcase-data/phandle-tests/consumer-a");
	if (!np) {
		pr_info("No testcase data in device tree; not running tests\n");
		return 0;
	}
	of_node_put(np);

	pr_info("start of selftest - you will see error messages\n");
	of_selftest_dynamic();
	of_selftest_parse_phandle_with_args();
	of_selftest_property_match_string();
	of_selftest_parse_interrupts();
	of_selftest_parse_interrupts_extended();
	of_selftest_match_node();
	of_selftest_platform_populate();
	pr_info("end of selftest - %i passed, %i failed\n",
		selftest_results.passed, selftest_results.failed);
	return 0;
}
late_initcall(of_selftest);<|MERGE_RESOLUTION|>--- conflicted
+++ resolved
@@ -430,10 +430,15 @@
 
 static void __init of_selftest_platform_populate(void)
 {
-<<<<<<< HEAD
 	int irq;
 	struct device_node *np;
 	struct platform_device *pdev;
+	struct device_node *child;
+	int rc;
+	struct of_device_id match[] = {
+		{ .compatible = "test-device", },
+		{}
+	};
 
 	np = of_find_node_by_path("/testcase-data");
 	of_platform_populate(np, of_default_bus_match_table, NULL, NULL);
@@ -457,13 +462,6 @@
 		selftest(0, "device parsing error failed - %d\n", irq);
 
 	selftest(1, "passed");
-=======
-	struct device_node *np, *child;
-	int rc;
-	struct of_device_id match[] = {
-		{ .compatible = "test-device", },
-		{}
-	};
 
 	np = of_find_node_by_path("/testcase-data/platform-tests");
 	if (!np) {
@@ -475,7 +473,6 @@
 		rc = of_platform_populate(child, match, NULL, NULL);
 		selftest(!rc, "Could not create device for node '%s'\n", child->name);
 	}
->>>>>>> fc27a839
 }
 
 static int __init of_selftest(void)
