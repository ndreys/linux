--- conflicted
+++ resolved
@@ -870,14 +870,11 @@
 	if (udc->clocked)
 		return;
 	udc->clocked = 1;
-<<<<<<< HEAD
-=======
 
 	if (IS_ENABLED(CONFIG_COMMON_CLK)) {
 		clk_set_rate(udc->uclk, 48000000);
 		clk_prepare_enable(udc->uclk);
 	}
->>>>>>> ffee9210
 	clk_prepare_enable(udc->iclk);
 	clk_prepare_enable(udc->fclk);
 }
@@ -890,11 +887,8 @@
 	udc->gadget.speed = USB_SPEED_UNKNOWN;
 	clk_disable_unprepare(udc->fclk);
 	clk_disable_unprepare(udc->iclk);
-<<<<<<< HEAD
-=======
 	if (IS_ENABLED(CONFIG_COMMON_CLK))
 		clk_disable_unprepare(udc->uclk);
->>>>>>> ffee9210
 }
 
 /*
