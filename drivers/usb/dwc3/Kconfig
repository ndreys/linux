--- conflicted
+++ resolved
@@ -97,17 +97,6 @@
 	  Say 'Y' or 'M' here if you have one such device
 
 config USB_DWC3_MESON_G12A
-<<<<<<< HEAD
-       tristate "Amlogic Meson G12A Platforms"
-       depends on OF && COMMON_CLK
-       depends on ARCH_MESON || COMPILE_TEST
-       default USB_DWC3
-       select USB_ROLE_SWITCH
-	select REGMAP_MMIO
-       help
-         Support USB2/3 functionality in Amlogic G12A platforms.
-	 Say 'Y' or 'M' if you have one such device.
-=======
 	tristate "Amlogic Meson G12A Platforms"
 	depends on OF && COMMON_CLK
 	depends on ARCH_MESON || COMPILE_TEST
@@ -117,7 +106,6 @@
 	help
 	  Support USB2/3 functionality in Amlogic G12A platforms.
 	  Say 'Y' or 'M' if you have one such device.
->>>>>>> 348b80b2
 
 config USB_DWC3_OF_SIMPLE
 	tristate "Generic OF Simple Glue Layer"
