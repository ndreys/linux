--- conflicted
+++ resolved
@@ -1073,19 +1073,11 @@
 			closure_bio_submit(bio, cl, s->d);
 	} else if (s->iop.writeback) {
 		bch_writeback_add(dc);
-<<<<<<< HEAD
-		s->op.cache_bio = bio;
-
-		if (bio->bi_rw & REQ_FLUSH) {
-			/* Also need to send a flush to the backing device */
-			struct bio *flush = bio_alloc_bioset(0, GFP_NOIO,
-=======
 		s->iop.bio = bio;
 
 		if (bio->bi_rw & REQ_FLUSH) {
 			/* Also need to send a flush to the backing device */
 			struct bio *flush = bio_alloc_bioset(GFP_NOIO, 0,
->>>>>>> 9fee8240
 							     dc->disk.bio_split);
 
 			flush->bi_rw	= WRITE_FLUSH;
