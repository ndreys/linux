
/*
   rbd.c -- Export ceph rados objects as a Linux block device


   based on drivers/block/osdblk.c:

   Copyright 2009 Red Hat, Inc.

   This program is free software; you can redistribute it and/or modify
   it under the terms of the GNU General Public License as published by
   the Free Software Foundation.

   This program is distributed in the hope that it will be useful,
   but WITHOUT ANY WARRANTY; without even the implied warranty of
   MERCHANTABILITY or FITNESS FOR A PARTICULAR PURPOSE.  See the
   GNU General Public License for more details.

   You should have received a copy of the GNU General Public License
   along with this program; see the file COPYING.  If not, write to
   the Free Software Foundation, 675 Mass Ave, Cambridge, MA 02139, USA.



   For usage instructions, please refer to:

                 Documentation/ABI/testing/sysfs-bus-rbd

 */

#include <linux/ceph/libceph.h>
#include <linux/ceph/osd_client.h>
#include <linux/ceph/mon_client.h>
#include <linux/ceph/decode.h>
#include <linux/parser.h>
#include <linux/bsearch.h>

#include <linux/kernel.h>
#include <linux/device.h>
#include <linux/module.h>
#include <linux/fs.h>
#include <linux/blkdev.h>
#include <linux/slab.h>

#include "rbd_types.h"

#define RBD_DEBUG	/* Activate rbd_assert() calls */

/*
 * The basic unit of block I/O is a sector.  It is interpreted in a
 * number of contexts in Linux (blk, bio, genhd), but the default is
 * universally 512 bytes.  These symbols are just slightly more
 * meaningful than the bare numbers they represent.
 */
#define	SECTOR_SHIFT	9
#define	SECTOR_SIZE	(1ULL << SECTOR_SHIFT)

/*
 * Increment the given counter and return its updated value.
 * If the counter is already 0 it will not be incremented.
 * If the counter is already at its maximum value returns
 * -EINVAL without updating it.
 */
static int atomic_inc_return_safe(atomic_t *v)
{
	unsigned int counter;

	counter = (unsigned int)__atomic_add_unless(v, 1, 0);
	if (counter <= (unsigned int)INT_MAX)
		return (int)counter;

	atomic_dec(v);

	return -EINVAL;
}

/* Decrement the counter.  Return the resulting value, or -EINVAL */
static int atomic_dec_return_safe(atomic_t *v)
{
	int counter;

	counter = atomic_dec_return(v);
	if (counter >= 0)
		return counter;

	atomic_inc(v);

	return -EINVAL;
}

#define RBD_DRV_NAME "rbd"
#define RBD_DRV_NAME_LONG "rbd (rados block device)"

#define RBD_MINORS_PER_MAJOR	256		/* max minors per blkdev */

#define RBD_SNAP_DEV_NAME_PREFIX	"snap_"
#define RBD_MAX_SNAP_NAME_LEN	\
			(NAME_MAX - (sizeof (RBD_SNAP_DEV_NAME_PREFIX) - 1))

#define RBD_MAX_SNAP_COUNT	510	/* allows max snapc to fit in 4KB */

#define RBD_SNAP_HEAD_NAME	"-"

#define	BAD_SNAP_INDEX	U32_MAX		/* invalid index into snap array */

/* This allows a single page to hold an image name sent by OSD */
#define RBD_IMAGE_NAME_LEN_MAX	(PAGE_SIZE - sizeof (__le32) - 1)
#define RBD_IMAGE_ID_LEN_MAX	64

#define RBD_OBJ_PREFIX_LEN_MAX	64

/* Feature bits */

#define RBD_FEATURE_LAYERING	(1<<0)
#define RBD_FEATURE_STRIPINGV2	(1<<1)
#define RBD_FEATURES_ALL \
	    (RBD_FEATURE_LAYERING | RBD_FEATURE_STRIPINGV2)

/* Features supported by this (client software) implementation. */

#define RBD_FEATURES_SUPPORTED	(RBD_FEATURES_ALL)

/*
 * An RBD device name will be "rbd#", where the "rbd" comes from
 * RBD_DRV_NAME above, and # is a unique integer identifier.
 * MAX_INT_FORMAT_WIDTH is used in ensuring DEV_NAME_LEN is big
 * enough to hold all possible device names.
 */
#define DEV_NAME_LEN		32
#define MAX_INT_FORMAT_WIDTH	((5 * sizeof (int)) / 2 + 1)

/*
 * block device image metadata (in-memory version)
 */
struct rbd_image_header {
	/* These six fields never change for a given rbd image */
	char *object_prefix;
	__u8 obj_order;
	__u8 crypt_type;
	__u8 comp_type;
	u64 stripe_unit;
	u64 stripe_count;
	u64 features;		/* Might be changeable someday? */

	/* The remaining fields need to be updated occasionally */
	u64 image_size;
	struct ceph_snap_context *snapc;
	char *snap_names;	/* format 1 only */
	u64 *snap_sizes;	/* format 1 only */
};

/*
 * An rbd image specification.
 *
 * The tuple (pool_id, image_id, snap_id) is sufficient to uniquely
 * identify an image.  Each rbd_dev structure includes a pointer to
 * an rbd_spec structure that encapsulates this identity.
 *
 * Each of the id's in an rbd_spec has an associated name.  For a
 * user-mapped image, the names are supplied and the id's associated
 * with them are looked up.  For a layered image, a parent image is
 * defined by the tuple, and the names are looked up.
 *
 * An rbd_dev structure contains a parent_spec pointer which is
 * non-null if the image it represents is a child in a layered
 * image.  This pointer will refer to the rbd_spec structure used
 * by the parent rbd_dev for its own identity (i.e., the structure
 * is shared between the parent and child).
 *
 * Since these structures are populated once, during the discovery
 * phase of image construction, they are effectively immutable so
 * we make no effort to synchronize access to them.
 *
 * Note that code herein does not assume the image name is known (it
 * could be a null pointer).
 */
struct rbd_spec {
	u64		pool_id;
	const char	*pool_name;

	const char	*image_id;
	const char	*image_name;

	u64		snap_id;
	const char	*snap_name;

	struct kref	kref;
};

/*
 * an instance of the client.  multiple devices may share an rbd client.
 */
struct rbd_client {
	struct ceph_client	*client;
	struct kref		kref;
	struct list_head	node;
};

struct rbd_img_request;
typedef void (*rbd_img_callback_t)(struct rbd_img_request *);

#define	BAD_WHICH	U32_MAX		/* Good which or bad which, which? */

struct rbd_obj_request;
typedef void (*rbd_obj_callback_t)(struct rbd_obj_request *);

enum obj_request_type {
	OBJ_REQUEST_NODATA, OBJ_REQUEST_BIO, OBJ_REQUEST_PAGES
};

enum obj_req_flags {
	OBJ_REQ_DONE,		/* completion flag: not done = 0, done = 1 */
	OBJ_REQ_IMG_DATA,	/* object usage: standalone = 0, image = 1 */
	OBJ_REQ_KNOWN,		/* EXISTS flag valid: no = 0, yes = 1 */
	OBJ_REQ_EXISTS,		/* target exists: no = 0, yes = 1 */
};

struct rbd_obj_request {
	const char		*object_name;
	u64			offset;		/* object start byte */
	u64			length;		/* bytes from offset */
	unsigned long		flags;

	/*
	 * An object request associated with an image will have its
	 * img_data flag set; a standalone object request will not.
	 *
	 * A standalone object request will have which == BAD_WHICH
	 * and a null obj_request pointer.
	 *
	 * An object request initiated in support of a layered image
	 * object (to check for its existence before a write) will
	 * have which == BAD_WHICH and a non-null obj_request pointer.
	 *
	 * Finally, an object request for rbd image data will have
	 * which != BAD_WHICH, and will have a non-null img_request
	 * pointer.  The value of which will be in the range
	 * 0..(img_request->obj_request_count-1).
	 */
	union {
		struct rbd_obj_request	*obj_request;	/* STAT op */
		struct {
			struct rbd_img_request	*img_request;
			u64			img_offset;
			/* links for img_request->obj_requests list */
			struct list_head	links;
		};
	};
	u32			which;		/* posn image request list */

	enum obj_request_type	type;
	union {
		struct bio	*bio_list;
		struct {
			struct page	**pages;
			u32		page_count;
		};
	};
	struct page		**copyup_pages;
	u32			copyup_page_count;

	struct ceph_osd_request	*osd_req;

	u64			xferred;	/* bytes transferred */
	int			result;

	rbd_obj_callback_t	callback;
	struct completion	completion;

	struct kref		kref;
};

enum img_req_flags {
	IMG_REQ_WRITE,		/* I/O direction: read = 0, write = 1 */
	IMG_REQ_CHILD,		/* initiator: block = 0, child image = 1 */
	IMG_REQ_LAYERED,	/* ENOENT handling: normal = 0, layered = 1 */
};

struct rbd_img_request {
	struct rbd_device	*rbd_dev;
	u64			offset;	/* starting image byte offset */
	u64			length;	/* byte count from offset */
	unsigned long		flags;
	union {
		u64			snap_id;	/* for reads */
		struct ceph_snap_context *snapc;	/* for writes */
	};
	union {
		struct request		*rq;		/* block request */
		struct rbd_obj_request	*obj_request;	/* obj req initiator */
	};
	struct page		**copyup_pages;
	u32			copyup_page_count;
	spinlock_t		completion_lock;/* protects next_completion */
	u32			next_completion;
	rbd_img_callback_t	callback;
	u64			xferred;/* aggregate bytes transferred */
	int			result;	/* first nonzero obj_request result */

	u32			obj_request_count;
	struct list_head	obj_requests;	/* rbd_obj_request structs */

	struct kref		kref;
};

#define for_each_obj_request(ireq, oreq) \
	list_for_each_entry(oreq, &(ireq)->obj_requests, links)
#define for_each_obj_request_from(ireq, oreq) \
	list_for_each_entry_from(oreq, &(ireq)->obj_requests, links)
#define for_each_obj_request_safe(ireq, oreq, n) \
	list_for_each_entry_safe_reverse(oreq, n, &(ireq)->obj_requests, links)

struct rbd_mapping {
	u64                     size;
	u64                     features;
	bool			read_only;
};

/*
 * a single device
 */
struct rbd_device {
	int			dev_id;		/* blkdev unique id */

	int			major;		/* blkdev assigned major */
	struct gendisk		*disk;		/* blkdev's gendisk and rq */

	u32			image_format;	/* Either 1 or 2 */
	struct rbd_client	*rbd_client;

	char			name[DEV_NAME_LEN]; /* blkdev name, e.g. rbd3 */

	spinlock_t		lock;		/* queue, flags, open_count */

	struct rbd_image_header	header;
	unsigned long		flags;		/* possibly lock protected */
	struct rbd_spec		*spec;

	char			*header_name;

	struct ceph_file_layout	layout;

	struct ceph_osd_event   *watch_event;
	struct rbd_obj_request	*watch_request;

	struct rbd_spec		*parent_spec;
	u64			parent_overlap;
	atomic_t		parent_ref;
	struct rbd_device	*parent;

	/* protects updating the header */
	struct rw_semaphore     header_rwsem;

	struct rbd_mapping	mapping;

	struct list_head	node;

	/* sysfs related */
	struct device		dev;
	unsigned long		open_count;	/* protected by lock */
};

/*
 * Flag bits for rbd_dev->flags.  If atomicity is required,
 * rbd_dev->lock is used to protect access.
 *
 * Currently, only the "removing" flag (which is coupled with the
 * "open_count" field) requires atomic access.
 */
enum rbd_dev_flags {
	RBD_DEV_FLAG_EXISTS,	/* mapped snapshot has not been deleted */
	RBD_DEV_FLAG_REMOVING,	/* this mapping is being removed */
};

static DEFINE_MUTEX(ctl_mutex);	  /* Serialize open/close/setup/teardown */

static LIST_HEAD(rbd_dev_list);    /* devices */
static DEFINE_SPINLOCK(rbd_dev_list_lock);

static LIST_HEAD(rbd_client_list);		/* clients */
static DEFINE_SPINLOCK(rbd_client_list_lock);

/* Slab caches for frequently-allocated structures */

static struct kmem_cache	*rbd_img_request_cache;
static struct kmem_cache	*rbd_obj_request_cache;
static struct kmem_cache	*rbd_segment_name_cache;

static int rbd_img_request_submit(struct rbd_img_request *img_request);

static void rbd_dev_device_release(struct device *dev);

static ssize_t rbd_add(struct bus_type *bus, const char *buf,
		       size_t count);
static ssize_t rbd_remove(struct bus_type *bus, const char *buf,
			  size_t count);
static int rbd_dev_image_probe(struct rbd_device *rbd_dev, bool mapping);
static void rbd_spec_put(struct rbd_spec *spec);

static struct bus_attribute rbd_bus_attrs[] = {
	__ATTR(add, S_IWUSR, NULL, rbd_add),
	__ATTR(remove, S_IWUSR, NULL, rbd_remove),
	__ATTR_NULL
};

static struct bus_type rbd_bus_type = {
	.name		= "rbd",
	.bus_attrs	= rbd_bus_attrs,
};

static void rbd_root_dev_release(struct device *dev)
{
}

static struct device rbd_root_dev = {
	.init_name =    "rbd",
	.release =      rbd_root_dev_release,
};

static __printf(2, 3)
void rbd_warn(struct rbd_device *rbd_dev, const char *fmt, ...)
{
	struct va_format vaf;
	va_list args;

	va_start(args, fmt);
	vaf.fmt = fmt;
	vaf.va = &args;

	if (!rbd_dev)
		printk(KERN_WARNING "%s: %pV\n", RBD_DRV_NAME, &vaf);
	else if (rbd_dev->disk)
		printk(KERN_WARNING "%s: %s: %pV\n",
			RBD_DRV_NAME, rbd_dev->disk->disk_name, &vaf);
	else if (rbd_dev->spec && rbd_dev->spec->image_name)
		printk(KERN_WARNING "%s: image %s: %pV\n",
			RBD_DRV_NAME, rbd_dev->spec->image_name, &vaf);
	else if (rbd_dev->spec && rbd_dev->spec->image_id)
		printk(KERN_WARNING "%s: id %s: %pV\n",
			RBD_DRV_NAME, rbd_dev->spec->image_id, &vaf);
	else	/* punt */
		printk(KERN_WARNING "%s: rbd_dev %p: %pV\n",
			RBD_DRV_NAME, rbd_dev, &vaf);
	va_end(args);
}

#ifdef RBD_DEBUG
#define rbd_assert(expr)						\
		if (unlikely(!(expr))) {				\
			printk(KERN_ERR "\nAssertion failure in %s() "	\
						"at line %d:\n\n"	\
					"\trbd_assert(%s);\n\n",	\
					__func__, __LINE__, #expr);	\
			BUG();						\
		}
#else /* !RBD_DEBUG */
#  define rbd_assert(expr)	((void) 0)
#endif /* !RBD_DEBUG */

static int rbd_img_obj_request_submit(struct rbd_obj_request *obj_request);
static void rbd_img_parent_read(struct rbd_obj_request *obj_request);
static void rbd_dev_remove_parent(struct rbd_device *rbd_dev);

static int rbd_dev_refresh(struct rbd_device *rbd_dev);
static int rbd_dev_v2_header_onetime(struct rbd_device *rbd_dev);
static int rbd_dev_v2_header_info(struct rbd_device *rbd_dev);
static const char *rbd_dev_v2_snap_name(struct rbd_device *rbd_dev,
					u64 snap_id);
static int _rbd_dev_v2_snap_size(struct rbd_device *rbd_dev, u64 snap_id,
				u8 *order, u64 *snap_size);
static int _rbd_dev_v2_snap_features(struct rbd_device *rbd_dev, u64 snap_id,
		u64 *snap_features);
static u64 rbd_snap_id_by_name(struct rbd_device *rbd_dev, const char *name);

static int rbd_open(struct block_device *bdev, fmode_t mode)
{
	struct rbd_device *rbd_dev = bdev->bd_disk->private_data;
	bool removing = false;

	if ((mode & FMODE_WRITE) && rbd_dev->mapping.read_only)
		return -EROFS;

	spin_lock_irq(&rbd_dev->lock);
	if (test_bit(RBD_DEV_FLAG_REMOVING, &rbd_dev->flags))
		removing = true;
	else
		rbd_dev->open_count++;
	spin_unlock_irq(&rbd_dev->lock);
	if (removing)
		return -ENOENT;

	mutex_lock_nested(&ctl_mutex, SINGLE_DEPTH_NESTING);
	(void) get_device(&rbd_dev->dev);
	set_device_ro(bdev, rbd_dev->mapping.read_only);
	mutex_unlock(&ctl_mutex);

	return 0;
}

static void rbd_release(struct gendisk *disk, fmode_t mode)
{
	struct rbd_device *rbd_dev = disk->private_data;
	unsigned long open_count_before;

	spin_lock_irq(&rbd_dev->lock);
	open_count_before = rbd_dev->open_count--;
	spin_unlock_irq(&rbd_dev->lock);
	rbd_assert(open_count_before > 0);

	mutex_lock_nested(&ctl_mutex, SINGLE_DEPTH_NESTING);
	put_device(&rbd_dev->dev);
	mutex_unlock(&ctl_mutex);
}

static const struct block_device_operations rbd_bd_ops = {
	.owner			= THIS_MODULE,
	.open			= rbd_open,
	.release		= rbd_release,
};

/*
 * Initialize an rbd client instance.  Success or not, this function
 * consumes ceph_opts.
 */
static struct rbd_client *rbd_client_create(struct ceph_options *ceph_opts)
{
	struct rbd_client *rbdc;
	int ret = -ENOMEM;

	dout("%s:\n", __func__);
	rbdc = kmalloc(sizeof(struct rbd_client), GFP_KERNEL);
	if (!rbdc)
		goto out_opt;

	kref_init(&rbdc->kref);
	INIT_LIST_HEAD(&rbdc->node);

	mutex_lock_nested(&ctl_mutex, SINGLE_DEPTH_NESTING);

	rbdc->client = ceph_create_client(ceph_opts, rbdc, 0, 0);
	if (IS_ERR(rbdc->client))
		goto out_mutex;
	ceph_opts = NULL; /* Now rbdc->client is responsible for ceph_opts */

	ret = ceph_open_session(rbdc->client);
	if (ret < 0)
		goto out_err;

	spin_lock(&rbd_client_list_lock);
	list_add_tail(&rbdc->node, &rbd_client_list);
	spin_unlock(&rbd_client_list_lock);

	mutex_unlock(&ctl_mutex);
	dout("%s: rbdc %p\n", __func__, rbdc);

	return rbdc;

out_err:
	ceph_destroy_client(rbdc->client);
out_mutex:
	mutex_unlock(&ctl_mutex);
	kfree(rbdc);
out_opt:
	if (ceph_opts)
		ceph_destroy_options(ceph_opts);
	dout("%s: error %d\n", __func__, ret);

	return ERR_PTR(ret);
}

static struct rbd_client *__rbd_get_client(struct rbd_client *rbdc)
{
	kref_get(&rbdc->kref);

	return rbdc;
}

/*
 * Find a ceph client with specific addr and configuration.  If
 * found, bump its reference count.
 */
static struct rbd_client *rbd_client_find(struct ceph_options *ceph_opts)
{
	struct rbd_client *client_node;
	bool found = false;

	if (ceph_opts->flags & CEPH_OPT_NOSHARE)
		return NULL;

	spin_lock(&rbd_client_list_lock);
	list_for_each_entry(client_node, &rbd_client_list, node) {
		if (!ceph_compare_options(ceph_opts, client_node->client)) {
			__rbd_get_client(client_node);

			found = true;
			break;
		}
	}
	spin_unlock(&rbd_client_list_lock);

	return found ? client_node : NULL;
}

/*
 * mount options
 */
enum {
	Opt_last_int,
	/* int args above */
	Opt_last_string,
	/* string args above */
	Opt_read_only,
	Opt_read_write,
	/* Boolean args above */
	Opt_last_bool,
};

static match_table_t rbd_opts_tokens = {
	/* int args above */
	/* string args above */
	{Opt_read_only, "read_only"},
	{Opt_read_only, "ro"},		/* Alternate spelling */
	{Opt_read_write, "read_write"},
	{Opt_read_write, "rw"},		/* Alternate spelling */
	/* Boolean args above */
	{-1, NULL}
};

struct rbd_options {
	bool	read_only;
};

#define RBD_READ_ONLY_DEFAULT	false

static int parse_rbd_opts_token(char *c, void *private)
{
	struct rbd_options *rbd_opts = private;
	substring_t argstr[MAX_OPT_ARGS];
	int token, intval, ret;

	token = match_token(c, rbd_opts_tokens, argstr);
	if (token < 0)
		return -EINVAL;

	if (token < Opt_last_int) {
		ret = match_int(&argstr[0], &intval);
		if (ret < 0) {
			pr_err("bad mount option arg (not int) "
			       "at '%s'\n", c);
			return ret;
		}
		dout("got int token %d val %d\n", token, intval);
	} else if (token > Opt_last_int && token < Opt_last_string) {
		dout("got string token %d val %s\n", token,
		     argstr[0].from);
	} else if (token > Opt_last_string && token < Opt_last_bool) {
		dout("got Boolean token %d\n", token);
	} else {
		dout("got token %d\n", token);
	}

	switch (token) {
	case Opt_read_only:
		rbd_opts->read_only = true;
		break;
	case Opt_read_write:
		rbd_opts->read_only = false;
		break;
	default:
		rbd_assert(false);
		break;
	}
	return 0;
}

/*
 * Get a ceph client with specific addr and configuration, if one does
 * not exist create it.  Either way, ceph_opts is consumed by this
 * function.
 */
static struct rbd_client *rbd_get_client(struct ceph_options *ceph_opts)
{
	struct rbd_client *rbdc;

	rbdc = rbd_client_find(ceph_opts);
	if (rbdc)	/* using an existing client */
		ceph_destroy_options(ceph_opts);
	else
		rbdc = rbd_client_create(ceph_opts);

	return rbdc;
}

/*
 * Destroy ceph client
 *
 * Caller must hold rbd_client_list_lock.
 */
static void rbd_client_release(struct kref *kref)
{
	struct rbd_client *rbdc = container_of(kref, struct rbd_client, kref);

	dout("%s: rbdc %p\n", __func__, rbdc);
	spin_lock(&rbd_client_list_lock);
	list_del(&rbdc->node);
	spin_unlock(&rbd_client_list_lock);

	ceph_destroy_client(rbdc->client);
	kfree(rbdc);
}

/*
 * Drop reference to ceph client node. If it's not referenced anymore, release
 * it.
 */
static void rbd_put_client(struct rbd_client *rbdc)
{
	if (rbdc)
		kref_put(&rbdc->kref, rbd_client_release);
}

static bool rbd_image_format_valid(u32 image_format)
{
	return image_format == 1 || image_format == 2;
}

static bool rbd_dev_ondisk_valid(struct rbd_image_header_ondisk *ondisk)
{
	size_t size;
	u32 snap_count;

	/* The header has to start with the magic rbd header text */
	if (memcmp(&ondisk->text, RBD_HEADER_TEXT, sizeof (RBD_HEADER_TEXT)))
		return false;

	/* The bio layer requires at least sector-sized I/O */

	if (ondisk->options.order < SECTOR_SHIFT)
		return false;

	/* If we use u64 in a few spots we may be able to loosen this */

	if (ondisk->options.order > 8 * sizeof (int) - 1)
		return false;

	/*
	 * The size of a snapshot header has to fit in a size_t, and
	 * that limits the number of snapshots.
	 */
	snap_count = le32_to_cpu(ondisk->snap_count);
	size = SIZE_MAX - sizeof (struct ceph_snap_context);
	if (snap_count > size / sizeof (__le64))
		return false;

	/*
	 * Not only that, but the size of the entire the snapshot
	 * header must also be representable in a size_t.
	 */
	size -= snap_count * sizeof (__le64);
	if ((u64) size < le64_to_cpu(ondisk->snap_names_len))
		return false;

	return true;
}

/*
 * Fill an rbd image header with information from the given format 1
 * on-disk header.
 */
static int rbd_header_from_disk(struct rbd_device *rbd_dev,
				 struct rbd_image_header_ondisk *ondisk)
{
	struct rbd_image_header *header = &rbd_dev->header;
	bool first_time = header->object_prefix == NULL;
	struct ceph_snap_context *snapc;
	char *object_prefix = NULL;
	char *snap_names = NULL;
	u64 *snap_sizes = NULL;
	u32 snap_count;
	size_t size;
	int ret = -ENOMEM;
	u32 i;

	/* Allocate this now to avoid having to handle failure below */

	if (first_time) {
		size_t len;

		len = strnlen(ondisk->object_prefix,
				sizeof (ondisk->object_prefix));
		object_prefix = kmalloc(len + 1, GFP_KERNEL);
		if (!object_prefix)
			return -ENOMEM;
		memcpy(object_prefix, ondisk->object_prefix, len);
		object_prefix[len] = '\0';
	}

	/* Allocate the snapshot context and fill it in */

	snap_count = le32_to_cpu(ondisk->snap_count);
	snapc = ceph_create_snap_context(snap_count, GFP_KERNEL);
	if (!snapc)
		goto out_err;
	snapc->seq = le64_to_cpu(ondisk->snap_seq);
	if (snap_count) {
		struct rbd_image_snap_ondisk *snaps;
		u64 snap_names_len = le64_to_cpu(ondisk->snap_names_len);

		/* We'll keep a copy of the snapshot names... */

		if (snap_names_len > (u64)SIZE_MAX)
			goto out_2big;
		snap_names = kmalloc(snap_names_len, GFP_KERNEL);
		if (!snap_names)
			goto out_err;

		/* ...as well as the array of their sizes. */

		size = snap_count * sizeof (*header->snap_sizes);
		snap_sizes = kmalloc(size, GFP_KERNEL);
		if (!snap_sizes)
			goto out_err;

		/*
		 * Copy the names, and fill in each snapshot's id
		 * and size.
		 *
		 * Note that rbd_dev_v1_header_info() guarantees the
		 * ondisk buffer we're working with has
		 * snap_names_len bytes beyond the end of the
		 * snapshot id array, this memcpy() is safe.
		 */
		memcpy(snap_names, &ondisk->snaps[snap_count], snap_names_len);
		snaps = ondisk->snaps;
		for (i = 0; i < snap_count; i++) {
			snapc->snaps[i] = le64_to_cpu(snaps[i].id);
			snap_sizes[i] = le64_to_cpu(snaps[i].image_size);
		}
	}

	/* We won't fail any more, fill in the header */

	down_write(&rbd_dev->header_rwsem);
	if (first_time) {
		header->object_prefix = object_prefix;
		header->obj_order = ondisk->options.order;
		header->crypt_type = ondisk->options.crypt_type;
		header->comp_type = ondisk->options.comp_type;
		/* The rest aren't used for format 1 images */
		header->stripe_unit = 0;
		header->stripe_count = 0;
		header->features = 0;
	} else {
		ceph_put_snap_context(header->snapc);
		kfree(header->snap_names);
		kfree(header->snap_sizes);
	}

	/* The remaining fields always get updated (when we refresh) */

	header->image_size = le64_to_cpu(ondisk->image_size);
	header->snapc = snapc;
	header->snap_names = snap_names;
	header->snap_sizes = snap_sizes;

	/* Make sure mapping size is consistent with header info */

	if (rbd_dev->spec->snap_id == CEPH_NOSNAP || first_time)
		if (rbd_dev->mapping.size != header->image_size)
			rbd_dev->mapping.size = header->image_size;

	up_write(&rbd_dev->header_rwsem);

	return 0;
out_2big:
	ret = -EIO;
out_err:
	kfree(snap_sizes);
	kfree(snap_names);
	ceph_put_snap_context(snapc);
	kfree(object_prefix);

	return ret;
}

static const char *_rbd_dev_v1_snap_name(struct rbd_device *rbd_dev, u32 which)
{
	const char *snap_name;

	rbd_assert(which < rbd_dev->header.snapc->num_snaps);

	/* Skip over names until we find the one we are looking for */

	snap_name = rbd_dev->header.snap_names;
	while (which--)
		snap_name += strlen(snap_name) + 1;

	return kstrdup(snap_name, GFP_KERNEL);
}

/*
 * Snapshot id comparison function for use with qsort()/bsearch().
 * Note that result is for snapshots in *descending* order.
 */
static int snapid_compare_reverse(const void *s1, const void *s2)
{
	u64 snap_id1 = *(u64 *)s1;
	u64 snap_id2 = *(u64 *)s2;

	if (snap_id1 < snap_id2)
		return 1;
	return snap_id1 == snap_id2 ? 0 : -1;
}

/*
 * Search a snapshot context to see if the given snapshot id is
 * present.
 *
 * Returns the position of the snapshot id in the array if it's found,
 * or BAD_SNAP_INDEX otherwise.
 *
 * Note: The snapshot array is in kept sorted (by the osd) in
 * reverse order, highest snapshot id first.
 */
static u32 rbd_dev_snap_index(struct rbd_device *rbd_dev, u64 snap_id)
{
	struct ceph_snap_context *snapc = rbd_dev->header.snapc;
	u64 *found;

	found = bsearch(&snap_id, &snapc->snaps, snapc->num_snaps,
				sizeof (snap_id), snapid_compare_reverse);

	return found ? (u32)(found - &snapc->snaps[0]) : BAD_SNAP_INDEX;
}

static const char *rbd_dev_v1_snap_name(struct rbd_device *rbd_dev,
					u64 snap_id)
{
	u32 which;

	which = rbd_dev_snap_index(rbd_dev, snap_id);
	if (which == BAD_SNAP_INDEX)
		return NULL;

	return _rbd_dev_v1_snap_name(rbd_dev, which);
}

static const char *rbd_snap_name(struct rbd_device *rbd_dev, u64 snap_id)
{
	if (snap_id == CEPH_NOSNAP)
		return RBD_SNAP_HEAD_NAME;

	rbd_assert(rbd_image_format_valid(rbd_dev->image_format));
	if (rbd_dev->image_format == 1)
		return rbd_dev_v1_snap_name(rbd_dev, snap_id);

	return rbd_dev_v2_snap_name(rbd_dev, snap_id);
}

static int rbd_snap_size(struct rbd_device *rbd_dev, u64 snap_id,
				u64 *snap_size)
{
	rbd_assert(rbd_image_format_valid(rbd_dev->image_format));
	if (snap_id == CEPH_NOSNAP) {
		*snap_size = rbd_dev->header.image_size;
	} else if (rbd_dev->image_format == 1) {
		u32 which;

		which = rbd_dev_snap_index(rbd_dev, snap_id);
		if (which == BAD_SNAP_INDEX)
			return -ENOENT;

		*snap_size = rbd_dev->header.snap_sizes[which];
	} else {
		u64 size = 0;
		int ret;

		ret = _rbd_dev_v2_snap_size(rbd_dev, snap_id, NULL, &size);
		if (ret)
			return ret;

		*snap_size = size;
	}
	return 0;
}

static int rbd_snap_features(struct rbd_device *rbd_dev, u64 snap_id,
			u64 *snap_features)
{
	rbd_assert(rbd_image_format_valid(rbd_dev->image_format));
	if (snap_id == CEPH_NOSNAP) {
		*snap_features = rbd_dev->header.features;
	} else if (rbd_dev->image_format == 1) {
		*snap_features = 0;	/* No features for format 1 */
	} else {
		u64 features = 0;
		int ret;

		ret = _rbd_dev_v2_snap_features(rbd_dev, snap_id, &features);
		if (ret)
			return ret;

		*snap_features = features;
	}
	return 0;
}

static int rbd_dev_mapping_set(struct rbd_device *rbd_dev)
{
	u64 snap_id = rbd_dev->spec->snap_id;
	u64 size = 0;
	u64 features = 0;
	int ret;

	ret = rbd_snap_size(rbd_dev, snap_id, &size);
	if (ret)
		return ret;
	ret = rbd_snap_features(rbd_dev, snap_id, &features);
	if (ret)
		return ret;

	rbd_dev->mapping.size = size;
	rbd_dev->mapping.features = features;

	return 0;
}

static void rbd_dev_mapping_clear(struct rbd_device *rbd_dev)
{
	rbd_dev->mapping.size = 0;
	rbd_dev->mapping.features = 0;
}

static const char *rbd_segment_name(struct rbd_device *rbd_dev, u64 offset)
{
	char *name;
	u64 segment;
	int ret;
	char *name_format;

	name = kmem_cache_alloc(rbd_segment_name_cache, GFP_NOIO);
	if (!name)
		return NULL;
	segment = offset >> rbd_dev->header.obj_order;
	name_format = "%s.%012llx";
	if (rbd_dev->image_format == 2)
		name_format = "%s.%016llx";
	ret = snprintf(name, MAX_OBJ_NAME_SIZE + 1, name_format,
			rbd_dev->header.object_prefix, segment);
	if (ret < 0 || ret > MAX_OBJ_NAME_SIZE) {
		pr_err("error formatting segment name for #%llu (%d)\n",
			segment, ret);
		kfree(name);
		name = NULL;
	}

	return name;
}

static void rbd_segment_name_free(const char *name)
{
	/* The explicit cast here is needed to drop the const qualifier */

	kmem_cache_free(rbd_segment_name_cache, (void *)name);
}

static u64 rbd_segment_offset(struct rbd_device *rbd_dev, u64 offset)
{
	u64 segment_size = (u64) 1 << rbd_dev->header.obj_order;

	return offset & (segment_size - 1);
}

static u64 rbd_segment_length(struct rbd_device *rbd_dev,
				u64 offset, u64 length)
{
	u64 segment_size = (u64) 1 << rbd_dev->header.obj_order;

	offset &= segment_size - 1;

	rbd_assert(length <= U64_MAX - offset);
	if (offset + length > segment_size)
		length = segment_size - offset;

	return length;
}

/*
 * returns the size of an object in the image
 */
static u64 rbd_obj_bytes(struct rbd_image_header *header)
{
	return 1 << header->obj_order;
}

/*
 * bio helpers
 */

static void bio_chain_put(struct bio *chain)
{
	struct bio *tmp;

	while (chain) {
		tmp = chain;
		chain = chain->bi_next;
		bio_put(tmp);
	}
}

/*
 * zeros a bio chain, starting at specific offset
 */
static void zero_bio_chain(struct bio *chain, int start_ofs)
{
	struct bio_vec *bv;
	unsigned long flags;
	void *buf;
	int i;
	int pos = 0;

	while (chain) {
		bio_for_each_segment(bv, chain, i) {
			if (pos + bv->bv_len > start_ofs) {
				int remainder = max(start_ofs - pos, 0);
				buf = bvec_kmap_irq(bv, &flags);
				memset(buf + remainder, 0,
				       bv->bv_len - remainder);
				bvec_kunmap_irq(buf, &flags);
			}
			pos += bv->bv_len;
		}

		chain = chain->bi_next;
	}
}

/*
 * similar to zero_bio_chain(), zeros data defined by a page array,
 * starting at the given byte offset from the start of the array and
 * continuing up to the given end offset.  The pages array is
 * assumed to be big enough to hold all bytes up to the end.
 */
static void zero_pages(struct page **pages, u64 offset, u64 end)
{
	struct page **page = &pages[offset >> PAGE_SHIFT];

	rbd_assert(end > offset);
	rbd_assert(end - offset <= (u64)SIZE_MAX);
	while (offset < end) {
		size_t page_offset;
		size_t length;
		unsigned long flags;
		void *kaddr;

		page_offset = (size_t)(offset & ~PAGE_MASK);
		length = min(PAGE_SIZE - page_offset, (size_t)(end - offset));
		local_irq_save(flags);
		kaddr = kmap_atomic(*page);
		memset(kaddr + page_offset, 0, length);
		kunmap_atomic(kaddr);
		local_irq_restore(flags);

		offset += length;
		page++;
	}
}

/*
 * Clone a portion of a bio, starting at the given byte offset
 * and continuing for the number of bytes indicated.
 */
static struct bio *bio_clone_range(struct bio *bio_src,
					unsigned int offset,
					unsigned int len,
					gfp_t gfpmask)
{
	struct bio_vec *bv;
	unsigned int resid;
	unsigned short idx;
	unsigned int voff;
	unsigned short end_idx;
	unsigned short vcnt;
	struct bio *bio;

	/* Handle the easy case for the caller */

	if (!offset && len == bio_src->bi_size)
		return bio_clone(bio_src, gfpmask);

	if (WARN_ON_ONCE(!len))
		return NULL;
	if (WARN_ON_ONCE(len > bio_src->bi_size))
		return NULL;
	if (WARN_ON_ONCE(offset > bio_src->bi_size - len))
		return NULL;

	/* Find first affected segment... */

	resid = offset;
	bio_for_each_segment(bv, bio_src, idx) {
		if (resid < bv->bv_len)
			break;
		resid -= bv->bv_len;
	}
	voff = resid;

	/* ...and the last affected segment */

	resid += len;
	__bio_for_each_segment(bv, bio_src, end_idx, idx) {
		if (resid <= bv->bv_len)
			break;
		resid -= bv->bv_len;
	}
	vcnt = end_idx - idx + 1;

	/* Build the clone */

	bio = bio_alloc(gfpmask, (unsigned int) vcnt);
	if (!bio)
		return NULL;	/* ENOMEM */

	bio->bi_bdev = bio_src->bi_bdev;
	bio->bi_sector = bio_src->bi_sector + (offset >> SECTOR_SHIFT);
	bio->bi_rw = bio_src->bi_rw;
	bio->bi_flags |= 1 << BIO_CLONED;

	/*
	 * Copy over our part of the bio_vec, then update the first
	 * and last (or only) entries.
	 */
	memcpy(&bio->bi_io_vec[0], &bio_src->bi_io_vec[idx],
			vcnt * sizeof (struct bio_vec));
	bio->bi_io_vec[0].bv_offset += voff;
	if (vcnt > 1) {
		bio->bi_io_vec[0].bv_len -= voff;
		bio->bi_io_vec[vcnt - 1].bv_len = resid;
	} else {
		bio->bi_io_vec[0].bv_len = len;
	}

	bio->bi_vcnt = vcnt;
	bio->bi_size = len;
	bio->bi_idx = 0;

	return bio;
}

/*
 * Clone a portion of a bio chain, starting at the given byte offset
 * into the first bio in the source chain and continuing for the
 * number of bytes indicated.  The result is another bio chain of
 * exactly the given length, or a null pointer on error.
 *
 * The bio_src and offset parameters are both in-out.  On entry they
 * refer to the first source bio and the offset into that bio where
 * the start of data to be cloned is located.
 *
 * On return, bio_src is updated to refer to the bio in the source
 * chain that contains first un-cloned byte, and *offset will
 * contain the offset of that byte within that bio.
 */
static struct bio *bio_chain_clone_range(struct bio **bio_src,
					unsigned int *offset,
					unsigned int len,
					gfp_t gfpmask)
{
	struct bio *bi = *bio_src;
	unsigned int off = *offset;
	struct bio *chain = NULL;
	struct bio **end;

	/* Build up a chain of clone bios up to the limit */

	if (!bi || off >= bi->bi_size || !len)
		return NULL;		/* Nothing to clone */

	end = &chain;
	while (len) {
		unsigned int bi_size;
		struct bio *bio;

		if (!bi) {
			rbd_warn(NULL, "bio_chain exhausted with %u left", len);
			goto out_err;	/* EINVAL; ran out of bio's */
		}
		bi_size = min_t(unsigned int, bi->bi_size - off, len);
		bio = bio_clone_range(bi, off, bi_size, gfpmask);
		if (!bio)
			goto out_err;	/* ENOMEM */

		*end = bio;
		end = &bio->bi_next;

		off += bi_size;
		if (off == bi->bi_size) {
			bi = bi->bi_next;
			off = 0;
		}
		len -= bi_size;
	}
	*bio_src = bi;
	*offset = off;

	return chain;
out_err:
	bio_chain_put(chain);

	return NULL;
}

/*
 * The default/initial value for all object request flags is 0.  For
 * each flag, once its value is set to 1 it is never reset to 0
 * again.
 */
static void obj_request_img_data_set(struct rbd_obj_request *obj_request)
{
	if (test_and_set_bit(OBJ_REQ_IMG_DATA, &obj_request->flags)) {
		struct rbd_device *rbd_dev;

		rbd_dev = obj_request->img_request->rbd_dev;
		rbd_warn(rbd_dev, "obj_request %p already marked img_data\n",
			obj_request);
	}
}

static bool obj_request_img_data_test(struct rbd_obj_request *obj_request)
{
	smp_mb();
	return test_bit(OBJ_REQ_IMG_DATA, &obj_request->flags) != 0;
}

static void obj_request_done_set(struct rbd_obj_request *obj_request)
{
	if (test_and_set_bit(OBJ_REQ_DONE, &obj_request->flags)) {
		struct rbd_device *rbd_dev = NULL;

		if (obj_request_img_data_test(obj_request))
			rbd_dev = obj_request->img_request->rbd_dev;
		rbd_warn(rbd_dev, "obj_request %p already marked done\n",
			obj_request);
	}
}

static bool obj_request_done_test(struct rbd_obj_request *obj_request)
{
	smp_mb();
	return test_bit(OBJ_REQ_DONE, &obj_request->flags) != 0;
}

/*
 * This sets the KNOWN flag after (possibly) setting the EXISTS
 * flag.  The latter is set based on the "exists" value provided.
 *
 * Note that for our purposes once an object exists it never goes
 * away again.  It's possible that the response from two existence
 * checks are separated by the creation of the target object, and
 * the first ("doesn't exist") response arrives *after* the second
 * ("does exist").  In that case we ignore the second one.
 */
static void obj_request_existence_set(struct rbd_obj_request *obj_request,
				bool exists)
{
	if (exists)
		set_bit(OBJ_REQ_EXISTS, &obj_request->flags);
	set_bit(OBJ_REQ_KNOWN, &obj_request->flags);
	smp_mb();
}

static bool obj_request_known_test(struct rbd_obj_request *obj_request)
{
	smp_mb();
	return test_bit(OBJ_REQ_KNOWN, &obj_request->flags) != 0;
}

static bool obj_request_exists_test(struct rbd_obj_request *obj_request)
{
	smp_mb();
	return test_bit(OBJ_REQ_EXISTS, &obj_request->flags) != 0;
}

static void rbd_obj_request_get(struct rbd_obj_request *obj_request)
{
	dout("%s: obj %p (was %d)\n", __func__, obj_request,
		atomic_read(&obj_request->kref.refcount));
	kref_get(&obj_request->kref);
}

static void rbd_obj_request_destroy(struct kref *kref);
static void rbd_obj_request_put(struct rbd_obj_request *obj_request)
{
	rbd_assert(obj_request != NULL);
	dout("%s: obj %p (was %d)\n", __func__, obj_request,
		atomic_read(&obj_request->kref.refcount));
	kref_put(&obj_request->kref, rbd_obj_request_destroy);
}

static bool img_request_child_test(struct rbd_img_request *img_request);
static void rbd_parent_request_destroy(struct kref *kref);
static void rbd_img_request_destroy(struct kref *kref);
static void rbd_img_request_put(struct rbd_img_request *img_request)
{
	rbd_assert(img_request != NULL);
	dout("%s: img %p (was %d)\n", __func__, img_request,
		atomic_read(&img_request->kref.refcount));
	if (img_request_child_test(img_request))
		kref_put(&img_request->kref, rbd_parent_request_destroy);
	else
		kref_put(&img_request->kref, rbd_img_request_destroy);
}

static inline void rbd_img_obj_request_add(struct rbd_img_request *img_request,
					struct rbd_obj_request *obj_request)
{
	rbd_assert(obj_request->img_request == NULL);

	/* Image request now owns object's original reference */
	obj_request->img_request = img_request;
	obj_request->which = img_request->obj_request_count;
	rbd_assert(!obj_request_img_data_test(obj_request));
	obj_request_img_data_set(obj_request);
	rbd_assert(obj_request->which != BAD_WHICH);
	img_request->obj_request_count++;
	list_add_tail(&obj_request->links, &img_request->obj_requests);
	dout("%s: img %p obj %p w=%u\n", __func__, img_request, obj_request,
		obj_request->which);
}

static inline void rbd_img_obj_request_del(struct rbd_img_request *img_request,
					struct rbd_obj_request *obj_request)
{
	rbd_assert(obj_request->which != BAD_WHICH);

	dout("%s: img %p obj %p w=%u\n", __func__, img_request, obj_request,
		obj_request->which);
	list_del(&obj_request->links);
	rbd_assert(img_request->obj_request_count > 0);
	img_request->obj_request_count--;
	rbd_assert(obj_request->which == img_request->obj_request_count);
	obj_request->which = BAD_WHICH;
	rbd_assert(obj_request_img_data_test(obj_request));
	rbd_assert(obj_request->img_request == img_request);
	obj_request->img_request = NULL;
	obj_request->callback = NULL;
	rbd_obj_request_put(obj_request);
}

static bool obj_request_type_valid(enum obj_request_type type)
{
	switch (type) {
	case OBJ_REQUEST_NODATA:
	case OBJ_REQUEST_BIO:
	case OBJ_REQUEST_PAGES:
		return true;
	default:
		return false;
	}
}

static int rbd_obj_request_submit(struct ceph_osd_client *osdc,
				struct rbd_obj_request *obj_request)
{
	dout("%s: osdc %p obj %p\n", __func__, osdc, obj_request);

	return ceph_osdc_start_request(osdc, obj_request->osd_req, false);
}

static void rbd_img_request_complete(struct rbd_img_request *img_request)
{

	dout("%s: img %p\n", __func__, img_request);

	/*
	 * If no error occurred, compute the aggregate transfer
	 * count for the image request.  We could instead use
	 * atomic64_cmpxchg() to update it as each object request
	 * completes; not clear which way is better off hand.
	 */
	if (!img_request->result) {
		struct rbd_obj_request *obj_request;
		u64 xferred = 0;

		for_each_obj_request(img_request, obj_request)
			xferred += obj_request->xferred;
		img_request->xferred = xferred;
	}

	if (img_request->callback)
		img_request->callback(img_request);
	else
		rbd_img_request_put(img_request);
}

/* Caller is responsible for rbd_obj_request_destroy(obj_request) */

static int rbd_obj_request_wait(struct rbd_obj_request *obj_request)
{
	dout("%s: obj %p\n", __func__, obj_request);

	return wait_for_completion_interruptible(&obj_request->completion);
}

/*
 * The default/initial value for all image request flags is 0.  Each
 * is conditionally set to 1 at image request initialization time
 * and currently never change thereafter.
 */
static void img_request_write_set(struct rbd_img_request *img_request)
{
	set_bit(IMG_REQ_WRITE, &img_request->flags);
	smp_mb();
}

static bool img_request_write_test(struct rbd_img_request *img_request)
{
	smp_mb();
	return test_bit(IMG_REQ_WRITE, &img_request->flags) != 0;
}

static void img_request_child_set(struct rbd_img_request *img_request)
{
	set_bit(IMG_REQ_CHILD, &img_request->flags);
	smp_mb();
}

static void img_request_child_clear(struct rbd_img_request *img_request)
{
	clear_bit(IMG_REQ_CHILD, &img_request->flags);
	smp_mb();
}

static bool img_request_child_test(struct rbd_img_request *img_request)
{
	smp_mb();
	return test_bit(IMG_REQ_CHILD, &img_request->flags) != 0;
}

static void img_request_layered_set(struct rbd_img_request *img_request)
{
	set_bit(IMG_REQ_LAYERED, &img_request->flags);
	smp_mb();
}

static void img_request_layered_clear(struct rbd_img_request *img_request)
{
	clear_bit(IMG_REQ_LAYERED, &img_request->flags);
	smp_mb();
}

static bool img_request_layered_test(struct rbd_img_request *img_request)
{
	smp_mb();
	return test_bit(IMG_REQ_LAYERED, &img_request->flags) != 0;
}

static void
rbd_img_obj_request_read_callback(struct rbd_obj_request *obj_request)
{
	u64 xferred = obj_request->xferred;
	u64 length = obj_request->length;

	dout("%s: obj %p img %p result %d %llu/%llu\n", __func__,
		obj_request, obj_request->img_request, obj_request->result,
		xferred, length);
	/*
	 * ENOENT means a hole in the image.  We zero-fill the
	 * entire length of the request.  A short read also implies
	 * zero-fill to the end of the request.  Either way we
	 * update the xferred count to indicate the whole request
	 * was satisfied.
	 */
	rbd_assert(obj_request->type != OBJ_REQUEST_NODATA);
	if (obj_request->result == -ENOENT) {
		if (obj_request->type == OBJ_REQUEST_BIO)
			zero_bio_chain(obj_request->bio_list, 0);
		else
			zero_pages(obj_request->pages, 0, length);
		obj_request->result = 0;
		obj_request->xferred = length;
	} else if (xferred < length && !obj_request->result) {
		if (obj_request->type == OBJ_REQUEST_BIO)
			zero_bio_chain(obj_request->bio_list, xferred);
		else
			zero_pages(obj_request->pages, xferred, length);
		obj_request->xferred = length;
	}
	obj_request_done_set(obj_request);
}

static void rbd_obj_request_complete(struct rbd_obj_request *obj_request)
{
	dout("%s: obj %p cb %p\n", __func__, obj_request,
		obj_request->callback);
	if (obj_request->callback)
		obj_request->callback(obj_request);
	else
		complete_all(&obj_request->completion);
}

static void rbd_osd_trivial_callback(struct rbd_obj_request *obj_request)
{
	dout("%s: obj %p\n", __func__, obj_request);
	obj_request_done_set(obj_request);
}

static void rbd_osd_read_callback(struct rbd_obj_request *obj_request)
{
	struct rbd_img_request *img_request = NULL;
	struct rbd_device *rbd_dev = NULL;
	bool layered = false;

	if (obj_request_img_data_test(obj_request)) {
		img_request = obj_request->img_request;
		layered = img_request && img_request_layered_test(img_request);
		rbd_dev = img_request->rbd_dev;
	}

	dout("%s: obj %p img %p result %d %llu/%llu\n", __func__,
		obj_request, img_request, obj_request->result,
		obj_request->xferred, obj_request->length);
	if (layered && obj_request->result == -ENOENT &&
			obj_request->img_offset < rbd_dev->parent_overlap)
		rbd_img_parent_read(obj_request);
	else if (img_request)
		rbd_img_obj_request_read_callback(obj_request);
	else
		obj_request_done_set(obj_request);
}

static void rbd_osd_write_callback(struct rbd_obj_request *obj_request)
{
	dout("%s: obj %p result %d %llu\n", __func__, obj_request,
		obj_request->result, obj_request->length);
	/*
	 * There is no such thing as a successful short write.  Set
	 * it to our originally-requested length.
	 */
	obj_request->xferred = obj_request->length;
	obj_request_done_set(obj_request);
}

/*
 * For a simple stat call there's nothing to do.  We'll do more if
 * this is part of a write sequence for a layered image.
 */
static void rbd_osd_stat_callback(struct rbd_obj_request *obj_request)
{
	dout("%s: obj %p\n", __func__, obj_request);
	obj_request_done_set(obj_request);
}

static void rbd_osd_req_callback(struct ceph_osd_request *osd_req,
				struct ceph_msg *msg)
{
	struct rbd_obj_request *obj_request = osd_req->r_priv;
	u16 opcode;

	dout("%s: osd_req %p msg %p\n", __func__, osd_req, msg);
	rbd_assert(osd_req == obj_request->osd_req);
	if (obj_request_img_data_test(obj_request)) {
		rbd_assert(obj_request->img_request);
		rbd_assert(obj_request->which != BAD_WHICH);
	} else {
		rbd_assert(obj_request->which == BAD_WHICH);
	}

	if (osd_req->r_result < 0)
		obj_request->result = osd_req->r_result;

	BUG_ON(osd_req->r_num_ops > 2);

	/*
	 * We support a 64-bit length, but ultimately it has to be
	 * passed to blk_end_request(), which takes an unsigned int.
	 */
	obj_request->xferred = osd_req->r_reply_op_len[0];
	rbd_assert(obj_request->xferred < (u64)UINT_MAX);
	opcode = osd_req->r_ops[0].op;
	switch (opcode) {
	case CEPH_OSD_OP_READ:
		rbd_osd_read_callback(obj_request);
		break;
	case CEPH_OSD_OP_WRITE:
		rbd_osd_write_callback(obj_request);
		break;
	case CEPH_OSD_OP_STAT:
		rbd_osd_stat_callback(obj_request);
		break;
	case CEPH_OSD_OP_CALL:
	case CEPH_OSD_OP_NOTIFY_ACK:
	case CEPH_OSD_OP_WATCH:
		rbd_osd_trivial_callback(obj_request);
		break;
	default:
		rbd_warn(NULL, "%s: unsupported op %hu\n",
			obj_request->object_name, (unsigned short) opcode);
		break;
	}

	if (obj_request_done_test(obj_request))
		rbd_obj_request_complete(obj_request);
}

static void rbd_osd_req_format_read(struct rbd_obj_request *obj_request)
{
	struct rbd_img_request *img_request = obj_request->img_request;
	struct ceph_osd_request *osd_req = obj_request->osd_req;
	u64 snap_id;

	rbd_assert(osd_req != NULL);

	snap_id = img_request ? img_request->snap_id : CEPH_NOSNAP;
	ceph_osdc_build_request(osd_req, obj_request->offset,
			NULL, snap_id, NULL);
}

static void rbd_osd_req_format_write(struct rbd_obj_request *obj_request)
{
	struct rbd_img_request *img_request = obj_request->img_request;
	struct ceph_osd_request *osd_req = obj_request->osd_req;
	struct ceph_snap_context *snapc;
	struct timespec mtime = CURRENT_TIME;

	rbd_assert(osd_req != NULL);

	snapc = img_request ? img_request->snapc : NULL;
	ceph_osdc_build_request(osd_req, obj_request->offset,
			snapc, CEPH_NOSNAP, &mtime);
}

static struct ceph_osd_request *rbd_osd_req_create(
					struct rbd_device *rbd_dev,
					bool write_request,
					struct rbd_obj_request *obj_request)
{
	struct ceph_snap_context *snapc = NULL;
	struct ceph_osd_client *osdc;
	struct ceph_osd_request *osd_req;

	if (obj_request_img_data_test(obj_request)) {
		struct rbd_img_request *img_request = obj_request->img_request;

		rbd_assert(write_request ==
				img_request_write_test(img_request));
		if (write_request)
			snapc = img_request->snapc;
	}

	/* Allocate and initialize the request, for the single op */

	osdc = &rbd_dev->rbd_client->client->osdc;
	osd_req = ceph_osdc_alloc_request(osdc, snapc, 1, false, GFP_ATOMIC);
	if (!osd_req)
		return NULL;	/* ENOMEM */

	if (write_request)
		osd_req->r_flags = CEPH_OSD_FLAG_WRITE | CEPH_OSD_FLAG_ONDISK;
	else
		osd_req->r_flags = CEPH_OSD_FLAG_READ;

	osd_req->r_callback = rbd_osd_req_callback;
	osd_req->r_priv = obj_request;

	osd_req->r_oid_len = strlen(obj_request->object_name);
	rbd_assert(osd_req->r_oid_len < sizeof (osd_req->r_oid));
	memcpy(osd_req->r_oid, obj_request->object_name, osd_req->r_oid_len);

	osd_req->r_file_layout = rbd_dev->layout;	/* struct */

	return osd_req;
}

/*
 * Create a copyup osd request based on the information in the
 * object request supplied.  A copyup request has two osd ops,
 * a copyup method call, and a "normal" write request.
 */
static struct ceph_osd_request *
rbd_osd_req_create_copyup(struct rbd_obj_request *obj_request)
{
	struct rbd_img_request *img_request;
	struct ceph_snap_context *snapc;
	struct rbd_device *rbd_dev;
	struct ceph_osd_client *osdc;
	struct ceph_osd_request *osd_req;

	rbd_assert(obj_request_img_data_test(obj_request));
	img_request = obj_request->img_request;
	rbd_assert(img_request);
	rbd_assert(img_request_write_test(img_request));

	/* Allocate and initialize the request, for the two ops */

	snapc = img_request->snapc;
	rbd_dev = img_request->rbd_dev;
	osdc = &rbd_dev->rbd_client->client->osdc;
	osd_req = ceph_osdc_alloc_request(osdc, snapc, 2, false, GFP_ATOMIC);
	if (!osd_req)
		return NULL;	/* ENOMEM */

	osd_req->r_flags = CEPH_OSD_FLAG_WRITE | CEPH_OSD_FLAG_ONDISK;
	osd_req->r_callback = rbd_osd_req_callback;
	osd_req->r_priv = obj_request;

	osd_req->r_oid_len = strlen(obj_request->object_name);
	rbd_assert(osd_req->r_oid_len < sizeof (osd_req->r_oid));
	memcpy(osd_req->r_oid, obj_request->object_name, osd_req->r_oid_len);

	osd_req->r_file_layout = rbd_dev->layout;	/* struct */

	return osd_req;
}


static void rbd_osd_req_destroy(struct ceph_osd_request *osd_req)
{
	ceph_osdc_put_request(osd_req);
}

/* object_name is assumed to be a non-null pointer and NUL-terminated */

static struct rbd_obj_request *rbd_obj_request_create(const char *object_name,
						u64 offset, u64 length,
						enum obj_request_type type)
{
	struct rbd_obj_request *obj_request;
	size_t size;
	char *name;

	rbd_assert(obj_request_type_valid(type));

	size = strlen(object_name) + 1;
	name = kmalloc(size, GFP_KERNEL);
	if (!name)
		return NULL;

	obj_request = kmem_cache_zalloc(rbd_obj_request_cache, GFP_KERNEL);
	if (!obj_request) {
		kfree(name);
		return NULL;
	}

	obj_request->object_name = memcpy(name, object_name, size);
	obj_request->offset = offset;
	obj_request->length = length;
	obj_request->flags = 0;
	obj_request->which = BAD_WHICH;
	obj_request->type = type;
	INIT_LIST_HEAD(&obj_request->links);
	init_completion(&obj_request->completion);
	kref_init(&obj_request->kref);

	dout("%s: \"%s\" %llu/%llu %d -> obj %p\n", __func__, object_name,
		offset, length, (int)type, obj_request);

	return obj_request;
}

static void rbd_obj_request_destroy(struct kref *kref)
{
	struct rbd_obj_request *obj_request;

	obj_request = container_of(kref, struct rbd_obj_request, kref);

	dout("%s: obj %p\n", __func__, obj_request);

	rbd_assert(obj_request->img_request == NULL);
	rbd_assert(obj_request->which == BAD_WHICH);

	if (obj_request->osd_req)
		rbd_osd_req_destroy(obj_request->osd_req);

	rbd_assert(obj_request_type_valid(obj_request->type));
	switch (obj_request->type) {
	case OBJ_REQUEST_NODATA:
		break;		/* Nothing to do */
	case OBJ_REQUEST_BIO:
		if (obj_request->bio_list)
			bio_chain_put(obj_request->bio_list);
		break;
	case OBJ_REQUEST_PAGES:
		if (obj_request->pages)
			ceph_release_page_vector(obj_request->pages,
						obj_request->page_count);
		break;
	}

	kfree(obj_request->object_name);
	obj_request->object_name = NULL;
	kmem_cache_free(rbd_obj_request_cache, obj_request);
}

/* It's OK to call this for a device with no parent */

static void rbd_spec_put(struct rbd_spec *spec);
static void rbd_dev_unparent(struct rbd_device *rbd_dev)
{
	rbd_dev_remove_parent(rbd_dev);
	rbd_spec_put(rbd_dev->parent_spec);
	rbd_dev->parent_spec = NULL;
	rbd_dev->parent_overlap = 0;
}

/*
 * Parent image reference counting is used to determine when an
 * image's parent fields can be safely torn down--after there are no
 * more in-flight requests to the parent image.  When the last
 * reference is dropped, cleaning them up is safe.
 */
static void rbd_dev_parent_put(struct rbd_device *rbd_dev)
{
	int counter;

	if (!rbd_dev->parent_spec)
		return;

	counter = atomic_dec_return_safe(&rbd_dev->parent_ref);
	if (counter > 0)
		return;

	/* Last reference; clean up parent data structures */

	if (!counter)
		rbd_dev_unparent(rbd_dev);
	else
		rbd_warn(rbd_dev, "parent reference underflow\n");
}

/*
 * If an image has a non-zero parent overlap, get a reference to its
 * parent.
 *
 * We must get the reference before checking for the overlap to
 * coordinate properly with zeroing the parent overlap in
 * rbd_dev_v2_parent_info() when an image gets flattened.  We
 * drop it again if there is no overlap.
 *
 * Returns true if the rbd device has a parent with a non-zero
 * overlap and a reference for it was successfully taken, or
 * false otherwise.
 */
static bool rbd_dev_parent_get(struct rbd_device *rbd_dev)
{
	int counter;

	if (!rbd_dev->parent_spec)
		return false;

	counter = atomic_inc_return_safe(&rbd_dev->parent_ref);
	if (counter > 0 && rbd_dev->parent_overlap)
		return true;

	/* Image was flattened, but parent is not yet torn down */

	if (counter < 0)
		rbd_warn(rbd_dev, "parent reference overflow\n");

	return false;
}

/*
 * Caller is responsible for filling in the list of object requests
 * that comprises the image request, and the Linux request pointer
 * (if there is one).
 */
static struct rbd_img_request *rbd_img_request_create(
					struct rbd_device *rbd_dev,
					u64 offset, u64 length,
					bool write_request)
{
	struct rbd_img_request *img_request;

	img_request = kmem_cache_alloc(rbd_img_request_cache, GFP_ATOMIC);
	if (!img_request)
		return NULL;

	if (write_request) {
		down_read(&rbd_dev->header_rwsem);
		ceph_get_snap_context(rbd_dev->header.snapc);
		up_read(&rbd_dev->header_rwsem);
	}

	img_request->rq = NULL;
	img_request->rbd_dev = rbd_dev;
	img_request->offset = offset;
	img_request->length = length;
	img_request->flags = 0;
	if (write_request) {
		img_request_write_set(img_request);
		img_request->snapc = rbd_dev->header.snapc;
	} else {
		img_request->snap_id = rbd_dev->spec->snap_id;
	}
	if (rbd_dev_parent_get(rbd_dev))
		img_request_layered_set(img_request);
	spin_lock_init(&img_request->completion_lock);
	img_request->next_completion = 0;
	img_request->callback = NULL;
	img_request->result = 0;
	img_request->obj_request_count = 0;
	INIT_LIST_HEAD(&img_request->obj_requests);
	kref_init(&img_request->kref);

	dout("%s: rbd_dev %p %s %llu/%llu -> img %p\n", __func__, rbd_dev,
		write_request ? "write" : "read", offset, length,
		img_request);

	return img_request;
}

static void rbd_img_request_destroy(struct kref *kref)
{
	struct rbd_img_request *img_request;
	struct rbd_obj_request *obj_request;
	struct rbd_obj_request *next_obj_request;

	img_request = container_of(kref, struct rbd_img_request, kref);

	dout("%s: img %p\n", __func__, img_request);

	for_each_obj_request_safe(img_request, obj_request, next_obj_request)
		rbd_img_obj_request_del(img_request, obj_request);
	rbd_assert(img_request->obj_request_count == 0);

	if (img_request_layered_test(img_request)) {
		img_request_layered_clear(img_request);
		rbd_dev_parent_put(img_request->rbd_dev);
	}

	if (img_request_write_test(img_request))
		ceph_put_snap_context(img_request->snapc);

	kmem_cache_free(rbd_img_request_cache, img_request);
}

static struct rbd_img_request *rbd_parent_request_create(
					struct rbd_obj_request *obj_request,
					u64 img_offset, u64 length)
{
	struct rbd_img_request *parent_request;
	struct rbd_device *rbd_dev;

	rbd_assert(obj_request->img_request);
	rbd_dev = obj_request->img_request->rbd_dev;

	parent_request = rbd_img_request_create(rbd_dev->parent,
						img_offset, length, false);
	if (!parent_request)
		return NULL;

	img_request_child_set(parent_request);
	rbd_obj_request_get(obj_request);
	parent_request->obj_request = obj_request;

	return parent_request;
}

static void rbd_parent_request_destroy(struct kref *kref)
{
	struct rbd_img_request *parent_request;
	struct rbd_obj_request *orig_request;

	parent_request = container_of(kref, struct rbd_img_request, kref);
	orig_request = parent_request->obj_request;

	parent_request->obj_request = NULL;
	rbd_obj_request_put(orig_request);
	img_request_child_clear(parent_request);

	rbd_img_request_destroy(kref);
}

static bool rbd_img_obj_end_request(struct rbd_obj_request *obj_request)
{
	struct rbd_img_request *img_request;
	unsigned int xferred;
	int result;
	bool more;

	rbd_assert(obj_request_img_data_test(obj_request));
	img_request = obj_request->img_request;

	rbd_assert(obj_request->xferred <= (u64)UINT_MAX);
	xferred = (unsigned int)obj_request->xferred;
	result = obj_request->result;
	if (result) {
		struct rbd_device *rbd_dev = img_request->rbd_dev;

		rbd_warn(rbd_dev, "%s %llx at %llx (%llx)\n",
			img_request_write_test(img_request) ? "write" : "read",
			obj_request->length, obj_request->img_offset,
			obj_request->offset);
		rbd_warn(rbd_dev, "  result %d xferred %x\n",
			result, xferred);
		if (!img_request->result)
			img_request->result = result;
	}

	/* Image object requests don't own their page array */

	if (obj_request->type == OBJ_REQUEST_PAGES) {
		obj_request->pages = NULL;
		obj_request->page_count = 0;
	}

	if (img_request_child_test(img_request)) {
		rbd_assert(img_request->obj_request != NULL);
		more = obj_request->which < img_request->obj_request_count - 1;
	} else {
		rbd_assert(img_request->rq != NULL);
		more = blk_end_request(img_request->rq, result, xferred);
	}

	return more;
}

static void rbd_img_obj_callback(struct rbd_obj_request *obj_request)
{
	struct rbd_img_request *img_request;
	u32 which = obj_request->which;
	bool more = true;

	rbd_assert(obj_request_img_data_test(obj_request));
	img_request = obj_request->img_request;

	dout("%s: img %p obj %p\n", __func__, img_request, obj_request);
	rbd_assert(img_request != NULL);
	rbd_assert(img_request->obj_request_count > 0);
	rbd_assert(which != BAD_WHICH);
	rbd_assert(which < img_request->obj_request_count);
	rbd_assert(which >= img_request->next_completion);

	spin_lock_irq(&img_request->completion_lock);
	if (which != img_request->next_completion)
		goto out;

	for_each_obj_request_from(img_request, obj_request) {
		rbd_assert(more);
		rbd_assert(which < img_request->obj_request_count);

		if (!obj_request_done_test(obj_request))
			break;
		more = rbd_img_obj_end_request(obj_request);
		which++;
	}

	rbd_assert(more ^ (which == img_request->obj_request_count));
	img_request->next_completion = which;
out:
	spin_unlock_irq(&img_request->completion_lock);

	if (!more)
		rbd_img_request_complete(img_request);
}

/*
 * Split up an image request into one or more object requests, each
 * to a different object.  The "type" parameter indicates whether
 * "data_desc" is the pointer to the head of a list of bio
 * structures, or the base of a page array.  In either case this
 * function assumes data_desc describes memory sufficient to hold
 * all data described by the image request.
 */
static int rbd_img_request_fill(struct rbd_img_request *img_request,
					enum obj_request_type type,
					void *data_desc)
{
	struct rbd_device *rbd_dev = img_request->rbd_dev;
	struct rbd_obj_request *obj_request = NULL;
	struct rbd_obj_request *next_obj_request;
	bool write_request = img_request_write_test(img_request);
	struct bio *bio_list;
	unsigned int bio_offset = 0;
	struct page **pages;
	u64 img_offset;
	u64 resid;
	u16 opcode;

	dout("%s: img %p type %d data_desc %p\n", __func__, img_request,
		(int)type, data_desc);

	opcode = write_request ? CEPH_OSD_OP_WRITE : CEPH_OSD_OP_READ;
	img_offset = img_request->offset;
	resid = img_request->length;
	rbd_assert(resid > 0);

	if (type == OBJ_REQUEST_BIO) {
		bio_list = data_desc;
		rbd_assert(img_offset == bio_list->bi_sector << SECTOR_SHIFT);
	} else {
		rbd_assert(type == OBJ_REQUEST_PAGES);
		pages = data_desc;
	}

	while (resid) {
		struct ceph_osd_request *osd_req;
		const char *object_name;
		u64 offset;
		u64 length;

		object_name = rbd_segment_name(rbd_dev, img_offset);
		if (!object_name)
			goto out_unwind;
		offset = rbd_segment_offset(rbd_dev, img_offset);
		length = rbd_segment_length(rbd_dev, img_offset, resid);
		obj_request = rbd_obj_request_create(object_name,
						offset, length, type);
		/* object request has its own copy of the object name */
		rbd_segment_name_free(object_name);
		if (!obj_request)
			goto out_unwind;

		if (type == OBJ_REQUEST_BIO) {
			unsigned int clone_size;

			rbd_assert(length <= (u64)UINT_MAX);
			clone_size = (unsigned int)length;
			obj_request->bio_list =
					bio_chain_clone_range(&bio_list,
								&bio_offset,
								clone_size,
								GFP_ATOMIC);
			if (!obj_request->bio_list)
				goto out_partial;
		} else {
			unsigned int page_count;

			obj_request->pages = pages;
			page_count = (u32)calc_pages_for(offset, length);
			obj_request->page_count = page_count;
			if ((offset + length) & ~PAGE_MASK)
				page_count--;	/* more on last page */
			pages += page_count;
		}

		osd_req = rbd_osd_req_create(rbd_dev, write_request,
						obj_request);
		if (!osd_req)
			goto out_partial;
		obj_request->osd_req = osd_req;
		obj_request->callback = rbd_img_obj_callback;

		osd_req_op_extent_init(osd_req, 0, opcode, offset, length,
						0, 0);
		if (type == OBJ_REQUEST_BIO)
			osd_req_op_extent_osd_data_bio(osd_req, 0,
					obj_request->bio_list, length);
		else
			osd_req_op_extent_osd_data_pages(osd_req, 0,
					obj_request->pages, length,
					offset & ~PAGE_MASK, false, false);

		/*
		 * set obj_request->img_request before formatting
		 * the osd_request so that it gets the right snapc
		 */
		rbd_img_obj_request_add(img_request, obj_request);
		if (write_request)
			rbd_osd_req_format_write(obj_request);
		else
			rbd_osd_req_format_read(obj_request);

		obj_request->img_offset = img_offset;

		img_offset += length;
		resid -= length;
	}

	return 0;

out_partial:
	rbd_obj_request_put(obj_request);
out_unwind:
	for_each_obj_request_safe(img_request, obj_request, next_obj_request)
		rbd_obj_request_put(obj_request);

	return -ENOMEM;
}

static void
rbd_img_obj_copyup_callback(struct rbd_obj_request *obj_request)
{
	struct rbd_img_request *img_request;
	struct rbd_device *rbd_dev;
	struct page **pages;
	u32 page_count;

	rbd_assert(obj_request->type == OBJ_REQUEST_BIO);
	rbd_assert(obj_request_img_data_test(obj_request));
	img_request = obj_request->img_request;
	rbd_assert(img_request);

	rbd_dev = img_request->rbd_dev;
	rbd_assert(rbd_dev);

	pages = obj_request->copyup_pages;
	rbd_assert(pages != NULL);
	obj_request->copyup_pages = NULL;
	page_count = obj_request->copyup_page_count;
	rbd_assert(page_count);
	obj_request->copyup_page_count = 0;
	ceph_release_page_vector(pages, page_count);

	/*
	 * We want the transfer count to reflect the size of the
	 * original write request.  There is no such thing as a
	 * successful short write, so if the request was successful
	 * we can just set it to the originally-requested length.
	 */
	if (!obj_request->result)
		obj_request->xferred = obj_request->length;

	/* Finish up with the normal image object callback */

	rbd_img_obj_callback(obj_request);
}

static void
rbd_img_obj_parent_read_full_callback(struct rbd_img_request *img_request)
{
	struct rbd_obj_request *orig_request;
	struct ceph_osd_request *osd_req;
	struct ceph_osd_client *osdc;
	struct rbd_device *rbd_dev;
	struct page **pages;
	u32 page_count;
	int img_result;
	u64 parent_length;
	u64 offset;
	u64 length;

	rbd_assert(img_request_child_test(img_request));

	/* First get what we need from the image request */

	pages = img_request->copyup_pages;
	rbd_assert(pages != NULL);
	img_request->copyup_pages = NULL;
	page_count = img_request->copyup_page_count;
	rbd_assert(page_count);
	img_request->copyup_page_count = 0;

	orig_request = img_request->obj_request;
	rbd_assert(orig_request != NULL);
	rbd_assert(obj_request_type_valid(orig_request->type));
	img_result = img_request->result;
	parent_length = img_request->length;
	rbd_assert(parent_length == img_request->xferred);
	rbd_img_request_put(img_request);

	rbd_assert(orig_request->img_request);
	rbd_dev = orig_request->img_request->rbd_dev;
	rbd_assert(rbd_dev);

	/*
	 * If the overlap has become 0 (most likely because the
	 * image has been flattened) we need to free the pages
	 * and re-submit the original write request.
	 */
	if (!rbd_dev->parent_overlap) {
		struct ceph_osd_client *osdc;

		ceph_release_page_vector(pages, page_count);
		osdc = &rbd_dev->rbd_client->client->osdc;
		img_result = rbd_obj_request_submit(osdc, orig_request);
		if (!img_result)
			return;
	}

	if (img_result)
		goto out_err;

	/*
	 * The original osd request is of no use to use any more.
	 * We need a new one that can hold the two ops in a copyup
	 * request.  Allocate the new copyup osd request for the
	 * original request, and release the old one.
	 */
	img_result = -ENOMEM;
	osd_req = rbd_osd_req_create_copyup(orig_request);
	if (!osd_req)
		goto out_err;
	rbd_osd_req_destroy(orig_request->osd_req);
	orig_request->osd_req = osd_req;
	orig_request->copyup_pages = pages;
	orig_request->copyup_page_count = page_count;

	/* Initialize the copyup op */

	osd_req_op_cls_init(osd_req, 0, CEPH_OSD_OP_CALL, "rbd", "copyup");
	osd_req_op_cls_request_data_pages(osd_req, 0, pages, parent_length, 0,
						false, false);

	/* Then the original write request op */

	offset = orig_request->offset;
	length = orig_request->length;
	osd_req_op_extent_init(osd_req, 1, CEPH_OSD_OP_WRITE,
					offset, length, 0, 0);
	if (orig_request->type == OBJ_REQUEST_BIO)
		osd_req_op_extent_osd_data_bio(osd_req, 1,
					orig_request->bio_list, length);
	else
		osd_req_op_extent_osd_data_pages(osd_req, 1,
					orig_request->pages, length,
					offset & ~PAGE_MASK, false, false);

	rbd_osd_req_format_write(orig_request);

	/* All set, send it off. */

	orig_request->callback = rbd_img_obj_copyup_callback;
	osdc = &rbd_dev->rbd_client->client->osdc;
	img_result = rbd_obj_request_submit(osdc, orig_request);
	if (!img_result)
		return;
out_err:
	/* Record the error code and complete the request */

	orig_request->result = img_result;
	orig_request->xferred = 0;
	obj_request_done_set(orig_request);
	rbd_obj_request_complete(orig_request);
}

/*
 * Read from the parent image the range of data that covers the
 * entire target of the given object request.  This is used for
 * satisfying a layered image write request when the target of an
 * object request from the image request does not exist.
 *
 * A page array big enough to hold the returned data is allocated
 * and supplied to rbd_img_request_fill() as the "data descriptor."
 * When the read completes, this page array will be transferred to
 * the original object request for the copyup operation.
 *
 * If an error occurs, record it as the result of the original
 * object request and mark it done so it gets completed.
 */
static int rbd_img_obj_parent_read_full(struct rbd_obj_request *obj_request)
{
	struct rbd_img_request *img_request = NULL;
	struct rbd_img_request *parent_request = NULL;
	struct rbd_device *rbd_dev;
	u64 img_offset;
	u64 length;
	struct page **pages = NULL;
	u32 page_count;
	int result;

	rbd_assert(obj_request_img_data_test(obj_request));
	rbd_assert(obj_request_type_valid(obj_request->type));

	img_request = obj_request->img_request;
	rbd_assert(img_request != NULL);
	rbd_dev = img_request->rbd_dev;
	rbd_assert(rbd_dev->parent != NULL);

	/*
	 * Determine the byte range covered by the object in the
	 * child image to which the original request was to be sent.
	 */
	img_offset = obj_request->img_offset - obj_request->offset;
	length = (u64)1 << rbd_dev->header.obj_order;

	/*
	 * There is no defined parent data beyond the parent
	 * overlap, so limit what we read at that boundary if
	 * necessary.
	 */
	if (img_offset + length > rbd_dev->parent_overlap) {
		rbd_assert(img_offset < rbd_dev->parent_overlap);
		length = rbd_dev->parent_overlap - img_offset;
	}

	/*
	 * Allocate a page array big enough to receive the data read
	 * from the parent.
	 */
	page_count = (u32)calc_pages_for(0, length);
	pages = ceph_alloc_page_vector(page_count, GFP_KERNEL);
	if (IS_ERR(pages)) {
		result = PTR_ERR(pages);
		pages = NULL;
		goto out_err;
	}

	result = -ENOMEM;
	parent_request = rbd_parent_request_create(obj_request,
						img_offset, length);
	if (!parent_request)
		goto out_err;

	result = rbd_img_request_fill(parent_request, OBJ_REQUEST_PAGES, pages);
	if (result)
		goto out_err;
	parent_request->copyup_pages = pages;
	parent_request->copyup_page_count = page_count;

	parent_request->callback = rbd_img_obj_parent_read_full_callback;
	result = rbd_img_request_submit(parent_request);
	if (!result)
		return 0;

	parent_request->copyup_pages = NULL;
	parent_request->copyup_page_count = 0;
	parent_request->obj_request = NULL;
	rbd_obj_request_put(obj_request);
out_err:
	if (pages)
		ceph_release_page_vector(pages, page_count);
	if (parent_request)
		rbd_img_request_put(parent_request);
	obj_request->result = result;
	obj_request->xferred = 0;
	obj_request_done_set(obj_request);

	return result;
}

static void rbd_img_obj_exists_callback(struct rbd_obj_request *obj_request)
{
	struct rbd_obj_request *orig_request;
	struct rbd_device *rbd_dev;
	int result;

	rbd_assert(!obj_request_img_data_test(obj_request));

	/*
	 * All we need from the object request is the original
	 * request and the result of the STAT op.  Grab those, then
	 * we're done with the request.
	 */
	orig_request = obj_request->obj_request;
	obj_request->obj_request = NULL;
	rbd_assert(orig_request);
	rbd_assert(orig_request->img_request);

	result = obj_request->result;
	obj_request->result = 0;

	dout("%s: obj %p for obj %p result %d %llu/%llu\n", __func__,
		obj_request, orig_request, result,
		obj_request->xferred, obj_request->length);
	rbd_obj_request_put(obj_request);

	/*
	 * If the overlap has become 0 (most likely because the
	 * image has been flattened) we need to free the pages
	 * and re-submit the original write request.
	 */
	rbd_dev = orig_request->img_request->rbd_dev;
	if (!rbd_dev->parent_overlap) {
		struct ceph_osd_client *osdc;

		rbd_obj_request_put(orig_request);
		osdc = &rbd_dev->rbd_client->client->osdc;
		result = rbd_obj_request_submit(osdc, orig_request);
		if (!result)
			return;
	}

	/*
	 * Our only purpose here is to determine whether the object
	 * exists, and we don't want to treat the non-existence as
	 * an error.  If something else comes back, transfer the
	 * error to the original request and complete it now.
	 */
	if (!result) {
		obj_request_existence_set(orig_request, true);
	} else if (result == -ENOENT) {
		obj_request_existence_set(orig_request, false);
	} else if (result) {
		orig_request->result = result;
		goto out;
	}

	/*
	 * Resubmit the original request now that we have recorded
	 * whether the target object exists.
	 */
	orig_request->result = rbd_img_obj_request_submit(orig_request);
out:
	if (orig_request->result)
		rbd_obj_request_complete(orig_request);
	rbd_obj_request_put(orig_request);
}

static int rbd_img_obj_exists_submit(struct rbd_obj_request *obj_request)
{
	struct rbd_obj_request *stat_request;
	struct rbd_device *rbd_dev;
	struct ceph_osd_client *osdc;
	struct page **pages = NULL;
	u32 page_count;
	size_t size;
	int ret;

	/*
	 * The response data for a STAT call consists of:
	 *     le64 length;
	 *     struct {
	 *         le32 tv_sec;
	 *         le32 tv_nsec;
	 *     } mtime;
	 */
	size = sizeof (__le64) + sizeof (__le32) + sizeof (__le32);
	page_count = (u32)calc_pages_for(0, size);
	pages = ceph_alloc_page_vector(page_count, GFP_KERNEL);
	if (IS_ERR(pages))
		return PTR_ERR(pages);

	ret = -ENOMEM;
	stat_request = rbd_obj_request_create(obj_request->object_name, 0, 0,
							OBJ_REQUEST_PAGES);
	if (!stat_request)
		goto out;

	rbd_obj_request_get(obj_request);
	stat_request->obj_request = obj_request;
	stat_request->pages = pages;
	stat_request->page_count = page_count;

	rbd_assert(obj_request->img_request);
	rbd_dev = obj_request->img_request->rbd_dev;
	stat_request->osd_req = rbd_osd_req_create(rbd_dev, false,
						stat_request);
	if (!stat_request->osd_req)
		goto out;
	stat_request->callback = rbd_img_obj_exists_callback;

	osd_req_op_init(stat_request->osd_req, 0, CEPH_OSD_OP_STAT);
	osd_req_op_raw_data_in_pages(stat_request->osd_req, 0, pages, size, 0,
					false, false);
	rbd_osd_req_format_read(stat_request);

	osdc = &rbd_dev->rbd_client->client->osdc;
	ret = rbd_obj_request_submit(osdc, stat_request);
out:
	if (ret)
		rbd_obj_request_put(obj_request);

	return ret;
}

static int rbd_img_obj_request_submit(struct rbd_obj_request *obj_request)
{
	struct rbd_img_request *img_request;
	struct rbd_device *rbd_dev;
	bool known;

	rbd_assert(obj_request_img_data_test(obj_request));

	img_request = obj_request->img_request;
	rbd_assert(img_request);
	rbd_dev = img_request->rbd_dev;

	/*
	 * Only writes to layered images need special handling.
	 * Reads and non-layered writes are simple object requests.
	 * Layered writes that start beyond the end of the overlap
	 * with the parent have no parent data, so they too are
	 * simple object requests.  Finally, if the target object is
	 * known to already exist, its parent data has already been
	 * copied, so a write to the object can also be handled as a
	 * simple object request.
	 */
	if (!img_request_write_test(img_request) ||
		!img_request_layered_test(img_request) ||
		rbd_dev->parent_overlap <= obj_request->img_offset ||
		((known = obj_request_known_test(obj_request)) &&
			obj_request_exists_test(obj_request))) {

		struct rbd_device *rbd_dev;
		struct ceph_osd_client *osdc;

		rbd_dev = obj_request->img_request->rbd_dev;
		osdc = &rbd_dev->rbd_client->client->osdc;

		return rbd_obj_request_submit(osdc, obj_request);
	}

	/*
	 * It's a layered write.  The target object might exist but
	 * we may not know that yet.  If we know it doesn't exist,
	 * start by reading the data for the full target object from
	 * the parent so we can use it for a copyup to the target.
	 */
	if (known)
		return rbd_img_obj_parent_read_full(obj_request);

	/* We don't know whether the target exists.  Go find out. */

	return rbd_img_obj_exists_submit(obj_request);
}

static int rbd_img_request_submit(struct rbd_img_request *img_request)
{
	struct rbd_obj_request *obj_request;
	struct rbd_obj_request *next_obj_request;

	dout("%s: img %p\n", __func__, img_request);
	for_each_obj_request_safe(img_request, obj_request, next_obj_request) {
		int ret;

		ret = rbd_img_obj_request_submit(obj_request);
		if (ret)
			return ret;
	}

	return 0;
}

static void rbd_img_parent_read_callback(struct rbd_img_request *img_request)
{
	struct rbd_obj_request *obj_request;
	struct rbd_device *rbd_dev;
	u64 obj_end;
	u64 img_xferred;
	int img_result;

	rbd_assert(img_request_child_test(img_request));

	/* First get what we need from the image request and release it */

	obj_request = img_request->obj_request;
	img_xferred = img_request->xferred;
	img_result = img_request->result;
	rbd_img_request_put(img_request);

	/*
	 * If the overlap has become 0 (most likely because the
	 * image has been flattened) we need to re-submit the
	 * original request.
	 */
	rbd_assert(obj_request);
	rbd_assert(obj_request->img_request);
	rbd_dev = obj_request->img_request->rbd_dev;
	if (!rbd_dev->parent_overlap) {
		struct ceph_osd_client *osdc;

		osdc = &rbd_dev->rbd_client->client->osdc;
		img_result = rbd_obj_request_submit(osdc, obj_request);
		if (!img_result)
			return;
	}

	obj_request->result = img_result;
	if (obj_request->result)
		goto out;

	/*
	 * We need to zero anything beyond the parent overlap
	 * boundary.  Since rbd_img_obj_request_read_callback()
	 * will zero anything beyond the end of a short read, an
	 * easy way to do this is to pretend the data from the
	 * parent came up short--ending at the overlap boundary.
	 */
	rbd_assert(obj_request->img_offset < U64_MAX - obj_request->length);
	obj_end = obj_request->img_offset + obj_request->length;
	if (obj_end > rbd_dev->parent_overlap) {
		u64 xferred = 0;

		if (obj_request->img_offset < rbd_dev->parent_overlap)
			xferred = rbd_dev->parent_overlap -
					obj_request->img_offset;

		obj_request->xferred = min(img_xferred, xferred);
	} else {
		obj_request->xferred = img_xferred;
	}
out:
	rbd_img_obj_request_read_callback(obj_request);
	rbd_obj_request_complete(obj_request);
}

static void rbd_img_parent_read(struct rbd_obj_request *obj_request)
{
	struct rbd_img_request *img_request;
	int result;

	rbd_assert(obj_request_img_data_test(obj_request));
	rbd_assert(obj_request->img_request != NULL);
	rbd_assert(obj_request->result == (s32) -ENOENT);
	rbd_assert(obj_request_type_valid(obj_request->type));

	/* rbd_read_finish(obj_request, obj_request->length); */
	img_request = rbd_parent_request_create(obj_request,
						obj_request->img_offset,
						obj_request->length);
	result = -ENOMEM;
	if (!img_request)
		goto out_err;

	if (obj_request->type == OBJ_REQUEST_BIO)
		result = rbd_img_request_fill(img_request, OBJ_REQUEST_BIO,
						obj_request->bio_list);
	else
		result = rbd_img_request_fill(img_request, OBJ_REQUEST_PAGES,
						obj_request->pages);
	if (result)
		goto out_err;

	img_request->callback = rbd_img_parent_read_callback;
	result = rbd_img_request_submit(img_request);
	if (result)
		goto out_err;

	return;
out_err:
	if (img_request)
		rbd_img_request_put(img_request);
	obj_request->result = result;
	obj_request->xferred = 0;
	obj_request_done_set(obj_request);
}

static int rbd_obj_notify_ack(struct rbd_device *rbd_dev, u64 notify_id)
{
	struct rbd_obj_request *obj_request;
	struct ceph_osd_client *osdc = &rbd_dev->rbd_client->client->osdc;
	int ret;

	obj_request = rbd_obj_request_create(rbd_dev->header_name, 0, 0,
							OBJ_REQUEST_NODATA);
	if (!obj_request)
		return -ENOMEM;

	ret = -ENOMEM;
	obj_request->osd_req = rbd_osd_req_create(rbd_dev, false, obj_request);
	if (!obj_request->osd_req)
		goto out;
	obj_request->callback = rbd_obj_request_put;

	osd_req_op_watch_init(obj_request->osd_req, 0, CEPH_OSD_OP_NOTIFY_ACK,
					notify_id, 0, 0);
	rbd_osd_req_format_read(obj_request);

	ret = rbd_obj_request_submit(osdc, obj_request);
out:
	if (ret)
		rbd_obj_request_put(obj_request);

	return ret;
}

static void rbd_watch_cb(u64 ver, u64 notify_id, u8 opcode, void *data)
{
	struct rbd_device *rbd_dev = (struct rbd_device *)data;
	int ret;

	if (!rbd_dev)
		return;

	dout("%s: \"%s\" notify_id %llu opcode %u\n", __func__,
		rbd_dev->header_name, (unsigned long long)notify_id,
		(unsigned int)opcode);
	ret = rbd_dev_refresh(rbd_dev);
	if (ret)
		rbd_warn(rbd_dev, ": header refresh error (%d)\n", ret);

	rbd_obj_notify_ack(rbd_dev, notify_id);
}

/*
 * Request sync osd watch/unwatch.  The value of "start" determines
 * whether a watch request is being initiated or torn down.
 */
static int rbd_dev_header_watch_sync(struct rbd_device *rbd_dev, bool start)
{
	struct ceph_osd_client *osdc = &rbd_dev->rbd_client->client->osdc;
	struct rbd_obj_request *obj_request;
	int ret;

	rbd_assert(start ^ !!rbd_dev->watch_event);
	rbd_assert(start ^ !!rbd_dev->watch_request);

	if (start) {
		ret = ceph_osdc_create_event(osdc, rbd_watch_cb, rbd_dev,
						&rbd_dev->watch_event);
		if (ret < 0)
			return ret;
		rbd_assert(rbd_dev->watch_event != NULL);
	}

	ret = -ENOMEM;
	obj_request = rbd_obj_request_create(rbd_dev->header_name, 0, 0,
							OBJ_REQUEST_NODATA);
	if (!obj_request)
		goto out_cancel;

	obj_request->osd_req = rbd_osd_req_create(rbd_dev, true, obj_request);
	if (!obj_request->osd_req)
		goto out_cancel;

	if (start)
		ceph_osdc_set_request_linger(osdc, obj_request->osd_req);
	else
		ceph_osdc_unregister_linger_request(osdc,
					rbd_dev->watch_request->osd_req);

	osd_req_op_watch_init(obj_request->osd_req, 0, CEPH_OSD_OP_WATCH,
				rbd_dev->watch_event->cookie, 0, start ? 1 : 0);
	rbd_osd_req_format_write(obj_request);

	ret = rbd_obj_request_submit(osdc, obj_request);
	if (ret)
		goto out_cancel;
	ret = rbd_obj_request_wait(obj_request);
	if (ret)
		goto out_cancel;
	ret = obj_request->result;
	if (ret)
		goto out_cancel;

	/*
	 * A watch request is set to linger, so the underlying osd
	 * request won't go away until we unregister it.  We retain
	 * a pointer to the object request during that time (in
	 * rbd_dev->watch_request), so we'll keep a reference to
	 * it.  We'll drop that reference (below) after we've
	 * unregistered it.
	 */
	if (start) {
		rbd_dev->watch_request = obj_request;

		return 0;
	}

	/* We have successfully torn down the watch request */

	rbd_obj_request_put(rbd_dev->watch_request);
	rbd_dev->watch_request = NULL;
out_cancel:
	/* Cancel the event if we're tearing down, or on error */
	ceph_osdc_cancel_event(rbd_dev->watch_event);
	rbd_dev->watch_event = NULL;
	if (obj_request)
		rbd_obj_request_put(obj_request);

	return ret;
}

/*
 * Synchronous osd object method call.  Returns the number of bytes
 * returned in the outbound buffer, or a negative error code.
 */
static int rbd_obj_method_sync(struct rbd_device *rbd_dev,
			     const char *object_name,
			     const char *class_name,
			     const char *method_name,
			     const void *outbound,
			     size_t outbound_size,
			     void *inbound,
			     size_t inbound_size)
{
	struct ceph_osd_client *osdc = &rbd_dev->rbd_client->client->osdc;
	struct rbd_obj_request *obj_request;
	struct page **pages;
	u32 page_count;
	int ret;

	/*
	 * Method calls are ultimately read operations.  The result
	 * should placed into the inbound buffer provided.  They
	 * also supply outbound data--parameters for the object
	 * method.  Currently if this is present it will be a
	 * snapshot id.
	 */
	page_count = (u32)calc_pages_for(0, inbound_size);
	pages = ceph_alloc_page_vector(page_count, GFP_KERNEL);
	if (IS_ERR(pages))
		return PTR_ERR(pages);

	ret = -ENOMEM;
	obj_request = rbd_obj_request_create(object_name, 0, inbound_size,
							OBJ_REQUEST_PAGES);
	if (!obj_request)
		goto out;

	obj_request->pages = pages;
	obj_request->page_count = page_count;

	obj_request->osd_req = rbd_osd_req_create(rbd_dev, false, obj_request);
	if (!obj_request->osd_req)
		goto out;

	osd_req_op_cls_init(obj_request->osd_req, 0, CEPH_OSD_OP_CALL,
					class_name, method_name);
	if (outbound_size) {
		struct ceph_pagelist *pagelist;

		pagelist = kmalloc(sizeof (*pagelist), GFP_NOFS);
		if (!pagelist)
			goto out;

		ceph_pagelist_init(pagelist);
		ceph_pagelist_append(pagelist, outbound, outbound_size);
		osd_req_op_cls_request_data_pagelist(obj_request->osd_req, 0,
						pagelist);
	}
	osd_req_op_cls_response_data_pages(obj_request->osd_req, 0,
					obj_request->pages, inbound_size,
					0, false, false);
	rbd_osd_req_format_read(obj_request);

	ret = rbd_obj_request_submit(osdc, obj_request);
	if (ret)
		goto out;
	ret = rbd_obj_request_wait(obj_request);
	if (ret)
		goto out;

	ret = obj_request->result;
	if (ret < 0)
		goto out;

	rbd_assert(obj_request->xferred < (u64)INT_MAX);
	ret = (int)obj_request->xferred;
	ceph_copy_from_page_vector(pages, inbound, 0, obj_request->xferred);
out:
	if (obj_request)
		rbd_obj_request_put(obj_request);
	else
		ceph_release_page_vector(pages, page_count);

	return ret;
}

static void rbd_request_fn(struct request_queue *q)
		__releases(q->queue_lock) __acquires(q->queue_lock)
{
	struct rbd_device *rbd_dev = q->queuedata;
	bool read_only = rbd_dev->mapping.read_only;
	struct request *rq;
	int result;

	while ((rq = blk_fetch_request(q))) {
		bool write_request = rq_data_dir(rq) == WRITE;
		struct rbd_img_request *img_request;
		u64 offset;
		u64 length;

		/* Ignore any non-FS requests that filter through. */

		if (rq->cmd_type != REQ_TYPE_FS) {
			dout("%s: non-fs request type %d\n", __func__,
				(int) rq->cmd_type);
			__blk_end_request_all(rq, 0);
			continue;
		}

		/* Ignore/skip any zero-length requests */

		offset = (u64) blk_rq_pos(rq) << SECTOR_SHIFT;
		length = (u64) blk_rq_bytes(rq);

		if (!length) {
			dout("%s: zero-length request\n", __func__);
			__blk_end_request_all(rq, 0);
			continue;
		}

		spin_unlock_irq(q->queue_lock);

		/* Disallow writes to a read-only device */

		if (write_request) {
			result = -EROFS;
			if (read_only)
				goto end_request;
			rbd_assert(rbd_dev->spec->snap_id == CEPH_NOSNAP);
		}

		/*
		 * Quit early if the mapped snapshot no longer
		 * exists.  It's still possible the snapshot will
		 * have disappeared by the time our request arrives
		 * at the osd, but there's no sense in sending it if
		 * we already know.
		 */
		if (!test_bit(RBD_DEV_FLAG_EXISTS, &rbd_dev->flags)) {
			dout("request for non-existent snapshot");
			rbd_assert(rbd_dev->spec->snap_id != CEPH_NOSNAP);
			result = -ENXIO;
			goto end_request;
		}

		result = -EINVAL;
		if (offset && length > U64_MAX - offset + 1) {
			rbd_warn(rbd_dev, "bad request range (%llu~%llu)\n",
				offset, length);
			goto end_request;	/* Shouldn't happen */
		}

		result = -EIO;
		if (offset + length > rbd_dev->mapping.size) {
			rbd_warn(rbd_dev, "beyond EOD (%llu~%llu > %llu)\n",
				offset, length, rbd_dev->mapping.size);
			goto end_request;
		}

		result = -ENOMEM;
		img_request = rbd_img_request_create(rbd_dev, offset, length,
							write_request);
		if (!img_request)
			goto end_request;

		img_request->rq = rq;

		result = rbd_img_request_fill(img_request, OBJ_REQUEST_BIO,
						rq->bio);
		if (!result)
			result = rbd_img_request_submit(img_request);
		if (result)
			rbd_img_request_put(img_request);
end_request:
		spin_lock_irq(q->queue_lock);
		if (result < 0) {
			rbd_warn(rbd_dev, "%s %llx at %llx result %d\n",
				write_request ? "write" : "read",
				length, offset, result);

			__blk_end_request_all(rq, result);
		}
	}
}

/*
 * a queue callback. Makes sure that we don't create a bio that spans across
 * multiple osd objects. One exception would be with a single page bios,
 * which we handle later at bio_chain_clone_range()
 */
static int rbd_merge_bvec(struct request_queue *q, struct bvec_merge_data *bmd,
			  struct bio_vec *bvec)
{
	struct rbd_device *rbd_dev = q->queuedata;
	sector_t sector_offset;
	sector_t sectors_per_obj;
	sector_t obj_sector_offset;
	int ret;

	/*
	 * Find how far into its rbd object the partition-relative
	 * bio start sector is to offset relative to the enclosing
	 * device.
	 */
	sector_offset = get_start_sect(bmd->bi_bdev) + bmd->bi_sector;
	sectors_per_obj = 1 << (rbd_dev->header.obj_order - SECTOR_SHIFT);
	obj_sector_offset = sector_offset & (sectors_per_obj - 1);

	/*
	 * Compute the number of bytes from that offset to the end
	 * of the object.  Account for what's already used by the bio.
	 */
	ret = (int) (sectors_per_obj - obj_sector_offset) << SECTOR_SHIFT;
	if (ret > bmd->bi_size)
		ret -= bmd->bi_size;
	else
		ret = 0;

	/*
	 * Don't send back more than was asked for.  And if the bio
	 * was empty, let the whole thing through because:  "Note
	 * that a block device *must* allow a single page to be
	 * added to an empty bio."
	 */
	rbd_assert(bvec->bv_len <= PAGE_SIZE);
	if (ret > (int) bvec->bv_len || !bmd->bi_size)
		ret = (int) bvec->bv_len;

	return ret;
}

static void rbd_free_disk(struct rbd_device *rbd_dev)
{
	struct gendisk *disk = rbd_dev->disk;

	if (!disk)
		return;

	rbd_dev->disk = NULL;
	if (disk->flags & GENHD_FL_UP) {
		del_gendisk(disk);
		if (disk->queue)
			blk_cleanup_queue(disk->queue);
	}
	put_disk(disk);
}

static int rbd_obj_read_sync(struct rbd_device *rbd_dev,
				const char *object_name,
				u64 offset, u64 length, void *buf)

{
	struct ceph_osd_client *osdc = &rbd_dev->rbd_client->client->osdc;
	struct rbd_obj_request *obj_request;
	struct page **pages = NULL;
	u32 page_count;
	size_t size;
	int ret;

	page_count = (u32) calc_pages_for(offset, length);
	pages = ceph_alloc_page_vector(page_count, GFP_KERNEL);
	if (IS_ERR(pages))
		ret = PTR_ERR(pages);

	ret = -ENOMEM;
	obj_request = rbd_obj_request_create(object_name, offset, length,
							OBJ_REQUEST_PAGES);
	if (!obj_request)
		goto out;

	obj_request->pages = pages;
	obj_request->page_count = page_count;

	obj_request->osd_req = rbd_osd_req_create(rbd_dev, false, obj_request);
	if (!obj_request->osd_req)
		goto out;

	osd_req_op_extent_init(obj_request->osd_req, 0, CEPH_OSD_OP_READ,
					offset, length, 0, 0);
	osd_req_op_extent_osd_data_pages(obj_request->osd_req, 0,
					obj_request->pages,
					obj_request->length,
					obj_request->offset & ~PAGE_MASK,
					false, false);
	rbd_osd_req_format_read(obj_request);

	ret = rbd_obj_request_submit(osdc, obj_request);
	if (ret)
		goto out;
	ret = rbd_obj_request_wait(obj_request);
	if (ret)
		goto out;

	ret = obj_request->result;
	if (ret < 0)
		goto out;

	rbd_assert(obj_request->xferred <= (u64) SIZE_MAX);
	size = (size_t) obj_request->xferred;
	ceph_copy_from_page_vector(pages, buf, 0, size);
	rbd_assert(size <= (size_t)INT_MAX);
	ret = (int)size;
out:
	if (obj_request)
		rbd_obj_request_put(obj_request);
	else
		ceph_release_page_vector(pages, page_count);

	return ret;
}

/*
 * Read the complete header for the given rbd device.  On successful
 * return, the rbd_dev->header field will contain up-to-date
 * information about the image.
 */
static int rbd_dev_v1_header_info(struct rbd_device *rbd_dev)
{
	struct rbd_image_header_ondisk *ondisk = NULL;
	u32 snap_count = 0;
	u64 names_size = 0;
	u32 want_count;
	int ret;

	/*
	 * The complete header will include an array of its 64-bit
	 * snapshot ids, followed by the names of those snapshots as
	 * a contiguous block of NUL-terminated strings.  Note that
	 * the number of snapshots could change by the time we read
	 * it in, in which case we re-read it.
	 */
	do {
		size_t size;

		kfree(ondisk);

		size = sizeof (*ondisk);
		size += snap_count * sizeof (struct rbd_image_snap_ondisk);
		size += names_size;
		ondisk = kmalloc(size, GFP_KERNEL);
		if (!ondisk)
			return -ENOMEM;

		ret = rbd_obj_read_sync(rbd_dev, rbd_dev->header_name,
				       0, size, ondisk);
		if (ret < 0)
			goto out;
		if ((size_t)ret < size) {
			ret = -ENXIO;
			rbd_warn(rbd_dev, "short header read (want %zd got %d)",
				size, ret);
			goto out;
		}
		if (!rbd_dev_ondisk_valid(ondisk)) {
			ret = -ENXIO;
			rbd_warn(rbd_dev, "invalid header");
			goto out;
		}

		names_size = le64_to_cpu(ondisk->snap_names_len);
		want_count = snap_count;
		snap_count = le32_to_cpu(ondisk->snap_count);
	} while (snap_count != want_count);

	ret = rbd_header_from_disk(rbd_dev, ondisk);
out:
	kfree(ondisk);

	return ret;
}

/*
 * Clear the rbd device's EXISTS flag if the snapshot it's mapped to
 * has disappeared from the (just updated) snapshot context.
 */
static void rbd_exists_validate(struct rbd_device *rbd_dev)
{
	u64 snap_id;

	if (!test_bit(RBD_DEV_FLAG_EXISTS, &rbd_dev->flags))
		return;

	snap_id = rbd_dev->spec->snap_id;
	if (snap_id == CEPH_NOSNAP)
		return;

	if (rbd_dev_snap_index(rbd_dev, snap_id) == BAD_SNAP_INDEX)
		clear_bit(RBD_DEV_FLAG_EXISTS, &rbd_dev->flags);
}

static int rbd_dev_refresh(struct rbd_device *rbd_dev)
{
	u64 mapping_size;
	int ret;

	rbd_assert(rbd_image_format_valid(rbd_dev->image_format));
	mapping_size = rbd_dev->mapping.size;
	mutex_lock_nested(&ctl_mutex, SINGLE_DEPTH_NESTING);
	if (rbd_dev->image_format == 1)
		ret = rbd_dev_v1_header_info(rbd_dev);
	else
		ret = rbd_dev_v2_header_info(rbd_dev);

	/* If it's a mapped snapshot, validate its EXISTS flag */

	rbd_exists_validate(rbd_dev);
	mutex_unlock(&ctl_mutex);
	if (mapping_size != rbd_dev->mapping.size) {
		sector_t size;

		size = (sector_t)rbd_dev->mapping.size / SECTOR_SIZE;
		dout("setting size to %llu sectors", (unsigned long long)size);
		set_capacity(rbd_dev->disk, size);
		revalidate_disk(rbd_dev->disk);
	}

	return ret;
}

static int rbd_init_disk(struct rbd_device *rbd_dev)
{
	struct gendisk *disk;
	struct request_queue *q;
	u64 segment_size;

	/* create gendisk info */
	disk = alloc_disk(RBD_MINORS_PER_MAJOR);
	if (!disk)
		return -ENOMEM;

	snprintf(disk->disk_name, sizeof(disk->disk_name), RBD_DRV_NAME "%d",
		 rbd_dev->dev_id);
	disk->major = rbd_dev->major;
	disk->first_minor = 0;
	disk->fops = &rbd_bd_ops;
	disk->private_data = rbd_dev;

	q = blk_init_queue(rbd_request_fn, &rbd_dev->lock);
	if (!q)
		goto out_disk;

	/* We use the default size, but let's be explicit about it. */
	blk_queue_physical_block_size(q, SECTOR_SIZE);

	/* set io sizes to object size */
	segment_size = rbd_obj_bytes(&rbd_dev->header);
	blk_queue_max_hw_sectors(q, segment_size / SECTOR_SIZE);
	blk_queue_max_segment_size(q, segment_size);
	blk_queue_io_min(q, segment_size);
	blk_queue_io_opt(q, segment_size);

	blk_queue_merge_bvec(q, rbd_merge_bvec);
	disk->queue = q;

	q->queuedata = rbd_dev;

	rbd_dev->disk = disk;

	return 0;
out_disk:
	put_disk(disk);

	return -ENOMEM;
}

/*
  sysfs
*/

static struct rbd_device *dev_to_rbd_dev(struct device *dev)
{
	return container_of(dev, struct rbd_device, dev);
}

static ssize_t rbd_size_show(struct device *dev,
			     struct device_attribute *attr, char *buf)
{
	struct rbd_device *rbd_dev = dev_to_rbd_dev(dev);

	return sprintf(buf, "%llu\n",
		(unsigned long long)rbd_dev->mapping.size);
}

/*
 * Note this shows the features for whatever's mapped, which is not
 * necessarily the base image.
 */
static ssize_t rbd_features_show(struct device *dev,
			     struct device_attribute *attr, char *buf)
{
	struct rbd_device *rbd_dev = dev_to_rbd_dev(dev);

	return sprintf(buf, "0x%016llx\n",
			(unsigned long long)rbd_dev->mapping.features);
}

static ssize_t rbd_major_show(struct device *dev,
			      struct device_attribute *attr, char *buf)
{
	struct rbd_device *rbd_dev = dev_to_rbd_dev(dev);

	if (rbd_dev->major)
		return sprintf(buf, "%d\n", rbd_dev->major);

	return sprintf(buf, "(none)\n");

}

static ssize_t rbd_client_id_show(struct device *dev,
				  struct device_attribute *attr, char *buf)
{
	struct rbd_device *rbd_dev = dev_to_rbd_dev(dev);

	return sprintf(buf, "client%lld\n",
			ceph_client_id(rbd_dev->rbd_client->client));
}

static ssize_t rbd_pool_show(struct device *dev,
			     struct device_attribute *attr, char *buf)
{
	struct rbd_device *rbd_dev = dev_to_rbd_dev(dev);

	return sprintf(buf, "%s\n", rbd_dev->spec->pool_name);
}

static ssize_t rbd_pool_id_show(struct device *dev,
			     struct device_attribute *attr, char *buf)
{
	struct rbd_device *rbd_dev = dev_to_rbd_dev(dev);

	return sprintf(buf, "%llu\n",
			(unsigned long long) rbd_dev->spec->pool_id);
}

static ssize_t rbd_name_show(struct device *dev,
			     struct device_attribute *attr, char *buf)
{
	struct rbd_device *rbd_dev = dev_to_rbd_dev(dev);

	if (rbd_dev->spec->image_name)
		return sprintf(buf, "%s\n", rbd_dev->spec->image_name);

	return sprintf(buf, "(unknown)\n");
}

static ssize_t rbd_image_id_show(struct device *dev,
			     struct device_attribute *attr, char *buf)
{
	struct rbd_device *rbd_dev = dev_to_rbd_dev(dev);

	return sprintf(buf, "%s\n", rbd_dev->spec->image_id);
}

/*
 * Shows the name of the currently-mapped snapshot (or
 * RBD_SNAP_HEAD_NAME for the base image).
 */
static ssize_t rbd_snap_show(struct device *dev,
			     struct device_attribute *attr,
			     char *buf)
{
	struct rbd_device *rbd_dev = dev_to_rbd_dev(dev);

	return sprintf(buf, "%s\n", rbd_dev->spec->snap_name);
}

/*
 * For an rbd v2 image, shows the pool id, image id, and snapshot id
 * for the parent image.  If there is no parent, simply shows
 * "(no parent image)".
 */
static ssize_t rbd_parent_show(struct device *dev,
			     struct device_attribute *attr,
			     char *buf)
{
	struct rbd_device *rbd_dev = dev_to_rbd_dev(dev);
	struct rbd_spec *spec = rbd_dev->parent_spec;
	int count;
	char *bufp = buf;

	if (!spec)
		return sprintf(buf, "(no parent image)\n");

	count = sprintf(bufp, "pool_id %llu\npool_name %s\n",
			(unsigned long long) spec->pool_id, spec->pool_name);
	if (count < 0)
		return count;
	bufp += count;

	count = sprintf(bufp, "image_id %s\nimage_name %s\n", spec->image_id,
			spec->image_name ? spec->image_name : "(unknown)");
	if (count < 0)
		return count;
	bufp += count;

	count = sprintf(bufp, "snap_id %llu\nsnap_name %s\n",
			(unsigned long long) spec->snap_id, spec->snap_name);
	if (count < 0)
		return count;
	bufp += count;

	count = sprintf(bufp, "overlap %llu\n", rbd_dev->parent_overlap);
	if (count < 0)
		return count;
	bufp += count;

	return (ssize_t) (bufp - buf);
}

static ssize_t rbd_image_refresh(struct device *dev,
				 struct device_attribute *attr,
				 const char *buf,
				 size_t size)
{
	struct rbd_device *rbd_dev = dev_to_rbd_dev(dev);
	int ret;

	ret = rbd_dev_refresh(rbd_dev);
	if (ret)
		rbd_warn(rbd_dev, ": manual header refresh error (%d)\n", ret);

	return ret < 0 ? ret : size;
}

static DEVICE_ATTR(size, S_IRUGO, rbd_size_show, NULL);
static DEVICE_ATTR(features, S_IRUGO, rbd_features_show, NULL);
static DEVICE_ATTR(major, S_IRUGO, rbd_major_show, NULL);
static DEVICE_ATTR(client_id, S_IRUGO, rbd_client_id_show, NULL);
static DEVICE_ATTR(pool, S_IRUGO, rbd_pool_show, NULL);
static DEVICE_ATTR(pool_id, S_IRUGO, rbd_pool_id_show, NULL);
static DEVICE_ATTR(name, S_IRUGO, rbd_name_show, NULL);
static DEVICE_ATTR(image_id, S_IRUGO, rbd_image_id_show, NULL);
static DEVICE_ATTR(refresh, S_IWUSR, NULL, rbd_image_refresh);
static DEVICE_ATTR(current_snap, S_IRUGO, rbd_snap_show, NULL);
static DEVICE_ATTR(parent, S_IRUGO, rbd_parent_show, NULL);

static struct attribute *rbd_attrs[] = {
	&dev_attr_size.attr,
	&dev_attr_features.attr,
	&dev_attr_major.attr,
	&dev_attr_client_id.attr,
	&dev_attr_pool.attr,
	&dev_attr_pool_id.attr,
	&dev_attr_name.attr,
	&dev_attr_image_id.attr,
	&dev_attr_current_snap.attr,
	&dev_attr_parent.attr,
	&dev_attr_refresh.attr,
	NULL
};

static struct attribute_group rbd_attr_group = {
	.attrs = rbd_attrs,
};

static const struct attribute_group *rbd_attr_groups[] = {
	&rbd_attr_group,
	NULL
};

static void rbd_sysfs_dev_release(struct device *dev)
{
}

static struct device_type rbd_device_type = {
	.name		= "rbd",
	.groups		= rbd_attr_groups,
	.release	= rbd_sysfs_dev_release,
};

static struct rbd_spec *rbd_spec_get(struct rbd_spec *spec)
{
	kref_get(&spec->kref);

	return spec;
}

static void rbd_spec_free(struct kref *kref);
static void rbd_spec_put(struct rbd_spec *spec)
{
	if (spec)
		kref_put(&spec->kref, rbd_spec_free);
}

static struct rbd_spec *rbd_spec_alloc(void)
{
	struct rbd_spec *spec;

	spec = kzalloc(sizeof (*spec), GFP_KERNEL);
	if (!spec)
		return NULL;
	kref_init(&spec->kref);

	return spec;
}

static void rbd_spec_free(struct kref *kref)
{
	struct rbd_spec *spec = container_of(kref, struct rbd_spec, kref);

	kfree(spec->pool_name);
	kfree(spec->image_id);
	kfree(spec->image_name);
	kfree(spec->snap_name);
	kfree(spec);
}

static struct rbd_device *rbd_dev_create(struct rbd_client *rbdc,
				struct rbd_spec *spec)
{
	struct rbd_device *rbd_dev;

	rbd_dev = kzalloc(sizeof (*rbd_dev), GFP_KERNEL);
	if (!rbd_dev)
		return NULL;

	spin_lock_init(&rbd_dev->lock);
	rbd_dev->flags = 0;
	atomic_set(&rbd_dev->parent_ref, 0);
	INIT_LIST_HEAD(&rbd_dev->node);
	init_rwsem(&rbd_dev->header_rwsem);

	rbd_dev->spec = spec;
	rbd_dev->rbd_client = rbdc;

	/* Initialize the layout used for all rbd requests */

	rbd_dev->layout.fl_stripe_unit = cpu_to_le32(1 << RBD_MAX_OBJ_ORDER);
	rbd_dev->layout.fl_stripe_count = cpu_to_le32(1);
	rbd_dev->layout.fl_object_size = cpu_to_le32(1 << RBD_MAX_OBJ_ORDER);
	rbd_dev->layout.fl_pg_pool = cpu_to_le32((u32) spec->pool_id);

	return rbd_dev;
}

static void rbd_dev_destroy(struct rbd_device *rbd_dev)
{
	rbd_put_client(rbd_dev->rbd_client);
	rbd_spec_put(rbd_dev->spec);
	kfree(rbd_dev);
}

/*
 * Get the size and object order for an image snapshot, or if
 * snap_id is CEPH_NOSNAP, gets this information for the base
 * image.
 */
static int _rbd_dev_v2_snap_size(struct rbd_device *rbd_dev, u64 snap_id,
				u8 *order, u64 *snap_size)
{
	__le64 snapid = cpu_to_le64(snap_id);
	int ret;
	struct {
		u8 order;
		__le64 size;
	} __attribute__ ((packed)) size_buf = { 0 };

	ret = rbd_obj_method_sync(rbd_dev, rbd_dev->header_name,
				"rbd", "get_size",
				&snapid, sizeof (snapid),
				&size_buf, sizeof (size_buf));
	dout("%s: rbd_obj_method_sync returned %d\n", __func__, ret);
	if (ret < 0)
		return ret;
	if (ret < sizeof (size_buf))
		return -ERANGE;

	if (order)
		*order = size_buf.order;
	*snap_size = le64_to_cpu(size_buf.size);

	dout("  snap_id 0x%016llx order = %u, snap_size = %llu\n",
		(unsigned long long)snap_id, (unsigned int)*order,
		(unsigned long long)*snap_size);

	return 0;
}

static int rbd_dev_v2_image_size(struct rbd_device *rbd_dev)
{
	return _rbd_dev_v2_snap_size(rbd_dev, CEPH_NOSNAP,
					&rbd_dev->header.obj_order,
					&rbd_dev->header.image_size);
}

static int rbd_dev_v2_object_prefix(struct rbd_device *rbd_dev)
{
	void *reply_buf;
	int ret;
	void *p;

	reply_buf = kzalloc(RBD_OBJ_PREFIX_LEN_MAX, GFP_KERNEL);
	if (!reply_buf)
		return -ENOMEM;

	ret = rbd_obj_method_sync(rbd_dev, rbd_dev->header_name,
				"rbd", "get_object_prefix", NULL, 0,
				reply_buf, RBD_OBJ_PREFIX_LEN_MAX);
	dout("%s: rbd_obj_method_sync returned %d\n", __func__, ret);
	if (ret < 0)
		goto out;

	p = reply_buf;
	rbd_dev->header.object_prefix = ceph_extract_encoded_string(&p,
						p + ret, NULL, GFP_NOIO);
	ret = 0;

	if (IS_ERR(rbd_dev->header.object_prefix)) {
		ret = PTR_ERR(rbd_dev->header.object_prefix);
		rbd_dev->header.object_prefix = NULL;
	} else {
		dout("  object_prefix = %s\n", rbd_dev->header.object_prefix);
	}
out:
	kfree(reply_buf);

	return ret;
}

static int _rbd_dev_v2_snap_features(struct rbd_device *rbd_dev, u64 snap_id,
		u64 *snap_features)
{
	__le64 snapid = cpu_to_le64(snap_id);
	struct {
		__le64 features;
		__le64 incompat;
	} __attribute__ ((packed)) features_buf = { 0 };
	u64 incompat;
	int ret;

	ret = rbd_obj_method_sync(rbd_dev, rbd_dev->header_name,
				"rbd", "get_features",
				&snapid, sizeof (snapid),
				&features_buf, sizeof (features_buf));
	dout("%s: rbd_obj_method_sync returned %d\n", __func__, ret);
	if (ret < 0)
		return ret;
	if (ret < sizeof (features_buf))
		return -ERANGE;

	incompat = le64_to_cpu(features_buf.incompat);
	if (incompat & ~RBD_FEATURES_SUPPORTED)
		return -ENXIO;

	*snap_features = le64_to_cpu(features_buf.features);

	dout("  snap_id 0x%016llx features = 0x%016llx incompat = 0x%016llx\n",
		(unsigned long long)snap_id,
		(unsigned long long)*snap_features,
		(unsigned long long)le64_to_cpu(features_buf.incompat));

	return 0;
}

static int rbd_dev_v2_features(struct rbd_device *rbd_dev)
{
	return _rbd_dev_v2_snap_features(rbd_dev, CEPH_NOSNAP,
						&rbd_dev->header.features);
}

static int rbd_dev_v2_parent_info(struct rbd_device *rbd_dev)
{
	struct rbd_spec *parent_spec;
	size_t size;
	void *reply_buf = NULL;
	__le64 snapid;
	void *p;
	void *end;
	u64 pool_id;
	char *image_id;
	u64 overlap;
	int ret;

	parent_spec = rbd_spec_alloc();
	if (!parent_spec)
		return -ENOMEM;

	size = sizeof (__le64) +				/* pool_id */
		sizeof (__le32) + RBD_IMAGE_ID_LEN_MAX +	/* image_id */
		sizeof (__le64) +				/* snap_id */
		sizeof (__le64);				/* overlap */
	reply_buf = kmalloc(size, GFP_KERNEL);
	if (!reply_buf) {
		ret = -ENOMEM;
		goto out_err;
	}

	snapid = cpu_to_le64(CEPH_NOSNAP);
	ret = rbd_obj_method_sync(rbd_dev, rbd_dev->header_name,
				"rbd", "get_parent",
				&snapid, sizeof (snapid),
				reply_buf, size);
	dout("%s: rbd_obj_method_sync returned %d\n", __func__, ret);
	if (ret < 0)
		goto out_err;

	p = reply_buf;
	end = reply_buf + ret;
	ret = -ERANGE;
	ceph_decode_64_safe(&p, end, pool_id, out_err);
	if (pool_id == CEPH_NOPOOL) {
		/*
		 * Either the parent never existed, or we have
		 * record of it but the image got flattened so it no
		 * longer has a parent.  When the parent of a
		 * layered image disappears we immediately set the
		 * overlap to 0.  The effect of this is that all new
		 * requests will be treated as if the image had no
		 * parent.
		 */
		if (rbd_dev->parent_overlap) {
			rbd_dev->parent_overlap = 0;
			smp_mb();
			rbd_dev_parent_put(rbd_dev);
			pr_info("%s: clone image has been flattened\n",
				rbd_dev->disk->disk_name);
		}

		goto out;	/* No parent?  No problem. */
	}

	/* The ceph file layout needs to fit pool id in 32 bits */

	ret = -EIO;
	if (pool_id > (u64)U32_MAX) {
		rbd_warn(NULL, "parent pool id too large (%llu > %u)\n",
			(unsigned long long)pool_id, U32_MAX);
		goto out_err;
	}
	parent_spec->pool_id = pool_id;

	image_id = ceph_extract_encoded_string(&p, end, NULL, GFP_KERNEL);
	if (IS_ERR(image_id)) {
		ret = PTR_ERR(image_id);
		goto out_err;
	}
	parent_spec->image_id = image_id;
	ceph_decode_64_safe(&p, end, parent_spec->snap_id, out_err);
	ceph_decode_64_safe(&p, end, overlap, out_err);

	if (overlap) {
		rbd_spec_put(rbd_dev->parent_spec);
		rbd_dev->parent_spec = parent_spec;
		parent_spec = NULL;	/* rbd_dev now owns this */
		rbd_dev->parent_overlap = overlap;
	} else {
		rbd_warn(rbd_dev, "ignoring parent of clone with overlap 0\n");
	}
out:
	ret = 0;
out_err:
	kfree(reply_buf);
	rbd_spec_put(parent_spec);

	return ret;
}

static int rbd_dev_v2_striping_info(struct rbd_device *rbd_dev)
{
	struct {
		__le64 stripe_unit;
		__le64 stripe_count;
	} __attribute__ ((packed)) striping_info_buf = { 0 };
	size_t size = sizeof (striping_info_buf);
	void *p;
	u64 obj_size;
	u64 stripe_unit;
	u64 stripe_count;
	int ret;

	ret = rbd_obj_method_sync(rbd_dev, rbd_dev->header_name,
				"rbd", "get_stripe_unit_count", NULL, 0,
				(char *)&striping_info_buf, size);
	dout("%s: rbd_obj_method_sync returned %d\n", __func__, ret);
	if (ret < 0)
		return ret;
	if (ret < size)
		return -ERANGE;

	/*
	 * We don't actually support the "fancy striping" feature
	 * (STRIPINGV2) yet, but if the striping sizes are the
	 * defaults the behavior is the same as before.  So find
	 * out, and only fail if the image has non-default values.
	 */
	ret = -EINVAL;
	obj_size = (u64)1 << rbd_dev->header.obj_order;
	p = &striping_info_buf;
	stripe_unit = ceph_decode_64(&p);
	if (stripe_unit != obj_size) {
		rbd_warn(rbd_dev, "unsupported stripe unit "
				"(got %llu want %llu)",
				stripe_unit, obj_size);
		return -EINVAL;
	}
	stripe_count = ceph_decode_64(&p);
	if (stripe_count != 1) {
		rbd_warn(rbd_dev, "unsupported stripe count "
				"(got %llu want 1)", stripe_count);
		return -EINVAL;
	}
	rbd_dev->header.stripe_unit = stripe_unit;
	rbd_dev->header.stripe_count = stripe_count;

	return 0;
}

static char *rbd_dev_image_name(struct rbd_device *rbd_dev)
{
	size_t image_id_size;
	char *image_id;
	void *p;
	void *end;
	size_t size;
	void *reply_buf = NULL;
	size_t len = 0;
	char *image_name = NULL;
	int ret;

	rbd_assert(!rbd_dev->spec->image_name);

	len = strlen(rbd_dev->spec->image_id);
	image_id_size = sizeof (__le32) + len;
	image_id = kmalloc(image_id_size, GFP_KERNEL);
	if (!image_id)
		return NULL;

	p = image_id;
	end = image_id + image_id_size;
	ceph_encode_string(&p, end, rbd_dev->spec->image_id, (u32)len);

	size = sizeof (__le32) + RBD_IMAGE_NAME_LEN_MAX;
	reply_buf = kmalloc(size, GFP_KERNEL);
	if (!reply_buf)
		goto out;

	ret = rbd_obj_method_sync(rbd_dev, RBD_DIRECTORY,
				"rbd", "dir_get_name",
				image_id, image_id_size,
				reply_buf, size);
	if (ret < 0)
		goto out;
	p = reply_buf;
	end = reply_buf + ret;

	image_name = ceph_extract_encoded_string(&p, end, &len, GFP_KERNEL);
	if (IS_ERR(image_name))
		image_name = NULL;
	else
		dout("%s: name is %s len is %zd\n", __func__, image_name, len);
out:
	kfree(reply_buf);
	kfree(image_id);

	return image_name;
}

static u64 rbd_v1_snap_id_by_name(struct rbd_device *rbd_dev, const char *name)
{
	struct ceph_snap_context *snapc = rbd_dev->header.snapc;
	const char *snap_name;
	u32 which = 0;

	/* Skip over names until we find the one we are looking for */

	snap_name = rbd_dev->header.snap_names;
	while (which < snapc->num_snaps) {
		if (!strcmp(name, snap_name))
			return snapc->snaps[which];
		snap_name += strlen(snap_name) + 1;
		which++;
	}
	return CEPH_NOSNAP;
}

static u64 rbd_v2_snap_id_by_name(struct rbd_device *rbd_dev, const char *name)
{
	struct ceph_snap_context *snapc = rbd_dev->header.snapc;
	u32 which;
	bool found = false;
	u64 snap_id;

	for (which = 0; !found && which < snapc->num_snaps; which++) {
		const char *snap_name;

		snap_id = snapc->snaps[which];
		snap_name = rbd_dev_v2_snap_name(rbd_dev, snap_id);
		if (IS_ERR(snap_name))
			break;
		found = !strcmp(name, snap_name);
		kfree(snap_name);
	}
	return found ? snap_id : CEPH_NOSNAP;
}

/*
 * Assumes name is never RBD_SNAP_HEAD_NAME; returns CEPH_NOSNAP if
 * no snapshot by that name is found, or if an error occurs.
 */
static u64 rbd_snap_id_by_name(struct rbd_device *rbd_dev, const char *name)
{
	if (rbd_dev->image_format == 1)
		return rbd_v1_snap_id_by_name(rbd_dev, name);

	return rbd_v2_snap_id_by_name(rbd_dev, name);
}

/*
 * When an rbd image has a parent image, it is identified by the
 * pool, image, and snapshot ids (not names).  This function fills
 * in the names for those ids.  (It's OK if we can't figure out the
 * name for an image id, but the pool and snapshot ids should always
 * exist and have names.)  All names in an rbd spec are dynamically
 * allocated.
 *
 * When an image being mapped (not a parent) is probed, we have the
 * pool name and pool id, image name and image id, and the snapshot
 * name.  The only thing we're missing is the snapshot id.
 */
static int rbd_dev_spec_update(struct rbd_device *rbd_dev)
{
	struct ceph_osd_client *osdc = &rbd_dev->rbd_client->client->osdc;
	struct rbd_spec *spec = rbd_dev->spec;
	const char *pool_name;
	const char *image_name;
	const char *snap_name;
	int ret;

	/*
	 * An image being mapped will have the pool name (etc.), but
	 * we need to look up the snapshot id.
	 */
	if (spec->pool_name) {
		if (strcmp(spec->snap_name, RBD_SNAP_HEAD_NAME)) {
			u64 snap_id;

			snap_id = rbd_snap_id_by_name(rbd_dev, spec->snap_name);
			if (snap_id == CEPH_NOSNAP)
				return -ENOENT;
			spec->snap_id = snap_id;
		} else {
			spec->snap_id = CEPH_NOSNAP;
		}

		return 0;
	}

	/* Get the pool name; we have to make our own copy of this */

	pool_name = ceph_pg_pool_name_by_id(osdc->osdmap, spec->pool_id);
	if (!pool_name) {
		rbd_warn(rbd_dev, "no pool with id %llu", spec->pool_id);
		return -EIO;
	}
	pool_name = kstrdup(pool_name, GFP_KERNEL);
	if (!pool_name)
		return -ENOMEM;

	/* Fetch the image name; tolerate failure here */

	image_name = rbd_dev_image_name(rbd_dev);
	if (!image_name)
		rbd_warn(rbd_dev, "unable to get image name");

	/* Look up the snapshot name, and make a copy */

	snap_name = rbd_snap_name(rbd_dev, spec->snap_id);
	if (!snap_name) {
		ret = -ENOMEM;
		goto out_err;
	}

	spec->pool_name = pool_name;
	spec->image_name = image_name;
	spec->snap_name = snap_name;

	return 0;
out_err:
	kfree(image_name);
	kfree(pool_name);

	return ret;
}

static int rbd_dev_v2_snap_context(struct rbd_device *rbd_dev)
{
	size_t size;
	int ret;
	void *reply_buf;
	void *p;
	void *end;
	u64 seq;
	u32 snap_count;
	struct ceph_snap_context *snapc;
	u32 i;

	/*
	 * We'll need room for the seq value (maximum snapshot id),
	 * snapshot count, and array of that many snapshot ids.
	 * For now we have a fixed upper limit on the number we're
	 * prepared to receive.
	 */
	size = sizeof (__le64) + sizeof (__le32) +
			RBD_MAX_SNAP_COUNT * sizeof (__le64);
	reply_buf = kzalloc(size, GFP_KERNEL);
	if (!reply_buf)
		return -ENOMEM;

	ret = rbd_obj_method_sync(rbd_dev, rbd_dev->header_name,
				"rbd", "get_snapcontext", NULL, 0,
				reply_buf, size);
	dout("%s: rbd_obj_method_sync returned %d\n", __func__, ret);
	if (ret < 0)
		goto out;

	p = reply_buf;
	end = reply_buf + ret;
	ret = -ERANGE;
	ceph_decode_64_safe(&p, end, seq, out);
	ceph_decode_32_safe(&p, end, snap_count, out);

	/*
	 * Make sure the reported number of snapshot ids wouldn't go
	 * beyond the end of our buffer.  But before checking that,
	 * make sure the computed size of the snapshot context we
	 * allocate is representable in a size_t.
	 */
	if (snap_count > (SIZE_MAX - sizeof (struct ceph_snap_context))
				 / sizeof (u64)) {
		ret = -EINVAL;
		goto out;
	}
	if (!ceph_has_room(&p, end, snap_count * sizeof (__le64)))
		goto out;
	ret = 0;

	snapc = ceph_create_snap_context(snap_count, GFP_KERNEL);
	if (!snapc) {
		ret = -ENOMEM;
		goto out;
	}
	snapc->seq = seq;
	for (i = 0; i < snap_count; i++)
		snapc->snaps[i] = ceph_decode_64(&p);

	ceph_put_snap_context(rbd_dev->header.snapc);
	rbd_dev->header.snapc = snapc;

	dout("  snap context seq = %llu, snap_count = %u\n",
		(unsigned long long)seq, (unsigned int)snap_count);
out:
	kfree(reply_buf);

	return ret;
}

static const char *rbd_dev_v2_snap_name(struct rbd_device *rbd_dev,
					u64 snap_id)
{
	size_t size;
	void *reply_buf;
	__le64 snapid;
	int ret;
	void *p;
	void *end;
	char *snap_name;

	size = sizeof (__le32) + RBD_MAX_SNAP_NAME_LEN;
	reply_buf = kmalloc(size, GFP_KERNEL);
	if (!reply_buf)
		return ERR_PTR(-ENOMEM);

	snapid = cpu_to_le64(snap_id);
	ret = rbd_obj_method_sync(rbd_dev, rbd_dev->header_name,
				"rbd", "get_snapshot_name",
				&snapid, sizeof (snapid),
				reply_buf, size);
	dout("%s: rbd_obj_method_sync returned %d\n", __func__, ret);
	if (ret < 0) {
		snap_name = ERR_PTR(ret);
		goto out;
	}

	p = reply_buf;
	end = reply_buf + ret;
	snap_name = ceph_extract_encoded_string(&p, end, NULL, GFP_KERNEL);
	if (IS_ERR(snap_name))
		goto out;

	dout("  snap_id 0x%016llx snap_name = %s\n",
		(unsigned long long)snap_id, snap_name);
out:
	kfree(reply_buf);

	return snap_name;
}

static int rbd_dev_v2_header_info(struct rbd_device *rbd_dev)
{
	bool first_time = rbd_dev->header.object_prefix == NULL;
	int ret;

	down_write(&rbd_dev->header_rwsem);

	if (first_time) {
		ret = rbd_dev_v2_header_onetime(rbd_dev);
		if (ret)
			goto out;
	}

	/*
	 * If the image supports layering, get the parent info.  We
	 * need to probe the first time regardless.  Thereafter we
	 * only need to if there's a parent, to see if it has
	 * disappeared due to the mapped image getting flattened.
	 */
	if (rbd_dev->header.features & RBD_FEATURE_LAYERING &&
			(first_time || rbd_dev->parent_spec)) {
		bool warn;

		ret = rbd_dev_v2_parent_info(rbd_dev);
		if (ret)
			goto out;

		/*
		 * Print a warning if this is the initial probe and
		 * the image has a parent.  Don't print it if the
		 * image now being probed is itself a parent.  We
		 * can tell at this point because we won't know its
		 * pool name yet (just its pool id).
		 */
		warn = rbd_dev->parent_spec && rbd_dev->spec->pool_name;
		if (first_time && warn)
			rbd_warn(rbd_dev, "WARNING: kernel layering "
					"is EXPERIMENTAL!");
	}

	ret = rbd_dev_v2_image_size(rbd_dev);
	if (ret)
		goto out;

<<<<<<< HEAD
=======
	if (first_time) {
		ret = rbd_dev_v2_header_onetime(rbd_dev);
		if (ret)
			goto out;
	}

	/*
	 * If the image supports layering, get the parent info.  We
	 * need to probe the first time regardless.  Thereafter we
	 * only need to if there's a parent, to see if it has
	 * disappeared due to the mapped image getting flattened.
	 */
	if (rbd_dev->header.features & RBD_FEATURE_LAYERING &&
			(first_time || rbd_dev->parent_spec)) {
		bool warn;

		ret = rbd_dev_v2_parent_info(rbd_dev);
		if (ret)
			goto out;

		/*
		 * Print a warning if this is the initial probe and
		 * the image has a parent.  Don't print it if the
		 * image now being probed is itself a parent.  We
		 * can tell at this point because we won't know its
		 * pool name yet (just its pool id).
		 */
		warn = rbd_dev->parent_spec && rbd_dev->spec->pool_name;
		if (first_time && warn)
			rbd_warn(rbd_dev, "WARNING: kernel layering "
					"is EXPERIMENTAL!");
	}

>>>>>>> 8bb495e3
	if (rbd_dev->spec->snap_id == CEPH_NOSNAP)
		if (rbd_dev->mapping.size != rbd_dev->header.image_size)
			rbd_dev->mapping.size = rbd_dev->header.image_size;

	ret = rbd_dev_v2_snap_context(rbd_dev);
	dout("rbd_dev_v2_snap_context returned %d\n", ret);
out:
	up_write(&rbd_dev->header_rwsem);

	return ret;
}

static int rbd_bus_add_dev(struct rbd_device *rbd_dev)
{
	struct device *dev;
	int ret;

	mutex_lock_nested(&ctl_mutex, SINGLE_DEPTH_NESTING);

	dev = &rbd_dev->dev;
	dev->bus = &rbd_bus_type;
	dev->type = &rbd_device_type;
	dev->parent = &rbd_root_dev;
	dev->release = rbd_dev_device_release;
	dev_set_name(dev, "%d", rbd_dev->dev_id);
	ret = device_register(dev);

	mutex_unlock(&ctl_mutex);

	return ret;
}

static void rbd_bus_del_dev(struct rbd_device *rbd_dev)
{
	device_unregister(&rbd_dev->dev);
}

static atomic64_t rbd_dev_id_max = ATOMIC64_INIT(0);

/*
 * Get a unique rbd identifier for the given new rbd_dev, and add
 * the rbd_dev to the global list.  The minimum rbd id is 1.
 */
static void rbd_dev_id_get(struct rbd_device *rbd_dev)
{
	rbd_dev->dev_id = atomic64_inc_return(&rbd_dev_id_max);

	spin_lock(&rbd_dev_list_lock);
	list_add_tail(&rbd_dev->node, &rbd_dev_list);
	spin_unlock(&rbd_dev_list_lock);
	dout("rbd_dev %p given dev id %llu\n", rbd_dev,
		(unsigned long long) rbd_dev->dev_id);
}

/*
 * Remove an rbd_dev from the global list, and record that its
 * identifier is no longer in use.
 */
static void rbd_dev_id_put(struct rbd_device *rbd_dev)
{
	struct list_head *tmp;
	int rbd_id = rbd_dev->dev_id;
	int max_id;

	rbd_assert(rbd_id > 0);

	dout("rbd_dev %p released dev id %llu\n", rbd_dev,
		(unsigned long long) rbd_dev->dev_id);
	spin_lock(&rbd_dev_list_lock);
	list_del_init(&rbd_dev->node);

	/*
	 * If the id being "put" is not the current maximum, there
	 * is nothing special we need to do.
	 */
	if (rbd_id != atomic64_read(&rbd_dev_id_max)) {
		spin_unlock(&rbd_dev_list_lock);
		return;
	}

	/*
	 * We need to update the current maximum id.  Search the
	 * list to find out what it is.  We're more likely to find
	 * the maximum at the end, so search the list backward.
	 */
	max_id = 0;
	list_for_each_prev(tmp, &rbd_dev_list) {
		struct rbd_device *rbd_dev;

		rbd_dev = list_entry(tmp, struct rbd_device, node);
		if (rbd_dev->dev_id > max_id)
			max_id = rbd_dev->dev_id;
	}
	spin_unlock(&rbd_dev_list_lock);

	/*
	 * The max id could have been updated by rbd_dev_id_get(), in
	 * which case it now accurately reflects the new maximum.
	 * Be careful not to overwrite the maximum value in that
	 * case.
	 */
	atomic64_cmpxchg(&rbd_dev_id_max, rbd_id, max_id);
	dout("  max dev id has been reset\n");
}

/*
 * Skips over white space at *buf, and updates *buf to point to the
 * first found non-space character (if any). Returns the length of
 * the token (string of non-white space characters) found.  Note
 * that *buf must be terminated with '\0'.
 */
static inline size_t next_token(const char **buf)
{
        /*
        * These are the characters that produce nonzero for
        * isspace() in the "C" and "POSIX" locales.
        */
        const char *spaces = " \f\n\r\t\v";

        *buf += strspn(*buf, spaces);	/* Find start of token */

	return strcspn(*buf, spaces);   /* Return token length */
}

/*
 * Finds the next token in *buf, and if the provided token buffer is
 * big enough, copies the found token into it.  The result, if
 * copied, is guaranteed to be terminated with '\0'.  Note that *buf
 * must be terminated with '\0' on entry.
 *
 * Returns the length of the token found (not including the '\0').
 * Return value will be 0 if no token is found, and it will be >=
 * token_size if the token would not fit.
 *
 * The *buf pointer will be updated to point beyond the end of the
 * found token.  Note that this occurs even if the token buffer is
 * too small to hold it.
 */
static inline size_t copy_token(const char **buf,
				char *token,
				size_t token_size)
{
        size_t len;

	len = next_token(buf);
	if (len < token_size) {
		memcpy(token, *buf, len);
		*(token + len) = '\0';
	}
	*buf += len;

        return len;
}

/*
 * Finds the next token in *buf, dynamically allocates a buffer big
 * enough to hold a copy of it, and copies the token into the new
 * buffer.  The copy is guaranteed to be terminated with '\0'.  Note
 * that a duplicate buffer is created even for a zero-length token.
 *
 * Returns a pointer to the newly-allocated duplicate, or a null
 * pointer if memory for the duplicate was not available.  If
 * the lenp argument is a non-null pointer, the length of the token
 * (not including the '\0') is returned in *lenp.
 *
 * If successful, the *buf pointer will be updated to point beyond
 * the end of the found token.
 *
 * Note: uses GFP_KERNEL for allocation.
 */
static inline char *dup_token(const char **buf, size_t *lenp)
{
	char *dup;
	size_t len;

	len = next_token(buf);
	dup = kmemdup(*buf, len + 1, GFP_KERNEL);
	if (!dup)
		return NULL;
	*(dup + len) = '\0';
	*buf += len;

	if (lenp)
		*lenp = len;

	return dup;
}

/*
 * Parse the options provided for an "rbd add" (i.e., rbd image
 * mapping) request.  These arrive via a write to /sys/bus/rbd/add,
 * and the data written is passed here via a NUL-terminated buffer.
 * Returns 0 if successful or an error code otherwise.
 *
 * The information extracted from these options is recorded in
 * the other parameters which return dynamically-allocated
 * structures:
 *  ceph_opts
 *      The address of a pointer that will refer to a ceph options
 *      structure.  Caller must release the returned pointer using
 *      ceph_destroy_options() when it is no longer needed.
 *  rbd_opts
 *	Address of an rbd options pointer.  Fully initialized by
 *	this function; caller must release with kfree().
 *  spec
 *	Address of an rbd image specification pointer.  Fully
 *	initialized by this function based on parsed options.
 *	Caller must release with rbd_spec_put().
 *
 * The options passed take this form:
 *  <mon_addrs> <options> <pool_name> <image_name> [<snap_id>]
 * where:
 *  <mon_addrs>
 *      A comma-separated list of one or more monitor addresses.
 *      A monitor address is an ip address, optionally followed
 *      by a port number (separated by a colon).
 *        I.e.:  ip1[:port1][,ip2[:port2]...]
 *  <options>
 *      A comma-separated list of ceph and/or rbd options.
 *  <pool_name>
 *      The name of the rados pool containing the rbd image.
 *  <image_name>
 *      The name of the image in that pool to map.
 *  <snap_id>
 *      An optional snapshot id.  If provided, the mapping will
 *      present data from the image at the time that snapshot was
 *      created.  The image head is used if no snapshot id is
 *      provided.  Snapshot mappings are always read-only.
 */
static int rbd_add_parse_args(const char *buf,
				struct ceph_options **ceph_opts,
				struct rbd_options **opts,
				struct rbd_spec **rbd_spec)
{
	size_t len;
	char *options;
	const char *mon_addrs;
	char *snap_name;
	size_t mon_addrs_size;
	struct rbd_spec *spec = NULL;
	struct rbd_options *rbd_opts = NULL;
	struct ceph_options *copts;
	int ret;

	/* The first four tokens are required */

	len = next_token(&buf);
	if (!len) {
		rbd_warn(NULL, "no monitor address(es) provided");
		return -EINVAL;
	}
	mon_addrs = buf;
	mon_addrs_size = len + 1;
	buf += len;

	ret = -EINVAL;
	options = dup_token(&buf, NULL);
	if (!options)
		return -ENOMEM;
	if (!*options) {
		rbd_warn(NULL, "no options provided");
		goto out_err;
	}

	spec = rbd_spec_alloc();
	if (!spec)
		goto out_mem;

	spec->pool_name = dup_token(&buf, NULL);
	if (!spec->pool_name)
		goto out_mem;
	if (!*spec->pool_name) {
		rbd_warn(NULL, "no pool name provided");
		goto out_err;
	}

	spec->image_name = dup_token(&buf, NULL);
	if (!spec->image_name)
		goto out_mem;
	if (!*spec->image_name) {
		rbd_warn(NULL, "no image name provided");
		goto out_err;
	}

	/*
	 * Snapshot name is optional; default is to use "-"
	 * (indicating the head/no snapshot).
	 */
	len = next_token(&buf);
	if (!len) {
		buf = RBD_SNAP_HEAD_NAME; /* No snapshot supplied */
		len = sizeof (RBD_SNAP_HEAD_NAME) - 1;
	} else if (len > RBD_MAX_SNAP_NAME_LEN) {
		ret = -ENAMETOOLONG;
		goto out_err;
	}
	snap_name = kmemdup(buf, len + 1, GFP_KERNEL);
	if (!snap_name)
		goto out_mem;
	*(snap_name + len) = '\0';
	spec->snap_name = snap_name;

	/* Initialize all rbd options to the defaults */

	rbd_opts = kzalloc(sizeof (*rbd_opts), GFP_KERNEL);
	if (!rbd_opts)
		goto out_mem;

	rbd_opts->read_only = RBD_READ_ONLY_DEFAULT;

	copts = ceph_parse_options(options, mon_addrs,
					mon_addrs + mon_addrs_size - 1,
					parse_rbd_opts_token, rbd_opts);
	if (IS_ERR(copts)) {
		ret = PTR_ERR(copts);
		goto out_err;
	}
	kfree(options);

	*ceph_opts = copts;
	*opts = rbd_opts;
	*rbd_spec = spec;

	return 0;
out_mem:
	ret = -ENOMEM;
out_err:
	kfree(rbd_opts);
	rbd_spec_put(spec);
	kfree(options);

	return ret;
}

/*
 * An rbd format 2 image has a unique identifier, distinct from the
 * name given to it by the user.  Internally, that identifier is
 * what's used to specify the names of objects related to the image.
 *
 * A special "rbd id" object is used to map an rbd image name to its
 * id.  If that object doesn't exist, then there is no v2 rbd image
 * with the supplied name.
 *
 * This function will record the given rbd_dev's image_id field if
 * it can be determined, and in that case will return 0.  If any
 * errors occur a negative errno will be returned and the rbd_dev's
 * image_id field will be unchanged (and should be NULL).
 */
static int rbd_dev_image_id(struct rbd_device *rbd_dev)
{
	int ret;
	size_t size;
	char *object_name;
	void *response;
	char *image_id;

	/*
	 * When probing a parent image, the image id is already
	 * known (and the image name likely is not).  There's no
	 * need to fetch the image id again in this case.  We
	 * do still need to set the image format though.
	 */
	if (rbd_dev->spec->image_id) {
		rbd_dev->image_format = *rbd_dev->spec->image_id ? 2 : 1;

		return 0;
	}

	/*
	 * First, see if the format 2 image id file exists, and if
	 * so, get the image's persistent id from it.
	 */
	size = sizeof (RBD_ID_PREFIX) + strlen(rbd_dev->spec->image_name);
	object_name = kmalloc(size, GFP_NOIO);
	if (!object_name)
		return -ENOMEM;
	sprintf(object_name, "%s%s", RBD_ID_PREFIX, rbd_dev->spec->image_name);
	dout("rbd id object name is %s\n", object_name);

	/* Response will be an encoded string, which includes a length */

	size = sizeof (__le32) + RBD_IMAGE_ID_LEN_MAX;
	response = kzalloc(size, GFP_NOIO);
	if (!response) {
		ret = -ENOMEM;
		goto out;
	}

	/* If it doesn't exist we'll assume it's a format 1 image */

	ret = rbd_obj_method_sync(rbd_dev, object_name,
				"rbd", "get_id", NULL, 0,
				response, RBD_IMAGE_ID_LEN_MAX);
	dout("%s: rbd_obj_method_sync returned %d\n", __func__, ret);
	if (ret == -ENOENT) {
		image_id = kstrdup("", GFP_KERNEL);
		ret = image_id ? 0 : -ENOMEM;
		if (!ret)
			rbd_dev->image_format = 1;
	} else if (ret > sizeof (__le32)) {
		void *p = response;

		image_id = ceph_extract_encoded_string(&p, p + ret,
						NULL, GFP_NOIO);
		ret = IS_ERR(image_id) ? PTR_ERR(image_id) : 0;
		if (!ret)
			rbd_dev->image_format = 2;
	} else {
		ret = -EINVAL;
	}

	if (!ret) {
		rbd_dev->spec->image_id = image_id;
		dout("image_id is %s\n", image_id);
	}
out:
	kfree(response);
	kfree(object_name);

	return ret;
}

/*
 * Undo whatever state changes are made by v1 or v2 header info
 * call.
 */
static void rbd_dev_unprobe(struct rbd_device *rbd_dev)
{
	struct rbd_image_header	*header;

	/* Drop parent reference unless it's already been done (or none) */

	if (rbd_dev->parent_overlap)
		rbd_dev_parent_put(rbd_dev);

	/* Free dynamic fields from the header, then zero it out */

	header = &rbd_dev->header;
	ceph_put_snap_context(header->snapc);
	kfree(header->snap_sizes);
	kfree(header->snap_names);
	kfree(header->object_prefix);
	memset(header, 0, sizeof (*header));
}

static int rbd_dev_v2_header_onetime(struct rbd_device *rbd_dev)
{
	int ret;

	ret = rbd_dev_v2_object_prefix(rbd_dev);
	if (ret)
		goto out_err;

	/*
	 * Get the and check features for the image.  Currently the
	 * features are assumed to never change.
	 */
	ret = rbd_dev_v2_features(rbd_dev);
	if (ret)
		goto out_err;

	/* If the image supports fancy striping, get its parameters */

	if (rbd_dev->header.features & RBD_FEATURE_STRIPINGV2) {
		ret = rbd_dev_v2_striping_info(rbd_dev);
		if (ret < 0)
			goto out_err;
	}
	/* No support for crypto and compression type format 2 images */

	return 0;
out_err:
	rbd_dev->header.features = 0;
	kfree(rbd_dev->header.object_prefix);
	rbd_dev->header.object_prefix = NULL;

	return ret;
}

static int rbd_dev_probe_parent(struct rbd_device *rbd_dev)
{
	struct rbd_device *parent = NULL;
	struct rbd_spec *parent_spec;
	struct rbd_client *rbdc;
	int ret;

	if (!rbd_dev->parent_spec)
		return 0;
	/*
	 * We need to pass a reference to the client and the parent
	 * spec when creating the parent rbd_dev.  Images related by
	 * parent/child relationships always share both.
	 */
	parent_spec = rbd_spec_get(rbd_dev->parent_spec);
	rbdc = __rbd_get_client(rbd_dev->rbd_client);

	ret = -ENOMEM;
	parent = rbd_dev_create(rbdc, parent_spec);
	if (!parent)
		goto out_err;

	ret = rbd_dev_image_probe(parent, false);
	if (ret < 0)
		goto out_err;
	rbd_dev->parent = parent;
	atomic_set(&rbd_dev->parent_ref, 1);

	return 0;
out_err:
	if (parent) {
		rbd_dev_unparent(rbd_dev);
		kfree(rbd_dev->header_name);
		rbd_dev_destroy(parent);
	} else {
		rbd_put_client(rbdc);
		rbd_spec_put(parent_spec);
	}

	return ret;
}

static int rbd_dev_device_setup(struct rbd_device *rbd_dev)
{
	int ret;

	/* generate unique id: find highest unique id, add one */
	rbd_dev_id_get(rbd_dev);

	/* Fill in the device name, now that we have its id. */
	BUILD_BUG_ON(DEV_NAME_LEN
			< sizeof (RBD_DRV_NAME) + MAX_INT_FORMAT_WIDTH);
	sprintf(rbd_dev->name, "%s%d", RBD_DRV_NAME, rbd_dev->dev_id);

	/* Get our block major device number. */

	ret = register_blkdev(0, rbd_dev->name);
	if (ret < 0)
		goto err_out_id;
	rbd_dev->major = ret;

	/* Set up the blkdev mapping. */

	ret = rbd_init_disk(rbd_dev);
	if (ret)
		goto err_out_blkdev;

	ret = rbd_dev_mapping_set(rbd_dev);
	if (ret)
		goto err_out_disk;
	set_capacity(rbd_dev->disk, rbd_dev->mapping.size / SECTOR_SIZE);

	ret = rbd_bus_add_dev(rbd_dev);
	if (ret)
		goto err_out_mapping;

	/* Everything's ready.  Announce the disk to the world. */

	set_bit(RBD_DEV_FLAG_EXISTS, &rbd_dev->flags);
	add_disk(rbd_dev->disk);

	pr_info("%s: added with size 0x%llx\n", rbd_dev->disk->disk_name,
		(unsigned long long) rbd_dev->mapping.size);

	return ret;

err_out_mapping:
	rbd_dev_mapping_clear(rbd_dev);
err_out_disk:
	rbd_free_disk(rbd_dev);
err_out_blkdev:
	unregister_blkdev(rbd_dev->major, rbd_dev->name);
err_out_id:
	rbd_dev_id_put(rbd_dev);
	rbd_dev_mapping_clear(rbd_dev);

	return ret;
}

static int rbd_dev_header_name(struct rbd_device *rbd_dev)
{
	struct rbd_spec *spec = rbd_dev->spec;
	size_t size;

	/* Record the header object name for this rbd image. */

	rbd_assert(rbd_image_format_valid(rbd_dev->image_format));

	if (rbd_dev->image_format == 1)
		size = strlen(spec->image_name) + sizeof (RBD_SUFFIX);
	else
		size = sizeof (RBD_HEADER_PREFIX) + strlen(spec->image_id);

	rbd_dev->header_name = kmalloc(size, GFP_KERNEL);
	if (!rbd_dev->header_name)
		return -ENOMEM;

	if (rbd_dev->image_format == 1)
		sprintf(rbd_dev->header_name, "%s%s",
			spec->image_name, RBD_SUFFIX);
	else
		sprintf(rbd_dev->header_name, "%s%s",
			RBD_HEADER_PREFIX, spec->image_id);
	return 0;
}

static void rbd_dev_image_release(struct rbd_device *rbd_dev)
{
	rbd_dev_unprobe(rbd_dev);
	kfree(rbd_dev->header_name);
	rbd_dev->header_name = NULL;
	rbd_dev->image_format = 0;
	kfree(rbd_dev->spec->image_id);
	rbd_dev->spec->image_id = NULL;

	rbd_dev_destroy(rbd_dev);
}

/*
 * Probe for the existence of the header object for the given rbd
 * device.  If this image is the one being mapped (i.e., not a
 * parent), initiate a watch on its header object before using that
 * object to get detailed information about the rbd image.
 */
static int rbd_dev_image_probe(struct rbd_device *rbd_dev, bool mapping)
{
	int ret;
	int tmp;

	/*
	 * Get the id from the image id object.  Unless there's an
	 * error, rbd_dev->spec->image_id will be filled in with
	 * a dynamically-allocated string, and rbd_dev->image_format
	 * will be set to either 1 or 2.
	 */
	ret = rbd_dev_image_id(rbd_dev);
	if (ret)
		return ret;
	rbd_assert(rbd_dev->spec->image_id);
	rbd_assert(rbd_image_format_valid(rbd_dev->image_format));

	ret = rbd_dev_header_name(rbd_dev);
	if (ret)
		goto err_out_format;

	if (mapping) {
		ret = rbd_dev_header_watch_sync(rbd_dev, true);
		if (ret)
			goto out_header_name;
	}

	if (rbd_dev->image_format == 1)
		ret = rbd_dev_v1_header_info(rbd_dev);
	else
		ret = rbd_dev_v2_header_info(rbd_dev);
	if (ret)
		goto err_out_watch;

	ret = rbd_dev_spec_update(rbd_dev);
	if (ret)
		goto err_out_probe;

	ret = rbd_dev_probe_parent(rbd_dev);
	if (ret)
		goto err_out_probe;

	dout("discovered format %u image, header name is %s\n",
		rbd_dev->image_format, rbd_dev->header_name);

	return 0;
err_out_probe:
	rbd_dev_unprobe(rbd_dev);
err_out_watch:
	if (mapping) {
		tmp = rbd_dev_header_watch_sync(rbd_dev, false);
		if (tmp)
			rbd_warn(rbd_dev, "unable to tear down "
					"watch request (%d)\n", tmp);
	}
out_header_name:
	kfree(rbd_dev->header_name);
	rbd_dev->header_name = NULL;
err_out_format:
	rbd_dev->image_format = 0;
	kfree(rbd_dev->spec->image_id);
	rbd_dev->spec->image_id = NULL;

	dout("probe failed, returning %d\n", ret);

	return ret;
}

static ssize_t rbd_add(struct bus_type *bus,
		       const char *buf,
		       size_t count)
{
	struct rbd_device *rbd_dev = NULL;
	struct ceph_options *ceph_opts = NULL;
	struct rbd_options *rbd_opts = NULL;
	struct rbd_spec *spec = NULL;
	struct rbd_client *rbdc;
	struct ceph_osd_client *osdc;
	bool read_only;
	int rc = -ENOMEM;

	if (!try_module_get(THIS_MODULE))
		return -ENODEV;

	/* parse add command */
	rc = rbd_add_parse_args(buf, &ceph_opts, &rbd_opts, &spec);
	if (rc < 0)
		goto err_out_module;
	read_only = rbd_opts->read_only;
	kfree(rbd_opts);
	rbd_opts = NULL;	/* done with this */

	rbdc = rbd_get_client(ceph_opts);
	if (IS_ERR(rbdc)) {
		rc = PTR_ERR(rbdc);
		goto err_out_args;
	}

	/* pick the pool */
	osdc = &rbdc->client->osdc;
	rc = ceph_pg_poolid_by_name(osdc->osdmap, spec->pool_name);
	if (rc < 0)
		goto err_out_client;
	spec->pool_id = (u64)rc;

	/* The ceph file layout needs to fit pool id in 32 bits */

	if (spec->pool_id > (u64)U32_MAX) {
		rbd_warn(NULL, "pool id too large (%llu > %u)\n",
				(unsigned long long)spec->pool_id, U32_MAX);
		rc = -EIO;
		goto err_out_client;
	}

	rbd_dev = rbd_dev_create(rbdc, spec);
	if (!rbd_dev)
		goto err_out_client;
	rbdc = NULL;		/* rbd_dev now owns this */
	spec = NULL;		/* rbd_dev now owns this */

	rc = rbd_dev_image_probe(rbd_dev, true);
	if (rc < 0)
		goto err_out_rbd_dev;

	/* If we are mapping a snapshot it must be marked read-only */

	if (rbd_dev->spec->snap_id != CEPH_NOSNAP)
		read_only = true;
	rbd_dev->mapping.read_only = read_only;

	rc = rbd_dev_device_setup(rbd_dev);
	if (rc) {
		rbd_dev_image_release(rbd_dev);
		goto err_out_module;
	}

	return count;

err_out_rbd_dev:
	rbd_dev_destroy(rbd_dev);
err_out_client:
	rbd_put_client(rbdc);
err_out_args:
	rbd_spec_put(spec);
err_out_module:
	module_put(THIS_MODULE);

	dout("Error adding device %s\n", buf);

	return (ssize_t)rc;
}

static struct rbd_device *__rbd_get_dev(unsigned long dev_id)
{
	struct list_head *tmp;
	struct rbd_device *rbd_dev;

	spin_lock(&rbd_dev_list_lock);
	list_for_each(tmp, &rbd_dev_list) {
		rbd_dev = list_entry(tmp, struct rbd_device, node);
		if (rbd_dev->dev_id == dev_id) {
			spin_unlock(&rbd_dev_list_lock);
			return rbd_dev;
		}
	}
	spin_unlock(&rbd_dev_list_lock);
	return NULL;
}

static void rbd_dev_device_release(struct device *dev)
{
	struct rbd_device *rbd_dev = dev_to_rbd_dev(dev);

	rbd_free_disk(rbd_dev);
	clear_bit(RBD_DEV_FLAG_EXISTS, &rbd_dev->flags);
	rbd_dev_mapping_clear(rbd_dev);
	unregister_blkdev(rbd_dev->major, rbd_dev->name);
	rbd_dev->major = 0;
	rbd_dev_id_put(rbd_dev);
	rbd_dev_mapping_clear(rbd_dev);
}

static void rbd_dev_remove_parent(struct rbd_device *rbd_dev)
{
	while (rbd_dev->parent) {
		struct rbd_device *first = rbd_dev;
		struct rbd_device *second = first->parent;
		struct rbd_device *third;

		/*
		 * Follow to the parent with no grandparent and
		 * remove it.
		 */
		while (second && (third = second->parent)) {
			first = second;
			second = third;
		}
		rbd_assert(second);
		rbd_dev_image_release(second);
		first->parent = NULL;
		first->parent_overlap = 0;

		rbd_assert(first->parent_spec);
		rbd_spec_put(first->parent_spec);
		first->parent_spec = NULL;
	}
}

static ssize_t rbd_remove(struct bus_type *bus,
			  const char *buf,
			  size_t count)
{
	struct rbd_device *rbd_dev = NULL;
	int target_id;
	unsigned long ul;
	int ret;

	ret = strict_strtoul(buf, 10, &ul);
	if (ret)
		return ret;

	/* convert to int; abort if we lost anything in the conversion */
	target_id = (int) ul;
	if (target_id != ul)
		return -EINVAL;

	mutex_lock_nested(&ctl_mutex, SINGLE_DEPTH_NESTING);

	rbd_dev = __rbd_get_dev(target_id);
	if (!rbd_dev) {
		ret = -ENOENT;
		goto done;
	}

	spin_lock_irq(&rbd_dev->lock);
	if (rbd_dev->open_count)
		ret = -EBUSY;
	else
		set_bit(RBD_DEV_FLAG_REMOVING, &rbd_dev->flags);
	spin_unlock_irq(&rbd_dev->lock);
	if (ret < 0)
		goto done;
	rbd_bus_del_dev(rbd_dev);
	ret = rbd_dev_header_watch_sync(rbd_dev, false);
	if (ret)
		rbd_warn(rbd_dev, "failed to cancel watch event (%d)\n", ret);
	rbd_dev_image_release(rbd_dev);
	module_put(THIS_MODULE);
	ret = count;
done:
	mutex_unlock(&ctl_mutex);

	return ret;
}

/*
 * create control files in sysfs
 * /sys/bus/rbd/...
 */
static int rbd_sysfs_init(void)
{
	int ret;

	ret = device_register(&rbd_root_dev);
	if (ret < 0)
		return ret;

	ret = bus_register(&rbd_bus_type);
	if (ret < 0)
		device_unregister(&rbd_root_dev);

	return ret;
}

static void rbd_sysfs_cleanup(void)
{
	bus_unregister(&rbd_bus_type);
	device_unregister(&rbd_root_dev);
}

static int rbd_slab_init(void)
{
	rbd_assert(!rbd_img_request_cache);
	rbd_img_request_cache = kmem_cache_create("rbd_img_request",
					sizeof (struct rbd_img_request),
					__alignof__(struct rbd_img_request),
					0, NULL);
	if (!rbd_img_request_cache)
		return -ENOMEM;

	rbd_assert(!rbd_obj_request_cache);
	rbd_obj_request_cache = kmem_cache_create("rbd_obj_request",
					sizeof (struct rbd_obj_request),
					__alignof__(struct rbd_obj_request),
					0, NULL);
	if (!rbd_obj_request_cache)
		goto out_err;

	rbd_assert(!rbd_segment_name_cache);
	rbd_segment_name_cache = kmem_cache_create("rbd_segment_name",
					MAX_OBJ_NAME_SIZE + 1, 1, 0, NULL);
	if (rbd_segment_name_cache)
		return 0;
out_err:
	if (rbd_obj_request_cache) {
		kmem_cache_destroy(rbd_obj_request_cache);
		rbd_obj_request_cache = NULL;
	}

	kmem_cache_destroy(rbd_img_request_cache);
	rbd_img_request_cache = NULL;

	return -ENOMEM;
}

static void rbd_slab_exit(void)
{
	rbd_assert(rbd_segment_name_cache);
	kmem_cache_destroy(rbd_segment_name_cache);
	rbd_segment_name_cache = NULL;

	rbd_assert(rbd_obj_request_cache);
	kmem_cache_destroy(rbd_obj_request_cache);
	rbd_obj_request_cache = NULL;

	rbd_assert(rbd_img_request_cache);
	kmem_cache_destroy(rbd_img_request_cache);
	rbd_img_request_cache = NULL;
}

static int __init rbd_init(void)
{
	int rc;

	if (!libceph_compatible(NULL)) {
		rbd_warn(NULL, "libceph incompatibility (quitting)");

		return -EINVAL;
	}
	rc = rbd_slab_init();
	if (rc)
		return rc;
	rc = rbd_sysfs_init();
	if (rc)
		rbd_slab_exit();
	else
		pr_info("loaded " RBD_DRV_NAME_LONG "\n");

	return rc;
}

static void __exit rbd_exit(void)
{
	rbd_sysfs_cleanup();
	rbd_slab_exit();
}

module_init(rbd_init);
module_exit(rbd_exit);

MODULE_AUTHOR("Sage Weil <sage@newdream.net>");
MODULE_AUTHOR("Yehuda Sadeh <yehuda@hq.newdream.net>");
MODULE_DESCRIPTION("rados block device");

/* following authorship retained from original osdblk.c */
MODULE_AUTHOR("Jeff Garzik <jeff@garzik.org>");

MODULE_LICENSE("GPL");<|MERGE_RESOLUTION|>--- conflicted
+++ resolved
@@ -4247,6 +4247,10 @@
 
 	down_write(&rbd_dev->header_rwsem);
 
+	ret = rbd_dev_v2_image_size(rbd_dev);
+	if (ret)
+		goto out;
+
 	if (first_time) {
 		ret = rbd_dev_v2_header_onetime(rbd_dev);
 		if (ret)
@@ -4280,46 +4284,6 @@
 					"is EXPERIMENTAL!");
 	}
 
-	ret = rbd_dev_v2_image_size(rbd_dev);
-	if (ret)
-		goto out;
-
-<<<<<<< HEAD
-=======
-	if (first_time) {
-		ret = rbd_dev_v2_header_onetime(rbd_dev);
-		if (ret)
-			goto out;
-	}
-
-	/*
-	 * If the image supports layering, get the parent info.  We
-	 * need to probe the first time regardless.  Thereafter we
-	 * only need to if there's a parent, to see if it has
-	 * disappeared due to the mapped image getting flattened.
-	 */
-	if (rbd_dev->header.features & RBD_FEATURE_LAYERING &&
-			(first_time || rbd_dev->parent_spec)) {
-		bool warn;
-
-		ret = rbd_dev_v2_parent_info(rbd_dev);
-		if (ret)
-			goto out;
-
-		/*
-		 * Print a warning if this is the initial probe and
-		 * the image has a parent.  Don't print it if the
-		 * image now being probed is itself a parent.  We
-		 * can tell at this point because we won't know its
-		 * pool name yet (just its pool id).
-		 */
-		warn = rbd_dev->parent_spec && rbd_dev->spec->pool_name;
-		if (first_time && warn)
-			rbd_warn(rbd_dev, "WARNING: kernel layering "
-					"is EXPERIMENTAL!");
-	}
-
->>>>>>> 8bb495e3
 	if (rbd_dev->spec->snap_id == CEPH_NOSNAP)
 		if (rbd_dev->mapping.size != rbd_dev->header.image_size)
 			rbd_dev->mapping.size = rbd_dev->header.image_size;
