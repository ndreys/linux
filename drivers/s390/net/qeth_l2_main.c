--- conflicted
+++ resolved
@@ -785,16 +785,6 @@
 		goto out_remove;
 	}
 
-<<<<<<< HEAD
-	if (qeth_is_diagass_supported(card, QETH_DIAGS_CMD_TRAP)) {
-		if (card->info.hwtrap &&
-		    qeth_hw_trap(card, QETH_DIAGS_TRAP_ARM))
-			card->info.hwtrap = 0;
-	} else
-		card->info.hwtrap = 0;
-
-=======
->>>>>>> 3366a1b8
 	mutex_lock(&card->sbp_lock);
 	qeth_bridgeport_query_support(card);
 	if (card->options.sbp.supported_funcs)
