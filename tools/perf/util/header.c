// SPDX-License-Identifier: GPL-2.0
#include <errno.h>
#include <inttypes.h>
#include "util.h"
#include "string2.h"
#include <sys/param.h>
#include <sys/types.h>
#include <byteswap.h>
#include <unistd.h>
#include <stdio.h>
#include <stdlib.h>
#include <linux/compiler.h>
#include <linux/list.h>
#include <linux/kernel.h>
#include <linux/bitops.h>
#include <linux/stringify.h>
#include <sys/stat.h>
#include <sys/utsname.h>
#include <linux/time64.h>
#include <dirent.h>
#include <bpf/libbpf.h>

#include "evlist.h"
#include "evsel.h"
#include "header.h"
#include "memswap.h"
#include "../perf.h"
#include "trace-event.h"
#include "session.h"
#include "symbol.h"
#include "debug.h"
#include "cpumap.h"
#include "pmu.h"
#include "vdso.h"
#include "strbuf.h"
#include "build-id.h"
#include "data.h"
#include <api/fs/fs.h>
#include "asm/bug.h"
#include "tool.h"
#include "time-utils.h"
#include "units.h"
#include "cputopo.h"
#include "bpf-event.h"

#include "sane_ctype.h"

/*
 * magic2 = "PERFILE2"
 * must be a numerical value to let the endianness
 * determine the memory layout. That way we are able
 * to detect endianness when reading the perf.data file
 * back.
 *
 * we check for legacy (PERFFILE) format.
 */
static const char *__perf_magic1 = "PERFFILE";
static const u64 __perf_magic2    = 0x32454c4946524550ULL;
static const u64 __perf_magic2_sw = 0x50455246494c4532ULL;

#define PERF_MAGIC	__perf_magic2

const char perf_version_string[] = PERF_VERSION;

struct perf_file_attr {
	struct perf_event_attr	attr;
	struct perf_file_section	ids;
};

struct feat_fd {
	struct perf_header	*ph;
	int			fd;
	void			*buf;	/* Either buf != NULL or fd >= 0 */
	ssize_t			offset;
	size_t			size;
	struct perf_evsel	*events;
};

void perf_header__set_feat(struct perf_header *header, int feat)
{
	set_bit(feat, header->adds_features);
}

void perf_header__clear_feat(struct perf_header *header, int feat)
{
	clear_bit(feat, header->adds_features);
}

bool perf_header__has_feat(const struct perf_header *header, int feat)
{
	return test_bit(feat, header->adds_features);
}

static int __do_write_fd(struct feat_fd *ff, const void *buf, size_t size)
{
	ssize_t ret = writen(ff->fd, buf, size);

	if (ret != (ssize_t)size)
		return ret < 0 ? (int)ret : -1;
	return 0;
}

static int __do_write_buf(struct feat_fd *ff,  const void *buf, size_t size)
{
	/* struct perf_event_header::size is u16 */
	const size_t max_size = 0xffff - sizeof(struct perf_event_header);
	size_t new_size = ff->size;
	void *addr;

	if (size + ff->offset > max_size)
		return -E2BIG;

	while (size > (new_size - ff->offset))
		new_size <<= 1;
	new_size = min(max_size, new_size);

	if (ff->size < new_size) {
		addr = realloc(ff->buf, new_size);
		if (!addr)
			return -ENOMEM;
		ff->buf = addr;
		ff->size = new_size;
	}

	memcpy(ff->buf + ff->offset, buf, size);
	ff->offset += size;

	return 0;
}

/* Return: 0 if succeded, -ERR if failed. */
int do_write(struct feat_fd *ff, const void *buf, size_t size)
{
	if (!ff->buf)
		return __do_write_fd(ff, buf, size);
	return __do_write_buf(ff, buf, size);
}

/* Return: 0 if succeded, -ERR if failed. */
static int do_write_bitmap(struct feat_fd *ff, unsigned long *set, u64 size)
{
	u64 *p = (u64 *) set;
	int i, ret;

	ret = do_write(ff, &size, sizeof(size));
	if (ret < 0)
		return ret;

	for (i = 0; (u64) i < BITS_TO_U64(size); i++) {
		ret = do_write(ff, p + i, sizeof(*p));
		if (ret < 0)
			return ret;
	}

	return 0;
}

/* Return: 0 if succeded, -ERR if failed. */
int write_padded(struct feat_fd *ff, const void *bf,
		 size_t count, size_t count_aligned)
{
	static const char zero_buf[NAME_ALIGN];
	int err = do_write(ff, bf, count);

	if (!err)
		err = do_write(ff, zero_buf, count_aligned - count);

	return err;
}

#define string_size(str)						\
	(PERF_ALIGN((strlen(str) + 1), NAME_ALIGN) + sizeof(u32))

/* Return: 0 if succeded, -ERR if failed. */
static int do_write_string(struct feat_fd *ff, const char *str)
{
	u32 len, olen;
	int ret;

	olen = strlen(str) + 1;
	len = PERF_ALIGN(olen, NAME_ALIGN);

	/* write len, incl. \0 */
	ret = do_write(ff, &len, sizeof(len));
	if (ret < 0)
		return ret;

	return write_padded(ff, str, olen, len);
}

static int __do_read_fd(struct feat_fd *ff, void *addr, ssize_t size)
{
	ssize_t ret = readn(ff->fd, addr, size);

	if (ret != size)
		return ret < 0 ? (int)ret : -1;
	return 0;
}

static int __do_read_buf(struct feat_fd *ff, void *addr, ssize_t size)
{
	if (size > (ssize_t)ff->size - ff->offset)
		return -1;

	memcpy(addr, ff->buf + ff->offset, size);
	ff->offset += size;

	return 0;

}

static int __do_read(struct feat_fd *ff, void *addr, ssize_t size)
{
	if (!ff->buf)
		return __do_read_fd(ff, addr, size);
	return __do_read_buf(ff, addr, size);
}

static int do_read_u32(struct feat_fd *ff, u32 *addr)
{
	int ret;

	ret = __do_read(ff, addr, sizeof(*addr));
	if (ret)
		return ret;

	if (ff->ph->needs_swap)
		*addr = bswap_32(*addr);
	return 0;
}

static int do_read_u64(struct feat_fd *ff, u64 *addr)
{
	int ret;

	ret = __do_read(ff, addr, sizeof(*addr));
	if (ret)
		return ret;

	if (ff->ph->needs_swap)
		*addr = bswap_64(*addr);
	return 0;
}

static char *do_read_string(struct feat_fd *ff)
{
	u32 len;
	char *buf;

	if (do_read_u32(ff, &len))
		return NULL;

	buf = malloc(len);
	if (!buf)
		return NULL;

	if (!__do_read(ff, buf, len)) {
		/*
		 * strings are padded by zeroes
		 * thus the actual strlen of buf
		 * may be less than len
		 */
		return buf;
	}

	free(buf);
	return NULL;
}

/* Return: 0 if succeded, -ERR if failed. */
static int do_read_bitmap(struct feat_fd *ff, unsigned long **pset, u64 *psize)
{
	unsigned long *set;
	u64 size, *p;
	int i, ret;

	ret = do_read_u64(ff, &size);
	if (ret)
		return ret;

	set = bitmap_alloc(size);
	if (!set)
		return -ENOMEM;

	p = (u64 *) set;

	for (i = 0; (u64) i < BITS_TO_U64(size); i++) {
		ret = do_read_u64(ff, p + i);
		if (ret < 0) {
			free(set);
			return ret;
		}
	}

	*pset  = set;
	*psize = size;
	return 0;
}

static int write_tracing_data(struct feat_fd *ff,
			      struct perf_evlist *evlist)
{
	if (WARN(ff->buf, "Error: calling %s in pipe-mode.\n", __func__))
		return -1;

	return read_tracing_data(ff->fd, &evlist->entries);
}

static int write_build_id(struct feat_fd *ff,
			  struct perf_evlist *evlist __maybe_unused)
{
	struct perf_session *session;
	int err;

	session = container_of(ff->ph, struct perf_session, header);

	if (!perf_session__read_build_ids(session, true))
		return -1;

	if (WARN(ff->buf, "Error: calling %s in pipe-mode.\n", __func__))
		return -1;

	err = perf_session__write_buildid_table(session, ff);
	if (err < 0) {
		pr_debug("failed to write buildid table\n");
		return err;
	}
	perf_session__cache_build_ids(session);

	return 0;
}

static int write_hostname(struct feat_fd *ff,
			  struct perf_evlist *evlist __maybe_unused)
{
	struct utsname uts;
	int ret;

	ret = uname(&uts);
	if (ret < 0)
		return -1;

	return do_write_string(ff, uts.nodename);
}

static int write_osrelease(struct feat_fd *ff,
			   struct perf_evlist *evlist __maybe_unused)
{
	struct utsname uts;
	int ret;

	ret = uname(&uts);
	if (ret < 0)
		return -1;

	return do_write_string(ff, uts.release);
}

static int write_arch(struct feat_fd *ff,
		      struct perf_evlist *evlist __maybe_unused)
{
	struct utsname uts;
	int ret;

	ret = uname(&uts);
	if (ret < 0)
		return -1;

	return do_write_string(ff, uts.machine);
}

static int write_version(struct feat_fd *ff,
			 struct perf_evlist *evlist __maybe_unused)
{
	return do_write_string(ff, perf_version_string);
}

static int __write_cpudesc(struct feat_fd *ff, const char *cpuinfo_proc)
{
	FILE *file;
	char *buf = NULL;
	char *s, *p;
	const char *search = cpuinfo_proc;
	size_t len = 0;
	int ret = -1;

	if (!search)
		return -1;

	file = fopen("/proc/cpuinfo", "r");
	if (!file)
		return -1;

	while (getline(&buf, &len, file) > 0) {
		ret = strncmp(buf, search, strlen(search));
		if (!ret)
			break;
	}

	if (ret) {
		ret = -1;
		goto done;
	}

	s = buf;

	p = strchr(buf, ':');
	if (p && *(p+1) == ' ' && *(p+2))
		s = p + 2;
	p = strchr(s, '\n');
	if (p)
		*p = '\0';

	/* squash extra space characters (branding string) */
	p = s;
	while (*p) {
		if (isspace(*p)) {
			char *r = p + 1;
			char *q = r;
			*p = ' ';
			while (*q && isspace(*q))
				q++;
			if (q != (p+1))
				while ((*r++ = *q++));
		}
		p++;
	}
	ret = do_write_string(ff, s);
done:
	free(buf);
	fclose(file);
	return ret;
}

static int write_cpudesc(struct feat_fd *ff,
		       struct perf_evlist *evlist __maybe_unused)
{
	const char *cpuinfo_procs[] = CPUINFO_PROC;
	unsigned int i;

	for (i = 0; i < ARRAY_SIZE(cpuinfo_procs); i++) {
		int ret;
		ret = __write_cpudesc(ff, cpuinfo_procs[i]);
		if (ret >= 0)
			return ret;
	}
	return -1;
}


static int write_nrcpus(struct feat_fd *ff,
			struct perf_evlist *evlist __maybe_unused)
{
	long nr;
	u32 nrc, nra;
	int ret;

	nrc = cpu__max_present_cpu();

	nr = sysconf(_SC_NPROCESSORS_ONLN);
	if (nr < 0)
		return -1;

	nra = (u32)(nr & UINT_MAX);

	ret = do_write(ff, &nrc, sizeof(nrc));
	if (ret < 0)
		return ret;

	return do_write(ff, &nra, sizeof(nra));
}

static int write_event_desc(struct feat_fd *ff,
			    struct perf_evlist *evlist)
{
	struct perf_evsel *evsel;
	u32 nre, nri, sz;
	int ret;

	nre = evlist->nr_entries;

	/*
	 * write number of events
	 */
	ret = do_write(ff, &nre, sizeof(nre));
	if (ret < 0)
		return ret;

	/*
	 * size of perf_event_attr struct
	 */
	sz = (u32)sizeof(evsel->attr);
	ret = do_write(ff, &sz, sizeof(sz));
	if (ret < 0)
		return ret;

	evlist__for_each_entry(evlist, evsel) {
		ret = do_write(ff, &evsel->attr, sz);
		if (ret < 0)
			return ret;
		/*
		 * write number of unique id per event
		 * there is one id per instance of an event
		 *
		 * copy into an nri to be independent of the
		 * type of ids,
		 */
		nri = evsel->ids;
		ret = do_write(ff, &nri, sizeof(nri));
		if (ret < 0)
			return ret;

		/*
		 * write event string as passed on cmdline
		 */
		ret = do_write_string(ff, perf_evsel__name(evsel));
		if (ret < 0)
			return ret;
		/*
		 * write unique ids for this event
		 */
		ret = do_write(ff, evsel->id, evsel->ids * sizeof(u64));
		if (ret < 0)
			return ret;
	}
	return 0;
}

static int write_cmdline(struct feat_fd *ff,
			 struct perf_evlist *evlist __maybe_unused)
{
	char pbuf[MAXPATHLEN], *buf;
	int i, ret, n;

	/* actual path to perf binary */
	buf = perf_exe(pbuf, MAXPATHLEN);

	/* account for binary path */
	n = perf_env.nr_cmdline + 1;

	ret = do_write(ff, &n, sizeof(n));
	if (ret < 0)
		return ret;

	ret = do_write_string(ff, buf);
	if (ret < 0)
		return ret;

	for (i = 0 ; i < perf_env.nr_cmdline; i++) {
		ret = do_write_string(ff, perf_env.cmdline_argv[i]);
		if (ret < 0)
			return ret;
	}
	return 0;
}


static int write_cpu_topology(struct feat_fd *ff,
			      struct perf_evlist *evlist __maybe_unused)
{
	struct cpu_topology *tp;
	u32 i;
	int ret, j;

	tp = cpu_topology__new();
	if (!tp)
		return -1;

	ret = do_write(ff, &tp->core_sib, sizeof(tp->core_sib));
	if (ret < 0)
		goto done;

	for (i = 0; i < tp->core_sib; i++) {
		ret = do_write_string(ff, tp->core_siblings[i]);
		if (ret < 0)
			goto done;
	}
	ret = do_write(ff, &tp->thread_sib, sizeof(tp->thread_sib));
	if (ret < 0)
		goto done;

	for (i = 0; i < tp->thread_sib; i++) {
		ret = do_write_string(ff, tp->thread_siblings[i]);
		if (ret < 0)
			break;
	}

	ret = perf_env__read_cpu_topology_map(&perf_env);
	if (ret < 0)
		goto done;

	for (j = 0; j < perf_env.nr_cpus_avail; j++) {
		ret = do_write(ff, &perf_env.cpu[j].core_id,
			       sizeof(perf_env.cpu[j].core_id));
		if (ret < 0)
			return ret;
		ret = do_write(ff, &perf_env.cpu[j].socket_id,
			       sizeof(perf_env.cpu[j].socket_id));
		if (ret < 0)
			return ret;
	}
done:
	cpu_topology__delete(tp);
	return ret;
}



static int write_total_mem(struct feat_fd *ff,
			   struct perf_evlist *evlist __maybe_unused)
{
	char *buf = NULL;
	FILE *fp;
	size_t len = 0;
	int ret = -1, n;
	uint64_t mem;

	fp = fopen("/proc/meminfo", "r");
	if (!fp)
		return -1;

	while (getline(&buf, &len, fp) > 0) {
		ret = strncmp(buf, "MemTotal:", 9);
		if (!ret)
			break;
	}
	if (!ret) {
		n = sscanf(buf, "%*s %"PRIu64, &mem);
		if (n == 1)
			ret = do_write(ff, &mem, sizeof(mem));
	} else
		ret = -1;
	free(buf);
	fclose(fp);
	return ret;
}

static int write_numa_topology(struct feat_fd *ff,
			       struct perf_evlist *evlist __maybe_unused)
{
	struct numa_topology *tp;
	int ret = -1;
	u32 i;

	tp = numa_topology__new();
	if (!tp)
		return -ENOMEM;

	ret = do_write(ff, &tp->nr, sizeof(u32));
	if (ret < 0)
		goto err;

	for (i = 0; i < tp->nr; i++) {
		struct numa_topology_node *n = &tp->nodes[i];

		ret = do_write(ff, &n->node, sizeof(u32));
		if (ret < 0)
			goto err;

		ret = do_write(ff, &n->mem_total, sizeof(u64));
		if (ret)
			goto err;

		ret = do_write(ff, &n->mem_free, sizeof(u64));
		if (ret)
			goto err;

		ret = do_write_string(ff, n->cpus);
		if (ret < 0)
			goto err;
	}

	ret = 0;

err:
	numa_topology__delete(tp);
	return ret;
}

/*
 * File format:
 *
 * struct pmu_mappings {
 *	u32	pmu_num;
 *	struct pmu_map {
 *		u32	type;
 *		char	name[];
 *	}[pmu_num];
 * };
 */

static int write_pmu_mappings(struct feat_fd *ff,
			      struct perf_evlist *evlist __maybe_unused)
{
	struct perf_pmu *pmu = NULL;
	u32 pmu_num = 0;
	int ret;

	/*
	 * Do a first pass to count number of pmu to avoid lseek so this
	 * works in pipe mode as well.
	 */
	while ((pmu = perf_pmu__scan(pmu))) {
		if (!pmu->name)
			continue;
		pmu_num++;
	}

	ret = do_write(ff, &pmu_num, sizeof(pmu_num));
	if (ret < 0)
		return ret;

	while ((pmu = perf_pmu__scan(pmu))) {
		if (!pmu->name)
			continue;

		ret = do_write(ff, &pmu->type, sizeof(pmu->type));
		if (ret < 0)
			return ret;

		ret = do_write_string(ff, pmu->name);
		if (ret < 0)
			return ret;
	}

	return 0;
}

/*
 * File format:
 *
 * struct group_descs {
 *	u32	nr_groups;
 *	struct group_desc {
 *		char	name[];
 *		u32	leader_idx;
 *		u32	nr_members;
 *	}[nr_groups];
 * };
 */
static int write_group_desc(struct feat_fd *ff,
			    struct perf_evlist *evlist)
{
	u32 nr_groups = evlist->nr_groups;
	struct perf_evsel *evsel;
	int ret;

	ret = do_write(ff, &nr_groups, sizeof(nr_groups));
	if (ret < 0)
		return ret;

	evlist__for_each_entry(evlist, evsel) {
		if (perf_evsel__is_group_leader(evsel) &&
		    evsel->nr_members > 1) {
			const char *name = evsel->group_name ?: "{anon_group}";
			u32 leader_idx = evsel->idx;
			u32 nr_members = evsel->nr_members;

			ret = do_write_string(ff, name);
			if (ret < 0)
				return ret;

			ret = do_write(ff, &leader_idx, sizeof(leader_idx));
			if (ret < 0)
				return ret;

			ret = do_write(ff, &nr_members, sizeof(nr_members));
			if (ret < 0)
				return ret;
		}
	}
	return 0;
}

/*
 * Return the CPU id as a raw string.
 *
 * Each architecture should provide a more precise id string that
 * can be use to match the architecture's "mapfile".
 */
char * __weak get_cpuid_str(struct perf_pmu *pmu __maybe_unused)
{
	return NULL;
}

/* Return zero when the cpuid from the mapfile.csv matches the
 * cpuid string generated on this platform.
 * Otherwise return non-zero.
 */
int __weak strcmp_cpuid_str(const char *mapcpuid, const char *cpuid)
{
	regex_t re;
	regmatch_t pmatch[1];
	int match;

	if (regcomp(&re, mapcpuid, REG_EXTENDED) != 0) {
		/* Warn unable to generate match particular string. */
		pr_info("Invalid regular expression %s\n", mapcpuid);
		return 1;
	}

	match = !regexec(&re, cpuid, 1, pmatch, 0);
	regfree(&re);
	if (match) {
		size_t match_len = (pmatch[0].rm_eo - pmatch[0].rm_so);

		/* Verify the entire string matched. */
		if (match_len == strlen(cpuid))
			return 0;
	}
	return 1;
}

/*
 * default get_cpuid(): nothing gets recorded
 * actual implementation must be in arch/$(SRCARCH)/util/header.c
 */
int __weak get_cpuid(char *buffer __maybe_unused, size_t sz __maybe_unused)
{
	return -1;
}

static int write_cpuid(struct feat_fd *ff,
		       struct perf_evlist *evlist __maybe_unused)
{
	char buffer[64];
	int ret;

	ret = get_cpuid(buffer, sizeof(buffer));
	if (ret)
		return -1;

	return do_write_string(ff, buffer);
}

static int write_branch_stack(struct feat_fd *ff __maybe_unused,
			      struct perf_evlist *evlist __maybe_unused)
{
	return 0;
}

static int write_auxtrace(struct feat_fd *ff,
			  struct perf_evlist *evlist __maybe_unused)
{
	struct perf_session *session;
	int err;

	if (WARN(ff->buf, "Error: calling %s in pipe-mode.\n", __func__))
		return -1;

	session = container_of(ff->ph, struct perf_session, header);

	err = auxtrace_index__write(ff->fd, &session->auxtrace_index);
	if (err < 0)
		pr_err("Failed to write auxtrace index\n");
	return err;
}

static int write_clockid(struct feat_fd *ff,
			 struct perf_evlist *evlist __maybe_unused)
{
	return do_write(ff, &ff->ph->env.clockid_res_ns,
			sizeof(ff->ph->env.clockid_res_ns));
}

static int write_dir_format(struct feat_fd *ff,
			    struct perf_evlist *evlist __maybe_unused)
{
	struct perf_session *session;
	struct perf_data *data;

	session = container_of(ff->ph, struct perf_session, header);
	data = session->data;

	if (WARN_ON(!perf_data__is_dir(data)))
		return -1;

	return do_write(ff, &data->dir.version, sizeof(data->dir.version));
}

#ifdef HAVE_LIBBPF_SUPPORT
static int write_bpf_prog_info(struct feat_fd *ff,
			       struct perf_evlist *evlist __maybe_unused)
{
	struct perf_env *env = &ff->ph->env;
	struct rb_root *root;
	struct rb_node *next;
	int ret;

	down_read(&env->bpf_progs.lock);

	ret = do_write(ff, &env->bpf_progs.infos_cnt,
		       sizeof(env->bpf_progs.infos_cnt));
	if (ret < 0)
		goto out;

	root = &env->bpf_progs.infos;
	next = rb_first(root);
	while (next) {
		struct bpf_prog_info_node *node;
		size_t len;

		node = rb_entry(next, struct bpf_prog_info_node, rb_node);
		next = rb_next(&node->rb_node);
		len = sizeof(struct bpf_prog_info_linear) +
			node->info_linear->data_len;

		/* before writing to file, translate address to offset */
		bpf_program__bpil_addr_to_offs(node->info_linear);
		ret = do_write(ff, node->info_linear, len);
		/*
		 * translate back to address even when do_write() fails,
		 * so that this function never changes the data.
		 */
		bpf_program__bpil_offs_to_addr(node->info_linear);
		if (ret < 0)
			goto out;
	}
out:
	up_read(&env->bpf_progs.lock);
	return ret;
}
#else // HAVE_LIBBPF_SUPPORT
static int write_bpf_prog_info(struct feat_fd *ff __maybe_unused,
			       struct perf_evlist *evlist __maybe_unused)
{
	return 0;
}
#endif // HAVE_LIBBPF_SUPPORT

static int write_bpf_btf(struct feat_fd *ff,
			 struct perf_evlist *evlist __maybe_unused)
{
	struct perf_env *env = &ff->ph->env;
	struct rb_root *root;
	struct rb_node *next;
	int ret;

	down_read(&env->bpf_progs.lock);

	ret = do_write(ff, &env->bpf_progs.btfs_cnt,
		       sizeof(env->bpf_progs.btfs_cnt));

	if (ret < 0)
		goto out;

	root = &env->bpf_progs.btfs;
	next = rb_first(root);
	while (next) {
		struct btf_node *node;

		node = rb_entry(next, struct btf_node, rb_node);
		next = rb_next(&node->rb_node);
		ret = do_write(ff, &node->id,
			       sizeof(u32) * 2 + node->data_size);
		if (ret < 0)
			goto out;
	}
out:
	up_read(&env->bpf_progs.lock);
	return ret;
}

static int cpu_cache_level__sort(const void *a, const void *b)
{
	struct cpu_cache_level *cache_a = (struct cpu_cache_level *)a;
	struct cpu_cache_level *cache_b = (struct cpu_cache_level *)b;

	return cache_a->level - cache_b->level;
}

static bool cpu_cache_level__cmp(struct cpu_cache_level *a, struct cpu_cache_level *b)
{
	if (a->level != b->level)
		return false;

	if (a->line_size != b->line_size)
		return false;

	if (a->sets != b->sets)
		return false;

	if (a->ways != b->ways)
		return false;

	if (strcmp(a->type, b->type))
		return false;

	if (strcmp(a->size, b->size))
		return false;

	if (strcmp(a->map, b->map))
		return false;

	return true;
}

static int cpu_cache_level__read(struct cpu_cache_level *cache, u32 cpu, u16 level)
{
	char path[PATH_MAX], file[PATH_MAX];
	struct stat st;
	size_t len;

	scnprintf(path, PATH_MAX, "devices/system/cpu/cpu%d/cache/index%d/", cpu, level);
	scnprintf(file, PATH_MAX, "%s/%s", sysfs__mountpoint(), path);

	if (stat(file, &st))
		return 1;

	scnprintf(file, PATH_MAX, "%s/level", path);
	if (sysfs__read_int(file, (int *) &cache->level))
		return -1;

	scnprintf(file, PATH_MAX, "%s/coherency_line_size", path);
	if (sysfs__read_int(file, (int *) &cache->line_size))
		return -1;

	scnprintf(file, PATH_MAX, "%s/number_of_sets", path);
	if (sysfs__read_int(file, (int *) &cache->sets))
		return -1;

	scnprintf(file, PATH_MAX, "%s/ways_of_associativity", path);
	if (sysfs__read_int(file, (int *) &cache->ways))
		return -1;

	scnprintf(file, PATH_MAX, "%s/type", path);
	if (sysfs__read_str(file, &cache->type, &len))
		return -1;

	cache->type[len] = 0;
	cache->type = rtrim(cache->type);

	scnprintf(file, PATH_MAX, "%s/size", path);
	if (sysfs__read_str(file, &cache->size, &len)) {
		free(cache->type);
		return -1;
	}

	cache->size[len] = 0;
	cache->size = rtrim(cache->size);

	scnprintf(file, PATH_MAX, "%s/shared_cpu_list", path);
	if (sysfs__read_str(file, &cache->map, &len)) {
		free(cache->map);
		free(cache->type);
		return -1;
	}

	cache->map[len] = 0;
	cache->map = rtrim(cache->map);
	return 0;
}

static void cpu_cache_level__fprintf(FILE *out, struct cpu_cache_level *c)
{
	fprintf(out, "L%d %-15s %8s [%s]\n", c->level, c->type, c->size, c->map);
}

static int build_caches(struct cpu_cache_level caches[], u32 size, u32 *cntp)
{
	u32 i, cnt = 0;
	long ncpus;
	u32 nr, cpu;
	u16 level;

	ncpus = sysconf(_SC_NPROCESSORS_CONF);
	if (ncpus < 0)
		return -1;

	nr = (u32)(ncpus & UINT_MAX);

	for (cpu = 0; cpu < nr; cpu++) {
		for (level = 0; level < 10; level++) {
			struct cpu_cache_level c;
			int err;

			err = cpu_cache_level__read(&c, cpu, level);
			if (err < 0)
				return err;

			if (err == 1)
				break;

			for (i = 0; i < cnt; i++) {
				if (cpu_cache_level__cmp(&c, &caches[i]))
					break;
			}

			if (i == cnt)
				caches[cnt++] = c;
			else
				cpu_cache_level__free(&c);

			if (WARN_ONCE(cnt == size, "way too many cpu caches.."))
				goto out;
		}
	}
 out:
	*cntp = cnt;
	return 0;
}

#define MAX_CACHES 2000

static int write_cache(struct feat_fd *ff,
		       struct perf_evlist *evlist __maybe_unused)
{
	struct cpu_cache_level caches[MAX_CACHES];
	u32 cnt = 0, i, version = 1;
	int ret;

	ret = build_caches(caches, MAX_CACHES, &cnt);
	if (ret)
		goto out;

	qsort(&caches, cnt, sizeof(struct cpu_cache_level), cpu_cache_level__sort);

	ret = do_write(ff, &version, sizeof(u32));
	if (ret < 0)
		goto out;

	ret = do_write(ff, &cnt, sizeof(u32));
	if (ret < 0)
		goto out;

	for (i = 0; i < cnt; i++) {
		struct cpu_cache_level *c = &caches[i];

		#define _W(v)					\
			ret = do_write(ff, &c->v, sizeof(u32));	\
			if (ret < 0)				\
				goto out;

		_W(level)
		_W(line_size)
		_W(sets)
		_W(ways)
		#undef _W

		#define _W(v)						\
			ret = do_write_string(ff, (const char *) c->v);	\
			if (ret < 0)					\
				goto out;

		_W(type)
		_W(size)
		_W(map)
		#undef _W
	}

out:
	for (i = 0; i < cnt; i++)
		cpu_cache_level__free(&caches[i]);
	return ret;
}

static int write_stat(struct feat_fd *ff __maybe_unused,
		      struct perf_evlist *evlist __maybe_unused)
{
	return 0;
}

static int write_sample_time(struct feat_fd *ff,
			     struct perf_evlist *evlist)
{
	int ret;

	ret = do_write(ff, &evlist->first_sample_time,
		       sizeof(evlist->first_sample_time));
	if (ret < 0)
		return ret;

	return do_write(ff, &evlist->last_sample_time,
			sizeof(evlist->last_sample_time));
}


static int memory_node__read(struct memory_node *n, unsigned long idx)
{
	unsigned int phys, size = 0;
	char path[PATH_MAX];
	struct dirent *ent;
	DIR *dir;

#define for_each_memory(mem, dir)					\
	while ((ent = readdir(dir)))					\
		if (strcmp(ent->d_name, ".") &&				\
		    strcmp(ent->d_name, "..") &&			\
		    sscanf(ent->d_name, "memory%u", &mem) == 1)

	scnprintf(path, PATH_MAX,
		  "%s/devices/system/node/node%lu",
		  sysfs__mountpoint(), idx);

	dir = opendir(path);
	if (!dir) {
		pr_warning("failed: cant' open memory sysfs data\n");
		return -1;
	}

	for_each_memory(phys, dir) {
		size = max(phys, size);
	}

	size++;

	n->set = bitmap_alloc(size);
	if (!n->set) {
		closedir(dir);
		return -ENOMEM;
	}

	n->node = idx;
	n->size = size;

	rewinddir(dir);

	for_each_memory(phys, dir) {
		set_bit(phys, n->set);
	}

	closedir(dir);
	return 0;
}

static int memory_node__sort(const void *a, const void *b)
{
	const struct memory_node *na = a;
	const struct memory_node *nb = b;

	return na->node - nb->node;
}

static int build_mem_topology(struct memory_node *nodes, u64 size, u64 *cntp)
{
	char path[PATH_MAX];
	struct dirent *ent;
	DIR *dir;
	u64 cnt = 0;
	int ret = 0;

	scnprintf(path, PATH_MAX, "%s/devices/system/node/",
		  sysfs__mountpoint());

	dir = opendir(path);
	if (!dir) {
		pr_debug2("%s: could't read %s, does this arch have topology information?\n",
			  __func__, path);
		return -1;
	}

	while (!ret && (ent = readdir(dir))) {
		unsigned int idx;
		int r;

		if (!strcmp(ent->d_name, ".") ||
		    !strcmp(ent->d_name, ".."))
			continue;

		r = sscanf(ent->d_name, "node%u", &idx);
		if (r != 1)
			continue;

		if (WARN_ONCE(cnt >= size,
			      "failed to write MEM_TOPOLOGY, way too many nodes\n"))
			return -1;

		ret = memory_node__read(&nodes[cnt++], idx);
	}

	*cntp = cnt;
	closedir(dir);

	if (!ret)
		qsort(nodes, cnt, sizeof(nodes[0]), memory_node__sort);

	return ret;
}

#define MAX_MEMORY_NODES 2000

/*
 * The MEM_TOPOLOGY holds physical memory map for every
 * node in system. The format of data is as follows:
 *
 *  0 - version          | for future changes
 *  8 - block_size_bytes | /sys/devices/system/memory/block_size_bytes
 * 16 - count            | number of nodes
 *
 * For each node we store map of physical indexes for
 * each node:
 *
 * 32 - node id          | node index
 * 40 - size             | size of bitmap
 * 48 - bitmap           | bitmap of memory indexes that belongs to node
 */
static int write_mem_topology(struct feat_fd *ff __maybe_unused,
			      struct perf_evlist *evlist __maybe_unused)
{
	static struct memory_node nodes[MAX_MEMORY_NODES];
	u64 bsize, version = 1, i, nr;
	int ret;

	ret = sysfs__read_xll("devices/system/memory/block_size_bytes",
			      (unsigned long long *) &bsize);
	if (ret)
		return ret;

	ret = build_mem_topology(&nodes[0], MAX_MEMORY_NODES, &nr);
	if (ret)
		return ret;

	ret = do_write(ff, &version, sizeof(version));
	if (ret < 0)
		goto out;

	ret = do_write(ff, &bsize, sizeof(bsize));
	if (ret < 0)
		goto out;

	ret = do_write(ff, &nr, sizeof(nr));
	if (ret < 0)
		goto out;

	for (i = 0; i < nr; i++) {
		struct memory_node *n = &nodes[i];

		#define _W(v)						\
			ret = do_write(ff, &n->v, sizeof(n->v));	\
			if (ret < 0)					\
				goto out;

		_W(node)
		_W(size)

		#undef _W

		ret = do_write_bitmap(ff, n->set, n->size);
		if (ret < 0)
			goto out;
	}

out:
	return ret;
}

static void print_hostname(struct feat_fd *ff, FILE *fp)
{
	fprintf(fp, "# hostname : %s\n", ff->ph->env.hostname);
}

static void print_osrelease(struct feat_fd *ff, FILE *fp)
{
	fprintf(fp, "# os release : %s\n", ff->ph->env.os_release);
}

static void print_arch(struct feat_fd *ff, FILE *fp)
{
	fprintf(fp, "# arch : %s\n", ff->ph->env.arch);
}

static void print_cpudesc(struct feat_fd *ff, FILE *fp)
{
	fprintf(fp, "# cpudesc : %s\n", ff->ph->env.cpu_desc);
}

static void print_nrcpus(struct feat_fd *ff, FILE *fp)
{
	fprintf(fp, "# nrcpus online : %u\n", ff->ph->env.nr_cpus_online);
	fprintf(fp, "# nrcpus avail : %u\n", ff->ph->env.nr_cpus_avail);
}

static void print_version(struct feat_fd *ff, FILE *fp)
{
	fprintf(fp, "# perf version : %s\n", ff->ph->env.version);
}

static void print_cmdline(struct feat_fd *ff, FILE *fp)
{
	int nr, i;

	nr = ff->ph->env.nr_cmdline;

	fprintf(fp, "# cmdline : ");

	for (i = 0; i < nr; i++) {
		char *argv_i = strdup(ff->ph->env.cmdline_argv[i]);
		if (!argv_i) {
			fprintf(fp, "%s ", ff->ph->env.cmdline_argv[i]);
		} else {
			char *mem = argv_i;
			do {
				char *quote = strchr(argv_i, '\'');
				if (!quote)
					break;
				*quote++ = '\0';
				fprintf(fp, "%s\\\'", argv_i);
				argv_i = quote;
			} while (1);
			fprintf(fp, "%s ", argv_i);
			free(mem);
		}
	}
	fputc('\n', fp);
}

static void print_cpu_topology(struct feat_fd *ff, FILE *fp)
{
	struct perf_header *ph = ff->ph;
	int cpu_nr = ph->env.nr_cpus_avail;
	int nr, i;
	char *str;

	nr = ph->env.nr_sibling_cores;
	str = ph->env.sibling_cores;

	for (i = 0; i < nr; i++) {
		fprintf(fp, "# sibling cores   : %s\n", str);
		str += strlen(str) + 1;
	}

	nr = ph->env.nr_sibling_threads;
	str = ph->env.sibling_threads;

	for (i = 0; i < nr; i++) {
		fprintf(fp, "# sibling threads : %s\n", str);
		str += strlen(str) + 1;
	}

	if (ph->env.cpu != NULL) {
		for (i = 0; i < cpu_nr; i++)
			fprintf(fp, "# CPU %d: Core ID %d, Socket ID %d\n", i,
				ph->env.cpu[i].core_id, ph->env.cpu[i].socket_id);
	} else
		fprintf(fp, "# Core ID and Socket ID information is not available\n");
}

static void print_clockid(struct feat_fd *ff, FILE *fp)
{
	fprintf(fp, "# clockid frequency: %"PRIu64" MHz\n",
		ff->ph->env.clockid_res_ns * 1000);
}

static void print_dir_format(struct feat_fd *ff, FILE *fp)
{
	struct perf_session *session;
	struct perf_data *data;

	session = container_of(ff->ph, struct perf_session, header);
	data = session->data;

	fprintf(fp, "# directory data version : %"PRIu64"\n", data->dir.version);
}

static void print_bpf_prog_info(struct feat_fd *ff, FILE *fp)
{
	struct perf_env *env = &ff->ph->env;
	struct rb_root *root;
	struct rb_node *next;

	down_read(&env->bpf_progs.lock);

	root = &env->bpf_progs.infos;
	next = rb_first(root);

	while (next) {
		struct bpf_prog_info_node *node;

		node = rb_entry(next, struct bpf_prog_info_node, rb_node);
		next = rb_next(&node->rb_node);

		bpf_event__print_bpf_prog_info(&node->info_linear->info,
					       env, fp);
	}

	up_read(&env->bpf_progs.lock);
}

static void print_bpf_btf(struct feat_fd *ff, FILE *fp)
{
	struct perf_env *env = &ff->ph->env;
	struct rb_root *root;
	struct rb_node *next;

	down_read(&env->bpf_progs.lock);

	root = &env->bpf_progs.btfs;
	next = rb_first(root);

	while (next) {
		struct btf_node *node;

		node = rb_entry(next, struct btf_node, rb_node);
		next = rb_next(&node->rb_node);
		fprintf(fp, "# btf info of id %u\n", node->id);
	}

	up_read(&env->bpf_progs.lock);
}

static void free_event_desc(struct perf_evsel *events)
{
	struct perf_evsel *evsel;

	if (!events)
		return;

	for (evsel = events; evsel->attr.size; evsel++) {
		zfree(&evsel->name);
		zfree(&evsel->id);
	}

	free(events);
}

static struct perf_evsel *read_event_desc(struct feat_fd *ff)
{
	struct perf_evsel *evsel, *events = NULL;
	u64 *id;
	void *buf = NULL;
	u32 nre, sz, nr, i, j;
	size_t msz;

	/* number of events */
	if (do_read_u32(ff, &nre))
		goto error;

	if (do_read_u32(ff, &sz))
		goto error;

	/* buffer to hold on file attr struct */
	buf = malloc(sz);
	if (!buf)
		goto error;

	/* the last event terminates with evsel->attr.size == 0: */
	events = calloc(nre + 1, sizeof(*events));
	if (!events)
		goto error;

	msz = sizeof(evsel->attr);
	if (sz < msz)
		msz = sz;

	for (i = 0, evsel = events; i < nre; evsel++, i++) {
		evsel->idx = i;

		/*
		 * must read entire on-file attr struct to
		 * sync up with layout.
		 */
		if (__do_read(ff, buf, sz))
			goto error;

		if (ff->ph->needs_swap)
			perf_event__attr_swap(buf);

		memcpy(&evsel->attr, buf, msz);

		if (do_read_u32(ff, &nr))
			goto error;

		if (ff->ph->needs_swap)
			evsel->needs_swap = true;

		evsel->name = do_read_string(ff);
		if (!evsel->name)
			goto error;

		if (!nr)
			continue;

		id = calloc(nr, sizeof(*id));
		if (!id)
			goto error;
		evsel->ids = nr;
		evsel->id = id;

		for (j = 0 ; j < nr; j++) {
			if (do_read_u64(ff, id))
				goto error;
			id++;
		}
	}
out:
	free(buf);
	return events;
error:
	free_event_desc(events);
	events = NULL;
	goto out;
}

static int __desc_attr__fprintf(FILE *fp, const char *name, const char *val,
				void *priv __maybe_unused)
{
	return fprintf(fp, ", %s = %s", name, val);
}

static void print_event_desc(struct feat_fd *ff, FILE *fp)
{
	struct perf_evsel *evsel, *events;
	u32 j;
	u64 *id;

	if (ff->events)
		events = ff->events;
	else
		events = read_event_desc(ff);

	if (!events) {
		fprintf(fp, "# event desc: not available or unable to read\n");
		return;
	}

	for (evsel = events; evsel->attr.size; evsel++) {
		fprintf(fp, "# event : name = %s, ", evsel->name);

		if (evsel->ids) {
			fprintf(fp, ", id = {");
			for (j = 0, id = evsel->id; j < evsel->ids; j++, id++) {
				if (j)
					fputc(',', fp);
				fprintf(fp, " %"PRIu64, *id);
			}
			fprintf(fp, " }");
		}

		perf_event_attr__fprintf(fp, &evsel->attr, __desc_attr__fprintf, NULL);

		fputc('\n', fp);
	}

	free_event_desc(events);
	ff->events = NULL;
}

static void print_total_mem(struct feat_fd *ff, FILE *fp)
{
	fprintf(fp, "# total memory : %llu kB\n", ff->ph->env.total_mem);
}

static void print_numa_topology(struct feat_fd *ff, FILE *fp)
{
	int i;
	struct numa_node *n;

	for (i = 0; i < ff->ph->env.nr_numa_nodes; i++) {
		n = &ff->ph->env.numa_nodes[i];

		fprintf(fp, "# node%u meminfo  : total = %"PRIu64" kB,"
			    " free = %"PRIu64" kB\n",
			n->node, n->mem_total, n->mem_free);

		fprintf(fp, "# node%u cpu list : ", n->node);
		cpu_map__fprintf(n->map, fp);
	}
}

static void print_cpuid(struct feat_fd *ff, FILE *fp)
{
	fprintf(fp, "# cpuid : %s\n", ff->ph->env.cpuid);
}

static void print_branch_stack(struct feat_fd *ff __maybe_unused, FILE *fp)
{
	fprintf(fp, "# contains samples with branch stack\n");
}

static void print_auxtrace(struct feat_fd *ff __maybe_unused, FILE *fp)
{
	fprintf(fp, "# contains AUX area data (e.g. instruction trace)\n");
}

static void print_stat(struct feat_fd *ff __maybe_unused, FILE *fp)
{
	fprintf(fp, "# contains stat data\n");
}

static void print_cache(struct feat_fd *ff, FILE *fp __maybe_unused)
{
	int i;

	fprintf(fp, "# CPU cache info:\n");
	for (i = 0; i < ff->ph->env.caches_cnt; i++) {
		fprintf(fp, "#  ");
		cpu_cache_level__fprintf(fp, &ff->ph->env.caches[i]);
	}
}

static void print_pmu_mappings(struct feat_fd *ff, FILE *fp)
{
	const char *delimiter = "# pmu mappings: ";
	char *str, *tmp;
	u32 pmu_num;
	u32 type;

	pmu_num = ff->ph->env.nr_pmu_mappings;
	if (!pmu_num) {
		fprintf(fp, "# pmu mappings: not available\n");
		return;
	}

	str = ff->ph->env.pmu_mappings;

	while (pmu_num) {
		type = strtoul(str, &tmp, 0);
		if (*tmp != ':')
			goto error;

		str = tmp + 1;
		fprintf(fp, "%s%s = %" PRIu32, delimiter, str, type);

		delimiter = ", ";
		str += strlen(str) + 1;
		pmu_num--;
	}

	fprintf(fp, "\n");

	if (!pmu_num)
		return;
error:
	fprintf(fp, "# pmu mappings: unable to read\n");
}

static void print_group_desc(struct feat_fd *ff, FILE *fp)
{
	struct perf_session *session;
	struct perf_evsel *evsel;
	u32 nr = 0;

	session = container_of(ff->ph, struct perf_session, header);

	evlist__for_each_entry(session->evlist, evsel) {
		if (perf_evsel__is_group_leader(evsel) &&
		    evsel->nr_members > 1) {
			fprintf(fp, "# group: %s{%s", evsel->group_name ?: "",
				perf_evsel__name(evsel));

			nr = evsel->nr_members - 1;
		} else if (nr) {
			fprintf(fp, ",%s", perf_evsel__name(evsel));

			if (--nr == 0)
				fprintf(fp, "}\n");
		}
	}
}

static void print_sample_time(struct feat_fd *ff, FILE *fp)
{
	struct perf_session *session;
	char time_buf[32];
	double d;

	session = container_of(ff->ph, struct perf_session, header);

	timestamp__scnprintf_usec(session->evlist->first_sample_time,
				  time_buf, sizeof(time_buf));
	fprintf(fp, "# time of first sample : %s\n", time_buf);

	timestamp__scnprintf_usec(session->evlist->last_sample_time,
				  time_buf, sizeof(time_buf));
	fprintf(fp, "# time of last sample : %s\n", time_buf);

	d = (double)(session->evlist->last_sample_time -
		session->evlist->first_sample_time) / NSEC_PER_MSEC;

	fprintf(fp, "# sample duration : %10.3f ms\n", d);
}

static void memory_node__fprintf(struct memory_node *n,
				 unsigned long long bsize, FILE *fp)
{
	char buf_map[100], buf_size[50];
	unsigned long long size;

	size = bsize * bitmap_weight(n->set, n->size);
	unit_number__scnprintf(buf_size, 50, size);

	bitmap_scnprintf(n->set, n->size, buf_map, 100);
	fprintf(fp, "#  %3" PRIu64 " [%s]: %s\n", n->node, buf_size, buf_map);
}

static void print_mem_topology(struct feat_fd *ff, FILE *fp)
{
	struct memory_node *nodes;
	int i, nr;

	nodes = ff->ph->env.memory_nodes;
	nr    = ff->ph->env.nr_memory_nodes;

	fprintf(fp, "# memory nodes (nr %d, block size 0x%llx):\n",
		nr, ff->ph->env.memory_bsize);

	for (i = 0; i < nr; i++) {
		memory_node__fprintf(&nodes[i], ff->ph->env.memory_bsize, fp);
	}
}

static int __event_process_build_id(struct build_id_event *bev,
				    char *filename,
				    struct perf_session *session)
{
	int err = -1;
	struct machine *machine;
	u16 cpumode;
	struct dso *dso;
	enum dso_kernel_type dso_type;

	machine = perf_session__findnew_machine(session, bev->pid);
	if (!machine)
		goto out;

	cpumode = bev->header.misc & PERF_RECORD_MISC_CPUMODE_MASK;

	switch (cpumode) {
	case PERF_RECORD_MISC_KERNEL:
		dso_type = DSO_TYPE_KERNEL;
		break;
	case PERF_RECORD_MISC_GUEST_KERNEL:
		dso_type = DSO_TYPE_GUEST_KERNEL;
		break;
	case PERF_RECORD_MISC_USER:
	case PERF_RECORD_MISC_GUEST_USER:
		dso_type = DSO_TYPE_USER;
		break;
	default:
		goto out;
	}

	dso = machine__findnew_dso(machine, filename);
	if (dso != NULL) {
		char sbuild_id[SBUILD_ID_SIZE];

		dso__set_build_id(dso, &bev->build_id);

		if (dso_type != DSO_TYPE_USER) {
			struct kmod_path m = { .name = NULL, };

			if (!kmod_path__parse_name(&m, filename) && m.kmod)
				dso__set_module_info(dso, &m, machine);
			else
				dso->kernel = dso_type;

			free(m.name);
		}

		build_id__sprintf(dso->build_id, sizeof(dso->build_id),
				  sbuild_id);
		pr_debug("build id event received for %s: %s\n",
			 dso->long_name, sbuild_id);
		dso__put(dso);
	}

	err = 0;
out:
	return err;
}

static int perf_header__read_build_ids_abi_quirk(struct perf_header *header,
						 int input, u64 offset, u64 size)
{
	struct perf_session *session = container_of(header, struct perf_session, header);
	struct {
		struct perf_event_header   header;
		u8			   build_id[PERF_ALIGN(BUILD_ID_SIZE, sizeof(u64))];
		char			   filename[0];
	} old_bev;
	struct build_id_event bev;
	char filename[PATH_MAX];
	u64 limit = offset + size;

	while (offset < limit) {
		ssize_t len;

		if (readn(input, &old_bev, sizeof(old_bev)) != sizeof(old_bev))
			return -1;

		if (header->needs_swap)
			perf_event_header__bswap(&old_bev.header);

		len = old_bev.header.size - sizeof(old_bev);
		if (readn(input, filename, len) != len)
			return -1;

		bev.header = old_bev.header;

		/*
		 * As the pid is the missing value, we need to fill
		 * it properly. The header.misc value give us nice hint.
		 */
		bev.pid	= HOST_KERNEL_ID;
		if (bev.header.misc == PERF_RECORD_MISC_GUEST_USER ||
		    bev.header.misc == PERF_RECORD_MISC_GUEST_KERNEL)
			bev.pid	= DEFAULT_GUEST_KERNEL_ID;

		memcpy(bev.build_id, old_bev.build_id, sizeof(bev.build_id));
		__event_process_build_id(&bev, filename, session);

		offset += bev.header.size;
	}

	return 0;
}

static int perf_header__read_build_ids(struct perf_header *header,
				       int input, u64 offset, u64 size)
{
	struct perf_session *session = container_of(header, struct perf_session, header);
	struct build_id_event bev;
	char filename[PATH_MAX];
	u64 limit = offset + size, orig_offset = offset;
	int err = -1;

	while (offset < limit) {
		ssize_t len;

		if (readn(input, &bev, sizeof(bev)) != sizeof(bev))
			goto out;

		if (header->needs_swap)
			perf_event_header__bswap(&bev.header);

		len = bev.header.size - sizeof(bev);
		if (readn(input, filename, len) != len)
			goto out;
		/*
		 * The a1645ce1 changeset:
		 *
		 * "perf: 'perf kvm' tool for monitoring guest performance from host"
		 *
		 * Added a field to struct build_id_event that broke the file
		 * format.
		 *
		 * Since the kernel build-id is the first entry, process the
		 * table using the old format if the well known
		 * '[kernel.kallsyms]' string for the kernel build-id has the
		 * first 4 characters chopped off (where the pid_t sits).
		 */
		if (memcmp(filename, "nel.kallsyms]", 13) == 0) {
			if (lseek(input, orig_offset, SEEK_SET) == (off_t)-1)
				return -1;
			return perf_header__read_build_ids_abi_quirk(header, input, offset, size);
		}

		__event_process_build_id(&bev, filename, session);

		offset += bev.header.size;
	}
	err = 0;
out:
	return err;
}

/* Macro for features that simply need to read and store a string. */
#define FEAT_PROCESS_STR_FUN(__feat, __feat_env) \
static int process_##__feat(struct feat_fd *ff, void *data __maybe_unused) \
{\
	ff->ph->env.__feat_env = do_read_string(ff); \
	return ff->ph->env.__feat_env ? 0 : -ENOMEM; \
}

FEAT_PROCESS_STR_FUN(hostname, hostname);
FEAT_PROCESS_STR_FUN(osrelease, os_release);
FEAT_PROCESS_STR_FUN(version, version);
FEAT_PROCESS_STR_FUN(arch, arch);
FEAT_PROCESS_STR_FUN(cpudesc, cpu_desc);
FEAT_PROCESS_STR_FUN(cpuid, cpuid);

static int process_tracing_data(struct feat_fd *ff, void *data)
{
	ssize_t ret = trace_report(ff->fd, data, false);

	return ret < 0 ? -1 : 0;
}

static int process_build_id(struct feat_fd *ff, void *data __maybe_unused)
{
	if (perf_header__read_build_ids(ff->ph, ff->fd, ff->offset, ff->size))
		pr_debug("Failed to read buildids, continuing...\n");
	return 0;
}

static int process_nrcpus(struct feat_fd *ff, void *data __maybe_unused)
{
	int ret;
	u32 nr_cpus_avail, nr_cpus_online;

	ret = do_read_u32(ff, &nr_cpus_avail);
	if (ret)
		return ret;

	ret = do_read_u32(ff, &nr_cpus_online);
	if (ret)
		return ret;
	ff->ph->env.nr_cpus_avail = (int)nr_cpus_avail;
	ff->ph->env.nr_cpus_online = (int)nr_cpus_online;
	return 0;
}

static int process_total_mem(struct feat_fd *ff, void *data __maybe_unused)
{
	u64 total_mem;
	int ret;

	ret = do_read_u64(ff, &total_mem);
	if (ret)
		return -1;
	ff->ph->env.total_mem = (unsigned long long)total_mem;
	return 0;
}

static struct perf_evsel *
perf_evlist__find_by_index(struct perf_evlist *evlist, int idx)
{
	struct perf_evsel *evsel;

	evlist__for_each_entry(evlist, evsel) {
		if (evsel->idx == idx)
			return evsel;
	}

	return NULL;
}

static void
perf_evlist__set_event_name(struct perf_evlist *evlist,
			    struct perf_evsel *event)
{
	struct perf_evsel *evsel;

	if (!event->name)
		return;

	evsel = perf_evlist__find_by_index(evlist, event->idx);
	if (!evsel)
		return;

	if (evsel->name)
		return;

	evsel->name = strdup(event->name);
}

static int
process_event_desc(struct feat_fd *ff, void *data __maybe_unused)
{
	struct perf_session *session;
	struct perf_evsel *evsel, *events = read_event_desc(ff);

	if (!events)
		return 0;

	session = container_of(ff->ph, struct perf_session, header);

	if (session->data->is_pipe) {
		/* Save events for reading later by print_event_desc,
		 * since they can't be read again in pipe mode. */
		ff->events = events;
	}

	for (evsel = events; evsel->attr.size; evsel++)
		perf_evlist__set_event_name(session->evlist, evsel);

	if (!session->data->is_pipe)
		free_event_desc(events);

	return 0;
}

static int process_cmdline(struct feat_fd *ff, void *data __maybe_unused)
{
	char *str, *cmdline = NULL, **argv = NULL;
	u32 nr, i, len = 0;

	if (do_read_u32(ff, &nr))
		return -1;

	ff->ph->env.nr_cmdline = nr;

	cmdline = zalloc(ff->size + nr + 1);
	if (!cmdline)
		return -1;

	argv = zalloc(sizeof(char *) * (nr + 1));
	if (!argv)
		goto error;

	for (i = 0; i < nr; i++) {
		str = do_read_string(ff);
		if (!str)
			goto error;

		argv[i] = cmdline + len;
		memcpy(argv[i], str, strlen(str) + 1);
		len += strlen(str) + 1;
		free(str);
	}
	ff->ph->env.cmdline = cmdline;
	ff->ph->env.cmdline_argv = (const char **) argv;
	return 0;

error:
	free(argv);
	free(cmdline);
	return -1;
}

static int process_cpu_topology(struct feat_fd *ff, void *data __maybe_unused)
{
	u32 nr, i;
	char *str;
	struct strbuf sb;
	int cpu_nr = ff->ph->env.nr_cpus_avail;
	u64 size = 0;
	struct perf_header *ph = ff->ph;
	bool do_core_id_test = true;

	ph->env.cpu = calloc(cpu_nr, sizeof(*ph->env.cpu));
	if (!ph->env.cpu)
		return -1;

	if (do_read_u32(ff, &nr))
		goto free_cpu;

	ph->env.nr_sibling_cores = nr;
	size += sizeof(u32);
	if (strbuf_init(&sb, 128) < 0)
		goto free_cpu;

	for (i = 0; i < nr; i++) {
		str = do_read_string(ff);
		if (!str)
			goto error;

		/* include a NULL character at the end */
		if (strbuf_add(&sb, str, strlen(str) + 1) < 0)
			goto error;
		size += string_size(str);
		free(str);
	}
	ph->env.sibling_cores = strbuf_detach(&sb, NULL);

	if (do_read_u32(ff, &nr))
		return -1;

	ph->env.nr_sibling_threads = nr;
	size += sizeof(u32);

	for (i = 0; i < nr; i++) {
		str = do_read_string(ff);
		if (!str)
			goto error;

		/* include a NULL character at the end */
		if (strbuf_add(&sb, str, strlen(str) + 1) < 0)
			goto error;
		size += string_size(str);
		free(str);
	}
	ph->env.sibling_threads = strbuf_detach(&sb, NULL);

	/*
	 * The header may be from old perf,
	 * which doesn't include core id and socket id information.
	 */
	if (ff->size <= size) {
		zfree(&ph->env.cpu);
		return 0;
	}

	/* On s390 the socket_id number is not related to the numbers of cpus.
	 * The socket_id number might be higher than the numbers of cpus.
	 * This depends on the configuration.
	 */
	if (ph->env.arch && !strncmp(ph->env.arch, "s390", 4))
		do_core_id_test = false;

	for (i = 0; i < (u32)cpu_nr; i++) {
		if (do_read_u32(ff, &nr))
			goto free_cpu;

		ph->env.cpu[i].core_id = nr;

		if (do_read_u32(ff, &nr))
			goto free_cpu;

		if (do_core_id_test && nr != (u32)-1 && nr > (u32)cpu_nr) {
			pr_debug("socket_id number is too big."
				 "You may need to upgrade the perf tool.\n");
			goto free_cpu;
		}

		ph->env.cpu[i].socket_id = nr;
	}

	return 0;

error:
	strbuf_release(&sb);
free_cpu:
	zfree(&ph->env.cpu);
	return -1;
}

static int process_numa_topology(struct feat_fd *ff, void *data __maybe_unused)
{
	struct numa_node *nodes, *n;
	u32 nr, i;
	char *str;

	/* nr nodes */
	if (do_read_u32(ff, &nr))
		return -1;

	nodes = zalloc(sizeof(*nodes) * nr);
	if (!nodes)
		return -ENOMEM;

	for (i = 0; i < nr; i++) {
		n = &nodes[i];

		/* node number */
		if (do_read_u32(ff, &n->node))
			goto error;

		if (do_read_u64(ff, &n->mem_total))
			goto error;

		if (do_read_u64(ff, &n->mem_free))
			goto error;

		str = do_read_string(ff);
		if (!str)
			goto error;

		n->map = cpu_map__new(str);
		if (!n->map)
			goto error;

		free(str);
	}
	ff->ph->env.nr_numa_nodes = nr;
	ff->ph->env.numa_nodes = nodes;
	return 0;

error:
	free(nodes);
	return -1;
}

static int process_pmu_mappings(struct feat_fd *ff, void *data __maybe_unused)
{
	char *name;
	u32 pmu_num;
	u32 type;
	struct strbuf sb;

	if (do_read_u32(ff, &pmu_num))
		return -1;

	if (!pmu_num) {
		pr_debug("pmu mappings not available\n");
		return 0;
	}

	ff->ph->env.nr_pmu_mappings = pmu_num;
	if (strbuf_init(&sb, 128) < 0)
		return -1;

	while (pmu_num) {
		if (do_read_u32(ff, &type))
			goto error;

		name = do_read_string(ff);
		if (!name)
			goto error;

		if (strbuf_addf(&sb, "%u:%s", type, name) < 0)
			goto error;
		/* include a NULL character at the end */
		if (strbuf_add(&sb, "", 1) < 0)
			goto error;

		if (!strcmp(name, "msr"))
			ff->ph->env.msr_pmu_type = type;

		free(name);
		pmu_num--;
	}
	ff->ph->env.pmu_mappings = strbuf_detach(&sb, NULL);
	return 0;

error:
	strbuf_release(&sb);
	return -1;
}

static int process_group_desc(struct feat_fd *ff, void *data __maybe_unused)
{
	size_t ret = -1;
	u32 i, nr, nr_groups;
	struct perf_session *session;
	struct perf_evsel *evsel, *leader = NULL;
	struct group_desc {
		char *name;
		u32 leader_idx;
		u32 nr_members;
	} *desc;

	if (do_read_u32(ff, &nr_groups))
		return -1;

	ff->ph->env.nr_groups = nr_groups;
	if (!nr_groups) {
		pr_debug("group desc not available\n");
		return 0;
	}

	desc = calloc(nr_groups, sizeof(*desc));
	if (!desc)
		return -1;

	for (i = 0; i < nr_groups; i++) {
		desc[i].name = do_read_string(ff);
		if (!desc[i].name)
			goto out_free;

		if (do_read_u32(ff, &desc[i].leader_idx))
			goto out_free;

		if (do_read_u32(ff, &desc[i].nr_members))
			goto out_free;
	}

	/*
	 * Rebuild group relationship based on the group_desc
	 */
	session = container_of(ff->ph, struct perf_session, header);
	session->evlist->nr_groups = nr_groups;

	i = nr = 0;
	evlist__for_each_entry(session->evlist, evsel) {
		if (evsel->idx == (int) desc[i].leader_idx) {
			evsel->leader = evsel;
			/* {anon_group} is a dummy name */
			if (strcmp(desc[i].name, "{anon_group}")) {
				evsel->group_name = desc[i].name;
				desc[i].name = NULL;
			}
			evsel->nr_members = desc[i].nr_members;

			if (i >= nr_groups || nr > 0) {
				pr_debug("invalid group desc\n");
				goto out_free;
			}

			leader = evsel;
			nr = evsel->nr_members - 1;
			i++;
		} else if (nr) {
			/* This is a group member */
			evsel->leader = leader;

			nr--;
		}
	}

	if (i != nr_groups || nr != 0) {
		pr_debug("invalid group desc\n");
		goto out_free;
	}

	ret = 0;
out_free:
	for (i = 0; i < nr_groups; i++)
		zfree(&desc[i].name);
	free(desc);

	return ret;
}

static int process_auxtrace(struct feat_fd *ff, void *data __maybe_unused)
{
	struct perf_session *session;
	int err;

	session = container_of(ff->ph, struct perf_session, header);

	err = auxtrace_index__process(ff->fd, ff->size, session,
				      ff->ph->needs_swap);
	if (err < 0)
		pr_err("Failed to process auxtrace index\n");
	return err;
}

static int process_cache(struct feat_fd *ff, void *data __maybe_unused)
{
	struct cpu_cache_level *caches;
	u32 cnt, i, version;

	if (do_read_u32(ff, &version))
		return -1;

	if (version != 1)
		return -1;

	if (do_read_u32(ff, &cnt))
		return -1;

	caches = zalloc(sizeof(*caches) * cnt);
	if (!caches)
		return -1;

	for (i = 0; i < cnt; i++) {
		struct cpu_cache_level c;

		#define _R(v)						\
			if (do_read_u32(ff, &c.v))\
				goto out_free_caches;			\

		_R(level)
		_R(line_size)
		_R(sets)
		_R(ways)
		#undef _R

		#define _R(v)					\
			c.v = do_read_string(ff);		\
			if (!c.v)				\
				goto out_free_caches;

		_R(type)
		_R(size)
		_R(map)
		#undef _R

		caches[i] = c;
	}

	ff->ph->env.caches = caches;
	ff->ph->env.caches_cnt = cnt;
	return 0;
out_free_caches:
	free(caches);
	return -1;
}

static int process_sample_time(struct feat_fd *ff, void *data __maybe_unused)
{
	struct perf_session *session;
	u64 first_sample_time, last_sample_time;
	int ret;

	session = container_of(ff->ph, struct perf_session, header);

	ret = do_read_u64(ff, &first_sample_time);
	if (ret)
		return -1;

	ret = do_read_u64(ff, &last_sample_time);
	if (ret)
		return -1;

	session->evlist->first_sample_time = first_sample_time;
	session->evlist->last_sample_time = last_sample_time;
	return 0;
}

static int process_mem_topology(struct feat_fd *ff,
				void *data __maybe_unused)
{
	struct memory_node *nodes;
	u64 version, i, nr, bsize;
	int ret = -1;

	if (do_read_u64(ff, &version))
		return -1;

	if (version != 1)
		return -1;

	if (do_read_u64(ff, &bsize))
		return -1;

	if (do_read_u64(ff, &nr))
		return -1;

	nodes = zalloc(sizeof(*nodes) * nr);
	if (!nodes)
		return -1;

	for (i = 0; i < nr; i++) {
		struct memory_node n;

		#define _R(v)				\
			if (do_read_u64(ff, &n.v))	\
				goto out;		\

		_R(node)
		_R(size)

		#undef _R

		if (do_read_bitmap(ff, &n.set, &n.size))
			goto out;

		nodes[i] = n;
	}

	ff->ph->env.memory_bsize    = bsize;
	ff->ph->env.memory_nodes    = nodes;
	ff->ph->env.nr_memory_nodes = nr;
	ret = 0;

out:
	if (ret)
		free(nodes);
	return ret;
}

static int process_clockid(struct feat_fd *ff,
			   void *data __maybe_unused)
{
	if (do_read_u64(ff, &ff->ph->env.clockid_res_ns))
		return -1;

	return 0;
}

static int process_dir_format(struct feat_fd *ff,
			      void *_data __maybe_unused)
{
	struct perf_session *session;
	struct perf_data *data;

	session = container_of(ff->ph, struct perf_session, header);
	data = session->data;

	if (WARN_ON(!perf_data__is_dir(data)))
		return -1;

	return do_read_u64(ff, &data->dir.version);
}

#ifdef HAVE_LIBBPF_SUPPORT
static int process_bpf_prog_info(struct feat_fd *ff, void *data __maybe_unused)
{
	struct bpf_prog_info_linear *info_linear;
	struct bpf_prog_info_node *info_node;
	struct perf_env *env = &ff->ph->env;
	u32 count, i;
	int err = -1;

	if (ff->ph->needs_swap) {
		pr_warning("interpreting bpf_prog_info from systems with endianity is not yet supported\n");
		return 0;
	}

	if (do_read_u32(ff, &count))
		return -1;

	down_write(&env->bpf_progs.lock);

	for (i = 0; i < count; ++i) {
		u32 info_len, data_len;

		info_linear = NULL;
		info_node = NULL;
		if (do_read_u32(ff, &info_len))
			goto out;
		if (do_read_u32(ff, &data_len))
			goto out;

		if (info_len > sizeof(struct bpf_prog_info)) {
			pr_warning("detected invalid bpf_prog_info\n");
			goto out;
		}

		info_linear = malloc(sizeof(struct bpf_prog_info_linear) +
				     data_len);
		if (!info_linear)
			goto out;
		info_linear->info_len = sizeof(struct bpf_prog_info);
		info_linear->data_len = data_len;
		if (do_read_u64(ff, (u64 *)(&info_linear->arrays)))
			goto out;
		if (__do_read(ff, &info_linear->info, info_len))
			goto out;
		if (info_len < sizeof(struct bpf_prog_info))
			memset(((void *)(&info_linear->info)) + info_len, 0,
			       sizeof(struct bpf_prog_info) - info_len);

		if (__do_read(ff, info_linear->data, data_len))
			goto out;

		info_node = malloc(sizeof(struct bpf_prog_info_node));
		if (!info_node)
			goto out;

		/* after reading from file, translate offset to address */
		bpf_program__bpil_offs_to_addr(info_linear);
		info_node->info_linear = info_linear;
		perf_env__insert_bpf_prog_info(env, info_node);
	}

<<<<<<< HEAD
=======
	up_write(&env->bpf_progs.lock);
>>>>>>> 69dbdfff
	return 0;
out:
	free(info_linear);
	free(info_node);
	up_write(&env->bpf_progs.lock);
	return err;
}
#else // HAVE_LIBBPF_SUPPORT
static int process_bpf_prog_info(struct feat_fd *ff __maybe_unused, void *data __maybe_unused)
{
	return 0;
}
#endif // HAVE_LIBBPF_SUPPORT

static int process_bpf_btf(struct feat_fd *ff, void *data __maybe_unused)
{
	struct perf_env *env = &ff->ph->env;
<<<<<<< HEAD
	u32 count, i;
=======
	struct btf_node *node = NULL;
	u32 count, i;
	int err = -1;
>>>>>>> 69dbdfff

	if (ff->ph->needs_swap) {
		pr_warning("interpreting btf from systems with endianity is not yet supported\n");
		return 0;
	}

	if (do_read_u32(ff, &count))
		return -1;

	down_write(&env->bpf_progs.lock);

	for (i = 0; i < count; ++i) {
<<<<<<< HEAD
		struct btf_node *node;
		u32 id, data_size;

		if (do_read_u32(ff, &id))
			return -1;
		if (do_read_u32(ff, &data_size))
			return -1;

		node = malloc(sizeof(struct btf_node) + data_size);
		if (!node)
			return -1;
=======
		u32 id, data_size;

		if (do_read_u32(ff, &id))
			goto out;
		if (do_read_u32(ff, &data_size))
			goto out;

		node = malloc(sizeof(struct btf_node) + data_size);
		if (!node)
			goto out;
>>>>>>> 69dbdfff

		node->id = id;
		node->data_size = data_size;

<<<<<<< HEAD
		if (__do_read(ff, node->data, data_size)) {
			free(node);
			return -1;
		}

		perf_env__insert_btf(env, node);
	}

	up_write(&env->bpf_progs.lock);
	return 0;
=======
		if (__do_read(ff, node->data, data_size))
			goto out;

		perf_env__insert_btf(env, node);
		node = NULL;
	}

	err = 0;
out:
	up_write(&env->bpf_progs.lock);
	free(node);
	return err;
>>>>>>> 69dbdfff
}

struct feature_ops {
	int (*write)(struct feat_fd *ff, struct perf_evlist *evlist);
	void (*print)(struct feat_fd *ff, FILE *fp);
	int (*process)(struct feat_fd *ff, void *data);
	const char *name;
	bool full_only;
	bool synthesize;
};

#define FEAT_OPR(n, func, __full_only) \
	[HEADER_##n] = {					\
		.name	    = __stringify(n),			\
		.write	    = write_##func,			\
		.print	    = print_##func,			\
		.full_only  = __full_only,			\
		.process    = process_##func,			\
		.synthesize = true				\
	}

#define FEAT_OPN(n, func, __full_only) \
	[HEADER_##n] = {					\
		.name	    = __stringify(n),			\
		.write	    = write_##func,			\
		.print	    = print_##func,			\
		.full_only  = __full_only,			\
		.process    = process_##func			\
	}

/* feature_ops not implemented: */
#define print_tracing_data	NULL
#define print_build_id		NULL

#define process_branch_stack	NULL
#define process_stat		NULL


static const struct feature_ops feat_ops[HEADER_LAST_FEATURE] = {
	FEAT_OPN(TRACING_DATA,	tracing_data,	false),
	FEAT_OPN(BUILD_ID,	build_id,	false),
	FEAT_OPR(HOSTNAME,	hostname,	false),
	FEAT_OPR(OSRELEASE,	osrelease,	false),
	FEAT_OPR(VERSION,	version,	false),
	FEAT_OPR(ARCH,		arch,		false),
	FEAT_OPR(NRCPUS,	nrcpus,		false),
	FEAT_OPR(CPUDESC,	cpudesc,	false),
	FEAT_OPR(CPUID,		cpuid,		false),
	FEAT_OPR(TOTAL_MEM,	total_mem,	false),
	FEAT_OPR(EVENT_DESC,	event_desc,	false),
	FEAT_OPR(CMDLINE,	cmdline,	false),
	FEAT_OPR(CPU_TOPOLOGY,	cpu_topology,	true),
	FEAT_OPR(NUMA_TOPOLOGY,	numa_topology,	true),
	FEAT_OPN(BRANCH_STACK,	branch_stack,	false),
	FEAT_OPR(PMU_MAPPINGS,	pmu_mappings,	false),
	FEAT_OPR(GROUP_DESC,	group_desc,	false),
	FEAT_OPN(AUXTRACE,	auxtrace,	false),
	FEAT_OPN(STAT,		stat,		false),
	FEAT_OPN(CACHE,		cache,		true),
	FEAT_OPR(SAMPLE_TIME,	sample_time,	false),
	FEAT_OPR(MEM_TOPOLOGY,	mem_topology,	true),
	FEAT_OPR(CLOCKID,	clockid,	false),
	FEAT_OPN(DIR_FORMAT,	dir_format,	false),
	FEAT_OPR(BPF_PROG_INFO, bpf_prog_info,  false),
	FEAT_OPR(BPF_BTF,       bpf_btf,        false),
};

struct header_print_data {
	FILE *fp;
	bool full; /* extended list of headers */
};

static int perf_file_section__fprintf_info(struct perf_file_section *section,
					   struct perf_header *ph,
					   int feat, int fd, void *data)
{
	struct header_print_data *hd = data;
	struct feat_fd ff;

	if (lseek(fd, section->offset, SEEK_SET) == (off_t)-1) {
		pr_debug("Failed to lseek to %" PRIu64 " offset for feature "
				"%d, continuing...\n", section->offset, feat);
		return 0;
	}
	if (feat >= HEADER_LAST_FEATURE) {
		pr_warning("unknown feature %d\n", feat);
		return 0;
	}
	if (!feat_ops[feat].print)
		return 0;

	ff = (struct  feat_fd) {
		.fd = fd,
		.ph = ph,
	};

	if (!feat_ops[feat].full_only || hd->full)
		feat_ops[feat].print(&ff, hd->fp);
	else
		fprintf(hd->fp, "# %s info available, use -I to display\n",
			feat_ops[feat].name);

	return 0;
}

int perf_header__fprintf_info(struct perf_session *session, FILE *fp, bool full)
{
	struct header_print_data hd;
	struct perf_header *header = &session->header;
	int fd = perf_data__fd(session->data);
	struct stat st;
	time_t stctime;
	int ret, bit;

	hd.fp = fp;
	hd.full = full;

	ret = fstat(fd, &st);
	if (ret == -1)
		return -1;

	stctime = st.st_ctime;
	fprintf(fp, "# captured on    : %s", ctime(&stctime));

	fprintf(fp, "# header version : %u\n", header->version);
	fprintf(fp, "# data offset    : %" PRIu64 "\n", header->data_offset);
	fprintf(fp, "# data size      : %" PRIu64 "\n", header->data_size);
	fprintf(fp, "# feat offset    : %" PRIu64 "\n", header->feat_offset);

	perf_header__process_sections(header, fd, &hd,
				      perf_file_section__fprintf_info);

	if (session->data->is_pipe)
		return 0;

	fprintf(fp, "# missing features: ");
	for_each_clear_bit(bit, header->adds_features, HEADER_LAST_FEATURE) {
		if (bit)
			fprintf(fp, "%s ", feat_ops[bit].name);
	}

	fprintf(fp, "\n");
	return 0;
}

static int do_write_feat(struct feat_fd *ff, int type,
			 struct perf_file_section **p,
			 struct perf_evlist *evlist)
{
	int err;
	int ret = 0;

	if (perf_header__has_feat(ff->ph, type)) {
		if (!feat_ops[type].write)
			return -1;

		if (WARN(ff->buf, "Error: calling %s in pipe-mode.\n", __func__))
			return -1;

		(*p)->offset = lseek(ff->fd, 0, SEEK_CUR);

		err = feat_ops[type].write(ff, evlist);
		if (err < 0) {
			pr_debug("failed to write feature %s\n", feat_ops[type].name);

			/* undo anything written */
			lseek(ff->fd, (*p)->offset, SEEK_SET);

			return -1;
		}
		(*p)->size = lseek(ff->fd, 0, SEEK_CUR) - (*p)->offset;
		(*p)++;
	}
	return ret;
}

static int perf_header__adds_write(struct perf_header *header,
				   struct perf_evlist *evlist, int fd)
{
	int nr_sections;
	struct feat_fd ff;
	struct perf_file_section *feat_sec, *p;
	int sec_size;
	u64 sec_start;
	int feat;
	int err;

	ff = (struct feat_fd){
		.fd  = fd,
		.ph = header,
	};

	nr_sections = bitmap_weight(header->adds_features, HEADER_FEAT_BITS);
	if (!nr_sections)
		return 0;

	feat_sec = p = calloc(nr_sections, sizeof(*feat_sec));
	if (feat_sec == NULL)
		return -ENOMEM;

	sec_size = sizeof(*feat_sec) * nr_sections;

	sec_start = header->feat_offset;
	lseek(fd, sec_start + sec_size, SEEK_SET);

	for_each_set_bit(feat, header->adds_features, HEADER_FEAT_BITS) {
		if (do_write_feat(&ff, feat, &p, evlist))
			perf_header__clear_feat(header, feat);
	}

	lseek(fd, sec_start, SEEK_SET);
	/*
	 * may write more than needed due to dropped feature, but
	 * this is okay, reader will skip the missing entries
	 */
	err = do_write(&ff, feat_sec, sec_size);
	if (err < 0)
		pr_debug("failed to write feature section\n");
	free(feat_sec);
	return err;
}

int perf_header__write_pipe(int fd)
{
	struct perf_pipe_file_header f_header;
	struct feat_fd ff;
	int err;

	ff = (struct feat_fd){ .fd = fd };

	f_header = (struct perf_pipe_file_header){
		.magic	   = PERF_MAGIC,
		.size	   = sizeof(f_header),
	};

	err = do_write(&ff, &f_header, sizeof(f_header));
	if (err < 0) {
		pr_debug("failed to write perf pipe header\n");
		return err;
	}

	return 0;
}

int perf_session__write_header(struct perf_session *session,
			       struct perf_evlist *evlist,
			       int fd, bool at_exit)
{
	struct perf_file_header f_header;
	struct perf_file_attr   f_attr;
	struct perf_header *header = &session->header;
	struct perf_evsel *evsel;
	struct feat_fd ff;
	u64 attr_offset;
	int err;

	ff = (struct feat_fd){ .fd = fd};
	lseek(fd, sizeof(f_header), SEEK_SET);

	evlist__for_each_entry(session->evlist, evsel) {
		evsel->id_offset = lseek(fd, 0, SEEK_CUR);
		err = do_write(&ff, evsel->id, evsel->ids * sizeof(u64));
		if (err < 0) {
			pr_debug("failed to write perf header\n");
			return err;
		}
	}

	attr_offset = lseek(ff.fd, 0, SEEK_CUR);

	evlist__for_each_entry(evlist, evsel) {
		f_attr = (struct perf_file_attr){
			.attr = evsel->attr,
			.ids  = {
				.offset = evsel->id_offset,
				.size   = evsel->ids * sizeof(u64),
			}
		};
		err = do_write(&ff, &f_attr, sizeof(f_attr));
		if (err < 0) {
			pr_debug("failed to write perf header attribute\n");
			return err;
		}
	}

	if (!header->data_offset)
		header->data_offset = lseek(fd, 0, SEEK_CUR);
	header->feat_offset = header->data_offset + header->data_size;

	if (at_exit) {
		err = perf_header__adds_write(header, evlist, fd);
		if (err < 0)
			return err;
	}

	f_header = (struct perf_file_header){
		.magic	   = PERF_MAGIC,
		.size	   = sizeof(f_header),
		.attr_size = sizeof(f_attr),
		.attrs = {
			.offset = attr_offset,
			.size   = evlist->nr_entries * sizeof(f_attr),
		},
		.data = {
			.offset = header->data_offset,
			.size	= header->data_size,
		},
		/* event_types is ignored, store zeros */
	};

	memcpy(&f_header.adds_features, &header->adds_features, sizeof(header->adds_features));

	lseek(fd, 0, SEEK_SET);
	err = do_write(&ff, &f_header, sizeof(f_header));
	if (err < 0) {
		pr_debug("failed to write perf header\n");
		return err;
	}
	lseek(fd, header->data_offset + header->data_size, SEEK_SET);

	return 0;
}

static int perf_header__getbuffer64(struct perf_header *header,
				    int fd, void *buf, size_t size)
{
	if (readn(fd, buf, size) <= 0)
		return -1;

	if (header->needs_swap)
		mem_bswap_64(buf, size);

	return 0;
}

int perf_header__process_sections(struct perf_header *header, int fd,
				  void *data,
				  int (*process)(struct perf_file_section *section,
						 struct perf_header *ph,
						 int feat, int fd, void *data))
{
	struct perf_file_section *feat_sec, *sec;
	int nr_sections;
	int sec_size;
	int feat;
	int err;

	nr_sections = bitmap_weight(header->adds_features, HEADER_FEAT_BITS);
	if (!nr_sections)
		return 0;

	feat_sec = sec = calloc(nr_sections, sizeof(*feat_sec));
	if (!feat_sec)
		return -1;

	sec_size = sizeof(*feat_sec) * nr_sections;

	lseek(fd, header->feat_offset, SEEK_SET);

	err = perf_header__getbuffer64(header, fd, feat_sec, sec_size);
	if (err < 0)
		goto out_free;

	for_each_set_bit(feat, header->adds_features, HEADER_LAST_FEATURE) {
		err = process(sec++, header, feat, fd, data);
		if (err < 0)
			goto out_free;
	}
	err = 0;
out_free:
	free(feat_sec);
	return err;
}

static const int attr_file_abi_sizes[] = {
	[0] = PERF_ATTR_SIZE_VER0,
	[1] = PERF_ATTR_SIZE_VER1,
	[2] = PERF_ATTR_SIZE_VER2,
	[3] = PERF_ATTR_SIZE_VER3,
	[4] = PERF_ATTR_SIZE_VER4,
	0,
};

/*
 * In the legacy file format, the magic number is not used to encode endianness.
 * hdr_sz was used to encode endianness. But given that hdr_sz can vary based
 * on ABI revisions, we need to try all combinations for all endianness to
 * detect the endianness.
 */
static int try_all_file_abis(uint64_t hdr_sz, struct perf_header *ph)
{
	uint64_t ref_size, attr_size;
	int i;

	for (i = 0 ; attr_file_abi_sizes[i]; i++) {
		ref_size = attr_file_abi_sizes[i]
			 + sizeof(struct perf_file_section);
		if (hdr_sz != ref_size) {
			attr_size = bswap_64(hdr_sz);
			if (attr_size != ref_size)
				continue;

			ph->needs_swap = true;
		}
		pr_debug("ABI%d perf.data file detected, need_swap=%d\n",
			 i,
			 ph->needs_swap);
		return 0;
	}
	/* could not determine endianness */
	return -1;
}

#define PERF_PIPE_HDR_VER0	16

static const size_t attr_pipe_abi_sizes[] = {
	[0] = PERF_PIPE_HDR_VER0,
	0,
};

/*
 * In the legacy pipe format, there is an implicit assumption that endiannesss
 * between host recording the samples, and host parsing the samples is the
 * same. This is not always the case given that the pipe output may always be
 * redirected into a file and analyzed on a different machine with possibly a
 * different endianness and perf_event ABI revsions in the perf tool itself.
 */
static int try_all_pipe_abis(uint64_t hdr_sz, struct perf_header *ph)
{
	u64 attr_size;
	int i;

	for (i = 0 ; attr_pipe_abi_sizes[i]; i++) {
		if (hdr_sz != attr_pipe_abi_sizes[i]) {
			attr_size = bswap_64(hdr_sz);
			if (attr_size != hdr_sz)
				continue;

			ph->needs_swap = true;
		}
		pr_debug("Pipe ABI%d perf.data file detected\n", i);
		return 0;
	}
	return -1;
}

bool is_perf_magic(u64 magic)
{
	if (!memcmp(&magic, __perf_magic1, sizeof(magic))
		|| magic == __perf_magic2
		|| magic == __perf_magic2_sw)
		return true;

	return false;
}

static int check_magic_endian(u64 magic, uint64_t hdr_sz,
			      bool is_pipe, struct perf_header *ph)
{
	int ret;

	/* check for legacy format */
	ret = memcmp(&magic, __perf_magic1, sizeof(magic));
	if (ret == 0) {
		ph->version = PERF_HEADER_VERSION_1;
		pr_debug("legacy perf.data format\n");
		if (is_pipe)
			return try_all_pipe_abis(hdr_sz, ph);

		return try_all_file_abis(hdr_sz, ph);
	}
	/*
	 * the new magic number serves two purposes:
	 * - unique number to identify actual perf.data files
	 * - encode endianness of file
	 */
	ph->version = PERF_HEADER_VERSION_2;

	/* check magic number with one endianness */
	if (magic == __perf_magic2)
		return 0;

	/* check magic number with opposite endianness */
	if (magic != __perf_magic2_sw)
		return -1;

	ph->needs_swap = true;

	return 0;
}

int perf_file_header__read(struct perf_file_header *header,
			   struct perf_header *ph, int fd)
{
	ssize_t ret;

	lseek(fd, 0, SEEK_SET);

	ret = readn(fd, header, sizeof(*header));
	if (ret <= 0)
		return -1;

	if (check_magic_endian(header->magic,
			       header->attr_size, false, ph) < 0) {
		pr_debug("magic/endian check failed\n");
		return -1;
	}

	if (ph->needs_swap) {
		mem_bswap_64(header, offsetof(struct perf_file_header,
			     adds_features));
	}

	if (header->size != sizeof(*header)) {
		/* Support the previous format */
		if (header->size == offsetof(typeof(*header), adds_features))
			bitmap_zero(header->adds_features, HEADER_FEAT_BITS);
		else
			return -1;
	} else if (ph->needs_swap) {
		/*
		 * feature bitmap is declared as an array of unsigned longs --
		 * not good since its size can differ between the host that
		 * generated the data file and the host analyzing the file.
		 *
		 * We need to handle endianness, but we don't know the size of
		 * the unsigned long where the file was generated. Take a best
		 * guess at determining it: try 64-bit swap first (ie., file
		 * created on a 64-bit host), and check if the hostname feature
		 * bit is set (this feature bit is forced on as of fbe96f2).
		 * If the bit is not, undo the 64-bit swap and try a 32-bit
		 * swap. If the hostname bit is still not set (e.g., older data
		 * file), punt and fallback to the original behavior --
		 * clearing all feature bits and setting buildid.
		 */
		mem_bswap_64(&header->adds_features,
			    BITS_TO_U64(HEADER_FEAT_BITS));

		if (!test_bit(HEADER_HOSTNAME, header->adds_features)) {
			/* unswap as u64 */
			mem_bswap_64(&header->adds_features,
				    BITS_TO_U64(HEADER_FEAT_BITS));

			/* unswap as u32 */
			mem_bswap_32(&header->adds_features,
				    BITS_TO_U32(HEADER_FEAT_BITS));
		}

		if (!test_bit(HEADER_HOSTNAME, header->adds_features)) {
			bitmap_zero(header->adds_features, HEADER_FEAT_BITS);
			set_bit(HEADER_BUILD_ID, header->adds_features);
		}
	}

	memcpy(&ph->adds_features, &header->adds_features,
	       sizeof(ph->adds_features));

	ph->data_offset  = header->data.offset;
	ph->data_size	 = header->data.size;
	ph->feat_offset  = header->data.offset + header->data.size;
	return 0;
}

static int perf_file_section__process(struct perf_file_section *section,
				      struct perf_header *ph,
				      int feat, int fd, void *data)
{
	struct feat_fd fdd = {
		.fd	= fd,
		.ph	= ph,
		.size	= section->size,
		.offset	= section->offset,
	};

	if (lseek(fd, section->offset, SEEK_SET) == (off_t)-1) {
		pr_debug("Failed to lseek to %" PRIu64 " offset for feature "
			  "%d, continuing...\n", section->offset, feat);
		return 0;
	}

	if (feat >= HEADER_LAST_FEATURE) {
		pr_debug("unknown feature %d, continuing...\n", feat);
		return 0;
	}

	if (!feat_ops[feat].process)
		return 0;

	return feat_ops[feat].process(&fdd, data);
}

static int perf_file_header__read_pipe(struct perf_pipe_file_header *header,
				       struct perf_header *ph, int fd,
				       bool repipe)
{
	struct feat_fd ff = {
		.fd = STDOUT_FILENO,
		.ph = ph,
	};
	ssize_t ret;

	ret = readn(fd, header, sizeof(*header));
	if (ret <= 0)
		return -1;

	if (check_magic_endian(header->magic, header->size, true, ph) < 0) {
		pr_debug("endian/magic failed\n");
		return -1;
	}

	if (ph->needs_swap)
		header->size = bswap_64(header->size);

	if (repipe && do_write(&ff, header, sizeof(*header)) < 0)
		return -1;

	return 0;
}

static int perf_header__read_pipe(struct perf_session *session)
{
	struct perf_header *header = &session->header;
	struct perf_pipe_file_header f_header;

	if (perf_file_header__read_pipe(&f_header, header,
					perf_data__fd(session->data),
					session->repipe) < 0) {
		pr_debug("incompatible file format\n");
		return -EINVAL;
	}

	return 0;
}

static int read_attr(int fd, struct perf_header *ph,
		     struct perf_file_attr *f_attr)
{
	struct perf_event_attr *attr = &f_attr->attr;
	size_t sz, left;
	size_t our_sz = sizeof(f_attr->attr);
	ssize_t ret;

	memset(f_attr, 0, sizeof(*f_attr));

	/* read minimal guaranteed structure */
	ret = readn(fd, attr, PERF_ATTR_SIZE_VER0);
	if (ret <= 0) {
		pr_debug("cannot read %d bytes of header attr\n",
			 PERF_ATTR_SIZE_VER0);
		return -1;
	}

	/* on file perf_event_attr size */
	sz = attr->size;

	if (ph->needs_swap)
		sz = bswap_32(sz);

	if (sz == 0) {
		/* assume ABI0 */
		sz =  PERF_ATTR_SIZE_VER0;
	} else if (sz > our_sz) {
		pr_debug("file uses a more recent and unsupported ABI"
			 " (%zu bytes extra)\n", sz - our_sz);
		return -1;
	}
	/* what we have not yet read and that we know about */
	left = sz - PERF_ATTR_SIZE_VER0;
	if (left) {
		void *ptr = attr;
		ptr += PERF_ATTR_SIZE_VER0;

		ret = readn(fd, ptr, left);
	}
	/* read perf_file_section, ids are read in caller */
	ret = readn(fd, &f_attr->ids, sizeof(f_attr->ids));

	return ret <= 0 ? -1 : 0;
}

static int perf_evsel__prepare_tracepoint_event(struct perf_evsel *evsel,
						struct tep_handle *pevent)
{
	struct tep_event *event;
	char bf[128];

	/* already prepared */
	if (evsel->tp_format)
		return 0;

	if (pevent == NULL) {
		pr_debug("broken or missing trace data\n");
		return -1;
	}

	event = tep_find_event(pevent, evsel->attr.config);
	if (event == NULL) {
		pr_debug("cannot find event format for %d\n", (int)evsel->attr.config);
		return -1;
	}

	if (!evsel->name) {
		snprintf(bf, sizeof(bf), "%s:%s", event->system, event->name);
		evsel->name = strdup(bf);
		if (evsel->name == NULL)
			return -1;
	}

	evsel->tp_format = event;
	return 0;
}

static int perf_evlist__prepare_tracepoint_events(struct perf_evlist *evlist,
						  struct tep_handle *pevent)
{
	struct perf_evsel *pos;

	evlist__for_each_entry(evlist, pos) {
		if (pos->attr.type == PERF_TYPE_TRACEPOINT &&
		    perf_evsel__prepare_tracepoint_event(pos, pevent))
			return -1;
	}

	return 0;
}

int perf_session__read_header(struct perf_session *session)
{
	struct perf_data *data = session->data;
	struct perf_header *header = &session->header;
	struct perf_file_header	f_header;
	struct perf_file_attr	f_attr;
	u64			f_id;
	int nr_attrs, nr_ids, i, j;
	int fd = perf_data__fd(data);

	session->evlist = perf_evlist__new();
	if (session->evlist == NULL)
		return -ENOMEM;

	session->evlist->env = &header->env;
	session->machines.host.env = &header->env;
	if (perf_data__is_pipe(data))
		return perf_header__read_pipe(session);

	if (perf_file_header__read(&f_header, header, fd) < 0)
		return -EINVAL;

	/*
	 * Sanity check that perf.data was written cleanly; data size is
	 * initialized to 0 and updated only if the on_exit function is run.
	 * If data size is still 0 then the file contains only partial
	 * information.  Just warn user and process it as much as it can.
	 */
	if (f_header.data.size == 0) {
		pr_warning("WARNING: The %s file's data size field is 0 which is unexpected.\n"
			   "Was the 'perf record' command properly terminated?\n",
			   data->file.path);
	}

	nr_attrs = f_header.attrs.size / f_header.attr_size;
	lseek(fd, f_header.attrs.offset, SEEK_SET);

	for (i = 0; i < nr_attrs; i++) {
		struct perf_evsel *evsel;
		off_t tmp;

		if (read_attr(fd, header, &f_attr) < 0)
			goto out_errno;

		if (header->needs_swap) {
			f_attr.ids.size   = bswap_64(f_attr.ids.size);
			f_attr.ids.offset = bswap_64(f_attr.ids.offset);
			perf_event__attr_swap(&f_attr.attr);
		}

		tmp = lseek(fd, 0, SEEK_CUR);
		evsel = perf_evsel__new(&f_attr.attr);

		if (evsel == NULL)
			goto out_delete_evlist;

		evsel->needs_swap = header->needs_swap;
		/*
		 * Do it before so that if perf_evsel__alloc_id fails, this
		 * entry gets purged too at perf_evlist__delete().
		 */
		perf_evlist__add(session->evlist, evsel);

		nr_ids = f_attr.ids.size / sizeof(u64);
		/*
		 * We don't have the cpu and thread maps on the header, so
		 * for allocating the perf_sample_id table we fake 1 cpu and
		 * hattr->ids threads.
		 */
		if (perf_evsel__alloc_id(evsel, 1, nr_ids))
			goto out_delete_evlist;

		lseek(fd, f_attr.ids.offset, SEEK_SET);

		for (j = 0; j < nr_ids; j++) {
			if (perf_header__getbuffer64(header, fd, &f_id, sizeof(f_id)))
				goto out_errno;

			perf_evlist__id_add(session->evlist, evsel, 0, j, f_id);
		}

		lseek(fd, tmp, SEEK_SET);
	}

	perf_header__process_sections(header, fd, &session->tevent,
				      perf_file_section__process);

	if (perf_evlist__prepare_tracepoint_events(session->evlist,
						   session->tevent.pevent))
		goto out_delete_evlist;

	return 0;
out_errno:
	return -errno;

out_delete_evlist:
	perf_evlist__delete(session->evlist);
	session->evlist = NULL;
	return -ENOMEM;
}

int perf_event__synthesize_attr(struct perf_tool *tool,
				struct perf_event_attr *attr, u32 ids, u64 *id,
				perf_event__handler_t process)
{
	union perf_event *ev;
	size_t size;
	int err;

	size = sizeof(struct perf_event_attr);
	size = PERF_ALIGN(size, sizeof(u64));
	size += sizeof(struct perf_event_header);
	size += ids * sizeof(u64);

	ev = malloc(size);

	if (ev == NULL)
		return -ENOMEM;

	ev->attr.attr = *attr;
	memcpy(ev->attr.id, id, ids * sizeof(u64));

	ev->attr.header.type = PERF_RECORD_HEADER_ATTR;
	ev->attr.header.size = (u16)size;

	if (ev->attr.header.size == size)
		err = process(tool, ev, NULL, NULL);
	else
		err = -E2BIG;

	free(ev);

	return err;
}

int perf_event__synthesize_features(struct perf_tool *tool,
				    struct perf_session *session,
				    struct perf_evlist *evlist,
				    perf_event__handler_t process)
{
	struct perf_header *header = &session->header;
	struct feat_fd ff;
	struct feature_event *fe;
	size_t sz, sz_hdr;
	int feat, ret;

	sz_hdr = sizeof(fe->header);
	sz = sizeof(union perf_event);
	/* get a nice alignment */
	sz = PERF_ALIGN(sz, page_size);

	memset(&ff, 0, sizeof(ff));

	ff.buf = malloc(sz);
	if (!ff.buf)
		return -ENOMEM;

	ff.size = sz - sz_hdr;

	for_each_set_bit(feat, header->adds_features, HEADER_FEAT_BITS) {
		if (!feat_ops[feat].synthesize) {
			pr_debug("No record header feature for header :%d\n", feat);
			continue;
		}

		ff.offset = sizeof(*fe);

		ret = feat_ops[feat].write(&ff, evlist);
		if (ret || ff.offset <= (ssize_t)sizeof(*fe)) {
			pr_debug("Error writing feature\n");
			continue;
		}
		/* ff.buf may have changed due to realloc in do_write() */
		fe = ff.buf;
		memset(fe, 0, sizeof(*fe));

		fe->feat_id = feat;
		fe->header.type = PERF_RECORD_HEADER_FEATURE;
		fe->header.size = ff.offset;

		ret = process(tool, ff.buf, NULL, NULL);
		if (ret) {
			free(ff.buf);
			return ret;
		}
	}

	/* Send HEADER_LAST_FEATURE mark. */
	fe = ff.buf;
	fe->feat_id     = HEADER_LAST_FEATURE;
	fe->header.type = PERF_RECORD_HEADER_FEATURE;
	fe->header.size = sizeof(*fe);

	ret = process(tool, ff.buf, NULL, NULL);

	free(ff.buf);
	return ret;
}

int perf_event__process_feature(struct perf_session *session,
				union perf_event *event)
{
	struct perf_tool *tool = session->tool;
	struct feat_fd ff = { .fd = 0 };
	struct feature_event *fe = (struct feature_event *)event;
	int type = fe->header.type;
	u64 feat = fe->feat_id;

	if (type < 0 || type >= PERF_RECORD_HEADER_MAX) {
		pr_warning("invalid record type %d in pipe-mode\n", type);
		return 0;
	}
	if (feat == HEADER_RESERVED || feat >= HEADER_LAST_FEATURE) {
		pr_warning("invalid record type %d in pipe-mode\n", type);
		return -1;
	}

	if (!feat_ops[feat].process)
		return 0;

	ff.buf  = (void *)fe->data;
	ff.size = event->header.size - sizeof(event->header);
	ff.ph = &session->header;

	if (feat_ops[feat].process(&ff, NULL))
		return -1;

	if (!feat_ops[feat].print || !tool->show_feat_hdr)
		return 0;

	if (!feat_ops[feat].full_only ||
	    tool->show_feat_hdr >= SHOW_FEAT_HEADER_FULL_INFO) {
		feat_ops[feat].print(&ff, stdout);
	} else {
		fprintf(stdout, "# %s info available, use -I to display\n",
			feat_ops[feat].name);
	}

	return 0;
}

static struct event_update_event *
event_update_event__new(size_t size, u64 type, u64 id)
{
	struct event_update_event *ev;

	size += sizeof(*ev);
	size  = PERF_ALIGN(size, sizeof(u64));

	ev = zalloc(size);
	if (ev) {
		ev->header.type = PERF_RECORD_EVENT_UPDATE;
		ev->header.size = (u16)size;
		ev->type = type;
		ev->id = id;
	}
	return ev;
}

int
perf_event__synthesize_event_update_unit(struct perf_tool *tool,
					 struct perf_evsel *evsel,
					 perf_event__handler_t process)
{
	struct event_update_event *ev;
	size_t size = strlen(evsel->unit);
	int err;

	ev = event_update_event__new(size + 1, PERF_EVENT_UPDATE__UNIT, evsel->id[0]);
	if (ev == NULL)
		return -ENOMEM;

	strlcpy(ev->data, evsel->unit, size + 1);
	err = process(tool, (union perf_event *)ev, NULL, NULL);
	free(ev);
	return err;
}

int
perf_event__synthesize_event_update_scale(struct perf_tool *tool,
					  struct perf_evsel *evsel,
					  perf_event__handler_t process)
{
	struct event_update_event *ev;
	struct event_update_event_scale *ev_data;
	int err;

	ev = event_update_event__new(sizeof(*ev_data), PERF_EVENT_UPDATE__SCALE, evsel->id[0]);
	if (ev == NULL)
		return -ENOMEM;

	ev_data = (struct event_update_event_scale *) ev->data;
	ev_data->scale = evsel->scale;
	err = process(tool, (union perf_event*) ev, NULL, NULL);
	free(ev);
	return err;
}

int
perf_event__synthesize_event_update_name(struct perf_tool *tool,
					 struct perf_evsel *evsel,
					 perf_event__handler_t process)
{
	struct event_update_event *ev;
	size_t len = strlen(evsel->name);
	int err;

	ev = event_update_event__new(len + 1, PERF_EVENT_UPDATE__NAME, evsel->id[0]);
	if (ev == NULL)
		return -ENOMEM;

	strlcpy(ev->data, evsel->name, len + 1);
	err = process(tool, (union perf_event*) ev, NULL, NULL);
	free(ev);
	return err;
}

int
perf_event__synthesize_event_update_cpus(struct perf_tool *tool,
					struct perf_evsel *evsel,
					perf_event__handler_t process)
{
	size_t size = sizeof(struct event_update_event);
	struct event_update_event *ev;
	int max, err;
	u16 type;

	if (!evsel->own_cpus)
		return 0;

	ev = cpu_map_data__alloc(evsel->own_cpus, &size, &type, &max);
	if (!ev)
		return -ENOMEM;

	ev->header.type = PERF_RECORD_EVENT_UPDATE;
	ev->header.size = (u16)size;
	ev->type = PERF_EVENT_UPDATE__CPUS;
	ev->id   = evsel->id[0];

	cpu_map_data__synthesize((struct cpu_map_data *) ev->data,
				 evsel->own_cpus,
				 type, max);

	err = process(tool, (union perf_event*) ev, NULL, NULL);
	free(ev);
	return err;
}

size_t perf_event__fprintf_event_update(union perf_event *event, FILE *fp)
{
	struct event_update_event *ev = &event->event_update;
	struct event_update_event_scale *ev_scale;
	struct event_update_event_cpus *ev_cpus;
	struct cpu_map *map;
	size_t ret;

	ret = fprintf(fp, "\n... id:    %" PRIu64 "\n", ev->id);

	switch (ev->type) {
	case PERF_EVENT_UPDATE__SCALE:
		ev_scale = (struct event_update_event_scale *) ev->data;
		ret += fprintf(fp, "... scale: %f\n", ev_scale->scale);
		break;
	case PERF_EVENT_UPDATE__UNIT:
		ret += fprintf(fp, "... unit:  %s\n", ev->data);
		break;
	case PERF_EVENT_UPDATE__NAME:
		ret += fprintf(fp, "... name:  %s\n", ev->data);
		break;
	case PERF_EVENT_UPDATE__CPUS:
		ev_cpus = (struct event_update_event_cpus *) ev->data;
		ret += fprintf(fp, "... ");

		map = cpu_map__new_data(&ev_cpus->cpus);
		if (map)
			ret += cpu_map__fprintf(map, fp);
		else
			ret += fprintf(fp, "failed to get cpus\n");
		break;
	default:
		ret += fprintf(fp, "... unknown type\n");
		break;
	}

	return ret;
}

int perf_event__synthesize_attrs(struct perf_tool *tool,
				 struct perf_evlist *evlist,
				 perf_event__handler_t process)
{
	struct perf_evsel *evsel;
	int err = 0;

	evlist__for_each_entry(evlist, evsel) {
		err = perf_event__synthesize_attr(tool, &evsel->attr, evsel->ids,
						  evsel->id, process);
		if (err) {
			pr_debug("failed to create perf header attribute\n");
			return err;
		}
	}

	return err;
}

static bool has_unit(struct perf_evsel *counter)
{
	return counter->unit && *counter->unit;
}

static bool has_scale(struct perf_evsel *counter)
{
	return counter->scale != 1;
}

int perf_event__synthesize_extra_attr(struct perf_tool *tool,
				      struct perf_evlist *evsel_list,
				      perf_event__handler_t process,
				      bool is_pipe)
{
	struct perf_evsel *counter;
	int err;

	/*
	 * Synthesize other events stuff not carried within
	 * attr event - unit, scale, name
	 */
	evlist__for_each_entry(evsel_list, counter) {
		if (!counter->supported)
			continue;

		/*
		 * Synthesize unit and scale only if it's defined.
		 */
		if (has_unit(counter)) {
			err = perf_event__synthesize_event_update_unit(tool, counter, process);
			if (err < 0) {
				pr_err("Couldn't synthesize evsel unit.\n");
				return err;
			}
		}

		if (has_scale(counter)) {
			err = perf_event__synthesize_event_update_scale(tool, counter, process);
			if (err < 0) {
				pr_err("Couldn't synthesize evsel counter.\n");
				return err;
			}
		}

		if (counter->own_cpus) {
			err = perf_event__synthesize_event_update_cpus(tool, counter, process);
			if (err < 0) {
				pr_err("Couldn't synthesize evsel cpus.\n");
				return err;
			}
		}

		/*
		 * Name is needed only for pipe output,
		 * perf.data carries event names.
		 */
		if (is_pipe) {
			err = perf_event__synthesize_event_update_name(tool, counter, process);
			if (err < 0) {
				pr_err("Couldn't synthesize evsel name.\n");
				return err;
			}
		}
	}
	return 0;
}

int perf_event__process_attr(struct perf_tool *tool __maybe_unused,
			     union perf_event *event,
			     struct perf_evlist **pevlist)
{
	u32 i, ids, n_ids;
	struct perf_evsel *evsel;
	struct perf_evlist *evlist = *pevlist;

	if (evlist == NULL) {
		*pevlist = evlist = perf_evlist__new();
		if (evlist == NULL)
			return -ENOMEM;
	}

	evsel = perf_evsel__new(&event->attr.attr);
	if (evsel == NULL)
		return -ENOMEM;

	perf_evlist__add(evlist, evsel);

	ids = event->header.size;
	ids -= (void *)&event->attr.id - (void *)event;
	n_ids = ids / sizeof(u64);
	/*
	 * We don't have the cpu and thread maps on the header, so
	 * for allocating the perf_sample_id table we fake 1 cpu and
	 * hattr->ids threads.
	 */
	if (perf_evsel__alloc_id(evsel, 1, n_ids))
		return -ENOMEM;

	for (i = 0; i < n_ids; i++) {
		perf_evlist__id_add(evlist, evsel, 0, i, event->attr.id[i]);
	}

	return 0;
}

int perf_event__process_event_update(struct perf_tool *tool __maybe_unused,
				     union perf_event *event,
				     struct perf_evlist **pevlist)
{
	struct event_update_event *ev = &event->event_update;
	struct event_update_event_scale *ev_scale;
	struct event_update_event_cpus *ev_cpus;
	struct perf_evlist *evlist;
	struct perf_evsel *evsel;
	struct cpu_map *map;

	if (!pevlist || *pevlist == NULL)
		return -EINVAL;

	evlist = *pevlist;

	evsel = perf_evlist__id2evsel(evlist, ev->id);
	if (evsel == NULL)
		return -EINVAL;

	switch (ev->type) {
	case PERF_EVENT_UPDATE__UNIT:
		evsel->unit = strdup(ev->data);
		break;
	case PERF_EVENT_UPDATE__NAME:
		evsel->name = strdup(ev->data);
		break;
	case PERF_EVENT_UPDATE__SCALE:
		ev_scale = (struct event_update_event_scale *) ev->data;
		evsel->scale = ev_scale->scale;
		break;
	case PERF_EVENT_UPDATE__CPUS:
		ev_cpus = (struct event_update_event_cpus *) ev->data;

		map = cpu_map__new_data(&ev_cpus->cpus);
		if (map)
			evsel->own_cpus = map;
		else
			pr_err("failed to get event_update cpus\n");
	default:
		break;
	}

	return 0;
}

int perf_event__synthesize_tracing_data(struct perf_tool *tool, int fd,
					struct perf_evlist *evlist,
					perf_event__handler_t process)
{
	union perf_event ev;
	struct tracing_data *tdata;
	ssize_t size = 0, aligned_size = 0, padding;
	struct feat_fd ff;
	int err __maybe_unused = 0;

	/*
	 * We are going to store the size of the data followed
	 * by the data contents. Since the fd descriptor is a pipe,
	 * we cannot seek back to store the size of the data once
	 * we know it. Instead we:
	 *
	 * - write the tracing data to the temp file
	 * - get/write the data size to pipe
	 * - write the tracing data from the temp file
	 *   to the pipe
	 */
	tdata = tracing_data_get(&evlist->entries, fd, true);
	if (!tdata)
		return -1;

	memset(&ev, 0, sizeof(ev));

	ev.tracing_data.header.type = PERF_RECORD_HEADER_TRACING_DATA;
	size = tdata->size;
	aligned_size = PERF_ALIGN(size, sizeof(u64));
	padding = aligned_size - size;
	ev.tracing_data.header.size = sizeof(ev.tracing_data);
	ev.tracing_data.size = aligned_size;

	process(tool, &ev, NULL, NULL);

	/*
	 * The put function will copy all the tracing data
	 * stored in temp file to the pipe.
	 */
	tracing_data_put(tdata);

	ff = (struct feat_fd){ .fd = fd };
	if (write_padded(&ff, NULL, 0, padding))
		return -1;

	return aligned_size;
}

int perf_event__process_tracing_data(struct perf_session *session,
				     union perf_event *event)
{
	ssize_t size_read, padding, size = event->tracing_data.size;
	int fd = perf_data__fd(session->data);
	off_t offset = lseek(fd, 0, SEEK_CUR);
	char buf[BUFSIZ];

	/* setup for reading amidst mmap */
	lseek(fd, offset + sizeof(struct tracing_data_event),
	      SEEK_SET);

	size_read = trace_report(fd, &session->tevent,
				 session->repipe);
	padding = PERF_ALIGN(size_read, sizeof(u64)) - size_read;

	if (readn(fd, buf, padding) < 0) {
		pr_err("%s: reading input file", __func__);
		return -1;
	}
	if (session->repipe) {
		int retw = write(STDOUT_FILENO, buf, padding);
		if (retw <= 0 || retw != padding) {
			pr_err("%s: repiping tracing data padding", __func__);
			return -1;
		}
	}

	if (size_read + padding != size) {
		pr_err("%s: tracing data size mismatch", __func__);
		return -1;
	}

	perf_evlist__prepare_tracepoint_events(session->evlist,
					       session->tevent.pevent);

	return size_read + padding;
}

int perf_event__synthesize_build_id(struct perf_tool *tool,
				    struct dso *pos, u16 misc,
				    perf_event__handler_t process,
				    struct machine *machine)
{
	union perf_event ev;
	size_t len;
	int err = 0;

	if (!pos->hit)
		return err;

	memset(&ev, 0, sizeof(ev));

	len = pos->long_name_len + 1;
	len = PERF_ALIGN(len, NAME_ALIGN);
	memcpy(&ev.build_id.build_id, pos->build_id, sizeof(pos->build_id));
	ev.build_id.header.type = PERF_RECORD_HEADER_BUILD_ID;
	ev.build_id.header.misc = misc;
	ev.build_id.pid = machine->pid;
	ev.build_id.header.size = sizeof(ev.build_id) + len;
	memcpy(&ev.build_id.filename, pos->long_name, pos->long_name_len);

	err = process(tool, &ev, NULL, machine);

	return err;
}

int perf_event__process_build_id(struct perf_session *session,
				 union perf_event *event)
{
	__event_process_build_id(&event->build_id,
				 event->build_id.filename,
				 session);
	return 0;
}<|MERGE_RESOLUTION|>--- conflicted
+++ resolved
@@ -2606,10 +2606,7 @@
 		perf_env__insert_bpf_prog_info(env, info_node);
 	}
 
-<<<<<<< HEAD
-=======
 	up_write(&env->bpf_progs.lock);
->>>>>>> 69dbdfff
 	return 0;
 out:
 	free(info_linear);
@@ -2627,13 +2624,9 @@
 static int process_bpf_btf(struct feat_fd *ff, void *data __maybe_unused)
 {
 	struct perf_env *env = &ff->ph->env;
-<<<<<<< HEAD
-	u32 count, i;
-=======
 	struct btf_node *node = NULL;
 	u32 count, i;
 	int err = -1;
->>>>>>> 69dbdfff
 
 	if (ff->ph->needs_swap) {
 		pr_warning("interpreting btf from systems with endianity is not yet supported\n");
@@ -2646,19 +2639,6 @@
 	down_write(&env->bpf_progs.lock);
 
 	for (i = 0; i < count; ++i) {
-<<<<<<< HEAD
-		struct btf_node *node;
-		u32 id, data_size;
-
-		if (do_read_u32(ff, &id))
-			return -1;
-		if (do_read_u32(ff, &data_size))
-			return -1;
-
-		node = malloc(sizeof(struct btf_node) + data_size);
-		if (!node)
-			return -1;
-=======
 		u32 id, data_size;
 
 		if (do_read_u32(ff, &id))
@@ -2669,23 +2649,10 @@
 		node = malloc(sizeof(struct btf_node) + data_size);
 		if (!node)
 			goto out;
->>>>>>> 69dbdfff
 
 		node->id = id;
 		node->data_size = data_size;
 
-<<<<<<< HEAD
-		if (__do_read(ff, node->data, data_size)) {
-			free(node);
-			return -1;
-		}
-
-		perf_env__insert_btf(env, node);
-	}
-
-	up_write(&env->bpf_progs.lock);
-	return 0;
-=======
 		if (__do_read(ff, node->data, data_size))
 			goto out;
 
@@ -2698,7 +2665,6 @@
 	up_write(&env->bpf_progs.lock);
 	free(node);
 	return err;
->>>>>>> 69dbdfff
 }
 
 struct feature_ops {
