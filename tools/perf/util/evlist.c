// SPDX-License-Identifier: GPL-2.0-only
/*
 * Copyright (C) 2011, Red Hat Inc, Arnaldo Carvalho de Melo <acme@redhat.com>
 *
 * Parts came from builtin-{top,stat,record}.c, see those files for further
 * copyright notes.
 */
#include <api/fs/fs.h>
#include <errno.h>
#include <inttypes.h>
#include <poll.h>
#include "cpumap.h"
#include "util/mmap.h"
#include "thread_map.h"
#include "target.h"
#include "evlist.h"
#include "evsel.h"
#include "debug.h"
#include "units.h"
#include <internal/lib.h> // page_size
#include "../perf.h"
#include "asm/bug.h"
#include "bpf-event.h"
#include "util/string2.h"
#include <signal.h>
#include <unistd.h>
#include <sched.h>
#include <stdlib.h>

#include "parse-events.h"
#include <subcmd/parse-options.h>

#include <fcntl.h>
#include <sys/ioctl.h>
#include <sys/mman.h>

#include <linux/bitops.h>
#include <linux/hash.h>
#include <linux/log2.h>
#include <linux/err.h>
#include <linux/string.h>
#include <linux/zalloc.h>
#include <perf/evlist.h>
#include <perf/evsel.h>
#include <perf/cpumap.h>
#include <perf/mmap.h>

#include <internal/xyarray.h>

#ifdef LACKS_SIGQUEUE_PROTOTYPE
int sigqueue(pid_t pid, int sig, const union sigval value);
#endif

#define FD(e, x, y) (*(int *)xyarray__entry(e->core.fd, x, y))
#define SID(e, x, y) xyarray__entry(e->core.sample_id, x, y)

void evlist__init(struct evlist *evlist, struct perf_cpu_map *cpus,
		  struct perf_thread_map *threads)
{
	perf_evlist__init(&evlist->core);
	perf_evlist__set_maps(&evlist->core, cpus, threads);
<<<<<<< HEAD
	fdarray__init(&evlist->core.pollfd, 64);
=======
>>>>>>> 348b80b2
	evlist->workload.pid = -1;
	evlist->bkw_mmap_state = BKW_MMAP_NOTREADY;
}

struct evlist *evlist__new(void)
{
	struct evlist *evlist = zalloc(sizeof(*evlist));

	if (evlist != NULL)
		evlist__init(evlist, NULL, NULL);

	return evlist;
}

struct evlist *perf_evlist__new_default(void)
{
	struct evlist *evlist = evlist__new();

	if (evlist && perf_evlist__add_default(evlist)) {
		evlist__delete(evlist);
		evlist = NULL;
	}

	return evlist;
}

struct evlist *perf_evlist__new_dummy(void)
{
	struct evlist *evlist = evlist__new();

	if (evlist && perf_evlist__add_dummy(evlist)) {
		evlist__delete(evlist);
		evlist = NULL;
	}

	return evlist;
}

/**
 * perf_evlist__set_id_pos - set the positions of event ids.
 * @evlist: selected event list
 *
 * Events with compatible sample types all have the same id_pos
 * and is_pos.  For convenience, put a copy on evlist.
 */
void perf_evlist__set_id_pos(struct evlist *evlist)
{
	struct evsel *first = evlist__first(evlist);

	evlist->id_pos = first->id_pos;
	evlist->is_pos = first->is_pos;
}

static void perf_evlist__update_id_pos(struct evlist *evlist)
{
	struct evsel *evsel;

	evlist__for_each_entry(evlist, evsel)
		perf_evsel__calc_id_pos(evsel);

	perf_evlist__set_id_pos(evlist);
}

static void evlist__purge(struct evlist *evlist)
{
	struct evsel *pos, *n;

	evlist__for_each_entry_safe(evlist, n, pos) {
		list_del_init(&pos->core.node);
		pos->evlist = NULL;
		evsel__delete(pos);
	}

	evlist->core.nr_entries = 0;
}

void evlist__exit(struct evlist *evlist)
{
	zfree(&evlist->mmap);
	zfree(&evlist->overwrite_mmap);
<<<<<<< HEAD
	fdarray__exit(&evlist->core.pollfd);
=======
	perf_evlist__exit(&evlist->core);
>>>>>>> 348b80b2
}

void evlist__delete(struct evlist *evlist)
{
	if (evlist == NULL)
		return;

	evlist__munmap(evlist);
	evlist__close(evlist);
<<<<<<< HEAD
	perf_cpu_map__put(evlist->core.cpus);
	perf_thread_map__put(evlist->core.threads);
	evlist->core.cpus = NULL;
	evlist->core.threads = NULL;
=======
>>>>>>> 348b80b2
	evlist__purge(evlist);
	evlist__exit(evlist);
	free(evlist);
}

void evlist__add(struct evlist *evlist, struct evsel *entry)
{
	entry->evlist = evlist;
	entry->idx = evlist->core.nr_entries;
	entry->tracking = !entry->idx;

	perf_evlist__add(&evlist->core, &entry->core);

	if (evlist->core.nr_entries == 1)
		perf_evlist__set_id_pos(evlist);
}

void evlist__remove(struct evlist *evlist, struct evsel *evsel)
{
	evsel->evlist = NULL;
	perf_evlist__remove(&evlist->core, &evsel->core);
}

void perf_evlist__splice_list_tail(struct evlist *evlist,
				   struct list_head *list)
{
	struct evsel *evsel, *temp;

	__evlist__for_each_entry_safe(list, temp, evsel) {
		list_del_init(&evsel->core.node);
		evlist__add(evlist, evsel);
	}
}

int __evlist__set_tracepoints_handlers(struct evlist *evlist,
				       const struct evsel_str_handler *assocs, size_t nr_assocs)
{
	struct evsel *evsel;
	size_t i;
	int err;

	for (i = 0; i < nr_assocs; i++) {
		// Adding a handler for an event not in this evlist, just ignore it.
		evsel = perf_evlist__find_tracepoint_by_name(evlist, assocs[i].name);
		if (evsel == NULL)
			continue;

		err = -EEXIST;
		if (evsel->handler != NULL)
			goto out;
		evsel->handler = assocs[i].handler;
	}

	err = 0;
out:
	return err;
}

void __perf_evlist__set_leader(struct list_head *list)
{
	struct evsel *evsel, *leader;

	leader = list_entry(list->next, struct evsel, core.node);
	evsel = list_entry(list->prev, struct evsel, core.node);

	leader->core.nr_members = evsel->idx - leader->idx + 1;

	__evlist__for_each_entry(list, evsel) {
		evsel->leader = leader;
	}
}

void perf_evlist__set_leader(struct evlist *evlist)
{
	if (evlist->core.nr_entries) {
		evlist->nr_groups = evlist->core.nr_entries > 1 ? 1 : 0;
		__perf_evlist__set_leader(&evlist->core.entries);
	}
}

int __perf_evlist__add_default(struct evlist *evlist, bool precise)
{
	struct evsel *evsel = perf_evsel__new_cycles(precise);

	if (evsel == NULL)
		return -ENOMEM;

	evlist__add(evlist, evsel);
	return 0;
}

int perf_evlist__add_dummy(struct evlist *evlist)
{
	struct perf_event_attr attr = {
		.type	= PERF_TYPE_SOFTWARE,
		.config = PERF_COUNT_SW_DUMMY,
		.size	= sizeof(attr), /* to capture ABI version */
	};
	struct evsel *evsel = perf_evsel__new_idx(&attr, evlist->core.nr_entries);

	if (evsel == NULL)
		return -ENOMEM;

	evlist__add(evlist, evsel);
	return 0;
}

static int evlist__add_attrs(struct evlist *evlist,
				  struct perf_event_attr *attrs, size_t nr_attrs)
{
	struct evsel *evsel, *n;
	LIST_HEAD(head);
	size_t i;

	for (i = 0; i < nr_attrs; i++) {
		evsel = perf_evsel__new_idx(attrs + i, evlist->core.nr_entries + i);
		if (evsel == NULL)
			goto out_delete_partial_list;
		list_add_tail(&evsel->core.node, &head);
	}

	perf_evlist__splice_list_tail(evlist, &head);

	return 0;

out_delete_partial_list:
	__evlist__for_each_entry_safe(&head, n, evsel)
		evsel__delete(evsel);
	return -1;
}

int __perf_evlist__add_default_attrs(struct evlist *evlist,
				     struct perf_event_attr *attrs, size_t nr_attrs)
{
	size_t i;

	for (i = 0; i < nr_attrs; i++)
		event_attr_init(attrs + i);

	return evlist__add_attrs(evlist, attrs, nr_attrs);
}

struct evsel *
perf_evlist__find_tracepoint_by_id(struct evlist *evlist, int id)
{
	struct evsel *evsel;

	evlist__for_each_entry(evlist, evsel) {
		if (evsel->core.attr.type   == PERF_TYPE_TRACEPOINT &&
		    (int)evsel->core.attr.config == id)
			return evsel;
	}

	return NULL;
}

struct evsel *
perf_evlist__find_tracepoint_by_name(struct evlist *evlist,
				     const char *name)
{
	struct evsel *evsel;

	evlist__for_each_entry(evlist, evsel) {
		if ((evsel->core.attr.type == PERF_TYPE_TRACEPOINT) &&
		    (strcmp(evsel->name, name) == 0))
			return evsel;
	}

	return NULL;
}

int perf_evlist__add_newtp(struct evlist *evlist,
			   const char *sys, const char *name, void *handler)
{
	struct evsel *evsel = perf_evsel__newtp(sys, name);

	if (IS_ERR(evsel))
		return -1;

	evsel->handler = handler;
	evlist__add(evlist, evsel);
	return 0;
}

static int perf_evlist__nr_threads(struct evlist *evlist,
				   struct evsel *evsel)
{
	if (evsel->core.system_wide)
		return 1;
	else
		return perf_thread_map__nr(evlist->core.threads);
}

void evlist__disable(struct evlist *evlist)
{
	struct evsel *pos;

	evlist__for_each_entry(evlist, pos) {
		if (pos->disabled || !perf_evsel__is_group_leader(pos) || !pos->core.fd)
			continue;
		evsel__disable(pos);
	}

	evlist->enabled = false;
}

void evlist__enable(struct evlist *evlist)
{
	struct evsel *pos;

	evlist__for_each_entry(evlist, pos) {
		if (!perf_evsel__is_group_leader(pos) || !pos->core.fd)
			continue;
		evsel__enable(pos);
	}

	evlist->enabled = true;
}

void perf_evlist__toggle_enable(struct evlist *evlist)
{
	(evlist->enabled ? evlist__disable : evlist__enable)(evlist);
}

static int perf_evlist__enable_event_cpu(struct evlist *evlist,
					 struct evsel *evsel, int cpu)
{
	int thread;
	int nr_threads = perf_evlist__nr_threads(evlist, evsel);

	if (!evsel->core.fd)
		return -EINVAL;

	for (thread = 0; thread < nr_threads; thread++) {
		int err = ioctl(FD(evsel, cpu, thread), PERF_EVENT_IOC_ENABLE, 0);
		if (err)
			return err;
	}
	return 0;
}

static int perf_evlist__enable_event_thread(struct evlist *evlist,
					    struct evsel *evsel,
					    int thread)
{
	int cpu;
	int nr_cpus = perf_cpu_map__nr(evlist->core.cpus);

	if (!evsel->core.fd)
		return -EINVAL;

	for (cpu = 0; cpu < nr_cpus; cpu++) {
		int err = ioctl(FD(evsel, cpu, thread), PERF_EVENT_IOC_ENABLE, 0);
		if (err)
			return err;
	}
	return 0;
}

int perf_evlist__enable_event_idx(struct evlist *evlist,
				  struct evsel *evsel, int idx)
{
	bool per_cpu_mmaps = !perf_cpu_map__empty(evlist->core.cpus);

	if (per_cpu_mmaps)
		return perf_evlist__enable_event_cpu(evlist, evsel, idx);
	else
		return perf_evlist__enable_event_thread(evlist, evsel, idx);
}

int evlist__add_pollfd(struct evlist *evlist, int fd)
<<<<<<< HEAD
{
	return perf_evlist__add_pollfd(&evlist->core, fd, NULL, POLLIN);
}

static void perf_evlist__munmap_filtered(struct fdarray *fda, int fd,
					 void *arg __maybe_unused)
{
	struct mmap *map = fda->priv[fd].ptr;

	if (map)
		perf_mmap__put(map);
}

int evlist__filter_pollfd(struct evlist *evlist, short revents_and_mask)
{
	return fdarray__filter(&evlist->core.pollfd, revents_and_mask,
			       perf_evlist__munmap_filtered, NULL);
}

int evlist__poll(struct evlist *evlist, int timeout)
{
	return perf_evlist__poll(&evlist->core, timeout);
}

static void perf_evlist__set_sid_idx(struct evlist *evlist,
				     struct evsel *evsel, int idx, int cpu,
				     int thread)
{
	struct perf_sample_id *sid = SID(evsel, cpu, thread);
	sid->idx = idx;
	if (evlist->core.cpus && cpu >= 0)
		sid->cpu = evlist->core.cpus->map[cpu];
	else
		sid->cpu = -1;
	if (!evsel->core.system_wide && evlist->core.threads && thread >= 0)
		sid->tid = perf_thread_map__pid(evlist->core.threads, thread);
	else
		sid->tid = -1;
=======
{
	return perf_evlist__add_pollfd(&evlist->core, fd, NULL, POLLIN);
}

int evlist__filter_pollfd(struct evlist *evlist, short revents_and_mask)
{
	return perf_evlist__filter_pollfd(&evlist->core, revents_and_mask);
}

int evlist__poll(struct evlist *evlist, int timeout)
{
	return perf_evlist__poll(&evlist->core, timeout);
>>>>>>> 348b80b2
}

struct perf_sample_id *perf_evlist__id2sid(struct evlist *evlist, u64 id)
{
	struct hlist_head *head;
	struct perf_sample_id *sid;
	int hash;

	hash = hash_64(id, PERF_EVLIST__HLIST_BITS);
	head = &evlist->core.heads[hash];

	hlist_for_each_entry(sid, head, node)
		if (sid->id == id)
			return sid;

	return NULL;
}

struct evsel *perf_evlist__id2evsel(struct evlist *evlist, u64 id)
{
	struct perf_sample_id *sid;

	if (evlist->core.nr_entries == 1 || !id)
		return evlist__first(evlist);

	sid = perf_evlist__id2sid(evlist, id);
	if (sid)
		return container_of(sid->evsel, struct evsel, core);

	if (!perf_evlist__sample_id_all(evlist))
		return evlist__first(evlist);

	return NULL;
}

struct evsel *perf_evlist__id2evsel_strict(struct evlist *evlist,
						u64 id)
{
	struct perf_sample_id *sid;

	if (!id)
		return NULL;

	sid = perf_evlist__id2sid(evlist, id);
	if (sid)
		return container_of(sid->evsel, struct evsel, core);

	return NULL;
}

static int perf_evlist__event2id(struct evlist *evlist,
				 union perf_event *event, u64 *id)
{
	const __u64 *array = event->sample.array;
	ssize_t n;

	n = (event->header.size - sizeof(event->header)) >> 3;

	if (event->header.type == PERF_RECORD_SAMPLE) {
		if (evlist->id_pos >= n)
			return -1;
		*id = array[evlist->id_pos];
	} else {
		if (evlist->is_pos > n)
			return -1;
		n -= evlist->is_pos;
		*id = array[n];
	}
	return 0;
}

struct evsel *perf_evlist__event2evsel(struct evlist *evlist,
					    union perf_event *event)
{
	struct evsel *first = evlist__first(evlist);
	struct hlist_head *head;
	struct perf_sample_id *sid;
	int hash;
	u64 id;

	if (evlist->core.nr_entries == 1)
		return first;

	if (!first->core.attr.sample_id_all &&
	    event->header.type != PERF_RECORD_SAMPLE)
		return first;

	if (perf_evlist__event2id(evlist, event, &id))
		return NULL;

	/* Synthesized events have an id of zero */
	if (!id)
		return first;

	hash = hash_64(id, PERF_EVLIST__HLIST_BITS);
	head = &evlist->core.heads[hash];

	hlist_for_each_entry(sid, head, node) {
		if (sid->id == id)
			return container_of(sid->evsel, struct evsel, core);
	}
	return NULL;
}

static int perf_evlist__set_paused(struct evlist *evlist, bool value)
{
	int i;

	if (!evlist->overwrite_mmap)
		return 0;

	for (i = 0; i < evlist->core.nr_mmaps; i++) {
		int fd = evlist->overwrite_mmap[i].core.fd;
		int err;

		if (fd < 0)
			continue;
		err = ioctl(fd, PERF_EVENT_IOC_PAUSE_OUTPUT, value ? 1 : 0);
		if (err)
			return err;
	}
	return 0;
}

static int perf_evlist__pause(struct evlist *evlist)
{
	return perf_evlist__set_paused(evlist, true);
}

static int perf_evlist__resume(struct evlist *evlist)
{
	return perf_evlist__set_paused(evlist, false);
}

static void evlist__munmap_nofree(struct evlist *evlist)
{
	int i;

	if (evlist->mmap)
		for (i = 0; i < evlist->core.nr_mmaps; i++)
<<<<<<< HEAD
			perf_mmap__munmap(&evlist->mmap[i]);

	if (evlist->overwrite_mmap)
		for (i = 0; i < evlist->core.nr_mmaps; i++)
			perf_mmap__munmap(&evlist->overwrite_mmap[i]);
=======
			perf_mmap__munmap(&evlist->mmap[i].core);

	if (evlist->overwrite_mmap)
		for (i = 0; i < evlist->core.nr_mmaps; i++)
			perf_mmap__munmap(&evlist->overwrite_mmap[i].core);
>>>>>>> 348b80b2
}

void evlist__munmap(struct evlist *evlist)
{
	evlist__munmap_nofree(evlist);
	zfree(&evlist->mmap);
	zfree(&evlist->overwrite_mmap);
}

<<<<<<< HEAD
=======
static void perf_mmap__unmap_cb(struct perf_mmap *map)
{
	struct mmap *m = container_of(map, struct mmap, core);

	mmap__munmap(m);
}

>>>>>>> 348b80b2
static struct mmap *evlist__alloc_mmap(struct evlist *evlist,
				       bool overwrite)
{
	int i;
	struct mmap *map;

<<<<<<< HEAD
	evlist->core.nr_mmaps = perf_cpu_map__nr(evlist->core.cpus);
	if (perf_cpu_map__empty(evlist->core.cpus))
		evlist->core.nr_mmaps = perf_thread_map__nr(evlist->core.threads);
=======
>>>>>>> 348b80b2
	map = zalloc(evlist->core.nr_mmaps * sizeof(struct mmap));
	if (!map)
		return NULL;

	for (i = 0; i < evlist->core.nr_mmaps; i++) {
<<<<<<< HEAD
		map[i].core.fd = -1;
		map[i].core.overwrite = overwrite;
=======
		struct perf_mmap *prev = i ? &map[i - 1].core : NULL;

>>>>>>> 348b80b2
		/*
		 * When the perf_mmap() call is made we grab one refcount, plus
		 * one extra to let perf_mmap__consume() get the last
		 * events after all real references (perf_mmap__get()) are
		 * dropped.
		 *
		 * Each PERF_EVENT_IOC_SET_OUTPUT points to this mmap and
		 * thus does perf_mmap__get() on it.
		 */
<<<<<<< HEAD
		refcount_set(&map[i].core.refcnt, 0);
=======
		perf_mmap__init(&map[i].core, prev, overwrite, perf_mmap__unmap_cb);
>>>>>>> 348b80b2
	}

	return map;
}

<<<<<<< HEAD
static int evlist__mmap_per_evsel(struct evlist *evlist, int idx,
				       struct mmap_params *mp, int cpu_idx,
				       int thread, int *_output, int *_output_overwrite)
{
	struct evsel *evsel;
	int revent;
	int evlist_cpu = cpu_map__cpu(evlist->core.cpus, cpu_idx);

	evlist__for_each_entry(evlist, evsel) {
		struct mmap *maps = evlist->mmap;
		int *output = _output;
		int fd;
		int cpu;

		mp->prot = PROT_READ | PROT_WRITE;
		if (evsel->core.attr.write_backward) {
			output = _output_overwrite;
			maps = evlist->overwrite_mmap;

			if (!maps) {
				maps = evlist__alloc_mmap(evlist, true);
				if (!maps)
					return -1;
				evlist->overwrite_mmap = maps;
				if (evlist->bkw_mmap_state == BKW_MMAP_NOTREADY)
					perf_evlist__toggle_bkw_mmap(evlist, BKW_MMAP_RUNNING);
			}
			mp->prot &= ~PROT_WRITE;
		}

		if (evsel->core.system_wide && thread)
			continue;

		cpu = perf_cpu_map__idx(evsel->core.cpus, evlist_cpu);
		if (cpu == -1)
			continue;

		fd = FD(evsel, cpu, thread);

		if (*output == -1) {
			*output = fd;

			if (perf_mmap__mmap(&maps[idx], mp, *output, evlist_cpu) < 0)
				return -1;
		} else {
			if (ioctl(fd, PERF_EVENT_IOC_SET_OUTPUT, *output) != 0)
				return -1;

			perf_mmap__get(&maps[idx]);
		}

		revent = perf_evlist__should_poll(evlist, evsel) ? POLLIN : 0;

		/*
		 * The system_wide flag causes a selected event to be opened
		 * always without a pid.  Consequently it will never get a
		 * POLLHUP, but it is used for tracking in combination with
		 * other events, so it should not need to be polled anyway.
		 * Therefore don't add it for polling.
		 */
		if (!evsel->core.system_wide &&
		     perf_evlist__add_pollfd(&evlist->core, fd, &maps[idx], revent) < 0) {
			perf_mmap__put(&maps[idx]);
			return -1;
		}

		if (evsel->core.attr.read_format & PERF_FORMAT_ID) {
			if (perf_evlist__id_add_fd(&evlist->core, &evsel->core, cpu, thread,
						   fd) < 0)
				return -1;
			perf_evlist__set_sid_idx(evlist, evsel, idx, cpu,
						 thread);
		}
	}

	return 0;
}

static int evlist__mmap_per_cpu(struct evlist *evlist,
				     struct mmap_params *mp)
=======
static void
perf_evlist__mmap_cb_idx(struct perf_evlist *_evlist,
			 struct perf_mmap_param *_mp,
			 int idx, bool per_cpu)
{
	struct evlist *evlist = container_of(_evlist, struct evlist, core);
	struct mmap_params *mp = container_of(_mp, struct mmap_params, core);

	auxtrace_mmap_params__set_idx(&mp->auxtrace_mp, evlist, idx, per_cpu);
}

static struct perf_mmap*
perf_evlist__mmap_cb_get(struct perf_evlist *_evlist, bool overwrite, int idx)
>>>>>>> 348b80b2
{
	struct evlist *evlist = container_of(_evlist, struct evlist, core);
	struct mmap *maps;

	maps = overwrite ? evlist->overwrite_mmap : evlist->mmap;

	if (!maps) {
		maps = evlist__alloc_mmap(evlist, overwrite);
		if (!maps)
			return NULL;

<<<<<<< HEAD
		for (thread = 0; thread < nr_threads; thread++) {
			if (evlist__mmap_per_evsel(evlist, cpu, mp, cpu,
							thread, &output, &output_overwrite))
				goto out_unmap;
		}
	}

	return 0;

out_unmap:
	evlist__munmap_nofree(evlist);
	return -1;
}

static int evlist__mmap_per_thread(struct evlist *evlist,
					struct mmap_params *mp)
{
	int thread;
	int nr_threads = perf_thread_map__nr(evlist->core.threads);

	pr_debug2("perf event ring buffer mmapped per thread\n");
	for (thread = 0; thread < nr_threads; thread++) {
		int output = -1;
		int output_overwrite = -1;

		auxtrace_mmap_params__set_idx(&mp->auxtrace_mp, evlist, thread,
					      false);

		if (evlist__mmap_per_evsel(evlist, thread, mp, 0, thread,
						&output, &output_overwrite))
			goto out_unmap;
	}

	return 0;

out_unmap:
	evlist__munmap_nofree(evlist);
	return -1;
=======
		if (overwrite) {
			evlist->overwrite_mmap = maps;
			if (evlist->bkw_mmap_state == BKW_MMAP_NOTREADY)
				perf_evlist__toggle_bkw_mmap(evlist, BKW_MMAP_RUNNING);
		} else {
			evlist->mmap = maps;
		}
	}

	return &maps[idx].core;
}

static int
perf_evlist__mmap_cb_mmap(struct perf_mmap *_map, struct perf_mmap_param *_mp,
			  int output, int cpu)
{
	struct mmap *map = container_of(_map, struct mmap, core);
	struct mmap_params *mp = container_of(_mp, struct mmap_params, core);

	return mmap__mmap(map, mp, output, cpu);
>>>>>>> 348b80b2
}

unsigned long perf_event_mlock_kb_in_pages(void)
{
	unsigned long pages;
	int max;

	if (sysctl__read_int("kernel/perf_event_mlock_kb", &max) < 0) {
		/*
		 * Pick a once upon a time good value, i.e. things look
		 * strange since we can't read a sysctl value, but lets not
		 * die yet...
		 */
		max = 512;
	} else {
		max -= (page_size / 1024);
	}

	pages = (max * 1024) / page_size;
	if (!is_power_of_2(pages))
		pages = rounddown_pow_of_two(pages);

	return pages;
}

size_t evlist__mmap_size(unsigned long pages)
{
	if (pages == UINT_MAX)
		pages = perf_event_mlock_kb_in_pages();
	else if (!is_power_of_2(pages))
		return 0;

	return (pages + 1) * page_size;
}

static long parse_pages_arg(const char *str, unsigned long min,
			    unsigned long max)
{
	unsigned long pages, val;
	static struct parse_tag tags[] = {
		{ .tag  = 'B', .mult = 1       },
		{ .tag  = 'K', .mult = 1 << 10 },
		{ .tag  = 'M', .mult = 1 << 20 },
		{ .tag  = 'G', .mult = 1 << 30 },
		{ .tag  = 0 },
	};

	if (str == NULL)
		return -EINVAL;

	val = parse_tag_value(str, tags);
	if (val != (unsigned long) -1) {
		/* we got file size value */
		pages = PERF_ALIGN(val, page_size) / page_size;
	} else {
		/* we got pages count value */
		char *eptr;
		pages = strtoul(str, &eptr, 10);
		if (*eptr != '\0')
			return -EINVAL;
	}

	if (pages == 0 && min == 0) {
		/* leave number of pages at 0 */
	} else if (!is_power_of_2(pages)) {
		char buf[100];

		/* round pages up to next power of 2 */
		pages = roundup_pow_of_two(pages);
		if (!pages)
			return -EINVAL;

		unit_number__scnprintf(buf, sizeof(buf), pages * page_size);
		pr_info("rounding mmap pages size to %s (%lu pages)\n",
			buf, pages);
	}

	if (pages > max)
		return -EINVAL;

	return pages;
}

int __perf_evlist__parse_mmap_pages(unsigned int *mmap_pages, const char *str)
{
	unsigned long max = UINT_MAX;
	long pages;

	if (max > SIZE_MAX / page_size)
		max = SIZE_MAX / page_size;

	pages = parse_pages_arg(str, 1, max);
	if (pages < 0) {
		pr_err("Invalid argument for --mmap_pages/-m\n");
		return -1;
	}

	*mmap_pages = pages;
	return 0;
}

int perf_evlist__parse_mmap_pages(const struct option *opt, const char *str,
				  int unset __maybe_unused)
{
	return __perf_evlist__parse_mmap_pages(opt->value, str);
}

/**
 * evlist__mmap_ex - Create mmaps to receive events.
 * @evlist: list of events
 * @pages: map length in pages
 * @overwrite: overwrite older events?
 * @auxtrace_pages - auxtrace map length in pages
 * @auxtrace_overwrite - overwrite older auxtrace data?
 *
 * If @overwrite is %false the user needs to signal event consumption using
 * perf_mmap__write_tail().  Using evlist__mmap_read() does this
 * automatically.
 *
 * Similarly, if @auxtrace_overwrite is %false the user needs to signal data
 * consumption using auxtrace_mmap__write_tail().
 *
 * Return: %0 on success, negative error code otherwise.
 */
int evlist__mmap_ex(struct evlist *evlist, unsigned int pages,
			 unsigned int auxtrace_pages,
			 bool auxtrace_overwrite, int nr_cblocks, int affinity, int flush,
			 int comp_level)
{
	/*
	 * Delay setting mp.prot: set it before calling perf_mmap__mmap.
	 * Its value is decided by evsel's write_backward.
	 * So &mp should not be passed through const pointer.
	 */
<<<<<<< HEAD
	struct mmap_params mp = { .nr_cblocks = nr_cblocks, .affinity = affinity, .flush = flush,
				  .comp_level = comp_level };

	if (!evlist->mmap)
		evlist->mmap = evlist__alloc_mmap(evlist, false);
	if (!evlist->mmap)
		return -ENOMEM;

	if (evlist->core.pollfd.entries == NULL && perf_evlist__alloc_pollfd(&evlist->core) < 0)
		return -ENOMEM;

	evlist->core.mmap_len = evlist__mmap_size(pages);
	pr_debug("mmap size %zuB\n", evlist->core.mmap_len);
	mp.mask = evlist->core.mmap_len - page_size - 1;
=======
	struct mmap_params mp = {
		.nr_cblocks	= nr_cblocks,
		.affinity	= affinity,
		.flush		= flush,
		.comp_level	= comp_level
	};
	struct perf_evlist_mmap_ops ops = {
		.idx  = perf_evlist__mmap_cb_idx,
		.get  = perf_evlist__mmap_cb_get,
		.mmap = perf_evlist__mmap_cb_mmap,
	};

	evlist->core.mmap_len = evlist__mmap_size(pages);
	pr_debug("mmap size %zuB\n", evlist->core.mmap_len);
>>>>>>> 348b80b2

	auxtrace_mmap_params__init(&mp.auxtrace_mp, evlist->core.mmap_len,
				   auxtrace_pages, auxtrace_overwrite);

<<<<<<< HEAD
	evlist__for_each_entry(evlist, evsel) {
		if ((evsel->core.attr.read_format & PERF_FORMAT_ID) &&
		    evsel->core.sample_id == NULL &&
		    perf_evsel__alloc_id(&evsel->core, perf_cpu_map__nr(cpus), threads->nr) < 0)
			return -ENOMEM;
	}

	if (perf_cpu_map__empty(cpus))
		return evlist__mmap_per_thread(evlist, &mp);

	return evlist__mmap_per_cpu(evlist, &mp);
=======
	return perf_evlist__mmap_ops(&evlist->core, &ops, &mp.core);
>>>>>>> 348b80b2
}

int evlist__mmap(struct evlist *evlist, unsigned int pages)
{
	return evlist__mmap_ex(evlist, pages, 0, false, 0, PERF_AFFINITY_SYS, 1, 0);
}

int perf_evlist__create_maps(struct evlist *evlist, struct target *target)
{
	bool all_threads = (target->per_thread && target->system_wide);
	struct perf_cpu_map *cpus;
	struct perf_thread_map *threads;

	/*
	 * If specify '-a' and '--per-thread' to perf record, perf record
	 * will override '--per-thread'. target->per_thread = false and
	 * target->system_wide = true.
	 *
	 * If specify '--per-thread' only to perf record,
	 * target->per_thread = true and target->system_wide = false.
	 *
	 * So target->per_thread && target->system_wide is false.
	 * For perf record, thread_map__new_str doesn't call
	 * thread_map__new_all_cpus. That will keep perf record's
	 * current behavior.
	 *
	 * For perf stat, it allows the case that target->per_thread and
	 * target->system_wide are all true. It means to collect system-wide
	 * per-thread data. thread_map__new_str will call
	 * thread_map__new_all_cpus to enumerate all threads.
	 */
	threads = thread_map__new_str(target->pid, target->tid, target->uid,
				      all_threads);

	if (!threads)
		return -1;

	if (target__uses_dummy_map(target))
		cpus = perf_cpu_map__dummy_new();
	else
		cpus = perf_cpu_map__new(target->cpu_list);

	if (!cpus)
		goto out_delete_threads;

	evlist->core.has_user_cpus = !!target->cpu_list;

	perf_evlist__set_maps(&evlist->core, cpus, threads);

	return 0;

out_delete_threads:
	perf_thread_map__put(threads);
	return -1;
}

void __perf_evlist__set_sample_bit(struct evlist *evlist,
				   enum perf_event_sample_format bit)
{
	struct evsel *evsel;

	evlist__for_each_entry(evlist, evsel)
		__perf_evsel__set_sample_bit(evsel, bit);
}

void __perf_evlist__reset_sample_bit(struct evlist *evlist,
				     enum perf_event_sample_format bit)
{
	struct evsel *evsel;

	evlist__for_each_entry(evlist, evsel)
		__perf_evsel__reset_sample_bit(evsel, bit);
}

int perf_evlist__apply_filters(struct evlist *evlist, struct evsel **err_evsel)
{
	struct evsel *evsel;
	int err = 0;

	evlist__for_each_entry(evlist, evsel) {
		if (evsel->filter == NULL)
			continue;

		/*
		 * filters only work for tracepoint event, which doesn't have cpu limit.
		 * So evlist and evsel should always be same.
		 */
		err = perf_evsel__apply_filter(&evsel->core, evsel->filter);
		if (err) {
			*err_evsel = evsel;
			break;
		}
	}

	return err;
}

int perf_evlist__set_tp_filter(struct evlist *evlist, const char *filter)
{
	struct evsel *evsel;
	int err = 0;

	if (filter == NULL)
		return -1;

	evlist__for_each_entry(evlist, evsel) {
		if (evsel->core.attr.type != PERF_TYPE_TRACEPOINT)
			continue;

		err = perf_evsel__set_filter(evsel, filter);
		if (err)
			break;
	}

	return err;
}

int perf_evlist__append_tp_filter(struct evlist *evlist, const char *filter)
{
	struct evsel *evsel;
	int err = 0;

	if (filter == NULL)
		return -1;

	evlist__for_each_entry(evlist, evsel) {
		if (evsel->core.attr.type != PERF_TYPE_TRACEPOINT)
			continue;

		err = perf_evsel__append_tp_filter(evsel, filter);
		if (err)
			break;
	}

	return err;
}

char *asprintf__tp_filter_pids(size_t npids, pid_t *pids)
{
	char *filter;
	size_t i;

	for (i = 0; i < npids; ++i) {
		if (i == 0) {
			if (asprintf(&filter, "common_pid != %d", pids[i]) < 0)
				return NULL;
		} else {
			char *tmp;

			if (asprintf(&tmp, "%s && common_pid != %d", filter, pids[i]) < 0)
				goto out_free;

			free(filter);
			filter = tmp;
		}
	}

	return filter;
out_free:
	free(filter);
	return NULL;
}

int perf_evlist__set_tp_filter_pids(struct evlist *evlist, size_t npids, pid_t *pids)
{
	char *filter = asprintf__tp_filter_pids(npids, pids);
	int ret = perf_evlist__set_tp_filter(evlist, filter);

	free(filter);
	return ret;
}

int perf_evlist__set_tp_filter_pid(struct evlist *evlist, pid_t pid)
{
	return perf_evlist__set_tp_filter_pids(evlist, 1, &pid);
}

int perf_evlist__append_tp_filter_pids(struct evlist *evlist, size_t npids, pid_t *pids)
{
	char *filter = asprintf__tp_filter_pids(npids, pids);
	int ret = perf_evlist__append_tp_filter(evlist, filter);

	free(filter);
	return ret;
}

int perf_evlist__append_tp_filter_pid(struct evlist *evlist, pid_t pid)
{
	return perf_evlist__append_tp_filter_pids(evlist, 1, &pid);
}

bool perf_evlist__valid_sample_type(struct evlist *evlist)
{
	struct evsel *pos;

	if (evlist->core.nr_entries == 1)
		return true;

	if (evlist->id_pos < 0 || evlist->is_pos < 0)
		return false;

	evlist__for_each_entry(evlist, pos) {
		if (pos->id_pos != evlist->id_pos ||
		    pos->is_pos != evlist->is_pos)
			return false;
	}

	return true;
}

u64 __perf_evlist__combined_sample_type(struct evlist *evlist)
{
	struct evsel *evsel;

	if (evlist->combined_sample_type)
		return evlist->combined_sample_type;

	evlist__for_each_entry(evlist, evsel)
		evlist->combined_sample_type |= evsel->core.attr.sample_type;

	return evlist->combined_sample_type;
}

u64 perf_evlist__combined_sample_type(struct evlist *evlist)
{
	evlist->combined_sample_type = 0;
	return __perf_evlist__combined_sample_type(evlist);
}

u64 perf_evlist__combined_branch_type(struct evlist *evlist)
{
	struct evsel *evsel;
	u64 branch_type = 0;

	evlist__for_each_entry(evlist, evsel)
		branch_type |= evsel->core.attr.branch_sample_type;
	return branch_type;
}

bool perf_evlist__valid_read_format(struct evlist *evlist)
{
	struct evsel *first = evlist__first(evlist), *pos = first;
	u64 read_format = first->core.attr.read_format;
	u64 sample_type = first->core.attr.sample_type;

	evlist__for_each_entry(evlist, pos) {
		if (read_format != pos->core.attr.read_format)
			return false;
	}

	/* PERF_SAMPLE_READ imples PERF_FORMAT_ID. */
	if ((sample_type & PERF_SAMPLE_READ) &&
	    !(read_format & PERF_FORMAT_ID)) {
		return false;
	}

	return true;
}

u16 perf_evlist__id_hdr_size(struct evlist *evlist)
{
	struct evsel *first = evlist__first(evlist);
	struct perf_sample *data;
	u64 sample_type;
	u16 size = 0;

	if (!first->core.attr.sample_id_all)
		goto out;

	sample_type = first->core.attr.sample_type;

	if (sample_type & PERF_SAMPLE_TID)
		size += sizeof(data->tid) * 2;

       if (sample_type & PERF_SAMPLE_TIME)
		size += sizeof(data->time);

	if (sample_type & PERF_SAMPLE_ID)
		size += sizeof(data->id);

	if (sample_type & PERF_SAMPLE_STREAM_ID)
		size += sizeof(data->stream_id);

	if (sample_type & PERF_SAMPLE_CPU)
		size += sizeof(data->cpu) * 2;

	if (sample_type & PERF_SAMPLE_IDENTIFIER)
		size += sizeof(data->id);
out:
	return size;
}

bool perf_evlist__valid_sample_id_all(struct evlist *evlist)
{
	struct evsel *first = evlist__first(evlist), *pos = first;

	evlist__for_each_entry_continue(evlist, pos) {
		if (first->core.attr.sample_id_all != pos->core.attr.sample_id_all)
			return false;
	}

	return true;
}

bool perf_evlist__sample_id_all(struct evlist *evlist)
{
	struct evsel *first = evlist__first(evlist);
	return first->core.attr.sample_id_all;
}

void perf_evlist__set_selected(struct evlist *evlist,
			       struct evsel *evsel)
{
	evlist->selected = evsel;
}

void evlist__close(struct evlist *evlist)
{
	struct evsel *evsel;

	evlist__for_each_entry_reverse(evlist, evsel)
		evsel__close(evsel);
}

static int perf_evlist__create_syswide_maps(struct evlist *evlist)
{
	struct perf_cpu_map *cpus;
	struct perf_thread_map *threads;
	int err = -ENOMEM;

	/*
	 * Try reading /sys/devices/system/cpu/online to get
	 * an all cpus map.
	 *
	 * FIXME: -ENOMEM is the best we can do here, the cpu_map
	 * code needs an overhaul to properly forward the
	 * error, and we may not want to do that fallback to a
	 * default cpu identity map :-\
	 */
	cpus = perf_cpu_map__new(NULL);
	if (!cpus)
		goto out;

	threads = perf_thread_map__new_dummy();
	if (!threads)
		goto out_put;

	perf_evlist__set_maps(&evlist->core, cpus, threads);
out:
	return err;
out_put:
	perf_cpu_map__put(cpus);
	goto out;
}

int evlist__open(struct evlist *evlist)
{
	struct evsel *evsel;
	int err;

	/*
	 * Default: one fd per CPU, all threads, aka systemwide
	 * as sys_perf_event_open(cpu = -1, thread = -1) is EINVAL
	 */
	if (evlist->core.threads == NULL && evlist->core.cpus == NULL) {
		err = perf_evlist__create_syswide_maps(evlist);
		if (err < 0)
			goto out_err;
	}

	perf_evlist__update_id_pos(evlist);

	evlist__for_each_entry(evlist, evsel) {
		err = evsel__open(evsel, evsel->core.cpus, evsel->core.threads);
		if (err < 0)
			goto out_err;
	}

	return 0;
out_err:
	evlist__close(evlist);
	errno = -err;
	return err;
}

int perf_evlist__prepare_workload(struct evlist *evlist, struct target *target,
				  const char *argv[], bool pipe_output,
				  void (*exec_error)(int signo, siginfo_t *info, void *ucontext))
{
	int child_ready_pipe[2], go_pipe[2];
	char bf;

	if (pipe(child_ready_pipe) < 0) {
		perror("failed to create 'ready' pipe");
		return -1;
	}

	if (pipe(go_pipe) < 0) {
		perror("failed to create 'go' pipe");
		goto out_close_ready_pipe;
	}

	evlist->workload.pid = fork();
	if (evlist->workload.pid < 0) {
		perror("failed to fork");
		goto out_close_pipes;
	}

	if (!evlist->workload.pid) {
		int ret;

		if (pipe_output)
			dup2(2, 1);

		signal(SIGTERM, SIG_DFL);

		close(child_ready_pipe[0]);
		close(go_pipe[1]);
		fcntl(go_pipe[0], F_SETFD, FD_CLOEXEC);

		/*
		 * Tell the parent we're ready to go
		 */
		close(child_ready_pipe[1]);

		/*
		 * Wait until the parent tells us to go.
		 */
		ret = read(go_pipe[0], &bf, 1);
		/*
		 * The parent will ask for the execvp() to be performed by
		 * writing exactly one byte, in workload.cork_fd, usually via
		 * perf_evlist__start_workload().
		 *
		 * For cancelling the workload without actually running it,
		 * the parent will just close workload.cork_fd, without writing
		 * anything, i.e. read will return zero and we just exit()
		 * here.
		 */
		if (ret != 1) {
			if (ret == -1)
				perror("unable to read pipe");
			exit(ret);
		}

		execvp(argv[0], (char **)argv);

		if (exec_error) {
			union sigval val;

			val.sival_int = errno;
			if (sigqueue(getppid(), SIGUSR1, val))
				perror(argv[0]);
		} else
			perror(argv[0]);
		exit(-1);
	}

	if (exec_error) {
		struct sigaction act = {
			.sa_flags     = SA_SIGINFO,
			.sa_sigaction = exec_error,
		};
		sigaction(SIGUSR1, &act, NULL);
	}

	if (target__none(target)) {
		if (evlist->core.threads == NULL) {
			fprintf(stderr, "FATAL: evlist->threads need to be set at this point (%s:%d).\n",
				__func__, __LINE__);
			goto out_close_pipes;
		}
		perf_thread_map__set_pid(evlist->core.threads, 0, evlist->workload.pid);
	}

	close(child_ready_pipe[1]);
	close(go_pipe[0]);
	/*
	 * wait for child to settle
	 */
	if (read(child_ready_pipe[0], &bf, 1) == -1) {
		perror("unable to read pipe");
		goto out_close_pipes;
	}

	fcntl(go_pipe[1], F_SETFD, FD_CLOEXEC);
	evlist->workload.cork_fd = go_pipe[1];
	close(child_ready_pipe[0]);
	return 0;

out_close_pipes:
	close(go_pipe[0]);
	close(go_pipe[1]);
out_close_ready_pipe:
	close(child_ready_pipe[0]);
	close(child_ready_pipe[1]);
	return -1;
}

int perf_evlist__start_workload(struct evlist *evlist)
{
	if (evlist->workload.cork_fd > 0) {
		char bf = 0;
		int ret;
		/*
		 * Remove the cork, let it rip!
		 */
		ret = write(evlist->workload.cork_fd, &bf, 1);
		if (ret < 0)
			perror("unable to write to pipe");

		close(evlist->workload.cork_fd);
		return ret;
	}

	return 0;
}

int perf_evlist__parse_sample(struct evlist *evlist, union perf_event *event,
			      struct perf_sample *sample)
{
	struct evsel *evsel = perf_evlist__event2evsel(evlist, event);

	if (!evsel)
		return -EFAULT;
	return perf_evsel__parse_sample(evsel, event, sample);
}

int perf_evlist__parse_sample_timestamp(struct evlist *evlist,
					union perf_event *event,
					u64 *timestamp)
{
	struct evsel *evsel = perf_evlist__event2evsel(evlist, event);

	if (!evsel)
		return -EFAULT;
	return perf_evsel__parse_sample_timestamp(evsel, event, timestamp);
}

int perf_evlist__strerror_open(struct evlist *evlist,
			       int err, char *buf, size_t size)
{
	int printed, value;
	char sbuf[STRERR_BUFSIZE], *emsg = str_error_r(err, sbuf, sizeof(sbuf));

	switch (err) {
	case EACCES:
	case EPERM:
		printed = scnprintf(buf, size,
				    "Error:\t%s.\n"
				    "Hint:\tCheck /proc/sys/kernel/perf_event_paranoid setting.", emsg);

		value = perf_event_paranoid();

		printed += scnprintf(buf + printed, size - printed, "\nHint:\t");

		if (value >= 2) {
			printed += scnprintf(buf + printed, size - printed,
					     "For your workloads it needs to be <= 1\nHint:\t");
		}
		printed += scnprintf(buf + printed, size - printed,
				     "For system wide tracing it needs to be set to -1.\n");

		printed += scnprintf(buf + printed, size - printed,
				    "Hint:\tTry: 'sudo sh -c \"echo -1 > /proc/sys/kernel/perf_event_paranoid\"'\n"
				    "Hint:\tThe current value is %d.", value);
		break;
	case EINVAL: {
		struct evsel *first = evlist__first(evlist);
		int max_freq;

		if (sysctl__read_int("kernel/perf_event_max_sample_rate", &max_freq) < 0)
			goto out_default;

		if (first->core.attr.sample_freq < (u64)max_freq)
			goto out_default;

		printed = scnprintf(buf, size,
				    "Error:\t%s.\n"
				    "Hint:\tCheck /proc/sys/kernel/perf_event_max_sample_rate.\n"
				    "Hint:\tThe current value is %d and %" PRIu64 " is being requested.",
				    emsg, max_freq, first->core.attr.sample_freq);
		break;
	}
	default:
out_default:
		scnprintf(buf, size, "%s", emsg);
		break;
	}

	return 0;
}

int perf_evlist__strerror_mmap(struct evlist *evlist, int err, char *buf, size_t size)
{
	char sbuf[STRERR_BUFSIZE], *emsg = str_error_r(err, sbuf, sizeof(sbuf));
	int pages_attempted = evlist->core.mmap_len / 1024, pages_max_per_user, printed = 0;

	switch (err) {
	case EPERM:
		sysctl__read_int("kernel/perf_event_mlock_kb", &pages_max_per_user);
		printed += scnprintf(buf + printed, size - printed,
				     "Error:\t%s.\n"
				     "Hint:\tCheck /proc/sys/kernel/perf_event_mlock_kb (%d kB) setting.\n"
				     "Hint:\tTried using %zd kB.\n",
				     emsg, pages_max_per_user, pages_attempted);

		if (pages_attempted >= pages_max_per_user) {
			printed += scnprintf(buf + printed, size - printed,
					     "Hint:\tTry 'sudo sh -c \"echo %d > /proc/sys/kernel/perf_event_mlock_kb\"', or\n",
					     pages_max_per_user + pages_attempted);
		}

		printed += scnprintf(buf + printed, size - printed,
				     "Hint:\tTry using a smaller -m/--mmap-pages value.");
		break;
	default:
		scnprintf(buf, size, "%s", emsg);
		break;
	}

	return 0;
}

void perf_evlist__to_front(struct evlist *evlist,
			   struct evsel *move_evsel)
{
	struct evsel *evsel, *n;
	LIST_HEAD(move);

	if (move_evsel == evlist__first(evlist))
		return;

	evlist__for_each_entry_safe(evlist, n, evsel) {
		if (evsel->leader == move_evsel->leader)
			list_move_tail(&evsel->core.node, &move);
	}

	list_splice(&move, &evlist->core.entries);
}

void perf_evlist__set_tracking_event(struct evlist *evlist,
				     struct evsel *tracking_evsel)
{
	struct evsel *evsel;

	if (tracking_evsel->tracking)
		return;

	evlist__for_each_entry(evlist, evsel) {
		if (evsel != tracking_evsel)
			evsel->tracking = false;
	}

	tracking_evsel->tracking = true;
}

struct evsel *
perf_evlist__find_evsel_by_str(struct evlist *evlist,
			       const char *str)
{
	struct evsel *evsel;

	evlist__for_each_entry(evlist, evsel) {
		if (!evsel->name)
			continue;
		if (strcmp(str, evsel->name) == 0)
			return evsel;
	}

	return NULL;
}

void perf_evlist__toggle_bkw_mmap(struct evlist *evlist,
				  enum bkw_mmap_state state)
{
	enum bkw_mmap_state old_state = evlist->bkw_mmap_state;
	enum action {
		NONE,
		PAUSE,
		RESUME,
	} action = NONE;

	if (!evlist->overwrite_mmap)
		return;

	switch (old_state) {
	case BKW_MMAP_NOTREADY: {
		if (state != BKW_MMAP_RUNNING)
			goto state_err;
		break;
	}
	case BKW_MMAP_RUNNING: {
		if (state != BKW_MMAP_DATA_PENDING)
			goto state_err;
		action = PAUSE;
		break;
	}
	case BKW_MMAP_DATA_PENDING: {
		if (state != BKW_MMAP_EMPTY)
			goto state_err;
		break;
	}
	case BKW_MMAP_EMPTY: {
		if (state != BKW_MMAP_RUNNING)
			goto state_err;
		action = RESUME;
		break;
	}
	default:
		WARN_ONCE(1, "Shouldn't get there\n");
	}

	evlist->bkw_mmap_state = state;

	switch (action) {
	case PAUSE:
		perf_evlist__pause(evlist);
		break;
	case RESUME:
		perf_evlist__resume(evlist);
		break;
	case NONE:
	default:
		break;
	}

state_err:
	return;
}

bool perf_evlist__exclude_kernel(struct evlist *evlist)
{
	struct evsel *evsel;

	evlist__for_each_entry(evlist, evsel) {
		if (!evsel->core.attr.exclude_kernel)
			return false;
	}

	return true;
}

/*
 * Events in data file are not collect in groups, but we still want
 * the group display. Set the artificial group and set the leader's
 * forced_leader flag to notify the display code.
 */
void perf_evlist__force_leader(struct evlist *evlist)
{
	if (!evlist->nr_groups) {
		struct evsel *leader = evlist__first(evlist);

		perf_evlist__set_leader(evlist);
		leader->forced_leader = true;
	}
}

struct evsel *perf_evlist__reset_weak_group(struct evlist *evsel_list,
						 struct evsel *evsel)
{
	struct evsel *c2, *leader;
	bool is_open = true;

	leader = evsel->leader;
	pr_debug("Weak group for %s/%d failed\n",
			leader->name, leader->core.nr_members);

	/*
	 * for_each_group_member doesn't work here because it doesn't
	 * include the first entry.
	 */
	evlist__for_each_entry(evsel_list, c2) {
		if (c2 == evsel)
			is_open = false;
		if (c2->leader == leader) {
			if (is_open)
				perf_evsel__close(&c2->core);
			c2->leader = c2;
			c2->core.nr_members = 0;
		}
	}
	return leader;
}

int perf_evlist__add_sb_event(struct evlist **evlist,
			      struct perf_event_attr *attr,
			      perf_evsel__sb_cb_t cb,
			      void *data)
{
	struct evsel *evsel;
	bool new_evlist = (*evlist) == NULL;

	if (*evlist == NULL)
		*evlist = evlist__new();
	if (*evlist == NULL)
		return -1;

	if (!attr->sample_id_all) {
		pr_warning("enabling sample_id_all for all side band events\n");
		attr->sample_id_all = 1;
	}

	evsel = perf_evsel__new_idx(attr, (*evlist)->core.nr_entries);
	if (!evsel)
		goto out_err;

	evsel->side_band.cb = cb;
	evsel->side_band.data = data;
	evlist__add(*evlist, evsel);
	return 0;

out_err:
	if (new_evlist) {
		evlist__delete(*evlist);
		*evlist = NULL;
	}
	return -1;
}

static void *perf_evlist__poll_thread(void *arg)
{
	struct evlist *evlist = arg;
	bool draining = false;
	int i, done = 0;
	/*
	 * In order to read symbols from other namespaces perf to needs to call
	 * setns(2).  This isn't permitted if the struct_fs has multiple users.
	 * unshare(2) the fs so that we may continue to setns into namespaces
	 * that we're observing when, for instance, reading the build-ids at
	 * the end of a 'perf record' session.
	 */
	unshare(CLONE_FS);

	while (!done) {
		bool got_data = false;

		if (evlist->thread.done)
			draining = true;

		if (!draining)
			evlist__poll(evlist, 1000);

		for (i = 0; i < evlist->core.nr_mmaps; i++) {
			struct mmap *map = &evlist->mmap[i];
			union perf_event *event;

			if (perf_mmap__read_init(&map->core))
				continue;
			while ((event = perf_mmap__read_event(&map->core)) != NULL) {
				struct evsel *evsel = perf_evlist__event2evsel(evlist, event);

				if (evsel && evsel->side_band.cb)
					evsel->side_band.cb(event, evsel->side_band.data);
				else
					pr_warning("cannot locate proper evsel for the side band event\n");

				perf_mmap__consume(&map->core);
				got_data = true;
			}
			perf_mmap__read_done(&map->core);
		}

		if (draining && !got_data)
			break;
	}
	return NULL;
}

int perf_evlist__start_sb_thread(struct evlist *evlist,
				 struct target *target)
{
	struct evsel *counter;

	if (!evlist)
		return 0;

	if (perf_evlist__create_maps(evlist, target))
		goto out_delete_evlist;

	evlist__for_each_entry(evlist, counter) {
		if (evsel__open(counter, evlist->core.cpus,
				     evlist->core.threads) < 0)
			goto out_delete_evlist;
	}

	if (evlist__mmap(evlist, UINT_MAX))
		goto out_delete_evlist;

	evlist__for_each_entry(evlist, counter) {
		if (evsel__enable(counter))
			goto out_delete_evlist;
	}

	evlist->thread.done = 0;
	if (pthread_create(&evlist->thread.th, NULL, perf_evlist__poll_thread, evlist))
		goto out_delete_evlist;

	return 0;

out_delete_evlist:
	evlist__delete(evlist);
	evlist = NULL;
	return -1;
}

void perf_evlist__stop_sb_thread(struct evlist *evlist)
{
	if (!evlist)
		return;
	evlist->thread.done = 1;
	pthread_join(evlist->thread.th, NULL);
	evlist__delete(evlist);
}<|MERGE_RESOLUTION|>--- conflicted
+++ resolved
@@ -59,10 +59,6 @@
 {
 	perf_evlist__init(&evlist->core);
 	perf_evlist__set_maps(&evlist->core, cpus, threads);
-<<<<<<< HEAD
-	fdarray__init(&evlist->core.pollfd, 64);
-=======
->>>>>>> 348b80b2
 	evlist->workload.pid = -1;
 	evlist->bkw_mmap_state = BKW_MMAP_NOTREADY;
 }
@@ -143,11 +139,7 @@
 {
 	zfree(&evlist->mmap);
 	zfree(&evlist->overwrite_mmap);
-<<<<<<< HEAD
-	fdarray__exit(&evlist->core.pollfd);
-=======
 	perf_evlist__exit(&evlist->core);
->>>>>>> 348b80b2
 }
 
 void evlist__delete(struct evlist *evlist)
@@ -157,13 +149,6 @@
 
 	evlist__munmap(evlist);
 	evlist__close(evlist);
-<<<<<<< HEAD
-	perf_cpu_map__put(evlist->core.cpus);
-	perf_thread_map__put(evlist->core.threads);
-	evlist->core.cpus = NULL;
-	evlist->core.threads = NULL;
-=======
->>>>>>> 348b80b2
 	evlist__purge(evlist);
 	evlist__exit(evlist);
 	free(evlist);
@@ -435,59 +420,18 @@
 }
 
 int evlist__add_pollfd(struct evlist *evlist, int fd)
-<<<<<<< HEAD
 {
 	return perf_evlist__add_pollfd(&evlist->core, fd, NULL, POLLIN);
 }
 
-static void perf_evlist__munmap_filtered(struct fdarray *fda, int fd,
-					 void *arg __maybe_unused)
-{
-	struct mmap *map = fda->priv[fd].ptr;
-
-	if (map)
-		perf_mmap__put(map);
-}
-
 int evlist__filter_pollfd(struct evlist *evlist, short revents_and_mask)
 {
-	return fdarray__filter(&evlist->core.pollfd, revents_and_mask,
-			       perf_evlist__munmap_filtered, NULL);
+	return perf_evlist__filter_pollfd(&evlist->core, revents_and_mask);
 }
 
 int evlist__poll(struct evlist *evlist, int timeout)
 {
 	return perf_evlist__poll(&evlist->core, timeout);
-}
-
-static void perf_evlist__set_sid_idx(struct evlist *evlist,
-				     struct evsel *evsel, int idx, int cpu,
-				     int thread)
-{
-	struct perf_sample_id *sid = SID(evsel, cpu, thread);
-	sid->idx = idx;
-	if (evlist->core.cpus && cpu >= 0)
-		sid->cpu = evlist->core.cpus->map[cpu];
-	else
-		sid->cpu = -1;
-	if (!evsel->core.system_wide && evlist->core.threads && thread >= 0)
-		sid->tid = perf_thread_map__pid(evlist->core.threads, thread);
-	else
-		sid->tid = -1;
-=======
-{
-	return perf_evlist__add_pollfd(&evlist->core, fd, NULL, POLLIN);
-}
-
-int evlist__filter_pollfd(struct evlist *evlist, short revents_and_mask)
-{
-	return perf_evlist__filter_pollfd(&evlist->core, revents_and_mask);
-}
-
-int evlist__poll(struct evlist *evlist, int timeout)
-{
-	return perf_evlist__poll(&evlist->core, timeout);
->>>>>>> 348b80b2
 }
 
 struct perf_sample_id *perf_evlist__id2sid(struct evlist *evlist, u64 id)
@@ -628,19 +572,11 @@
 
 	if (evlist->mmap)
 		for (i = 0; i < evlist->core.nr_mmaps; i++)
-<<<<<<< HEAD
-			perf_mmap__munmap(&evlist->mmap[i]);
-
-	if (evlist->overwrite_mmap)
-		for (i = 0; i < evlist->core.nr_mmaps; i++)
-			perf_mmap__munmap(&evlist->overwrite_mmap[i]);
-=======
 			perf_mmap__munmap(&evlist->mmap[i].core);
 
 	if (evlist->overwrite_mmap)
 		for (i = 0; i < evlist->core.nr_mmaps; i++)
 			perf_mmap__munmap(&evlist->overwrite_mmap[i].core);
->>>>>>> 348b80b2
 }
 
 void evlist__munmap(struct evlist *evlist)
@@ -650,8 +586,6 @@
 	zfree(&evlist->overwrite_mmap);
 }
 
-<<<<<<< HEAD
-=======
 static void perf_mmap__unmap_cb(struct perf_mmap *map)
 {
 	struct mmap *m = container_of(map, struct mmap, core);
@@ -659,31 +593,19 @@
 	mmap__munmap(m);
 }
 
->>>>>>> 348b80b2
 static struct mmap *evlist__alloc_mmap(struct evlist *evlist,
 				       bool overwrite)
 {
 	int i;
 	struct mmap *map;
 
-<<<<<<< HEAD
-	evlist->core.nr_mmaps = perf_cpu_map__nr(evlist->core.cpus);
-	if (perf_cpu_map__empty(evlist->core.cpus))
-		evlist->core.nr_mmaps = perf_thread_map__nr(evlist->core.threads);
-=======
->>>>>>> 348b80b2
 	map = zalloc(evlist->core.nr_mmaps * sizeof(struct mmap));
 	if (!map)
 		return NULL;
 
 	for (i = 0; i < evlist->core.nr_mmaps; i++) {
-<<<<<<< HEAD
-		map[i].core.fd = -1;
-		map[i].core.overwrite = overwrite;
-=======
 		struct perf_mmap *prev = i ? &map[i - 1].core : NULL;
 
->>>>>>> 348b80b2
 		/*
 		 * When the perf_mmap() call is made we grab one refcount, plus
 		 * one extra to let perf_mmap__consume() get the last
@@ -693,98 +615,12 @@
 		 * Each PERF_EVENT_IOC_SET_OUTPUT points to this mmap and
 		 * thus does perf_mmap__get() on it.
 		 */
-<<<<<<< HEAD
-		refcount_set(&map[i].core.refcnt, 0);
-=======
 		perf_mmap__init(&map[i].core, prev, overwrite, perf_mmap__unmap_cb);
->>>>>>> 348b80b2
 	}
 
 	return map;
 }
 
-<<<<<<< HEAD
-static int evlist__mmap_per_evsel(struct evlist *evlist, int idx,
-				       struct mmap_params *mp, int cpu_idx,
-				       int thread, int *_output, int *_output_overwrite)
-{
-	struct evsel *evsel;
-	int revent;
-	int evlist_cpu = cpu_map__cpu(evlist->core.cpus, cpu_idx);
-
-	evlist__for_each_entry(evlist, evsel) {
-		struct mmap *maps = evlist->mmap;
-		int *output = _output;
-		int fd;
-		int cpu;
-
-		mp->prot = PROT_READ | PROT_WRITE;
-		if (evsel->core.attr.write_backward) {
-			output = _output_overwrite;
-			maps = evlist->overwrite_mmap;
-
-			if (!maps) {
-				maps = evlist__alloc_mmap(evlist, true);
-				if (!maps)
-					return -1;
-				evlist->overwrite_mmap = maps;
-				if (evlist->bkw_mmap_state == BKW_MMAP_NOTREADY)
-					perf_evlist__toggle_bkw_mmap(evlist, BKW_MMAP_RUNNING);
-			}
-			mp->prot &= ~PROT_WRITE;
-		}
-
-		if (evsel->core.system_wide && thread)
-			continue;
-
-		cpu = perf_cpu_map__idx(evsel->core.cpus, evlist_cpu);
-		if (cpu == -1)
-			continue;
-
-		fd = FD(evsel, cpu, thread);
-
-		if (*output == -1) {
-			*output = fd;
-
-			if (perf_mmap__mmap(&maps[idx], mp, *output, evlist_cpu) < 0)
-				return -1;
-		} else {
-			if (ioctl(fd, PERF_EVENT_IOC_SET_OUTPUT, *output) != 0)
-				return -1;
-
-			perf_mmap__get(&maps[idx]);
-		}
-
-		revent = perf_evlist__should_poll(evlist, evsel) ? POLLIN : 0;
-
-		/*
-		 * The system_wide flag causes a selected event to be opened
-		 * always without a pid.  Consequently it will never get a
-		 * POLLHUP, but it is used for tracking in combination with
-		 * other events, so it should not need to be polled anyway.
-		 * Therefore don't add it for polling.
-		 */
-		if (!evsel->core.system_wide &&
-		     perf_evlist__add_pollfd(&evlist->core, fd, &maps[idx], revent) < 0) {
-			perf_mmap__put(&maps[idx]);
-			return -1;
-		}
-
-		if (evsel->core.attr.read_format & PERF_FORMAT_ID) {
-			if (perf_evlist__id_add_fd(&evlist->core, &evsel->core, cpu, thread,
-						   fd) < 0)
-				return -1;
-			perf_evlist__set_sid_idx(evlist, evsel, idx, cpu,
-						 thread);
-		}
-	}
-
-	return 0;
-}
-
-static int evlist__mmap_per_cpu(struct evlist *evlist,
-				     struct mmap_params *mp)
-=======
 static void
 perf_evlist__mmap_cb_idx(struct perf_evlist *_evlist,
 			 struct perf_mmap_param *_mp,
@@ -798,7 +634,6 @@
 
 static struct perf_mmap*
 perf_evlist__mmap_cb_get(struct perf_evlist *_evlist, bool overwrite, int idx)
->>>>>>> 348b80b2
 {
 	struct evlist *evlist = container_of(_evlist, struct evlist, core);
 	struct mmap *maps;
@@ -810,46 +645,6 @@
 		if (!maps)
 			return NULL;
 
-<<<<<<< HEAD
-		for (thread = 0; thread < nr_threads; thread++) {
-			if (evlist__mmap_per_evsel(evlist, cpu, mp, cpu,
-							thread, &output, &output_overwrite))
-				goto out_unmap;
-		}
-	}
-
-	return 0;
-
-out_unmap:
-	evlist__munmap_nofree(evlist);
-	return -1;
-}
-
-static int evlist__mmap_per_thread(struct evlist *evlist,
-					struct mmap_params *mp)
-{
-	int thread;
-	int nr_threads = perf_thread_map__nr(evlist->core.threads);
-
-	pr_debug2("perf event ring buffer mmapped per thread\n");
-	for (thread = 0; thread < nr_threads; thread++) {
-		int output = -1;
-		int output_overwrite = -1;
-
-		auxtrace_mmap_params__set_idx(&mp->auxtrace_mp, evlist, thread,
-					      false);
-
-		if (evlist__mmap_per_evsel(evlist, thread, mp, 0, thread,
-						&output, &output_overwrite))
-			goto out_unmap;
-	}
-
-	return 0;
-
-out_unmap:
-	evlist__munmap_nofree(evlist);
-	return -1;
-=======
 		if (overwrite) {
 			evlist->overwrite_mmap = maps;
 			if (evlist->bkw_mmap_state == BKW_MMAP_NOTREADY)
@@ -870,7 +665,6 @@
 	struct mmap_params *mp = container_of(_mp, struct mmap_params, core);
 
 	return mmap__mmap(map, mp, output, cpu);
->>>>>>> 348b80b2
 }
 
 unsigned long perf_event_mlock_kb_in_pages(void)
@@ -1005,22 +799,6 @@
 	 * Its value is decided by evsel's write_backward.
 	 * So &mp should not be passed through const pointer.
 	 */
-<<<<<<< HEAD
-	struct mmap_params mp = { .nr_cblocks = nr_cblocks, .affinity = affinity, .flush = flush,
-				  .comp_level = comp_level };
-
-	if (!evlist->mmap)
-		evlist->mmap = evlist__alloc_mmap(evlist, false);
-	if (!evlist->mmap)
-		return -ENOMEM;
-
-	if (evlist->core.pollfd.entries == NULL && perf_evlist__alloc_pollfd(&evlist->core) < 0)
-		return -ENOMEM;
-
-	evlist->core.mmap_len = evlist__mmap_size(pages);
-	pr_debug("mmap size %zuB\n", evlist->core.mmap_len);
-	mp.mask = evlist->core.mmap_len - page_size - 1;
-=======
 	struct mmap_params mp = {
 		.nr_cblocks	= nr_cblocks,
 		.affinity	= affinity,
@@ -1035,26 +813,11 @@
 
 	evlist->core.mmap_len = evlist__mmap_size(pages);
 	pr_debug("mmap size %zuB\n", evlist->core.mmap_len);
->>>>>>> 348b80b2
 
 	auxtrace_mmap_params__init(&mp.auxtrace_mp, evlist->core.mmap_len,
 				   auxtrace_pages, auxtrace_overwrite);
 
-<<<<<<< HEAD
-	evlist__for_each_entry(evlist, evsel) {
-		if ((evsel->core.attr.read_format & PERF_FORMAT_ID) &&
-		    evsel->core.sample_id == NULL &&
-		    perf_evsel__alloc_id(&evsel->core, perf_cpu_map__nr(cpus), threads->nr) < 0)
-			return -ENOMEM;
-	}
-
-	if (perf_cpu_map__empty(cpus))
-		return evlist__mmap_per_thread(evlist, &mp);
-
-	return evlist__mmap_per_cpu(evlist, &mp);
-=======
 	return perf_evlist__mmap_ops(&evlist->core, &ops, &mp.core);
->>>>>>> 348b80b2
 }
 
 int evlist__mmap(struct evlist *evlist, unsigned int pages)
