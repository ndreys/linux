# SPDX-License-Identifier: (LGPL-2.1 OR BSD-2-Clause)
# Most of this file is copied from tools/lib/traceevent/Makefile

LIBBPF_VERSION := $(shell \
	grep -oE '^LIBBPF_([0-9.]+)' libbpf.map | \
	sort -rV | head -n1 | cut -d'_' -f2)
LIBBPF_MAJOR_VERSION := $(firstword $(subst ., ,$(LIBBPF_VERSION)))

MAKEFLAGS += --no-print-directory

# This will work when bpf is built in tools env. where srctree
# isn't set and when invoked from selftests build, where srctree
# is a ".". building_out_of_srctree is undefined for in srctree
# builds
ifndef building_out_of_srctree
srctree := $(patsubst %/,%,$(dir $(CURDIR)))
srctree := $(patsubst %/,%,$(dir $(srctree)))
srctree := $(patsubst %/,%,$(dir $(srctree)))
#$(info Determined 'srctree' to be $(srctree))
endif

INSTALL = install

# Use DESTDIR for installing into a different root directory.
# This is useful for building a package. The program will be
# installed in this directory as if it was the root directory.
# Then the build tool can move it later.
DESTDIR ?=
DESTDIR_SQ = '$(subst ','\'',$(DESTDIR))'

include $(srctree)/tools/scripts/Makefile.arch

ifeq ($(LP64), 1)
  libdir_relative = lib64
else
  libdir_relative = lib
endif

prefix ?= /usr/local
libdir = $(prefix)/$(libdir_relative)
man_dir = $(prefix)/share/man
man_dir_SQ = '$(subst ','\'',$(man_dir))'

export man_dir man_dir_SQ INSTALL
export DESTDIR DESTDIR_SQ

include $(srctree)/tools/scripts/Makefile.include

# copy a bit from Linux kbuild

ifeq ("$(origin V)", "command line")
  VERBOSE = $(V)
endif
ifndef VERBOSE
  VERBOSE = 0
endif

FEATURE_USER = .libbpf
FEATURE_TESTS = libelf libelf-mmap bpf reallocarray cxx
FEATURE_DISPLAY = libelf bpf

INCLUDES = -I. -I$(srctree)/tools/include -I$(srctree)/tools/arch/$(ARCH)/include/uapi -I$(srctree)/tools/include/uapi
FEATURE_CHECK_CFLAGS-bpf = $(INCLUDES)

check_feat := 1
NON_CHECK_FEAT_TARGETS := clean TAGS tags cscope help
ifdef MAKECMDGOALS
ifeq ($(filter-out $(NON_CHECK_FEAT_TARGETS),$(MAKECMDGOALS)),)
  check_feat := 0
endif
endif

ifeq ($(check_feat),1)
ifeq ($(FEATURES_DUMP),)
include $(srctree)/tools/build/Makefile.feature
else
include $(FEATURES_DUMP)
endif
endif

export prefix libdir src obj

# Shell quotes
libdir_SQ = $(subst ','\'',$(libdir))
libdir_relative_SQ = $(subst ','\'',$(libdir_relative))

OBJ		= $@
N		=

LIB_TARGET	= libbpf.a libbpf.so.$(LIBBPF_VERSION)
LIB_FILE	= libbpf.a libbpf.so*
PC_FILE		= libbpf.pc

# Set compile option CFLAGS
ifdef EXTRA_CFLAGS
  CFLAGS := $(EXTRA_CFLAGS)
else
  CFLAGS := -g -Wall
endif

ifeq ($(feature-libelf-mmap), 1)
  override CFLAGS += -DHAVE_LIBELF_MMAP_SUPPORT
endif

ifeq ($(feature-reallocarray), 0)
  override CFLAGS += -DCOMPAT_NEED_REALLOCARRAY
endif

# Append required CFLAGS
override CFLAGS += $(EXTRA_WARNINGS)
override CFLAGS += -Werror -Wall
override CFLAGS += -fPIC
override CFLAGS += $(INCLUDES)
override CFLAGS += -fvisibility=hidden
override CFLAGS += -D_LARGEFILE64_SOURCE -D_FILE_OFFSET_BITS=64

# flags specific for shared library
SHLIB_FLAGS := -DSHARED

ifeq ($(VERBOSE),1)
  Q =
else
  Q = @
endif

# Disable command line variables (CFLAGS) override from top
# level Makefile (perf), otherwise build Makefile will get
# the same command line setup.
MAKEOVERRIDES=

all:

export srctree OUTPUT CC LD CFLAGS V
include $(srctree)/tools/build/Makefile.include

SHARED_OBJDIR	:= $(OUTPUT)sharedobjs/
STATIC_OBJDIR	:= $(OUTPUT)staticobjs/
BPF_IN_SHARED	:= $(SHARED_OBJDIR)libbpf-in.o
BPF_IN_STATIC	:= $(STATIC_OBJDIR)libbpf-in.o
VERSION_SCRIPT	:= libbpf.map

LIB_TARGET	:= $(addprefix $(OUTPUT),$(LIB_TARGET))
LIB_FILE	:= $(addprefix $(OUTPUT),$(LIB_FILE))
PC_FILE		:= $(addprefix $(OUTPUT),$(PC_FILE))

<<<<<<< HEAD
GLOBAL_SYM_COUNT = $(shell readelf -s --wide $(BPF_IN_SHARED) | \
=======
TAGS_PROG := $(if $(shell which etags 2>/dev/null),etags,ctags)

GLOBAL_SYM_COUNT = $(shell readelf -s --wide $(BPF_IN) | \
>>>>>>> e0b68fb1
			   cut -d "@" -f1 | sed 's/_v[0-9]_[0-9]_[0-9].*//' | \
			   awk '/GLOBAL/ && /DEFAULT/ && !/UND/ {print $$8}' | \
			   sort -u | wc -l)
VERSIONED_SYM_COUNT = $(shell readelf -s --wide $(OUTPUT)libbpf.so | \
			      grep -Eo '[^ ]+@LIBBPF_' | cut -d@ -f1 | sort -u | wc -l)

CMD_TARGETS = $(LIB_TARGET) $(PC_FILE)

CXX_TEST_TARGET = $(OUTPUT)test_libbpf

ifeq ($(feature-cxx), 1)
	CMD_TARGETS += $(CXX_TEST_TARGET)
endif

TARGETS = $(CMD_TARGETS)

all: fixdep
	$(Q)$(MAKE) all_cmd

all_cmd: $(CMD_TARGETS) check

<<<<<<< HEAD
$(BPF_IN_SHARED): force elfdep bpfdep
=======
$(BPF_IN): force elfdep bpfdep bpf_helper_defs.h
>>>>>>> e0b68fb1
	@(test -f ../../include/uapi/linux/bpf.h -a -f ../../../include/uapi/linux/bpf.h && ( \
	(diff -B ../../include/uapi/linux/bpf.h ../../../include/uapi/linux/bpf.h >/dev/null) || \
	echo "Warning: Kernel ABI header at 'tools/include/uapi/linux/bpf.h' differs from latest version at 'include/uapi/linux/bpf.h'" >&2 )) || true
	@(test -f ../../include/uapi/linux/bpf_common.h -a -f ../../../include/uapi/linux/bpf_common.h && ( \
	(diff -B ../../include/uapi/linux/bpf_common.h ../../../include/uapi/linux/bpf_common.h >/dev/null) || \
	echo "Warning: Kernel ABI header at 'tools/include/uapi/linux/bpf_common.h' differs from latest version at 'include/uapi/linux/bpf_common.h'" >&2 )) || true
	@(test -f ../../include/uapi/linux/netlink.h -a -f ../../../include/uapi/linux/netlink.h && ( \
	(diff -B ../../include/uapi/linux/netlink.h ../../../include/uapi/linux/netlink.h >/dev/null) || \
	echo "Warning: Kernel ABI header at 'tools/include/uapi/linux/netlink.h' differs from latest version at 'include/uapi/linux/netlink.h'" >&2 )) || true
	@(test -f ../../include/uapi/linux/if_link.h -a -f ../../../include/uapi/linux/if_link.h && ( \
	(diff -B ../../include/uapi/linux/if_link.h ../../../include/uapi/linux/if_link.h >/dev/null) || \
	echo "Warning: Kernel ABI header at 'tools/include/uapi/linux/if_link.h' differs from latest version at 'include/uapi/linux/if_link.h'" >&2 )) || true
	@(test -f ../../include/uapi/linux/if_xdp.h -a -f ../../../include/uapi/linux/if_xdp.h && ( \
	(diff -B ../../include/uapi/linux/if_xdp.h ../../../include/uapi/linux/if_xdp.h >/dev/null) || \
	echo "Warning: Kernel ABI header at 'tools/include/uapi/linux/if_xdp.h' differs from latest version at 'include/uapi/linux/if_xdp.h'" >&2 )) || true
	$(Q)$(MAKE) $(build)=libbpf OUTPUT=$(SHARED_OBJDIR) CFLAGS="$(CFLAGS) $(SHLIB_FLAGS)"

$(BPF_IN_STATIC): force elfdep bpfdep
	$(Q)$(MAKE) $(build)=libbpf OUTPUT=$(STATIC_OBJDIR)

bpf_helper_defs.h: $(srctree)/include/uapi/linux/bpf.h
	$(Q)$(srctree)/scripts/bpf_helpers_doc.py --header 		\
		--file $(srctree)/include/uapi/linux/bpf.h > bpf_helper_defs.h

$(OUTPUT)libbpf.so: $(OUTPUT)libbpf.so.$(LIBBPF_VERSION)

$(OUTPUT)libbpf.so.$(LIBBPF_VERSION): $(BPF_IN_SHARED)
	$(QUIET_LINK)$(CC) --shared -Wl,-soname,libbpf.so.$(LIBBPF_MAJOR_VERSION) \
				    -Wl,--version-script=$(VERSION_SCRIPT) $^ -lelf -o $@
	@ln -sf $(@F) $(OUTPUT)libbpf.so
	@ln -sf $(@F) $(OUTPUT)libbpf.so.$(LIBBPF_MAJOR_VERSION)

$(OUTPUT)libbpf.a: $(BPF_IN_STATIC)
	$(QUIET_LINK)$(RM) $@; $(AR) rcs $@ $^

$(OUTPUT)test_libbpf: test_libbpf.cpp $(OUTPUT)libbpf.a
	$(QUIET_LINK)$(CXX) $(INCLUDES) $^ -lelf -o $@

$(OUTPUT)libbpf.pc:
	$(QUIET_GEN)sed -e "s|@PREFIX@|$(prefix)|" \
		-e "s|@LIBDIR@|$(libdir_SQ)|" \
		-e "s|@VERSION@|$(LIBBPF_VERSION)|" \
		< libbpf.pc.template > $@

check: check_abi

check_abi: $(OUTPUT)libbpf.so
	@if [ "$(GLOBAL_SYM_COUNT)" != "$(VERSIONED_SYM_COUNT)" ]; then	 \
		echo "Warning: Num of global symbols in $(BPF_IN_SHARED)"	 \
		     "($(GLOBAL_SYM_COUNT)) does NOT match with num of"	 \
		     "versioned symbols in $^ ($(VERSIONED_SYM_COUNT))." \
		     "Please make sure all LIBBPF_API symbols are"	 \
		     "versioned in $(VERSION_SCRIPT)." >&2;		 \
		readelf -s --wide $(OUTPUT)libbpf-in.o |		 \
		    cut -d "@" -f1 | sed 's/_v[0-9]_[0-9]_[0-9].*//' |	 \
		    awk '/GLOBAL/ && /DEFAULT/ && !/UND/ {print $$8}'|   \
		    sort -u > $(OUTPUT)libbpf_global_syms.tmp;		 \
		readelf -s --wide $(OUTPUT)libbpf.so |			 \
		    grep -Eo '[^ ]+@LIBBPF_' | cut -d@ -f1 |		 \
		    sort -u > $(OUTPUT)libbpf_versioned_syms.tmp; 	 \
		diff -u $(OUTPUT)libbpf_global_syms.tmp			 \
		     $(OUTPUT)libbpf_versioned_syms.tmp;		 \
		rm $(OUTPUT)libbpf_global_syms.tmp			 \
		   $(OUTPUT)libbpf_versioned_syms.tmp;			 \
		exit 1;							 \
	fi

define do_install_mkdir
	if [ ! -d '$(DESTDIR_SQ)$1' ]; then		\
		$(INSTALL) -d -m 755 '$(DESTDIR_SQ)$1';	\
	fi
endef

define do_install
	if [ ! -d '$(DESTDIR_SQ)$2' ]; then		\
		$(INSTALL) -d -m 755 '$(DESTDIR_SQ)$2';	\
	fi;						\
	$(INSTALL) $1 $(if $3,-m $3,) '$(DESTDIR_SQ)$2'
endef

install_lib: all_cmd
	$(call QUIET_INSTALL, $(LIB_TARGET)) \
		$(call do_install_mkdir,$(libdir_SQ)); \
		cp -fpR $(LIB_FILE) $(DESTDIR)$(libdir_SQ)

install_headers: bpf_helper_defs.h
	$(call QUIET_INSTALL, headers) \
		$(call do_install,bpf.h,$(prefix)/include/bpf,644); \
		$(call do_install,libbpf.h,$(prefix)/include/bpf,644); \
		$(call do_install,btf.h,$(prefix)/include/bpf,644); \
		$(call do_install,libbpf_util.h,$(prefix)/include/bpf,644); \
		$(call do_install,xsk.h,$(prefix)/include/bpf,644); \
		$(call do_install,bpf_helpers.h,$(prefix)/include/bpf,644); \
		$(call do_install,bpf_helper_defs.h,$(prefix)/include/bpf,644); \
		$(call do_install,bpf_tracing.h,$(prefix)/include/bpf,644); \
		$(call do_install,bpf_endian.h,$(prefix)/include/bpf,644); \
		$(call do_install,bpf_core_read.h,$(prefix)/include/bpf,644);

install_pkgconfig: $(PC_FILE)
	$(call QUIET_INSTALL, $(PC_FILE)) \
		$(call do_install,$(PC_FILE),$(libdir_SQ)/pkgconfig,644)

install: install_lib install_pkgconfig

### Cleaning rules

config-clean:
	$(call QUIET_CLEAN, config)
	$(Q)$(MAKE) -C $(srctree)/tools/build/feature/ clean >/dev/null

clean:
	$(call QUIET_CLEAN, libbpf) $(RM) -rf $(TARGETS) $(CXX_TEST_TARGET) \
		*.o *~ *.a *.so *.so.$(LIBBPF_MAJOR_VERSION) .*.d .*.cmd \
<<<<<<< HEAD
		*.pc LIBBPF-CFLAGS $(SHARED_OBJDIR) $(STATIC_OBJDIR)
=======
		*.pc LIBBPF-CFLAGS bpf_helper_defs.h
>>>>>>> e0b68fb1
	$(call QUIET_CLEAN, core-gen) $(RM) $(OUTPUT)FEATURE-DUMP.libbpf



PHONY += force elfdep bpfdep cscope tags
force:

elfdep:
	@if [ "$(feature-libelf)" != "1" ]; then echo "No libelf found"; exit 1 ; fi

bpfdep:
	@if [ "$(feature-bpf)" != "1" ]; then echo "BPF API too old"; exit 1 ; fi

cscope:
	ls *.c *.h > cscope.files
	cscope -b -q -I $(srctree)/include -f cscope.out

tags:
	rm -f TAGS tags
	ls *.c *.h | xargs $(TAGS_PROG) -a

# Declare the contents of the .PHONY variable as phony.  We keep that
# information in a variable so we can use it in if_changed and friends.
.PHONY: $(PHONY)<|MERGE_RESOLUTION|>--- conflicted
+++ resolved
@@ -143,13 +143,9 @@
 LIB_FILE	:= $(addprefix $(OUTPUT),$(LIB_FILE))
 PC_FILE		:= $(addprefix $(OUTPUT),$(PC_FILE))
 
-<<<<<<< HEAD
+TAGS_PROG := $(if $(shell which etags 2>/dev/null),etags,ctags)
+
 GLOBAL_SYM_COUNT = $(shell readelf -s --wide $(BPF_IN_SHARED) | \
-=======
-TAGS_PROG := $(if $(shell which etags 2>/dev/null),etags,ctags)
-
-GLOBAL_SYM_COUNT = $(shell readelf -s --wide $(BPF_IN) | \
->>>>>>> e0b68fb1
 			   cut -d "@" -f1 | sed 's/_v[0-9]_[0-9]_[0-9].*//' | \
 			   awk '/GLOBAL/ && /DEFAULT/ && !/UND/ {print $$8}' | \
 			   sort -u | wc -l)
@@ -171,11 +167,7 @@
 
 all_cmd: $(CMD_TARGETS) check
 
-<<<<<<< HEAD
-$(BPF_IN_SHARED): force elfdep bpfdep
-=======
-$(BPF_IN): force elfdep bpfdep bpf_helper_defs.h
->>>>>>> e0b68fb1
+$(BPF_IN_SHARED): force elfdep bpfdep bpf_helper_defs.h
 	@(test -f ../../include/uapi/linux/bpf.h -a -f ../../../include/uapi/linux/bpf.h && ( \
 	(diff -B ../../include/uapi/linux/bpf.h ../../../include/uapi/linux/bpf.h >/dev/null) || \
 	echo "Warning: Kernel ABI header at 'tools/include/uapi/linux/bpf.h' differs from latest version at 'include/uapi/linux/bpf.h'" >&2 )) || true
@@ -289,11 +281,8 @@
 clean:
 	$(call QUIET_CLEAN, libbpf) $(RM) -rf $(TARGETS) $(CXX_TEST_TARGET) \
 		*.o *~ *.a *.so *.so.$(LIBBPF_MAJOR_VERSION) .*.d .*.cmd \
-<<<<<<< HEAD
-		*.pc LIBBPF-CFLAGS $(SHARED_OBJDIR) $(STATIC_OBJDIR)
-=======
-		*.pc LIBBPF-CFLAGS bpf_helper_defs.h
->>>>>>> e0b68fb1
+		*.pc LIBBPF-CFLAGS $(SHARED_OBJDIR) $(STATIC_OBJDIR) \
+		bpf_helper_defs.h
 	$(call QUIET_CLEAN, core-gen) $(RM) $(OUTPUT)FEATURE-DUMP.libbpf
 
 
