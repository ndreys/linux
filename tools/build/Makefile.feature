# SPDX-License-Identifier: GPL-2.0-only
feature_dir := $(srctree)/tools/build/feature

ifneq ($(OUTPUT),)
  OUTPUT_FEATURES = $(OUTPUT)feature/
  $(shell mkdir -p $(OUTPUT_FEATURES))
endif

feature_check = $(eval $(feature_check_code))
define feature_check_code
  feature-$(1) := $(shell $(MAKE) OUTPUT=$(OUTPUT_FEATURES) CFLAGS="$(EXTRA_CFLAGS) $(FEATURE_CHECK_CFLAGS-$(1))" CXXFLAGS="$(EXTRA_CXXFLAGS) $(FEATURE_CHECK_CXXFLAGS-$(1))" LDFLAGS="$(LDFLAGS) $(FEATURE_CHECK_LDFLAGS-$(1))" -C $(feature_dir) $(OUTPUT_FEATURES)test-$1.bin >/dev/null 2>/dev/null && echo 1 || echo 0)
endef

feature_set = $(eval $(feature_set_code))
define feature_set_code
  feature-$(1) := 1
endef

#
# Build the feature check binaries in parallel, ignore errors, ignore return value and suppress output:
#

#
# Note that this is not a complete list of all feature tests, just
# those that are typically built on a fully configured system.
#
# [ Feature tests not mentioned here have to be built explicitly in
#   the rule that uses them - an example for that is the 'bionic'
#   feature check. ]
#
FEATURE_TESTS_BASIC :=                  \
        backtrace                       \
        dwarf                           \
        dwarf_getlocations              \
        eventfd                         \
        fortify-source                  \
        sync-compare-and-swap           \
        get_current_dir_name            \
        glibc                           \
        gtk2                            \
        gtk2-infobar                    \
        libaudit                        \
        libbfd                          \
        libelf                          \
        libelf-getphdrnum               \
        libelf-gelf_getnote             \
        libelf-getshdrstrndx            \
        libelf-mmap                     \
        libnuma                         \
        numa_num_possible_cpus          \
        libperl                         \
        libpython                       \
        libpython-version               \
        libslang                        \
        libcrypto                       \
        libunwind                       \
        pthread-attr-setaffinity-np     \
        pthread-barrier     		\
        reallocarray                    \
        stackprotector-all              \
        timerfd                         \
        libdw-dwarf-unwind              \
        zlib                            \
        lzma                            \
        get_cpuid                       \
        bpf                             \
        sched_getcpu			\
        sdt				\
        setns				\
        libaio				\
<<<<<<< HEAD
=======
        libzstd				\
>>>>>>> 0ecfebd2
        disassembler-four-args

# FEATURE_TESTS_BASIC + FEATURE_TESTS_EXTRA is the complete list
# of all feature tests
FEATURE_TESTS_EXTRA :=                  \
         bionic                         \
         compile-32                     \
         compile-x32                    \
         cplus-demangle                 \
         hello                          \
         libbabeltrace                  \
         libbfd-liberty                 \
         libbfd-liberty-z               \
         libopencsd                     \
         libunwind-x86                  \
         libunwind-x86_64               \
         libunwind-arm                  \
         libunwind-aarch64              \
         libunwind-debug-frame          \
         libunwind-debug-frame-arm      \
         libunwind-debug-frame-aarch64  \
         cxx                            \
         llvm                           \
         llvm-version                   \
         clang

FEATURE_TESTS ?= $(FEATURE_TESTS_BASIC)

ifeq ($(FEATURE_TESTS),all)
  FEATURE_TESTS := $(FEATURE_TESTS_BASIC) $(FEATURE_TESTS_EXTRA)
endif

FEATURE_DISPLAY ?=              \
         dwarf                  \
         dwarf_getlocations     \
         glibc                  \
         gtk2                   \
         libaudit               \
         libbfd                 \
         libelf                 \
         libnuma                \
         numa_num_possible_cpus \
         libperl                \
         libpython              \
         libslang               \
         libcrypto              \
         libunwind              \
         libdw-dwarf-unwind     \
         zlib                   \
         lzma                   \
         get_cpuid              \
         bpf			\
         libaio			\
<<<<<<< HEAD
=======
         libzstd		\
>>>>>>> 0ecfebd2
         disassembler-four-args

# Set FEATURE_CHECK_(C|LD)FLAGS-all for all FEATURE_TESTS features.
# If in the future we need per-feature checks/flags for features not
# mentioned in this list we need to refactor this ;-).
set_test_all_flags = $(eval $(set_test_all_flags_code))
define set_test_all_flags_code
  FEATURE_CHECK_CFLAGS-all  += $(FEATURE_CHECK_CFLAGS-$(1))
  FEATURE_CHECK_LDFLAGS-all += $(FEATURE_CHECK_LDFLAGS-$(1))
endef

$(foreach feat,$(FEATURE_TESTS),$(call set_test_all_flags,$(feat)))

#
# Special fast-path for the 'all features are available' case:
#
$(call feature_check,all,$(MSG))

#
# Just in case the build freshly failed, make sure we print the
# feature matrix:
#
ifeq ($(feature-all), 1)
  #
  # test-all.c passed - just set all the core feature flags to 1:
  #
  $(foreach feat,$(FEATURE_TESTS),$(call feature_set,$(feat)))
  #
  # test-all.c does not comprise these tests, so we need to
  # for this case to get features proper values
  #
  $(call feature_check,compile-32)
  $(call feature_check,compile-x32)
  $(call feature_check,bionic)
  $(call feature_check,libbabeltrace)
else
  $(foreach feat,$(FEATURE_TESTS),$(call feature_check,$(feat)))
endif

#
# Print the result of the feature test:
#
feature_print_status = $(eval $(feature_print_status_code)) $(info $(MSG))

define feature_print_status_code
  ifeq ($(feature-$(1)), 1)
    MSG = $(shell printf '...%30s: [ \033[32mon\033[m  ]' $(1))
  else
    MSG = $(shell printf '...%30s: [ \033[31mOFF\033[m ]' $(1))
  endif
endef

feature_print_text = $(eval $(feature_print_text_code)) $(info $(MSG))
define feature_print_text_code
    MSG = $(shell printf '...%30s: %s' $(1) $(2))
endef

#
# generates feature value assignment for name, like:
#   $(call feature_assign,dwarf) == feature-dwarf=1
#
feature_assign = feature-$(1)=$(feature-$(1))

FEATURE_DUMP_FILENAME = $(OUTPUT)FEATURE-DUMP$(FEATURE_USER)
FEATURE_DUMP := $(shell touch $(FEATURE_DUMP_FILENAME); cat $(FEATURE_DUMP_FILENAME))

feature_dump_check = $(eval $(feature_dump_check_code))
define feature_dump_check_code
  ifeq ($(findstring $(1),$(FEATURE_DUMP)),)
    $(2) := 1
  endif
endef

#
# First check if any test from FEATURE_DISPLAY
# and set feature_display := 1 if it does
$(foreach feat,$(FEATURE_DISPLAY),$(call feature_dump_check,$(call feature_assign,$(feat)),feature_display))

#
# Now also check if any other test changed,
# so we force FEATURE-DUMP generation
$(foreach feat,$(FEATURE_TESTS),$(call feature_dump_check,$(call feature_assign,$(feat)),feature_dump_changed))

# The $(feature_display) controls the default detection message
# output. It's set if:
# - detected features differes from stored features from
#   last build (in $(FEATURE_DUMP_FILENAME) file)
# - one of the $(FEATURE_DISPLAY) is not detected
# - VF is enabled

ifeq ($(feature_dump_changed),1)
  $(shell rm -f $(FEATURE_DUMP_FILENAME))
  $(foreach feat,$(FEATURE_TESTS),$(shell echo "$(call feature_assign,$(feat))" >> $(FEATURE_DUMP_FILENAME)))
endif

feature_display_check = $(eval $(feature_check_display_code))
define feature_check_display_code
  ifneq ($(feature-$(1)), 1)
    feature_display := 1
  endif
endef

$(foreach feat,$(FEATURE_DISPLAY),$(call feature_display_check,$(feat)))

ifeq ($(VF),1)
  feature_display := 1
  feature_verbose := 1
endif

ifeq ($(feature_display),1)
  $(info )
  $(info Auto-detecting system features:)
  $(foreach feat,$(FEATURE_DISPLAY),$(call feature_print_status,$(feat),))
  ifneq ($(feature_verbose),1)
    $(info )
  endif
endif

ifeq ($(feature_verbose),1)
  TMP := $(filter-out $(FEATURE_DISPLAY),$(FEATURE_TESTS))
  $(foreach feat,$(TMP),$(call feature_print_status,$(feat),))
  $(info )
endif<|MERGE_RESOLUTION|>--- conflicted
+++ resolved
@@ -68,10 +68,7 @@
         sdt				\
         setns				\
         libaio				\
-<<<<<<< HEAD
-=======
         libzstd				\
->>>>>>> 0ecfebd2
         disassembler-four-args
 
 # FEATURE_TESTS_BASIC + FEATURE_TESTS_EXTRA is the complete list
@@ -125,10 +122,7 @@
          get_cpuid              \
          bpf			\
          libaio			\
-<<<<<<< HEAD
-=======
          libzstd		\
->>>>>>> 0ecfebd2
          disassembler-four-args
 
 # Set FEATURE_CHECK_(C|LD)FLAGS-all for all FEATURE_TESTS features.
