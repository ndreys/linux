/* SPDX-License-Identifier: GPL-2.0 */
#ifndef __LINUX_COMPILER_H
#define __LINUX_COMPILER_H

#include <linux/compiler_types.h>

#ifndef __ASSEMBLY__

#ifdef __KERNEL__

/*
 * Note: DISABLE_BRANCH_PROFILING can be used by special lowlevel code
 * to disable branch tracing on a per file basis.
 */
#if defined(CONFIG_TRACE_BRANCH_PROFILING) \
    && !defined(DISABLE_BRANCH_PROFILING) && !defined(__CHECKER__)
void ftrace_likely_update(struct ftrace_likely_data *f, int val,
			  int expect, int is_constant);

#define likely_notrace(x)	__builtin_expect(!!(x), 1)
#define unlikely_notrace(x)	__builtin_expect(!!(x), 0)

#define __branch_check__(x, expect, is_constant) ({			\
			long ______r;					\
			static struct ftrace_likely_data		\
				__aligned(4)				\
				__section(_ftrace_annotated_branch)	\
				______f = {				\
				.data.func = __func__,			\
				.data.file = __FILE__,			\
				.data.line = __LINE__,			\
			};						\
			______r = __builtin_expect(!!(x), expect);	\
			ftrace_likely_update(&______f, ______r,		\
					     expect, is_constant);	\
			______r;					\
		})

/*
 * Using __builtin_constant_p(x) to ignore cases where the return
 * value is always the same.  This idea is taken from a similar patch
 * written by Daniel Walker.
 */
# ifndef likely
#  define likely(x)	(__branch_check__(x, 1, __builtin_constant_p(x)))
# endif
# ifndef unlikely
#  define unlikely(x)	(__branch_check__(x, 0, __builtin_constant_p(x)))
# endif

#ifdef CONFIG_PROFILE_ALL_BRANCHES
/*
 * "Define 'is'", Bill Clinton
 * "Define 'if'", Steven Rostedt
 */
#define if(cond, ...) if ( __trace_if_var( !!(cond , ## __VA_ARGS__) ) )

#define __trace_if_var(cond) (__builtin_constant_p(cond) ? (cond) : __trace_if_value(cond))

#define __trace_if_value(cond) ({			\
	static struct ftrace_branch_data		\
		__aligned(4)				\
		__section(_ftrace_branch)		\
		__if_trace = {				\
			.func = __func__,		\
			.file = __FILE__,		\
			.line = __LINE__,		\
		};					\
	(cond) ?					\
		(__if_trace.miss_hit[1]++,1) :		\
		(__if_trace.miss_hit[0]++,0);		\
})

#endif /* CONFIG_PROFILE_ALL_BRANCHES */

#else
# define likely(x)	__builtin_expect(!!(x), 1)
# define unlikely(x)	__builtin_expect(!!(x), 0)
#endif

/* Optimization barrier */
#ifndef barrier
# define barrier() __memory_barrier()
#endif

#ifndef barrier_data
# define barrier_data(ptr) barrier()
#endif

/* workaround for GCC PR82365 if needed */
#ifndef barrier_before_unreachable
# define barrier_before_unreachable() do { } while (0)
#endif

/* Unreachable code */
#ifdef CONFIG_STACK_VALIDATION
/*
 * These macros help objtool understand GCC code flow for unreachable code.
 * The __COUNTER__ based labels are a hack to make each instance of the macros
 * unique, to convince GCC not to merge duplicate inline asm statements.
 */
#define annotate_reachable() ({						\
	asm volatile("%c0:\n\t"						\
		     ".pushsection .discard.reachable\n\t"		\
		     ".long %c0b - .\n\t"				\
		     ".popsection\n\t" : : "i" (__COUNTER__));		\
})
#define annotate_unreachable() ({					\
	asm volatile("%c0:\n\t"						\
		     ".pushsection .discard.unreachable\n\t"		\
		     ".long %c0b - .\n\t"				\
		     ".popsection\n\t" : : "i" (__COUNTER__));		\
})
#define ASM_UNREACHABLE							\
	"999:\n\t"							\
	".pushsection .discard.unreachable\n\t"				\
	".long 999b - .\n\t"						\
	".popsection\n\t"

/* Annotate a C jump table to allow objtool to follow the code flow */
#define __annotate_jump_table __section(.rodata..c_jump_table)

#else
#define annotate_reachable()
#define annotate_unreachable()
#define __annotate_jump_table
#endif

#ifndef ASM_UNREACHABLE
# define ASM_UNREACHABLE
#endif
#ifndef unreachable
# define unreachable() do {		\
	annotate_unreachable();		\
	__builtin_unreachable();	\
} while (0)
#endif

/*
 * KENTRY - kernel entry point
 * This can be used to annotate symbols (functions or data) that are used
 * without their linker symbol being referenced explicitly. For example,
 * interrupt vector handlers, or functions in the kernel image that are found
 * programatically.
 *
 * Not required for symbols exported with EXPORT_SYMBOL, or initcalls. Those
 * are handled in their own way (with KEEP() in linker scripts).
 *
 * KENTRY can be avoided if the symbols in question are marked as KEEP() in the
 * linker script. For example an architecture could KEEP() its entire
 * boot/exception vector code rather than annotate each function and data.
 */
#ifndef KENTRY
# define KENTRY(sym)						\
	extern typeof(sym) sym;					\
	static const unsigned long __kentry_##sym		\
	__used							\
	__section("___kentry" "+" #sym )			\
	= (unsigned long)&sym;
#endif

#ifndef RELOC_HIDE
# define RELOC_HIDE(ptr, off)					\
  ({ unsigned long __ptr;					\
     __ptr = (unsigned long) (ptr);				\
    (typeof(ptr)) (__ptr + (off)); })
#endif

#ifndef OPTIMIZER_HIDE_VAR
/* Make the optimizer believe the variable can be manipulated arbitrarily. */
#define OPTIMIZER_HIDE_VAR(var)						\
	__asm__ ("" : "=r" (var) : "0" (var))
#endif

/* Not-quite-unique ID. */
#ifndef __UNIQUE_ID
# define __UNIQUE_ID(prefix) __PASTE(__PASTE(__UNIQUE_ID_, prefix), __LINE__)
#endif

#include <uapi/linux/types.h>
#include <linux/kcsan-checks.h>

#define __READ_ONCE_SIZE						\
({									\
	switch (size) {							\
	case 1: *(__u8 *)res = *(volatile __u8 *)p; break;		\
	case 2: *(__u16 *)res = *(volatile __u16 *)p; break;		\
	case 4: *(__u32 *)res = *(volatile __u32 *)p; break;		\
	case 8: *(__u64 *)res = *(volatile __u64 *)p; break;		\
	default:							\
		barrier();						\
		__builtin_memcpy((void *)res, (const void *)p, size);	\
		barrier();						\
	}								\
})

#ifdef CONFIG_KASAN
/*
 * We can't declare function 'inline' because __no_sanitize_address confilcts
 * with inlining. Attempt to inline it may cause a build failure.
 * 	https://gcc.gnu.org/bugzilla/show_bug.cgi?id=67368
 * '__maybe_unused' allows us to avoid defined-but-not-used warnings.
 */
# define __no_kasan_or_inline __no_sanitize_address notrace __maybe_unused
# define __no_sanitize_or_inline __no_kasan_or_inline
#else
# define __no_kasan_or_inline __always_inline
#endif

<<<<<<< HEAD
#ifdef __SANITIZE_THREAD__
/*
 * Rely on __SANITIZE_THREAD__ instead of CONFIG_KCSAN, to avoid not inlining in
 * compilation units where instrumentation is disabled.
 */
# define __no_kcsan_or_inline __no_sanitize_thread notrace __maybe_unused
=======
#define __no_kcsan __no_sanitize_thread
#ifdef __SANITIZE_THREAD__
/*
 * Rely on __SANITIZE_THREAD__ instead of CONFIG_KCSAN, to avoid not inlining in
 * compilation units where instrumentation is disabled. The attribute 'noinline'
 * is required for older compilers, where implicit inlining of very small
 * functions renders __no_sanitize_thread ineffective.
 */
# define __no_kcsan_or_inline __no_kcsan noinline notrace __maybe_unused
>>>>>>> da4174e3
# define __no_sanitize_or_inline __no_kcsan_or_inline
#else
# define __no_kcsan_or_inline __always_inline
#endif

#ifndef __no_sanitize_or_inline
#define __no_sanitize_or_inline __always_inline
#endif

static __no_kcsan_or_inline
void __read_once_size(const volatile void *p, void *res, int size)
{
	kcsan_check_atomic_read(p, size);
	__READ_ONCE_SIZE;
}

static __no_sanitize_or_inline
void __read_once_size_nocheck(const volatile void *p, void *res, int size)
{
	__READ_ONCE_SIZE;
}

static __no_kcsan_or_inline
void __write_once_size(volatile void *p, void *res, int size)
{
	kcsan_check_atomic_write(p, size);

	switch (size) {
	case 1: *(volatile __u8 *)p = *(__u8 *)res; break;
	case 2: *(volatile __u16 *)p = *(__u16 *)res; break;
	case 4: *(volatile __u32 *)p = *(__u32 *)res; break;
	case 8: *(volatile __u64 *)p = *(__u64 *)res; break;
	default:
		barrier();
		__builtin_memcpy((void *)p, (const void *)res, size);
		barrier();
	}
}

/*
 * Prevent the compiler from merging or refetching reads or writes. The
 * compiler is also forbidden from reordering successive instances of
 * READ_ONCE and WRITE_ONCE, but only when the compiler is aware of some
 * particular ordering. One way to make the compiler aware of ordering is to
 * put the two invocations of READ_ONCE or WRITE_ONCE in different C
 * statements.
 *
 * These two macros will also work on aggregate data types like structs or
 * unions. If the size of the accessed data type exceeds the word size of
 * the machine (e.g., 32 bits or 64 bits) READ_ONCE() and WRITE_ONCE() will
 * fall back to memcpy(). There's at least two memcpy()s: one for the
 * __builtin_memcpy() and then one for the macro doing the copy of variable
 * - '__u' allocated on the stack.
 *
 * Their two major use cases are: (1) Mediating communication between
 * process-level code and irq/NMI handlers, all running on the same CPU,
 * and (2) Ensuring that the compiler does not fold, spindle, or otherwise
 * mutilate accesses that either do not require ordering or that interact
 * with an explicit memory barrier or atomic instruction that provides the
 * required ordering.
 */
#include <asm/barrier.h>
#include <linux/kasan-checks.h>

#define __READ_ONCE(x, check)						\
({									\
	union { typeof(x) __val; char __c[1]; } __u;			\
	if (check)							\
		__read_once_size(&(x), __u.__c, sizeof(x));		\
	else								\
		__read_once_size_nocheck(&(x), __u.__c, sizeof(x));	\
	smp_read_barrier_depends(); /* Enforce dependency ordering from x */ \
	__u.__val;							\
})
#define READ_ONCE(x) __READ_ONCE(x, 1)

/*
 * Use READ_ONCE_NOCHECK() instead of READ_ONCE() if you need
 * to hide memory access from KASAN.
 */
#define READ_ONCE_NOCHECK(x) __READ_ONCE(x, 0)

static __no_kasan_or_inline
unsigned long read_word_at_a_time(const void *addr)
{
	kasan_check_read(addr, 1);
	return *(unsigned long *)addr;
}

#define WRITE_ONCE(x, val) \
({							\
	union { typeof(x) __val; char __c[1]; } __u =	\
		{ .__val = (__force typeof(x)) (val) }; \
	__write_once_size(&(x), __u.__c, sizeof(x));	\
	__u.__val;					\
})

#include <linux/kcsan.h>

/*
 * data_race(): macro to document that accesses in an expression may conflict with
 * other concurrent accesses resulting in data races, but the resulting
 * behaviour is deemed safe regardless.
 *
 * This macro *does not* affect normal code generation, but is a hint to tooling
 * that data races here should be ignored.
 */
#define data_race(expr)                                                        \
	({                                                                     \
		typeof(({ expr; })) __val;                                     \
		kcsan_nestable_atomic_begin();                                 \
		__val = ({ expr; });                                           \
		kcsan_nestable_atomic_end();                                   \
		__val;                                                         \
	})
#else

#endif /* __KERNEL__ */

/*
 * Force the compiler to emit 'sym' as a symbol, so that we can reference
 * it from inline assembler. Necessary in case 'sym' could be inlined
 * otherwise, or eliminated entirely due to lack of references that are
 * visible to the compiler.
 */
#define __ADDRESSABLE(sym) \
	static void * __section(.discard.addressable) __used \
		__PASTE(__addressable_##sym, __LINE__) = (void *)&sym;

/**
 * offset_to_ptr - convert a relative memory offset to an absolute pointer
 * @off:	the address of the 32-bit offset value
 */
static inline void *offset_to_ptr(const int *off)
{
	return (void *)((unsigned long)off + *off);
}

#endif /* __ASSEMBLY__ */

/* Compile time object size, -1 for unknown */
#ifndef __compiletime_object_size
# define __compiletime_object_size(obj) -1
#endif
#ifndef __compiletime_warning
# define __compiletime_warning(message)
#endif
#ifndef __compiletime_error
# define __compiletime_error(message)
#endif

#ifdef __OPTIMIZE__
# define __compiletime_assert(condition, msg, prefix, suffix)		\
	do {								\
		extern void prefix ## suffix(void) __compiletime_error(msg); \
		if (!(condition))					\
			prefix ## suffix();				\
	} while (0)
#else
# define __compiletime_assert(condition, msg, prefix, suffix) do { } while (0)
#endif

#define _compiletime_assert(condition, msg, prefix, suffix) \
	__compiletime_assert(condition, msg, prefix, suffix)

/**
 * compiletime_assert - break build and emit msg if condition is false
 * @condition: a compile-time constant condition to check
 * @msg:       a message to emit if condition is false
 *
 * In tradition of POSIX assert, this macro will break the build if the
 * supplied condition is *false*, emitting the supplied error message if the
 * compiler has support to do so.
 */
#define compiletime_assert(condition, msg) \
	_compiletime_assert(condition, msg, __compiletime_assert_, __LINE__)

#define compiletime_assert_atomic_type(t)				\
	compiletime_assert(__native_word(t),				\
		"Need native word sized stores/loads for atomicity.")

/* &a[0] degrades to a pointer: a different type from an array */
#define __must_be_array(a)	BUILD_BUG_ON_ZERO(__same_type((a), &(a)[0]))

#endif /* __LINUX_COMPILER_H */<|MERGE_RESOLUTION|>--- conflicted
+++ resolved
@@ -207,14 +207,6 @@
 # define __no_kasan_or_inline __always_inline
 #endif
 
-<<<<<<< HEAD
-#ifdef __SANITIZE_THREAD__
-/*
- * Rely on __SANITIZE_THREAD__ instead of CONFIG_KCSAN, to avoid not inlining in
- * compilation units where instrumentation is disabled.
- */
-# define __no_kcsan_or_inline __no_sanitize_thread notrace __maybe_unused
-=======
 #define __no_kcsan __no_sanitize_thread
 #ifdef __SANITIZE_THREAD__
 /*
@@ -224,7 +216,6 @@
  * functions renders __no_sanitize_thread ineffective.
  */
 # define __no_kcsan_or_inline __no_kcsan noinline notrace __maybe_unused
->>>>>>> da4174e3
 # define __no_sanitize_or_inline __no_kcsan_or_inline
 #else
 # define __no_kcsan_or_inline __always_inline
