--- conflicted
+++ resolved
@@ -101,10 +101,7 @@
  * @key_len: Length of key
  * @key_offset: Offset of key in struct to be hashed
  * @head_offset: Offset of rhash_head in struct to be hashed
-<<<<<<< HEAD
-=======
  * @insecure_max_entries: Maximum number of entries (may be exceeded)
->>>>>>> 4b8a8262
  * @max_size: Maximum size while expanding
  * @min_size: Minimum size while shrinking
  * @nulls_base: Base value to generate nulls marker
@@ -120,10 +117,7 @@
 	size_t			key_len;
 	size_t			key_offset;
 	size_t			head_offset;
-<<<<<<< HEAD
-=======
 	unsigned int		insecure_max_entries;
->>>>>>> 4b8a8262
 	unsigned int		max_size;
 	unsigned int		min_size;
 	u32			nulls_base;
@@ -295,8 +289,6 @@
 		(!ht->p.max_size || tbl->size < ht->p.max_size);
 }
 
-<<<<<<< HEAD
-=======
 /**
  * rht_grow_above_max - returns true if table is above maximum
  * @ht:		hash table
@@ -309,7 +301,6 @@
 	       atomic_read(&ht->nelems) >= ht->p.insecure_max_entries;
 }
 
->>>>>>> 4b8a8262
 /* The bucket lock is selected based on the hash and protects mutations
  * on a group of hash buckets.
  *
@@ -613,13 +604,10 @@
 		goto out;
 	}
 
-<<<<<<< HEAD
-=======
 	err = -E2BIG;
 	if (unlikely(rht_grow_above_max(ht, tbl)))
 		goto out;
 
->>>>>>> 4b8a8262
 	if (unlikely(rht_grow_above_100(ht, tbl))) {
 slow_path:
 		spin_unlock_bh(lock);
