/* SPDX-License-Identifier: GPL-2.0-only */
/*
 * OF helpers for the MDIO (Ethernet PHY) API
 *
 * Copyright (c) 2009 Secret Lab Technologies, Ltd.
 */

#ifndef __LINUX_OF_MDIO_H
#define __LINUX_OF_MDIO_H

#include <linux/phy.h>
#include <linux/of.h>

#if IS_ENABLED(CONFIG_OF_MDIO)
extern bool of_mdiobus_child_is_phy(struct device_node *child);
extern int of_mdiobus_register(struct mii_bus *mdio, struct device_node *np);
extern struct phy_device *of_phy_find_device(struct device_node *phy_np);
extern struct phy_device *of_phy_connect(struct net_device *dev,
					 struct device_node *phy_np,
					 void (*hndlr)(struct net_device *),
					 u32 flags, phy_interface_t iface);
extern struct phy_device *
of_phy_get_and_connect(struct net_device *dev, struct device_node *np,
		       void (*hndlr)(struct net_device *));
struct phy_device *of_phy_attach(struct net_device *dev,
				 struct device_node *phy_np, u32 flags,
				 phy_interface_t iface);

extern struct mii_bus *of_mdio_find_bus(struct device_node *mdio_np);
extern int of_phy_register_fixed_link(struct device_node *np);
extern void of_phy_deregister_fixed_link(struct device_node *np);
extern bool of_phy_is_fixed_link(struct device_node *np);


static inline int of_mdio_parse_addr(struct device *dev,
				     const struct device_node *np)
{
	u32 addr;
	int ret;

	ret = of_property_read_u32(np, "reg", &addr);
	if (ret < 0) {
		dev_err(dev, "%s has invalid PHY address\n", np->full_name);
		return ret;
	}

	/* A PHY must have a reg property in the range [0-31] */
	if (addr >= PHY_MAX_ADDR) {
		dev_err(dev, "%s PHY address %i is too large\n",
			np->full_name, addr);
		return -EINVAL;
	}

	return addr;
}

#else /* CONFIG_OF_MDIO */
<<<<<<< HEAD
static bool of_mdiobus_child_is_phy(struct device_node *child)
=======
static inline bool of_mdiobus_child_is_phy(struct device_node *child)
>>>>>>> 7288c8fd
{
	return false;
}

static inline int of_mdiobus_register(struct mii_bus *mdio, struct device_node *np)
{
	/*
	 * Fall back to the non-DT function to register a bus.
	 * This way, we don't have to keep compat bits around in drivers.
	 */

	return mdiobus_register(mdio);
}

static inline struct phy_device *of_phy_find_device(struct device_node *phy_np)
{
	return NULL;
}

static inline struct phy_device *of_phy_connect(struct net_device *dev,
						struct device_node *phy_np,
						void (*hndlr)(struct net_device *),
						u32 flags, phy_interface_t iface)
{
	return NULL;
}

static inline struct phy_device *
of_phy_get_and_connect(struct net_device *dev, struct device_node *np,
		       void (*hndlr)(struct net_device *))
{
	return NULL;
}

static inline struct phy_device *of_phy_attach(struct net_device *dev,
					       struct device_node *phy_np,
					       u32 flags, phy_interface_t iface)
{
	return NULL;
}

static inline struct mii_bus *of_mdio_find_bus(struct device_node *mdio_np)
{
	return NULL;
}

static inline int of_mdio_parse_addr(struct device *dev,
				     const struct device_node *np)
{
	return -ENOSYS;
}
static inline int of_phy_register_fixed_link(struct device_node *np)
{
	return -ENOSYS;
}
static inline void of_phy_deregister_fixed_link(struct device_node *np)
{
}
static inline bool of_phy_is_fixed_link(struct device_node *np)
{
	return false;
}
#endif


#endif /* __LINUX_OF_MDIO_H */<|MERGE_RESOLUTION|>--- conflicted
+++ resolved
@@ -55,11 +55,7 @@
 }
 
 #else /* CONFIG_OF_MDIO */
-<<<<<<< HEAD
-static bool of_mdiobus_child_is_phy(struct device_node *child)
-=======
 static inline bool of_mdiobus_child_is_phy(struct device_node *child)
->>>>>>> 7288c8fd
 {
 	return false;
 }
