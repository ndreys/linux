/*
 * Scatterlist Cryptographic API.
 *
 * Copyright (c) 2002 James Morris <jmorris@intercode.com.au>
 * Copyright (c) 2002 David S. Miller (davem@redhat.com)
 * Copyright (c) 2005 Herbert Xu <herbert@gondor.apana.org.au>
 *
 * Portions derived from Cryptoapi, by Alexander Kjeldaas <astor@fast.no>
 * and Nettle, by Niels Möller.
 * 
 * This program is free software; you can redistribute it and/or modify it
 * under the terms of the GNU General Public License as published by the Free
 * Software Foundation; either version 2 of the License, or (at your option) 
 * any later version.
 *
 */
#ifndef _LINUX_CRYPTO_H
#define _LINUX_CRYPTO_H

#include <linux/atomic.h>
#include <linux/kernel.h>
#include <linux/list.h>
#include <linux/bug.h>
#include <linux/slab.h>
#include <linux/string.h>
#include <linux/uaccess.h>

/*
 * Autoloaded crypto modules should only use a prefixed name to avoid allowing
 * arbitrary modules to be loaded. Loading from userspace may still need the
 * unprefixed names, so retains those aliases as well.
 * This uses __MODULE_INFO directly instead of MODULE_ALIAS because pre-4.3
 * gcc (e.g. avr32 toolchain) uses __LINE__ for uniqueness, and this macro
 * expands twice on the same line. Instead, use a separate base name for the
 * alias.
 */
#define MODULE_ALIAS_CRYPTO(name)	\
		__MODULE_INFO(alias, alias_userspace, name);	\
		__MODULE_INFO(alias, alias_crypto, "crypto-" name)

/*
 * Algorithm masks and types.
 */
#define CRYPTO_ALG_TYPE_MASK		0x0000000f
#define CRYPTO_ALG_TYPE_CIPHER		0x00000001
#define CRYPTO_ALG_TYPE_COMPRESS	0x00000002
#define CRYPTO_ALG_TYPE_AEAD		0x00000003
#define CRYPTO_ALG_TYPE_BLKCIPHER	0x00000004
#define CRYPTO_ALG_TYPE_ABLKCIPHER	0x00000005
#define CRYPTO_ALG_TYPE_GIVCIPHER	0x00000006
#define CRYPTO_ALG_TYPE_DIGEST		0x00000008
#define CRYPTO_ALG_TYPE_HASH		0x00000008
#define CRYPTO_ALG_TYPE_SHASH		0x00000009
#define CRYPTO_ALG_TYPE_AHASH		0x0000000a
#define CRYPTO_ALG_TYPE_RNG		0x0000000c
#define CRYPTO_ALG_TYPE_AKCIPHER	0x0000000d
#define CRYPTO_ALG_TYPE_PCOMPRESS	0x0000000f

#define CRYPTO_ALG_TYPE_HASH_MASK	0x0000000e
#define CRYPTO_ALG_TYPE_AHASH_MASK	0x0000000c
#define CRYPTO_ALG_TYPE_BLKCIPHER_MASK	0x0000000c

#define CRYPTO_ALG_LARVAL		0x00000010
#define CRYPTO_ALG_DEAD			0x00000020
#define CRYPTO_ALG_DYING		0x00000040
#define CRYPTO_ALG_ASYNC		0x00000080

/*
 * Set this bit if and only if the algorithm requires another algorithm of
 * the same type to handle corner cases.
 */
#define CRYPTO_ALG_NEED_FALLBACK	0x00000100

/*
 * This bit is set for symmetric key ciphers that have already been wrapped
 * with a generic IV generator to prevent them from being wrapped again.
 */
#define CRYPTO_ALG_GENIV		0x00000200

/*
 * Set if the algorithm has passed automated run-time testing.  Note that
 * if there is no run-time testing for a given algorithm it is considered
 * to have passed.
 */

#define CRYPTO_ALG_TESTED		0x00000400

/*
 * Set if the algorithm is an instance that is build from templates.
 */
#define CRYPTO_ALG_INSTANCE		0x00000800

/* Set this bit if the algorithm provided is hardware accelerated but
 * not available to userspace via instruction set or so.
 */
#define CRYPTO_ALG_KERN_DRIVER_ONLY	0x00001000

/*
 * Mark a cipher as a service implementation only usable by another
 * cipher and never by a normal user of the kernel crypto API
 */
#define CRYPTO_ALG_INTERNAL		0x00002000

/*
<<<<<<< HEAD
=======
 * Temporary flag used to prevent legacy AEAD implementations from
 * being used by user-space.
 */
#define CRYPTO_ALG_AEAD_NEW		0x00004000

/*
>>>>>>> 4b8a8262
 * Transform masks and values (for crt_flags).
 */
#define CRYPTO_TFM_REQ_MASK		0x000fff00
#define CRYPTO_TFM_RES_MASK		0xfff00000

#define CRYPTO_TFM_REQ_WEAK_KEY		0x00000100
#define CRYPTO_TFM_REQ_MAY_SLEEP	0x00000200
#define CRYPTO_TFM_REQ_MAY_BACKLOG	0x00000400
#define CRYPTO_TFM_RES_WEAK_KEY		0x00100000
#define CRYPTO_TFM_RES_BAD_KEY_LEN   	0x00200000
#define CRYPTO_TFM_RES_BAD_KEY_SCHED 	0x00400000
#define CRYPTO_TFM_RES_BAD_BLOCK_LEN 	0x00800000
#define CRYPTO_TFM_RES_BAD_FLAGS 	0x01000000

/*
 * Miscellaneous stuff.
 */
#define CRYPTO_MAX_ALG_NAME		64

/*
 * The macro CRYPTO_MINALIGN_ATTR (along with the void * type in the actual
 * declaration) is used to ensure that the crypto_tfm context structure is
 * aligned correctly for the given architecture so that there are no alignment
 * faults for C data types.  In particular, this is required on platforms such
 * as arm where pointers are 32-bit aligned but there are data types such as
 * u64 which require 64-bit alignment.
 */
#define CRYPTO_MINALIGN ARCH_KMALLOC_MINALIGN

#define CRYPTO_MINALIGN_ATTR __attribute__ ((__aligned__(CRYPTO_MINALIGN)))

struct scatterlist;
struct crypto_ablkcipher;
struct crypto_async_request;
struct crypto_aead;
struct crypto_blkcipher;
struct crypto_hash;
struct crypto_tfm;
struct crypto_type;
struct aead_request;
struct aead_givcrypt_request;
struct skcipher_givcrypt_request;

typedef void (*crypto_completion_t)(struct crypto_async_request *req, int err);

/**
 * DOC: Block Cipher Context Data Structures
 *
 * These data structures define the operating context for each block cipher
 * type.
 */

struct crypto_async_request {
	struct list_head list;
	crypto_completion_t complete;
	void *data;
	struct crypto_tfm *tfm;

	u32 flags;
};

struct ablkcipher_request {
	struct crypto_async_request base;

	unsigned int nbytes;

	void *info;

	struct scatterlist *src;
	struct scatterlist *dst;

	void *__ctx[] CRYPTO_MINALIGN_ATTR;
};

struct blkcipher_desc {
	struct crypto_blkcipher *tfm;
	void *info;
	u32 flags;
};

struct cipher_desc {
	struct crypto_tfm *tfm;
	void (*crfn)(struct crypto_tfm *tfm, u8 *dst, const u8 *src);
	unsigned int (*prfn)(const struct cipher_desc *desc, u8 *dst,
			     const u8 *src, unsigned int nbytes);
	void *info;
};

struct hash_desc {
	struct crypto_hash *tfm;
	u32 flags;
};

/**
 * DOC: Block Cipher Algorithm Definitions
 *
 * These data structures define modular crypto algorithm implementations,
 * managed via crypto_register_alg() and crypto_unregister_alg().
 */

/**
 * struct ablkcipher_alg - asynchronous block cipher definition
 * @min_keysize: Minimum key size supported by the transformation. This is the
 *		 smallest key length supported by this transformation algorithm.
 *		 This must be set to one of the pre-defined values as this is
 *		 not hardware specific. Possible values for this field can be
 *		 found via git grep "_MIN_KEY_SIZE" include/crypto/
 * @max_keysize: Maximum key size supported by the transformation. This is the
 *		 largest key length supported by this transformation algorithm.
 *		 This must be set to one of the pre-defined values as this is
 *		 not hardware specific. Possible values for this field can be
 *		 found via git grep "_MAX_KEY_SIZE" include/crypto/
 * @setkey: Set key for the transformation. This function is used to either
 *	    program a supplied key into the hardware or store the key in the
 *	    transformation context for programming it later. Note that this
 *	    function does modify the transformation context. This function can
 *	    be called multiple times during the existence of the transformation
 *	    object, so one must make sure the key is properly reprogrammed into
 *	    the hardware. This function is also responsible for checking the key
 *	    length for validity. In case a software fallback was put in place in
 *	    the @cra_init call, this function might need to use the fallback if
 *	    the algorithm doesn't support all of the key sizes.
 * @encrypt: Encrypt a scatterlist of blocks. This function is used to encrypt
 *	     the supplied scatterlist containing the blocks of data. The crypto
 *	     API consumer is responsible for aligning the entries of the
 *	     scatterlist properly and making sure the chunks are correctly
 *	     sized. In case a software fallback was put in place in the
 *	     @cra_init call, this function might need to use the fallback if
 *	     the algorithm doesn't support all of the key sizes. In case the
 *	     key was stored in transformation context, the key might need to be
 *	     re-programmed into the hardware in this function. This function
 *	     shall not modify the transformation context, as this function may
 *	     be called in parallel with the same transformation object.
 * @decrypt: Decrypt a single block. This is a reverse counterpart to @encrypt
 *	     and the conditions are exactly the same.
 * @givencrypt: Update the IV for encryption. With this function, a cipher
 *	        implementation may provide the function on how to update the IV
 *	        for encryption.
 * @givdecrypt: Update the IV for decryption. This is the reverse of
 *	        @givencrypt .
 * @geniv: The transformation implementation may use an "IV generator" provided
 *	   by the kernel crypto API. Several use cases have a predefined
 *	   approach how IVs are to be updated. For such use cases, the kernel
 *	   crypto API provides ready-to-use implementations that can be
 *	   referenced with this variable.
 * @ivsize: IV size applicable for transformation. The consumer must provide an
 *	    IV of exactly that size to perform the encrypt or decrypt operation.
 *
 * All fields except @givencrypt , @givdecrypt , @geniv and @ivsize are
 * mandatory and must be filled.
 */
struct ablkcipher_alg {
	int (*setkey)(struct crypto_ablkcipher *tfm, const u8 *key,
	              unsigned int keylen);
	int (*encrypt)(struct ablkcipher_request *req);
	int (*decrypt)(struct ablkcipher_request *req);
	int (*givencrypt)(struct skcipher_givcrypt_request *req);
	int (*givdecrypt)(struct skcipher_givcrypt_request *req);

	const char *geniv;

	unsigned int min_keysize;
	unsigned int max_keysize;
	unsigned int ivsize;
};

/**
 * struct old_aead_alg - AEAD cipher definition
 * @maxauthsize: Set the maximum authentication tag size supported by the
 *		 transformation. A transformation may support smaller tag sizes.
 *		 As the authentication tag is a message digest to ensure the
 *		 integrity of the encrypted data, a consumer typically wants the
 *		 largest authentication tag possible as defined by this
 *		 variable.
 * @setauthsize: Set authentication size for the AEAD transformation. This
 *		 function is used to specify the consumer requested size of the
 * 		 authentication tag to be either generated by the transformation
 *		 during encryption or the size of the authentication tag to be
 *		 supplied during the decryption operation. This function is also
 *		 responsible for checking the authentication tag size for
 *		 validity.
 * @setkey: see struct ablkcipher_alg
 * @encrypt: see struct ablkcipher_alg
 * @decrypt: see struct ablkcipher_alg
 * @givencrypt: see struct ablkcipher_alg
 * @givdecrypt: see struct ablkcipher_alg
 * @geniv: see struct ablkcipher_alg
 * @ivsize: see struct ablkcipher_alg
 *
 * All fields except @givencrypt , @givdecrypt , @geniv and @ivsize are
 * mandatory and must be filled.
 */
struct old_aead_alg {
	int (*setkey)(struct crypto_aead *tfm, const u8 *key,
	              unsigned int keylen);
	int (*setauthsize)(struct crypto_aead *tfm, unsigned int authsize);
	int (*encrypt)(struct aead_request *req);
	int (*decrypt)(struct aead_request *req);
	int (*givencrypt)(struct aead_givcrypt_request *req);
	int (*givdecrypt)(struct aead_givcrypt_request *req);

	const char *geniv;

	unsigned int ivsize;
	unsigned int maxauthsize;
};

/**
 * struct blkcipher_alg - synchronous block cipher definition
 * @min_keysize: see struct ablkcipher_alg
 * @max_keysize: see struct ablkcipher_alg
 * @setkey: see struct ablkcipher_alg
 * @encrypt: see struct ablkcipher_alg
 * @decrypt: see struct ablkcipher_alg
 * @geniv: see struct ablkcipher_alg
 * @ivsize: see struct ablkcipher_alg
 *
 * All fields except @geniv and @ivsize are mandatory and must be filled.
 */
struct blkcipher_alg {
	int (*setkey)(struct crypto_tfm *tfm, const u8 *key,
	              unsigned int keylen);
	int (*encrypt)(struct blkcipher_desc *desc,
		       struct scatterlist *dst, struct scatterlist *src,
		       unsigned int nbytes);
	int (*decrypt)(struct blkcipher_desc *desc,
		       struct scatterlist *dst, struct scatterlist *src,
		       unsigned int nbytes);

	const char *geniv;

	unsigned int min_keysize;
	unsigned int max_keysize;
	unsigned int ivsize;
};

/**
 * struct cipher_alg - single-block symmetric ciphers definition
 * @cia_min_keysize: Minimum key size supported by the transformation. This is
 *		     the smallest key length supported by this transformation
 *		     algorithm. This must be set to one of the pre-defined
 *		     values as this is not hardware specific. Possible values
 *		     for this field can be found via git grep "_MIN_KEY_SIZE"
 *		     include/crypto/
 * @cia_max_keysize: Maximum key size supported by the transformation. This is
 *		    the largest key length supported by this transformation
 *		    algorithm. This must be set to one of the pre-defined values
 *		    as this is not hardware specific. Possible values for this
 *		    field can be found via git grep "_MAX_KEY_SIZE"
 *		    include/crypto/
 * @cia_setkey: Set key for the transformation. This function is used to either
 *	        program a supplied key into the hardware or store the key in the
 *	        transformation context for programming it later. Note that this
 *	        function does modify the transformation context. This function
 *	        can be called multiple times during the existence of the
 *	        transformation object, so one must make sure the key is properly
 *	        reprogrammed into the hardware. This function is also
 *	        responsible for checking the key length for validity.
 * @cia_encrypt: Encrypt a single block. This function is used to encrypt a
 *		 single block of data, which must be @cra_blocksize big. This
 *		 always operates on a full @cra_blocksize and it is not possible
 *		 to encrypt a block of smaller size. The supplied buffers must
 *		 therefore also be at least of @cra_blocksize size. Both the
 *		 input and output buffers are always aligned to @cra_alignmask.
 *		 In case either of the input or output buffer supplied by user
 *		 of the crypto API is not aligned to @cra_alignmask, the crypto
 *		 API will re-align the buffers. The re-alignment means that a
 *		 new buffer will be allocated, the data will be copied into the
 *		 new buffer, then the processing will happen on the new buffer,
 *		 then the data will be copied back into the original buffer and
 *		 finally the new buffer will be freed. In case a software
 *		 fallback was put in place in the @cra_init call, this function
 *		 might need to use the fallback if the algorithm doesn't support
 *		 all of the key sizes. In case the key was stored in
 *		 transformation context, the key might need to be re-programmed
 *		 into the hardware in this function. This function shall not
 *		 modify the transformation context, as this function may be
 *		 called in parallel with the same transformation object.
 * @cia_decrypt: Decrypt a single block. This is a reverse counterpart to
 *		 @cia_encrypt, and the conditions are exactly the same.
 *
 * All fields are mandatory and must be filled.
 */
struct cipher_alg {
	unsigned int cia_min_keysize;
	unsigned int cia_max_keysize;
	int (*cia_setkey)(struct crypto_tfm *tfm, const u8 *key,
	                  unsigned int keylen);
	void (*cia_encrypt)(struct crypto_tfm *tfm, u8 *dst, const u8 *src);
	void (*cia_decrypt)(struct crypto_tfm *tfm, u8 *dst, const u8 *src);
};

struct compress_alg {
	int (*coa_compress)(struct crypto_tfm *tfm, const u8 *src,
			    unsigned int slen, u8 *dst, unsigned int *dlen);
	int (*coa_decompress)(struct crypto_tfm *tfm, const u8 *src,
			      unsigned int slen, u8 *dst, unsigned int *dlen);
};


#define cra_ablkcipher	cra_u.ablkcipher
#define cra_aead	cra_u.aead
#define cra_blkcipher	cra_u.blkcipher
#define cra_cipher	cra_u.cipher
#define cra_compress	cra_u.compress

/**
 * struct crypto_alg - definition of a cryptograpic cipher algorithm
 * @cra_flags: Flags describing this transformation. See include/linux/crypto.h
 *	       CRYPTO_ALG_* flags for the flags which go in here. Those are
 *	       used for fine-tuning the description of the transformation
 *	       algorithm.
 * @cra_blocksize: Minimum block size of this transformation. The size in bytes
 *		   of the smallest possible unit which can be transformed with
 *		   this algorithm. The users must respect this value.
 *		   In case of HASH transformation, it is possible for a smaller
 *		   block than @cra_blocksize to be passed to the crypto API for
 *		   transformation, in case of any other transformation type, an
 * 		   error will be returned upon any attempt to transform smaller
 *		   than @cra_blocksize chunks.
 * @cra_ctxsize: Size of the operational context of the transformation. This
 *		 value informs the kernel crypto API about the memory size
 *		 needed to be allocated for the transformation context.
 * @cra_alignmask: Alignment mask for the input and output data buffer. The data
 *		   buffer containing the input data for the algorithm must be
 *		   aligned to this alignment mask. The data buffer for the
 *		   output data must be aligned to this alignment mask. Note that
 *		   the Crypto API will do the re-alignment in software, but
 *		   only under special conditions and there is a performance hit.
 *		   The re-alignment happens at these occasions for different
 *		   @cra_u types: cipher -- For both input data and output data
 *		   buffer; ahash -- For output hash destination buf; shash --
 *		   For output hash destination buf.
 *		   This is needed on hardware which is flawed by design and
 *		   cannot pick data from arbitrary addresses.
 * @cra_priority: Priority of this transformation implementation. In case
 *		  multiple transformations with same @cra_name are available to
 *		  the Crypto API, the kernel will use the one with highest
 *		  @cra_priority.
 * @cra_name: Generic name (usable by multiple implementations) of the
 *	      transformation algorithm. This is the name of the transformation
 *	      itself. This field is used by the kernel when looking up the
 *	      providers of particular transformation.
 * @cra_driver_name: Unique name of the transformation provider. This is the
 *		     name of the provider of the transformation. This can be any
 *		     arbitrary value, but in the usual case, this contains the
 *		     name of the chip or provider and the name of the
 *		     transformation algorithm.
 * @cra_type: Type of the cryptographic transformation. This is a pointer to
 *	      struct crypto_type, which implements callbacks common for all
 *	      transformation types. There are multiple options:
 *	      &crypto_blkcipher_type, &crypto_ablkcipher_type,
 *	      &crypto_ahash_type, &crypto_aead_type, &crypto_rng_type.
 *	      This field might be empty. In that case, there are no common
 *	      callbacks. This is the case for: cipher, compress, shash.
 * @cra_u: Callbacks implementing the transformation. This is a union of
 *	   multiple structures. Depending on the type of transformation selected
 *	   by @cra_type and @cra_flags above, the associated structure must be
 *	   filled with callbacks. This field might be empty. This is the case
 *	   for ahash, shash.
 * @cra_init: Initialize the cryptographic transformation object. This function
 *	      is used to initialize the cryptographic transformation object.
 *	      This function is called only once at the instantiation time, right
 *	      after the transformation context was allocated. In case the
 *	      cryptographic hardware has some special requirements which need to
 *	      be handled by software, this function shall check for the precise
 *	      requirement of the transformation and put any software fallbacks
 *	      in place.
 * @cra_exit: Deinitialize the cryptographic transformation object. This is a
 *	      counterpart to @cra_init, used to remove various changes set in
 *	      @cra_init.
 * @cra_module: Owner of this transformation implementation. Set to THIS_MODULE
 * @cra_list: internally used
 * @cra_users: internally used
 * @cra_refcnt: internally used
 * @cra_destroy: internally used
 *
 * The struct crypto_alg describes a generic Crypto API algorithm and is common
 * for all of the transformations. Any variable not documented here shall not
 * be used by a cipher implementation as it is internal to the Crypto API.
 */
struct crypto_alg {
	struct list_head cra_list;
	struct list_head cra_users;

	u32 cra_flags;
	unsigned int cra_blocksize;
	unsigned int cra_ctxsize;
	unsigned int cra_alignmask;

	int cra_priority;
	atomic_t cra_refcnt;

	char cra_name[CRYPTO_MAX_ALG_NAME];
	char cra_driver_name[CRYPTO_MAX_ALG_NAME];

	const struct crypto_type *cra_type;

	union {
		struct ablkcipher_alg ablkcipher;
		struct old_aead_alg aead;
		struct blkcipher_alg blkcipher;
		struct cipher_alg cipher;
		struct compress_alg compress;
	} cra_u;

	int (*cra_init)(struct crypto_tfm *tfm);
	void (*cra_exit)(struct crypto_tfm *tfm);
	void (*cra_destroy)(struct crypto_alg *alg);
	
	struct module *cra_module;
} CRYPTO_MINALIGN_ATTR;

/*
 * Algorithm registration interface.
 */
int crypto_register_alg(struct crypto_alg *alg);
int crypto_unregister_alg(struct crypto_alg *alg);
int crypto_register_algs(struct crypto_alg *algs, int count);
int crypto_unregister_algs(struct crypto_alg *algs, int count);

/*
 * Algorithm query interface.
 */
int crypto_has_alg(const char *name, u32 type, u32 mask);

/*
 * Transforms: user-instantiated objects which encapsulate algorithms
 * and core processing logic.  Managed via crypto_alloc_*() and
 * crypto_free_*(), as well as the various helpers below.
 */

struct ablkcipher_tfm {
	int (*setkey)(struct crypto_ablkcipher *tfm, const u8 *key,
	              unsigned int keylen);
	int (*encrypt)(struct ablkcipher_request *req);
	int (*decrypt)(struct ablkcipher_request *req);
	int (*givencrypt)(struct skcipher_givcrypt_request *req);
	int (*givdecrypt)(struct skcipher_givcrypt_request *req);

	struct crypto_ablkcipher *base;

	unsigned int ivsize;
	unsigned int reqsize;
};

struct blkcipher_tfm {
	void *iv;
	int (*setkey)(struct crypto_tfm *tfm, const u8 *key,
		      unsigned int keylen);
	int (*encrypt)(struct blkcipher_desc *desc, struct scatterlist *dst,
		       struct scatterlist *src, unsigned int nbytes);
	int (*decrypt)(struct blkcipher_desc *desc, struct scatterlist *dst,
		       struct scatterlist *src, unsigned int nbytes);
};

struct cipher_tfm {
	int (*cit_setkey)(struct crypto_tfm *tfm,
	                  const u8 *key, unsigned int keylen);
	void (*cit_encrypt_one)(struct crypto_tfm *tfm, u8 *dst, const u8 *src);
	void (*cit_decrypt_one)(struct crypto_tfm *tfm, u8 *dst, const u8 *src);
};

struct hash_tfm {
	int (*init)(struct hash_desc *desc);
	int (*update)(struct hash_desc *desc,
		      struct scatterlist *sg, unsigned int nsg);
	int (*final)(struct hash_desc *desc, u8 *out);
	int (*digest)(struct hash_desc *desc, struct scatterlist *sg,
		      unsigned int nsg, u8 *out);
	int (*setkey)(struct crypto_hash *tfm, const u8 *key,
		      unsigned int keylen);
	unsigned int digestsize;
};

struct compress_tfm {
	int (*cot_compress)(struct crypto_tfm *tfm,
	                    const u8 *src, unsigned int slen,
	                    u8 *dst, unsigned int *dlen);
	int (*cot_decompress)(struct crypto_tfm *tfm,
	                      const u8 *src, unsigned int slen,
	                      u8 *dst, unsigned int *dlen);
};

#define crt_ablkcipher	crt_u.ablkcipher
#define crt_blkcipher	crt_u.blkcipher
#define crt_cipher	crt_u.cipher
#define crt_hash	crt_u.hash
#define crt_compress	crt_u.compress

struct crypto_tfm {

	u32 crt_flags;
	
	union {
		struct ablkcipher_tfm ablkcipher;
		struct blkcipher_tfm blkcipher;
		struct cipher_tfm cipher;
		struct hash_tfm hash;
		struct compress_tfm compress;
	} crt_u;

	void (*exit)(struct crypto_tfm *tfm);
	
	struct crypto_alg *__crt_alg;

	void *__crt_ctx[] CRYPTO_MINALIGN_ATTR;
};

struct crypto_ablkcipher {
	struct crypto_tfm base;
};

struct crypto_blkcipher {
	struct crypto_tfm base;
};

struct crypto_cipher {
	struct crypto_tfm base;
};

struct crypto_comp {
	struct crypto_tfm base;
};

struct crypto_hash {
	struct crypto_tfm base;
};

enum {
	CRYPTOA_UNSPEC,
	CRYPTOA_ALG,
	CRYPTOA_TYPE,
	CRYPTOA_U32,
	__CRYPTOA_MAX,
};

#define CRYPTOA_MAX (__CRYPTOA_MAX - 1)

/* Maximum number of (rtattr) parameters for each template. */
#define CRYPTO_MAX_ATTRS 32

struct crypto_attr_alg {
	char name[CRYPTO_MAX_ALG_NAME];
};

struct crypto_attr_type {
	u32 type;
	u32 mask;
};

struct crypto_attr_u32 {
	u32 num;
};

/* 
 * Transform user interface.
 */
 
struct crypto_tfm *crypto_alloc_base(const char *alg_name, u32 type, u32 mask);
void crypto_destroy_tfm(void *mem, struct crypto_tfm *tfm);

static inline void crypto_free_tfm(struct crypto_tfm *tfm)
{
	return crypto_destroy_tfm(tfm, tfm);
}

int alg_test(const char *driver, const char *alg, u32 type, u32 mask);

/*
 * Transform helpers which query the underlying algorithm.
 */
static inline const char *crypto_tfm_alg_name(struct crypto_tfm *tfm)
{
	return tfm->__crt_alg->cra_name;
}

static inline const char *crypto_tfm_alg_driver_name(struct crypto_tfm *tfm)
{
	return tfm->__crt_alg->cra_driver_name;
}

static inline int crypto_tfm_alg_priority(struct crypto_tfm *tfm)
{
	return tfm->__crt_alg->cra_priority;
}

static inline u32 crypto_tfm_alg_type(struct crypto_tfm *tfm)
{
	return tfm->__crt_alg->cra_flags & CRYPTO_ALG_TYPE_MASK;
}

static inline unsigned int crypto_tfm_alg_blocksize(struct crypto_tfm *tfm)
{
	return tfm->__crt_alg->cra_blocksize;
}

static inline unsigned int crypto_tfm_alg_alignmask(struct crypto_tfm *tfm)
{
	return tfm->__crt_alg->cra_alignmask;
}

static inline u32 crypto_tfm_get_flags(struct crypto_tfm *tfm)
{
	return tfm->crt_flags;
}

static inline void crypto_tfm_set_flags(struct crypto_tfm *tfm, u32 flags)
{
	tfm->crt_flags |= flags;
}

static inline void crypto_tfm_clear_flags(struct crypto_tfm *tfm, u32 flags)
{
	tfm->crt_flags &= ~flags;
}

static inline void *crypto_tfm_ctx(struct crypto_tfm *tfm)
{
	return tfm->__crt_ctx;
}

static inline unsigned int crypto_tfm_ctx_alignment(void)
{
	struct crypto_tfm *tfm;
	return __alignof__(tfm->__crt_ctx);
}

/*
 * API wrappers.
 */
static inline struct crypto_ablkcipher *__crypto_ablkcipher_cast(
	struct crypto_tfm *tfm)
{
	return (struct crypto_ablkcipher *)tfm;
}

static inline u32 crypto_skcipher_type(u32 type)
{
	type &= ~(CRYPTO_ALG_TYPE_MASK | CRYPTO_ALG_GENIV);
	type |= CRYPTO_ALG_TYPE_BLKCIPHER;
	return type;
}

static inline u32 crypto_skcipher_mask(u32 mask)
{
	mask &= ~(CRYPTO_ALG_TYPE_MASK | CRYPTO_ALG_GENIV);
	mask |= CRYPTO_ALG_TYPE_BLKCIPHER_MASK;
	return mask;
}

/**
 * DOC: Asynchronous Block Cipher API
 *
 * Asynchronous block cipher API is used with the ciphers of type
 * CRYPTO_ALG_TYPE_ABLKCIPHER (listed as type "ablkcipher" in /proc/crypto).
 *
 * Asynchronous cipher operations imply that the function invocation for a
 * cipher request returns immediately before the completion of the operation.
 * The cipher request is scheduled as a separate kernel thread and therefore
 * load-balanced on the different CPUs via the process scheduler. To allow
 * the kernel crypto API to inform the caller about the completion of a cipher
 * request, the caller must provide a callback function. That function is
 * invoked with the cipher handle when the request completes.
 *
 * To support the asynchronous operation, additional information than just the
 * cipher handle must be supplied to the kernel crypto API. That additional
 * information is given by filling in the ablkcipher_request data structure.
 *
 * For the asynchronous block cipher API, the state is maintained with the tfm
 * cipher handle. A single tfm can be used across multiple calls and in
 * parallel. For asynchronous block cipher calls, context data supplied and
 * only used by the caller can be referenced the request data structure in
 * addition to the IV used for the cipher request. The maintenance of such
 * state information would be important for a crypto driver implementer to
 * have, because when calling the callback function upon completion of the
 * cipher operation, that callback function may need some information about
 * which operation just finished if it invoked multiple in parallel. This
 * state information is unused by the kernel crypto API.
 */

/**
 * crypto_alloc_ablkcipher() - allocate asynchronous block cipher handle
 * @alg_name: is the cra_name / name or cra_driver_name / driver name of the
 *	      ablkcipher cipher
 * @type: specifies the type of the cipher
 * @mask: specifies the mask for the cipher
 *
 * Allocate a cipher handle for an ablkcipher. The returned struct
 * crypto_ablkcipher is the cipher handle that is required for any subsequent
 * API invocation for that ablkcipher.
 *
 * Return: allocated cipher handle in case of success; IS_ERR() is true in case
 *	   of an error, PTR_ERR() returns the error code.
 */
struct crypto_ablkcipher *crypto_alloc_ablkcipher(const char *alg_name,
						  u32 type, u32 mask);

static inline struct crypto_tfm *crypto_ablkcipher_tfm(
	struct crypto_ablkcipher *tfm)
{
	return &tfm->base;
}

/**
 * crypto_free_ablkcipher() - zeroize and free cipher handle
 * @tfm: cipher handle to be freed
 */
static inline void crypto_free_ablkcipher(struct crypto_ablkcipher *tfm)
{
	crypto_free_tfm(crypto_ablkcipher_tfm(tfm));
}

/**
 * crypto_has_ablkcipher() - Search for the availability of an ablkcipher.
 * @alg_name: is the cra_name / name or cra_driver_name / driver name of the
 *	      ablkcipher
 * @type: specifies the type of the cipher
 * @mask: specifies the mask for the cipher
 *
 * Return: true when the ablkcipher is known to the kernel crypto API; false
 *	   otherwise
 */
static inline int crypto_has_ablkcipher(const char *alg_name, u32 type,
					u32 mask)
{
	return crypto_has_alg(alg_name, crypto_skcipher_type(type),
			      crypto_skcipher_mask(mask));
}

static inline struct ablkcipher_tfm *crypto_ablkcipher_crt(
	struct crypto_ablkcipher *tfm)
{
	return &crypto_ablkcipher_tfm(tfm)->crt_ablkcipher;
}

/**
 * crypto_ablkcipher_ivsize() - obtain IV size
 * @tfm: cipher handle
 *
 * The size of the IV for the ablkcipher referenced by the cipher handle is
 * returned. This IV size may be zero if the cipher does not need an IV.
 *
 * Return: IV size in bytes
 */
static inline unsigned int crypto_ablkcipher_ivsize(
	struct crypto_ablkcipher *tfm)
{
	return crypto_ablkcipher_crt(tfm)->ivsize;
}

/**
 * crypto_ablkcipher_blocksize() - obtain block size of cipher
 * @tfm: cipher handle
 *
 * The block size for the ablkcipher referenced with the cipher handle is
 * returned. The caller may use that information to allocate appropriate
 * memory for the data returned by the encryption or decryption operation
 *
 * Return: block size of cipher
 */
static inline unsigned int crypto_ablkcipher_blocksize(
	struct crypto_ablkcipher *tfm)
{
	return crypto_tfm_alg_blocksize(crypto_ablkcipher_tfm(tfm));
}

static inline unsigned int crypto_ablkcipher_alignmask(
	struct crypto_ablkcipher *tfm)
{
	return crypto_tfm_alg_alignmask(crypto_ablkcipher_tfm(tfm));
}

static inline u32 crypto_ablkcipher_get_flags(struct crypto_ablkcipher *tfm)
{
	return crypto_tfm_get_flags(crypto_ablkcipher_tfm(tfm));
}

static inline void crypto_ablkcipher_set_flags(struct crypto_ablkcipher *tfm,
					       u32 flags)
{
	crypto_tfm_set_flags(crypto_ablkcipher_tfm(tfm), flags);
}

static inline void crypto_ablkcipher_clear_flags(struct crypto_ablkcipher *tfm,
						 u32 flags)
{
	crypto_tfm_clear_flags(crypto_ablkcipher_tfm(tfm), flags);
}

/**
 * crypto_ablkcipher_setkey() - set key for cipher
 * @tfm: cipher handle
 * @key: buffer holding the key
 * @keylen: length of the key in bytes
 *
 * The caller provided key is set for the ablkcipher referenced by the cipher
 * handle.
 *
 * Note, the key length determines the cipher type. Many block ciphers implement
 * different cipher modes depending on the key size, such as AES-128 vs AES-192
 * vs. AES-256. When providing a 16 byte key for an AES cipher handle, AES-128
 * is performed.
 *
 * Return: 0 if the setting of the key was successful; < 0 if an error occurred
 */
static inline int crypto_ablkcipher_setkey(struct crypto_ablkcipher *tfm,
					   const u8 *key, unsigned int keylen)
{
	struct ablkcipher_tfm *crt = crypto_ablkcipher_crt(tfm);

	return crt->setkey(crt->base, key, keylen);
}

/**
 * crypto_ablkcipher_reqtfm() - obtain cipher handle from request
 * @req: ablkcipher_request out of which the cipher handle is to be obtained
 *
 * Return the crypto_ablkcipher handle when furnishing an ablkcipher_request
 * data structure.
 *
 * Return: crypto_ablkcipher handle
 */
static inline struct crypto_ablkcipher *crypto_ablkcipher_reqtfm(
	struct ablkcipher_request *req)
{
	return __crypto_ablkcipher_cast(req->base.tfm);
}

/**
 * crypto_ablkcipher_encrypt() - encrypt plaintext
 * @req: reference to the ablkcipher_request handle that holds all information
 *	 needed to perform the cipher operation
 *
 * Encrypt plaintext data using the ablkcipher_request handle. That data
 * structure and how it is filled with data is discussed with the
 * ablkcipher_request_* functions.
 *
 * Return: 0 if the cipher operation was successful; < 0 if an error occurred
 */
static inline int crypto_ablkcipher_encrypt(struct ablkcipher_request *req)
{
	struct ablkcipher_tfm *crt =
		crypto_ablkcipher_crt(crypto_ablkcipher_reqtfm(req));
	return crt->encrypt(req);
}

/**
 * crypto_ablkcipher_decrypt() - decrypt ciphertext
 * @req: reference to the ablkcipher_request handle that holds all information
 *	 needed to perform the cipher operation
 *
 * Decrypt ciphertext data using the ablkcipher_request handle. That data
 * structure and how it is filled with data is discussed with the
 * ablkcipher_request_* functions.
 *
 * Return: 0 if the cipher operation was successful; < 0 if an error occurred
 */
static inline int crypto_ablkcipher_decrypt(struct ablkcipher_request *req)
{
	struct ablkcipher_tfm *crt =
		crypto_ablkcipher_crt(crypto_ablkcipher_reqtfm(req));
	return crt->decrypt(req);
}

/**
 * DOC: Asynchronous Cipher Request Handle
 *
 * The ablkcipher_request data structure contains all pointers to data
 * required for the asynchronous cipher operation. This includes the cipher
 * handle (which can be used by multiple ablkcipher_request instances), pointer
 * to plaintext and ciphertext, asynchronous callback function, etc. It acts
 * as a handle to the ablkcipher_request_* API calls in a similar way as
 * ablkcipher handle to the crypto_ablkcipher_* API calls.
 */

/**
 * crypto_ablkcipher_reqsize() - obtain size of the request data structure
 * @tfm: cipher handle
 *
 * Return: number of bytes
 */
static inline unsigned int crypto_ablkcipher_reqsize(
	struct crypto_ablkcipher *tfm)
{
	return crypto_ablkcipher_crt(tfm)->reqsize;
}

/**
 * ablkcipher_request_set_tfm() - update cipher handle reference in request
 * @req: request handle to be modified
 * @tfm: cipher handle that shall be added to the request handle
 *
 * Allow the caller to replace the existing ablkcipher handle in the request
 * data structure with a different one.
 */
static inline void ablkcipher_request_set_tfm(
	struct ablkcipher_request *req, struct crypto_ablkcipher *tfm)
{
	req->base.tfm = crypto_ablkcipher_tfm(crypto_ablkcipher_crt(tfm)->base);
}

static inline struct ablkcipher_request *ablkcipher_request_cast(
	struct crypto_async_request *req)
{
	return container_of(req, struct ablkcipher_request, base);
}

/**
 * ablkcipher_request_alloc() - allocate request data structure
 * @tfm: cipher handle to be registered with the request
 * @gfp: memory allocation flag that is handed to kmalloc by the API call.
 *
 * Allocate the request data structure that must be used with the ablkcipher
 * encrypt and decrypt API calls. During the allocation, the provided ablkcipher
 * handle is registered in the request data structure.
 *
 * Return: allocated request handle in case of success; IS_ERR() is true in case
 *	   of an error, PTR_ERR() returns the error code.
 */
static inline struct ablkcipher_request *ablkcipher_request_alloc(
	struct crypto_ablkcipher *tfm, gfp_t gfp)
{
	struct ablkcipher_request *req;

	req = kmalloc(sizeof(struct ablkcipher_request) +
		      crypto_ablkcipher_reqsize(tfm), gfp);

	if (likely(req))
		ablkcipher_request_set_tfm(req, tfm);

	return req;
}

/**
 * ablkcipher_request_free() - zeroize and free request data structure
 * @req: request data structure cipher handle to be freed
 */
static inline void ablkcipher_request_free(struct ablkcipher_request *req)
{
	kzfree(req);
}

/**
 * ablkcipher_request_set_callback() - set asynchronous callback function
 * @req: request handle
 * @flags: specify zero or an ORing of the flags
 *         CRYPTO_TFM_REQ_MAY_BACKLOG the request queue may back log and
 *	   increase the wait queue beyond the initial maximum size;
 *	   CRYPTO_TFM_REQ_MAY_SLEEP the request processing may sleep
 * @compl: callback function pointer to be registered with the request handle
 * @data: The data pointer refers to memory that is not used by the kernel
 *	  crypto API, but provided to the callback function for it to use. Here,
 *	  the caller can provide a reference to memory the callback function can
 *	  operate on. As the callback function is invoked asynchronously to the
 *	  related functionality, it may need to access data structures of the
 *	  related functionality which can be referenced using this pointer. The
 *	  callback function can access the memory via the "data" field in the
 *	  crypto_async_request data structure provided to the callback function.
 *
 * This function allows setting the callback function that is triggered once the
 * cipher operation completes.
 *
 * The callback function is registered with the ablkcipher_request handle and
 * must comply with the following template
 *
 *	void callback_function(struct crypto_async_request *req, int error)
 */
static inline void ablkcipher_request_set_callback(
	struct ablkcipher_request *req,
	u32 flags, crypto_completion_t compl, void *data)
{
	req->base.complete = compl;
	req->base.data = data;
	req->base.flags = flags;
}

/**
 * ablkcipher_request_set_crypt() - set data buffers
 * @req: request handle
 * @src: source scatter / gather list
 * @dst: destination scatter / gather list
 * @nbytes: number of bytes to process from @src
 * @iv: IV for the cipher operation which must comply with the IV size defined
 *      by crypto_ablkcipher_ivsize
 *
 * This function allows setting of the source data and destination data
 * scatter / gather lists.
 *
 * For encryption, the source is treated as the plaintext and the
 * destination is the ciphertext. For a decryption operation, the use is
 * reversed - the source is the ciphertext and the destination is the plaintext.
 */
static inline void ablkcipher_request_set_crypt(
	struct ablkcipher_request *req,
	struct scatterlist *src, struct scatterlist *dst,
	unsigned int nbytes, void *iv)
{
	req->src = src;
	req->dst = dst;
	req->nbytes = nbytes;
	req->info = iv;
}

/**
 * DOC: Synchronous Block Cipher API
 *
 * The synchronous block cipher API is used with the ciphers of type
 * CRYPTO_ALG_TYPE_BLKCIPHER (listed as type "blkcipher" in /proc/crypto)
 *
 * Synchronous calls, have a context in the tfm. But since a single tfm can be
 * used in multiple calls and in parallel, this info should not be changeable
 * (unless a lock is used). This applies, for example, to the symmetric key.
 * However, the IV is changeable, so there is an iv field in blkcipher_tfm
 * structure for synchronous blkcipher api. So, its the only state info that can
 * be kept for synchronous calls without using a big lock across a tfm.
 *
 * The block cipher API allows the use of a complete cipher, i.e. a cipher
 * consisting of a template (a block chaining mode) and a single block cipher
 * primitive (e.g. AES).
 *
 * The plaintext data buffer and the ciphertext data buffer are pointed to
 * by using scatter/gather lists. The cipher operation is performed
 * on all segments of the provided scatter/gather lists.
 *
 * The kernel crypto API supports a cipher operation "in-place" which means that
 * the caller may provide the same scatter/gather list for the plaintext and
 * cipher text. After the completion of the cipher operation, the plaintext
 * data is replaced with the ciphertext data in case of an encryption and vice
 * versa for a decryption. The caller must ensure that the scatter/gather lists
 * for the output data point to sufficiently large buffers, i.e. multiples of
 * the block size of the cipher.
 */

static inline struct crypto_blkcipher *__crypto_blkcipher_cast(
	struct crypto_tfm *tfm)
{
	return (struct crypto_blkcipher *)tfm;
}

static inline struct crypto_blkcipher *crypto_blkcipher_cast(
	struct crypto_tfm *tfm)
{
	BUG_ON(crypto_tfm_alg_type(tfm) != CRYPTO_ALG_TYPE_BLKCIPHER);
	return __crypto_blkcipher_cast(tfm);
}

/**
 * crypto_alloc_blkcipher() - allocate synchronous block cipher handle
 * @alg_name: is the cra_name / name or cra_driver_name / driver name of the
 *	      blkcipher cipher
 * @type: specifies the type of the cipher
 * @mask: specifies the mask for the cipher
 *
 * Allocate a cipher handle for a block cipher. The returned struct
 * crypto_blkcipher is the cipher handle that is required for any subsequent
 * API invocation for that block cipher.
 *
 * Return: allocated cipher handle in case of success; IS_ERR() is true in case
 *	   of an error, PTR_ERR() returns the error code.
 */
static inline struct crypto_blkcipher *crypto_alloc_blkcipher(
	const char *alg_name, u32 type, u32 mask)
{
	type &= ~CRYPTO_ALG_TYPE_MASK;
	type |= CRYPTO_ALG_TYPE_BLKCIPHER;
	mask |= CRYPTO_ALG_TYPE_MASK;

	return __crypto_blkcipher_cast(crypto_alloc_base(alg_name, type, mask));
}

static inline struct crypto_tfm *crypto_blkcipher_tfm(
	struct crypto_blkcipher *tfm)
{
	return &tfm->base;
}

/**
 * crypto_free_blkcipher() - zeroize and free the block cipher handle
 * @tfm: cipher handle to be freed
 */
static inline void crypto_free_blkcipher(struct crypto_blkcipher *tfm)
{
	crypto_free_tfm(crypto_blkcipher_tfm(tfm));
}

/**
 * crypto_has_blkcipher() - Search for the availability of a block cipher
 * @alg_name: is the cra_name / name or cra_driver_name / driver name of the
 *	      block cipher
 * @type: specifies the type of the cipher
 * @mask: specifies the mask for the cipher
 *
 * Return: true when the block cipher is known to the kernel crypto API; false
 *	   otherwise
 */
static inline int crypto_has_blkcipher(const char *alg_name, u32 type, u32 mask)
{
	type &= ~CRYPTO_ALG_TYPE_MASK;
	type |= CRYPTO_ALG_TYPE_BLKCIPHER;
	mask |= CRYPTO_ALG_TYPE_MASK;

	return crypto_has_alg(alg_name, type, mask);
}

/**
 * crypto_blkcipher_name() - return the name / cra_name from the cipher handle
 * @tfm: cipher handle
 *
 * Return: The character string holding the name of the cipher
 */
static inline const char *crypto_blkcipher_name(struct crypto_blkcipher *tfm)
{
	return crypto_tfm_alg_name(crypto_blkcipher_tfm(tfm));
}

static inline struct blkcipher_tfm *crypto_blkcipher_crt(
	struct crypto_blkcipher *tfm)
{
	return &crypto_blkcipher_tfm(tfm)->crt_blkcipher;
}

static inline struct blkcipher_alg *crypto_blkcipher_alg(
	struct crypto_blkcipher *tfm)
{
	return &crypto_blkcipher_tfm(tfm)->__crt_alg->cra_blkcipher;
}

/**
 * crypto_blkcipher_ivsize() - obtain IV size
 * @tfm: cipher handle
 *
 * The size of the IV for the block cipher referenced by the cipher handle is
 * returned. This IV size may be zero if the cipher does not need an IV.
 *
 * Return: IV size in bytes
 */
static inline unsigned int crypto_blkcipher_ivsize(struct crypto_blkcipher *tfm)
{
	return crypto_blkcipher_alg(tfm)->ivsize;
}

/**
 * crypto_blkcipher_blocksize() - obtain block size of cipher
 * @tfm: cipher handle
 *
 * The block size for the block cipher referenced with the cipher handle is
 * returned. The caller may use that information to allocate appropriate
 * memory for the data returned by the encryption or decryption operation.
 *
 * Return: block size of cipher
 */
static inline unsigned int crypto_blkcipher_blocksize(
	struct crypto_blkcipher *tfm)
{
	return crypto_tfm_alg_blocksize(crypto_blkcipher_tfm(tfm));
}

static inline unsigned int crypto_blkcipher_alignmask(
	struct crypto_blkcipher *tfm)
{
	return crypto_tfm_alg_alignmask(crypto_blkcipher_tfm(tfm));
}

static inline u32 crypto_blkcipher_get_flags(struct crypto_blkcipher *tfm)
{
	return crypto_tfm_get_flags(crypto_blkcipher_tfm(tfm));
}

static inline void crypto_blkcipher_set_flags(struct crypto_blkcipher *tfm,
					      u32 flags)
{
	crypto_tfm_set_flags(crypto_blkcipher_tfm(tfm), flags);
}

static inline void crypto_blkcipher_clear_flags(struct crypto_blkcipher *tfm,
						u32 flags)
{
	crypto_tfm_clear_flags(crypto_blkcipher_tfm(tfm), flags);
}

/**
 * crypto_blkcipher_setkey() - set key for cipher
 * @tfm: cipher handle
 * @key: buffer holding the key
 * @keylen: length of the key in bytes
 *
 * The caller provided key is set for the block cipher referenced by the cipher
 * handle.
 *
 * Note, the key length determines the cipher type. Many block ciphers implement
 * different cipher modes depending on the key size, such as AES-128 vs AES-192
 * vs. AES-256. When providing a 16 byte key for an AES cipher handle, AES-128
 * is performed.
 *
 * Return: 0 if the setting of the key was successful; < 0 if an error occurred
 */
static inline int crypto_blkcipher_setkey(struct crypto_blkcipher *tfm,
					  const u8 *key, unsigned int keylen)
{
	return crypto_blkcipher_crt(tfm)->setkey(crypto_blkcipher_tfm(tfm),
						 key, keylen);
}

/**
 * crypto_blkcipher_encrypt() - encrypt plaintext
 * @desc: reference to the block cipher handle with meta data
 * @dst: scatter/gather list that is filled by the cipher operation with the
 *	ciphertext
 * @src: scatter/gather list that holds the plaintext
 * @nbytes: number of bytes of the plaintext to encrypt.
 *
 * Encrypt plaintext data using the IV set by the caller with a preceding
 * call of crypto_blkcipher_set_iv.
 *
 * The blkcipher_desc data structure must be filled by the caller and can
 * reside on the stack. The caller must fill desc as follows: desc.tfm is filled
 * with the block cipher handle; desc.flags is filled with either
 * CRYPTO_TFM_REQ_MAY_SLEEP or 0.
 *
 * Return: 0 if the cipher operation was successful; < 0 if an error occurred
 */
static inline int crypto_blkcipher_encrypt(struct blkcipher_desc *desc,
					   struct scatterlist *dst,
					   struct scatterlist *src,
					   unsigned int nbytes)
{
	desc->info = crypto_blkcipher_crt(desc->tfm)->iv;
	return crypto_blkcipher_crt(desc->tfm)->encrypt(desc, dst, src, nbytes);
}

/**
 * crypto_blkcipher_encrypt_iv() - encrypt plaintext with dedicated IV
 * @desc: reference to the block cipher handle with meta data
 * @dst: scatter/gather list that is filled by the cipher operation with the
 *	ciphertext
 * @src: scatter/gather list that holds the plaintext
 * @nbytes: number of bytes of the plaintext to encrypt.
 *
 * Encrypt plaintext data with the use of an IV that is solely used for this
 * cipher operation. Any previously set IV is not used.
 *
 * The blkcipher_desc data structure must be filled by the caller and can
 * reside on the stack. The caller must fill desc as follows: desc.tfm is filled
 * with the block cipher handle; desc.info is filled with the IV to be used for
 * the current operation; desc.flags is filled with either
 * CRYPTO_TFM_REQ_MAY_SLEEP or 0.
 *
 * Return: 0 if the cipher operation was successful; < 0 if an error occurred
 */
static inline int crypto_blkcipher_encrypt_iv(struct blkcipher_desc *desc,
					      struct scatterlist *dst,
					      struct scatterlist *src,
					      unsigned int nbytes)
{
	return crypto_blkcipher_crt(desc->tfm)->encrypt(desc, dst, src, nbytes);
}

/**
 * crypto_blkcipher_decrypt() - decrypt ciphertext
 * @desc: reference to the block cipher handle with meta data
 * @dst: scatter/gather list that is filled by the cipher operation with the
 *	plaintext
 * @src: scatter/gather list that holds the ciphertext
 * @nbytes: number of bytes of the ciphertext to decrypt.
 *
 * Decrypt ciphertext data using the IV set by the caller with a preceding
 * call of crypto_blkcipher_set_iv.
 *
 * The blkcipher_desc data structure must be filled by the caller as documented
 * for the crypto_blkcipher_encrypt call above.
 *
 * Return: 0 if the cipher operation was successful; < 0 if an error occurred
 *
 */
static inline int crypto_blkcipher_decrypt(struct blkcipher_desc *desc,
					   struct scatterlist *dst,
					   struct scatterlist *src,
					   unsigned int nbytes)
{
	desc->info = crypto_blkcipher_crt(desc->tfm)->iv;
	return crypto_blkcipher_crt(desc->tfm)->decrypt(desc, dst, src, nbytes);
}

/**
 * crypto_blkcipher_decrypt_iv() - decrypt ciphertext with dedicated IV
 * @desc: reference to the block cipher handle with meta data
 * @dst: scatter/gather list that is filled by the cipher operation with the
 *	plaintext
 * @src: scatter/gather list that holds the ciphertext
 * @nbytes: number of bytes of the ciphertext to decrypt.
 *
 * Decrypt ciphertext data with the use of an IV that is solely used for this
 * cipher operation. Any previously set IV is not used.
 *
 * The blkcipher_desc data structure must be filled by the caller as documented
 * for the crypto_blkcipher_encrypt_iv call above.
 *
 * Return: 0 if the cipher operation was successful; < 0 if an error occurred
 */
static inline int crypto_blkcipher_decrypt_iv(struct blkcipher_desc *desc,
					      struct scatterlist *dst,
					      struct scatterlist *src,
					      unsigned int nbytes)
{
	return crypto_blkcipher_crt(desc->tfm)->decrypt(desc, dst, src, nbytes);
}

/**
 * crypto_blkcipher_set_iv() - set IV for cipher
 * @tfm: cipher handle
 * @src: buffer holding the IV
 * @len: length of the IV in bytes
 *
 * The caller provided IV is set for the block cipher referenced by the cipher
 * handle.
 */
static inline void crypto_blkcipher_set_iv(struct crypto_blkcipher *tfm,
					   const u8 *src, unsigned int len)
{
	memcpy(crypto_blkcipher_crt(tfm)->iv, src, len);
}

/**
 * crypto_blkcipher_get_iv() - obtain IV from cipher
 * @tfm: cipher handle
 * @dst: buffer filled with the IV
 * @len: length of the buffer dst
 *
 * The caller can obtain the IV set for the block cipher referenced by the
 * cipher handle and store it into the user-provided buffer. If the buffer
 * has an insufficient space, the IV is truncated to fit the buffer.
 */
static inline void crypto_blkcipher_get_iv(struct crypto_blkcipher *tfm,
					   u8 *dst, unsigned int len)
{
	memcpy(dst, crypto_blkcipher_crt(tfm)->iv, len);
}

/**
 * DOC: Single Block Cipher API
 *
 * The single block cipher API is used with the ciphers of type
 * CRYPTO_ALG_TYPE_CIPHER (listed as type "cipher" in /proc/crypto).
 *
 * Using the single block cipher API calls, operations with the basic cipher
 * primitive can be implemented. These cipher primitives exclude any block
 * chaining operations including IV handling.
 *
 * The purpose of this single block cipher API is to support the implementation
 * of templates or other concepts that only need to perform the cipher operation
 * on one block at a time. Templates invoke the underlying cipher primitive
 * block-wise and process either the input or the output data of these cipher
 * operations.
 */

static inline struct crypto_cipher *__crypto_cipher_cast(struct crypto_tfm *tfm)
{
	return (struct crypto_cipher *)tfm;
}

static inline struct crypto_cipher *crypto_cipher_cast(struct crypto_tfm *tfm)
{
	BUG_ON(crypto_tfm_alg_type(tfm) != CRYPTO_ALG_TYPE_CIPHER);
	return __crypto_cipher_cast(tfm);
}

/**
 * crypto_alloc_cipher() - allocate single block cipher handle
 * @alg_name: is the cra_name / name or cra_driver_name / driver name of the
 *	     single block cipher
 * @type: specifies the type of the cipher
 * @mask: specifies the mask for the cipher
 *
 * Allocate a cipher handle for a single block cipher. The returned struct
 * crypto_cipher is the cipher handle that is required for any subsequent API
 * invocation for that single block cipher.
 *
 * Return: allocated cipher handle in case of success; IS_ERR() is true in case
 *	   of an error, PTR_ERR() returns the error code.
 */
static inline struct crypto_cipher *crypto_alloc_cipher(const char *alg_name,
							u32 type, u32 mask)
{
	type &= ~CRYPTO_ALG_TYPE_MASK;
	type |= CRYPTO_ALG_TYPE_CIPHER;
	mask |= CRYPTO_ALG_TYPE_MASK;

	return __crypto_cipher_cast(crypto_alloc_base(alg_name, type, mask));
}

static inline struct crypto_tfm *crypto_cipher_tfm(struct crypto_cipher *tfm)
{
	return &tfm->base;
}

/**
 * crypto_free_cipher() - zeroize and free the single block cipher handle
 * @tfm: cipher handle to be freed
 */
static inline void crypto_free_cipher(struct crypto_cipher *tfm)
{
	crypto_free_tfm(crypto_cipher_tfm(tfm));
}

/**
 * crypto_has_cipher() - Search for the availability of a single block cipher
 * @alg_name: is the cra_name / name or cra_driver_name / driver name of the
 *	     single block cipher
 * @type: specifies the type of the cipher
 * @mask: specifies the mask for the cipher
 *
 * Return: true when the single block cipher is known to the kernel crypto API;
 *	   false otherwise
 */
static inline int crypto_has_cipher(const char *alg_name, u32 type, u32 mask)
{
	type &= ~CRYPTO_ALG_TYPE_MASK;
	type |= CRYPTO_ALG_TYPE_CIPHER;
	mask |= CRYPTO_ALG_TYPE_MASK;

	return crypto_has_alg(alg_name, type, mask);
}

static inline struct cipher_tfm *crypto_cipher_crt(struct crypto_cipher *tfm)
{
	return &crypto_cipher_tfm(tfm)->crt_cipher;
}

/**
 * crypto_cipher_blocksize() - obtain block size for cipher
 * @tfm: cipher handle
 *
 * The block size for the single block cipher referenced with the cipher handle
 * tfm is returned. The caller may use that information to allocate appropriate
 * memory for the data returned by the encryption or decryption operation
 *
 * Return: block size of cipher
 */
static inline unsigned int crypto_cipher_blocksize(struct crypto_cipher *tfm)
{
	return crypto_tfm_alg_blocksize(crypto_cipher_tfm(tfm));
}

static inline unsigned int crypto_cipher_alignmask(struct crypto_cipher *tfm)
{
	return crypto_tfm_alg_alignmask(crypto_cipher_tfm(tfm));
}

static inline u32 crypto_cipher_get_flags(struct crypto_cipher *tfm)
{
	return crypto_tfm_get_flags(crypto_cipher_tfm(tfm));
}

static inline void crypto_cipher_set_flags(struct crypto_cipher *tfm,
					   u32 flags)
{
	crypto_tfm_set_flags(crypto_cipher_tfm(tfm), flags);
}

static inline void crypto_cipher_clear_flags(struct crypto_cipher *tfm,
					     u32 flags)
{
	crypto_tfm_clear_flags(crypto_cipher_tfm(tfm), flags);
}

/**
 * crypto_cipher_setkey() - set key for cipher
 * @tfm: cipher handle
 * @key: buffer holding the key
 * @keylen: length of the key in bytes
 *
 * The caller provided key is set for the single block cipher referenced by the
 * cipher handle.
 *
 * Note, the key length determines the cipher type. Many block ciphers implement
 * different cipher modes depending on the key size, such as AES-128 vs AES-192
 * vs. AES-256. When providing a 16 byte key for an AES cipher handle, AES-128
 * is performed.
 *
 * Return: 0 if the setting of the key was successful; < 0 if an error occurred
 */
static inline int crypto_cipher_setkey(struct crypto_cipher *tfm,
                                       const u8 *key, unsigned int keylen)
{
	return crypto_cipher_crt(tfm)->cit_setkey(crypto_cipher_tfm(tfm),
						  key, keylen);
}

/**
 * crypto_cipher_encrypt_one() - encrypt one block of plaintext
 * @tfm: cipher handle
 * @dst: points to the buffer that will be filled with the ciphertext
 * @src: buffer holding the plaintext to be encrypted
 *
 * Invoke the encryption operation of one block. The caller must ensure that
 * the plaintext and ciphertext buffers are at least one block in size.
 */
static inline void crypto_cipher_encrypt_one(struct crypto_cipher *tfm,
					     u8 *dst, const u8 *src)
{
	crypto_cipher_crt(tfm)->cit_encrypt_one(crypto_cipher_tfm(tfm),
						dst, src);
}

/**
 * crypto_cipher_decrypt_one() - decrypt one block of ciphertext
 * @tfm: cipher handle
 * @dst: points to the buffer that will be filled with the plaintext
 * @src: buffer holding the ciphertext to be decrypted
 *
 * Invoke the decryption operation of one block. The caller must ensure that
 * the plaintext and ciphertext buffers are at least one block in size.
 */
static inline void crypto_cipher_decrypt_one(struct crypto_cipher *tfm,
					     u8 *dst, const u8 *src)
{
	crypto_cipher_crt(tfm)->cit_decrypt_one(crypto_cipher_tfm(tfm),
						dst, src);
}

/**
 * DOC: Synchronous Message Digest API
 *
 * The synchronous message digest API is used with the ciphers of type
 * CRYPTO_ALG_TYPE_HASH (listed as type "hash" in /proc/crypto)
 */

static inline struct crypto_hash *__crypto_hash_cast(struct crypto_tfm *tfm)
{
	return (struct crypto_hash *)tfm;
}

static inline struct crypto_hash *crypto_hash_cast(struct crypto_tfm *tfm)
{
	BUG_ON((crypto_tfm_alg_type(tfm) ^ CRYPTO_ALG_TYPE_HASH) &
	       CRYPTO_ALG_TYPE_HASH_MASK);
	return __crypto_hash_cast(tfm);
}

/**
 * crypto_alloc_hash() - allocate synchronous message digest handle
 * @alg_name: is the cra_name / name or cra_driver_name / driver name of the
 *	      message digest cipher
 * @type: specifies the type of the cipher
 * @mask: specifies the mask for the cipher
 *
 * Allocate a cipher handle for a message digest. The returned struct
 * crypto_hash is the cipher handle that is required for any subsequent
 * API invocation for that message digest.
 *
 * Return: allocated cipher handle in case of success; IS_ERR() is true in case
 * of an error, PTR_ERR() returns the error code.
 */
static inline struct crypto_hash *crypto_alloc_hash(const char *alg_name,
						    u32 type, u32 mask)
{
	type &= ~CRYPTO_ALG_TYPE_MASK;
	mask &= ~CRYPTO_ALG_TYPE_MASK;
	type |= CRYPTO_ALG_TYPE_HASH;
	mask |= CRYPTO_ALG_TYPE_HASH_MASK;

	return __crypto_hash_cast(crypto_alloc_base(alg_name, type, mask));
}

static inline struct crypto_tfm *crypto_hash_tfm(struct crypto_hash *tfm)
{
	return &tfm->base;
}

/**
 * crypto_free_hash() - zeroize and free message digest handle
 * @tfm: cipher handle to be freed
 */
static inline void crypto_free_hash(struct crypto_hash *tfm)
{
	crypto_free_tfm(crypto_hash_tfm(tfm));
}

/**
 * crypto_has_hash() - Search for the availability of a message digest
 * @alg_name: is the cra_name / name or cra_driver_name / driver name of the
 *	      message digest cipher
 * @type: specifies the type of the cipher
 * @mask: specifies the mask for the cipher
 *
 * Return: true when the message digest cipher is known to the kernel crypto
 *	   API; false otherwise
 */
static inline int crypto_has_hash(const char *alg_name, u32 type, u32 mask)
{
	type &= ~CRYPTO_ALG_TYPE_MASK;
	mask &= ~CRYPTO_ALG_TYPE_MASK;
	type |= CRYPTO_ALG_TYPE_HASH;
	mask |= CRYPTO_ALG_TYPE_HASH_MASK;

	return crypto_has_alg(alg_name, type, mask);
}

static inline struct hash_tfm *crypto_hash_crt(struct crypto_hash *tfm)
{
	return &crypto_hash_tfm(tfm)->crt_hash;
}

/**
 * crypto_hash_blocksize() - obtain block size for message digest
 * @tfm: cipher handle
 *
 * The block size for the message digest cipher referenced with the cipher
 * handle is returned.
 *
 * Return: block size of cipher
 */
static inline unsigned int crypto_hash_blocksize(struct crypto_hash *tfm)
{
	return crypto_tfm_alg_blocksize(crypto_hash_tfm(tfm));
}

static inline unsigned int crypto_hash_alignmask(struct crypto_hash *tfm)
{
	return crypto_tfm_alg_alignmask(crypto_hash_tfm(tfm));
}

/**
 * crypto_hash_digestsize() - obtain message digest size
 * @tfm: cipher handle
 *
 * The size for the message digest created by the message digest cipher
 * referenced with the cipher handle is returned.
 *
 * Return: message digest size
 */
static inline unsigned int crypto_hash_digestsize(struct crypto_hash *tfm)
{
	return crypto_hash_crt(tfm)->digestsize;
}

static inline u32 crypto_hash_get_flags(struct crypto_hash *tfm)
{
	return crypto_tfm_get_flags(crypto_hash_tfm(tfm));
}

static inline void crypto_hash_set_flags(struct crypto_hash *tfm, u32 flags)
{
	crypto_tfm_set_flags(crypto_hash_tfm(tfm), flags);
}

static inline void crypto_hash_clear_flags(struct crypto_hash *tfm, u32 flags)
{
	crypto_tfm_clear_flags(crypto_hash_tfm(tfm), flags);
}

/**
 * crypto_hash_init() - (re)initialize message digest handle
 * @desc: cipher request handle that to be filled by caller --
 *	  desc.tfm is filled with the hash cipher handle;
 *	  desc.flags is filled with either CRYPTO_TFM_REQ_MAY_SLEEP or 0.
 *
 * The call (re-)initializes the message digest referenced by the hash cipher
 * request handle. Any potentially existing state created by previous
 * operations is discarded.
 *
 * Return: 0 if the message digest initialization was successful; < 0 if an
 *	   error occurred
 */
static inline int crypto_hash_init(struct hash_desc *desc)
{
	return crypto_hash_crt(desc->tfm)->init(desc);
}

/**
 * crypto_hash_update() - add data to message digest for processing
 * @desc: cipher request handle
 * @sg: scatter / gather list pointing to the data to be added to the message
 *      digest
 * @nbytes: number of bytes to be processed from @sg
 *
 * Updates the message digest state of the cipher handle pointed to by the
 * hash cipher request handle with the input data pointed to by the
 * scatter/gather list.
 *
 * Return: 0 if the message digest update was successful; < 0 if an error
 *	   occurred
 */
static inline int crypto_hash_update(struct hash_desc *desc,
				     struct scatterlist *sg,
				     unsigned int nbytes)
{
	return crypto_hash_crt(desc->tfm)->update(desc, sg, nbytes);
}

/**
 * crypto_hash_final() - calculate message digest
 * @desc: cipher request handle
 * @out: message digest output buffer -- The caller must ensure that the out
 *	 buffer has a sufficient size (e.g. by using the crypto_hash_digestsize
 *	 function).
 *
 * Finalize the message digest operation and create the message digest
 * based on all data added to the cipher handle. The message digest is placed
 * into the output buffer.
 *
 * Return: 0 if the message digest creation was successful; < 0 if an error
 *	   occurred
 */
static inline int crypto_hash_final(struct hash_desc *desc, u8 *out)
{
	return crypto_hash_crt(desc->tfm)->final(desc, out);
}

/**
 * crypto_hash_digest() - calculate message digest for a buffer
 * @desc: see crypto_hash_final()
 * @sg: see crypto_hash_update()
 * @nbytes:  see crypto_hash_update()
 * @out: see crypto_hash_final()
 *
 * This function is a "short-hand" for the function calls of crypto_hash_init,
 * crypto_hash_update and crypto_hash_final. The parameters have the same
 * meaning as discussed for those separate three functions.
 *
 * Return: 0 if the message digest creation was successful; < 0 if an error
 *	   occurred
 */
static inline int crypto_hash_digest(struct hash_desc *desc,
				     struct scatterlist *sg,
				     unsigned int nbytes, u8 *out)
{
	return crypto_hash_crt(desc->tfm)->digest(desc, sg, nbytes, out);
}

/**
 * crypto_hash_setkey() - set key for message digest
 * @hash: cipher handle
 * @key: buffer holding the key
 * @keylen: length of the key in bytes
 *
 * The caller provided key is set for the message digest cipher. The cipher
 * handle must point to a keyed hash in order for this function to succeed.
 *
 * Return: 0 if the setting of the key was successful; < 0 if an error occurred
 */
static inline int crypto_hash_setkey(struct crypto_hash *hash,
				     const u8 *key, unsigned int keylen)
{
	return crypto_hash_crt(hash)->setkey(hash, key, keylen);
}

static inline struct crypto_comp *__crypto_comp_cast(struct crypto_tfm *tfm)
{
	return (struct crypto_comp *)tfm;
}

static inline struct crypto_comp *crypto_comp_cast(struct crypto_tfm *tfm)
{
	BUG_ON((crypto_tfm_alg_type(tfm) ^ CRYPTO_ALG_TYPE_COMPRESS) &
	       CRYPTO_ALG_TYPE_MASK);
	return __crypto_comp_cast(tfm);
}

static inline struct crypto_comp *crypto_alloc_comp(const char *alg_name,
						    u32 type, u32 mask)
{
	type &= ~CRYPTO_ALG_TYPE_MASK;
	type |= CRYPTO_ALG_TYPE_COMPRESS;
	mask |= CRYPTO_ALG_TYPE_MASK;

	return __crypto_comp_cast(crypto_alloc_base(alg_name, type, mask));
}

static inline struct crypto_tfm *crypto_comp_tfm(struct crypto_comp *tfm)
{
	return &tfm->base;
}

static inline void crypto_free_comp(struct crypto_comp *tfm)
{
	crypto_free_tfm(crypto_comp_tfm(tfm));
}

static inline int crypto_has_comp(const char *alg_name, u32 type, u32 mask)
{
	type &= ~CRYPTO_ALG_TYPE_MASK;
	type |= CRYPTO_ALG_TYPE_COMPRESS;
	mask |= CRYPTO_ALG_TYPE_MASK;

	return crypto_has_alg(alg_name, type, mask);
}

static inline const char *crypto_comp_name(struct crypto_comp *tfm)
{
	return crypto_tfm_alg_name(crypto_comp_tfm(tfm));
}

static inline struct compress_tfm *crypto_comp_crt(struct crypto_comp *tfm)
{
	return &crypto_comp_tfm(tfm)->crt_compress;
}

static inline int crypto_comp_compress(struct crypto_comp *tfm,
                                       const u8 *src, unsigned int slen,
                                       u8 *dst, unsigned int *dlen)
{
	return crypto_comp_crt(tfm)->cot_compress(crypto_comp_tfm(tfm),
						  src, slen, dst, dlen);
}

static inline int crypto_comp_decompress(struct crypto_comp *tfm,
                                         const u8 *src, unsigned int slen,
                                         u8 *dst, unsigned int *dlen)
{
	return crypto_comp_crt(tfm)->cot_decompress(crypto_comp_tfm(tfm),
						    src, slen, dst, dlen);
}

#endif	/* _LINUX_CRYPTO_H */
<|MERGE_RESOLUTION|>--- conflicted
+++ resolved
@@ -102,15 +102,12 @@
 #define CRYPTO_ALG_INTERNAL		0x00002000
 
 /*
-<<<<<<< HEAD
-=======
  * Temporary flag used to prevent legacy AEAD implementations from
  * being used by user-space.
  */
 #define CRYPTO_ALG_AEAD_NEW		0x00004000
 
 /*
->>>>>>> 4b8a8262
  * Transform masks and values (for crt_flags).
  */
 #define CRYPTO_TFM_REQ_MASK		0x000fff00
