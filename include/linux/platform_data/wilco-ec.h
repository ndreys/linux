--- conflicted
+++ resolved
@@ -191,8 +191,6 @@
 int wilco_ec_set_byte_property(struct wilco_ec_device *ec, u32 property_id,
 			       u8 val);
 
-<<<<<<< HEAD
-=======
 /**
  * wilco_ec_add_sysfs() - Create sysfs entries
  * @ec: Wilco EC device
@@ -205,5 +203,4 @@
 int wilco_ec_add_sysfs(struct wilco_ec_device *ec);
 void wilco_ec_remove_sysfs(struct wilco_ec_device *ec);
 
->>>>>>> 8c3166e1
 #endif /* WILCO_EC_H */