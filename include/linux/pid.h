/* SPDX-License-Identifier: GPL-2.0 */
#ifndef _LINUX_PID_H
#define _LINUX_PID_H

#include <linux/rculist.h>
<<<<<<< HEAD
#include <linux/wait.h>
=======
#include <linux/refcount.h>
>>>>>>> 288cd41e

enum pid_type
{
	PIDTYPE_PID,
	PIDTYPE_TGID,
	PIDTYPE_PGID,
	PIDTYPE_SID,
	PIDTYPE_MAX,
};

/*
 * What is struct pid?
 *
 * A struct pid is the kernel's internal notion of a process identifier.
 * It refers to individual tasks, process groups, and sessions.  While
 * there are processes attached to it the struct pid lives in a hash
 * table, so it and then the processes that it refers to can be found
 * quickly from the numeric pid value.  The attached processes may be
 * quickly accessed by following pointers from struct pid.
 *
 * Storing pid_t values in the kernel and referring to them later has a
 * problem.  The process originally with that pid may have exited and the
 * pid allocator wrapped, and another process could have come along
 * and been assigned that pid.
 *
 * Referring to user space processes by holding a reference to struct
 * task_struct has a problem.  When the user space process exits
 * the now useless task_struct is still kept.  A task_struct plus a
 * stack consumes around 10K of low kernel memory.  More precisely
 * this is THREAD_SIZE + sizeof(struct task_struct).  By comparison
 * a struct pid is about 64 bytes.
 *
 * Holding a reference to struct pid solves both of these problems.
 * It is small so holding a reference does not consume a lot of
 * resources, and since a new struct pid is allocated when the numeric pid
 * value is reused (when pids wrap around) we don't mistakenly refer to new
 * processes.
 */


/*
 * struct upid is used to get the id of the struct pid, as it is
 * seen in particular namespace. Later the struct pid is found with
 * find_pid_ns() using the int nr and struct pid_namespace *ns.
 */

struct upid {
	int nr;
	struct pid_namespace *ns;
};

struct pid
{
	refcount_t count;
	unsigned int level;
	/* lists of tasks that use this pid */
	struct hlist_head tasks[PIDTYPE_MAX];
	/* wait queue for pidfd notifications */
	wait_queue_head_t wait_pidfd;
	struct rcu_head rcu;
	struct upid numbers[1];
};

extern struct pid init_struct_pid;

extern const struct file_operations pidfd_fops;

static inline struct pid *get_pid(struct pid *pid)
{
	if (pid)
		refcount_inc(&pid->count);
	return pid;
}

extern void put_pid(struct pid *pid);
extern struct task_struct *pid_task(struct pid *pid, enum pid_type);
extern struct task_struct *get_pid_task(struct pid *pid, enum pid_type);

extern struct pid *get_task_pid(struct task_struct *task, enum pid_type type);

/*
 * these helpers must be called with the tasklist_lock write-held.
 */
extern void attach_pid(struct task_struct *task, enum pid_type);
extern void detach_pid(struct task_struct *task, enum pid_type);
extern void change_pid(struct task_struct *task, enum pid_type,
			struct pid *pid);
extern void transfer_pid(struct task_struct *old, struct task_struct *new,
			 enum pid_type);

struct pid_namespace;
extern struct pid_namespace init_pid_ns;

/*
 * look up a PID in the hash table. Must be called with the tasklist_lock
 * or rcu_read_lock() held.
 *
 * find_pid_ns() finds the pid in the namespace specified
 * find_vpid() finds the pid by its virtual id, i.e. in the current namespace
 *
 * see also find_task_by_vpid() set in include/linux/sched.h
 */
extern struct pid *find_pid_ns(int nr, struct pid_namespace *ns);
extern struct pid *find_vpid(int nr);

/*
 * Lookup a PID in the hash table, and return with it's count elevated.
 */
extern struct pid *find_get_pid(int nr);
extern struct pid *find_ge_pid(int nr, struct pid_namespace *);

extern struct pid *alloc_pid(struct pid_namespace *ns);
extern void free_pid(struct pid *pid);
extern void disable_pid_allocation(struct pid_namespace *ns);

/*
 * ns_of_pid() returns the pid namespace in which the specified pid was
 * allocated.
 *
 * NOTE:
 * 	ns_of_pid() is expected to be called for a process (task) that has
 * 	an attached 'struct pid' (see attach_pid(), detach_pid()) i.e @pid
 * 	is expected to be non-NULL. If @pid is NULL, caller should handle
 * 	the resulting NULL pid-ns.
 */
static inline struct pid_namespace *ns_of_pid(struct pid *pid)
{
	struct pid_namespace *ns = NULL;
	if (pid)
		ns = pid->numbers[pid->level].ns;
	return ns;
}

/*
 * is_child_reaper returns true if the pid is the init process
 * of the current namespace. As this one could be checked before
 * pid_ns->child_reaper is assigned in copy_process, we check
 * with the pid number.
 */
static inline bool is_child_reaper(struct pid *pid)
{
	return pid->numbers[pid->level].nr == 1;
}

/*
 * the helpers to get the pid's id seen from different namespaces
 *
 * pid_nr()    : global id, i.e. the id seen from the init namespace;
 * pid_vnr()   : virtual id, i.e. the id seen from the pid namespace of
 *               current.
 * pid_nr_ns() : id seen from the ns specified.
 *
 * see also task_xid_nr() etc in include/linux/sched.h
 */

static inline pid_t pid_nr(struct pid *pid)
{
	pid_t nr = 0;
	if (pid)
		nr = pid->numbers[0].nr;
	return nr;
}

pid_t pid_nr_ns(struct pid *pid, struct pid_namespace *ns);
pid_t pid_vnr(struct pid *pid);

#define do_each_pid_task(pid, type, task)				\
	do {								\
		if ((pid) != NULL)					\
			hlist_for_each_entry_rcu((task),		\
				&(pid)->tasks[type], pid_links[type]) {

			/*
			 * Both old and new leaders may be attached to
			 * the same pid in the middle of de_thread().
			 */
#define while_each_pid_task(pid, type, task)				\
				if (type == PIDTYPE_PID)		\
					break;				\
			}						\
	} while (0)

#define do_each_pid_thread(pid, type, task)				\
	do_each_pid_task(pid, type, task) {				\
		struct task_struct *tg___ = task;			\
		for_each_thread(tg___, task) {

#define while_each_pid_thread(pid, type, task)				\
		}							\
		task = tg___;						\
	} while_each_pid_task(pid, type, task)
#endif /* _LINUX_PID_H */<|MERGE_RESOLUTION|>--- conflicted
+++ resolved
@@ -3,11 +3,8 @@
 #define _LINUX_PID_H
 
 #include <linux/rculist.h>
-<<<<<<< HEAD
 #include <linux/wait.h>
-=======
 #include <linux/refcount.h>
->>>>>>> 288cd41e
 
 enum pid_type
 {
