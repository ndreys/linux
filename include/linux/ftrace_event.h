--- conflicted
+++ resolved
@@ -347,8 +347,6 @@
 
 #define MAX_FILTER_STR_VAL	256	/* Should handle KSYM_SYMBOL_LEN */
 
-<<<<<<< HEAD
-=======
 enum event_trigger_type {
 	ETT_NONE		= (0),
 	ETT_TRACE_ONOFF		= (1 << 0),
@@ -357,7 +355,6 @@
 	ETT_EVENT_ENABLE	= (1 << 3),
 };
 
->>>>>>> 4988abf1
 extern void destroy_preds(struct ftrace_event_file *file);
 extern void destroy_call_preds(struct ftrace_event_call *call);
 extern int filter_match_preds(struct event_filter *filter, void *rec);
@@ -368,8 +365,6 @@
 extern int call_filter_check_discard(struct ftrace_event_call *call, void *rec,
 				     struct ring_buffer *buffer,
 				     struct ring_buffer_event *event);
-<<<<<<< HEAD
-=======
 extern enum event_trigger_type event_triggers_call(struct ftrace_event_file *file,
 						   void *rec);
 extern void event_triggers_post_call(struct ftrace_event_file *file,
@@ -491,7 +486,6 @@
 	if (tt)
 		event_triggers_post_call(file, tt);
 }
->>>>>>> 4988abf1
 
 enum {
 	FILTER_OTHER = 0,
