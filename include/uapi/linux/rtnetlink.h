--- conflicted
+++ resolved
@@ -337,11 +337,7 @@
 #define RTNH_F_DEAD		1	/* Nexthop is dead (used by multipath)	*/
 #define RTNH_F_PERVASIVE	2	/* Do recursive gateway lookup	*/
 #define RTNH_F_ONLINK		4	/* Gateway is forced on link	*/
-<<<<<<< HEAD
-#define RTNH_F_EXTERNAL		8	/* Route installed externally	*/
-=======
 #define RTNH_F_OFFLOAD		8	/* offloaded route */
->>>>>>> 4b8a8262
 
 /* Macros to handle hexthops */
 
