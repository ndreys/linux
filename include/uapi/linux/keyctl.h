--- conflicted
+++ resolved
@@ -132,12 +132,8 @@
 #define KEYCTL_RESTRICT_KEYRING		29	/* Restrict keys allowed to link to a keyring */
 #define KEYCTL_MOVE			30	/* Move keys between keyrings */
 #define KEYCTL_CAPABILITIES		31	/* Find capabilities of keyrings subsystem */
-<<<<<<< HEAD
 #define KEYCTL_WATCH_KEY		32	/* Watch a key or ring of keys for changes */
-=======
-/* 32 is reserved for KEYCTL_WATCH_KEY */
 #define KEYCTL_GRANT_PERMISSION		33	/* Grant a permit to a key */
->>>>>>> 9e913fad
 
 /* keyctl structures */
 struct keyctl_dh_params {
@@ -199,12 +195,8 @@
 #define KEYCTL_CAPS0_MOVE		0x80 /* KEYCTL_MOVE supported */
 #define KEYCTL_CAPS1_NS_KEYRING_NAME	0x01 /* Keyring names are per-user_namespace */
 #define KEYCTL_CAPS1_NS_KEY_TAG		0x02 /* Key indexing can include a namespace tag */
-<<<<<<< HEAD
 #define KEYCTL_CAPS1_NOTIFICATIONS	0x04 /* Keys generate watchable notifications */
-=======
-/* 04 - Reserved for NOTIFICATIONS */
 #define KEYCTL_CAPS1_ACL		0x08 /* Keys have ACLs rather than a p-u-g-o bitmask */
 #define KEYCTL_CAPS1_GRANT_PERMISSION	0x10 /* KEYCTL_GRANT_PERMISSION is supported */
->>>>>>> 9e913fad
 
 #endif /*  _LINUX_KEYCTL_H */